﻿using System.Collections;
using System.Collections.ObjectModel;
using System.Data.SqlTypes;
using System.Linq.Expressions;
using System.Reflection;
using System.Runtime.CompilerServices;
using LinqToDB.Expressions;

namespace LinqToDB.Linq.Builder
{
	using Common;
	using Common.Internal;
	using Data;
	using Extensions;
	using Mapping;
	using Reflection;
	using SqlQuery;

	partial class ExpressionBuilder
	{
		#region Build Where

		public IBuildContext BuildWhere(IBuildContext? parent, IBuildContext sequence, LambdaExpression condition, bool checkForSubQuery, bool enforceHaving = false)
		{
			var prevParent = sequence.Parent;
			var ctx        = new ExpressionContext(parent, sequence, condition);
			var expr       = ConvertExpression(condition.Body.Unwrap());
			var makeHaving = false;

			if (checkForSubQuery && CheckSubQueryForWhere(ctx, expr, out makeHaving))
			{
				ReplaceParent(ctx, prevParent);

				sequence = new SubQueryContext(sequence);
				prevParent = sequence.Parent;

				ctx = new ExpressionContext(parent, sequence, condition);
			}

			var conditions = enforceHaving || makeHaving && !ctx.SelectQuery.GroupBy.IsEmpty?
				ctx.SelectQuery.Having.SearchCondition.Conditions :
				ctx.SelectQuery.Where. SearchCondition.Conditions;

			BuildSearchCondition(ctx, expr, conditions);

			ReplaceParent(ctx, prevParent);

			return sequence;
		}

		class CheckSubQueryForWhereContext
		{
			public CheckSubQueryForWhereContext(ExpressionBuilder builder, IBuildContext buildContext)
			{
				Builder = builder;
				BuildContext = buildContext;
			}

			public bool MakeSubQuery;
			public bool IsHaving;
			public bool IsWhere;

			public readonly ExpressionBuilder Builder;
			public readonly IBuildContext     BuildContext;
		}

		bool CheckSubQueryForWhere(IBuildContext context, Expression expression, out bool makeHaving)
		{
			var ctx = new CheckSubQueryForWhereContext(this, context);

			expression.Visit(ctx, static (context, expr) =>
			{
				if (context.MakeSubQuery)
					return false;

				if (context.Builder._subQueryExpressions?.Contains(expr) == true)
				{
					context.MakeSubQuery = true;
					context.IsWhere      = true;
					return false;
				}

				switch (expr.NodeType)
				{
					case ExpressionType.MemberAccess:
					{
						var ma = (MemberExpression)expr;

						if (ma.Member.IsNullableValueMember())
							return true;

						if (Expressions.ConvertMember(context.Builder.MappingSchema, ma.Expression?.Type, ma.Member) != null)
							return true;

						var ctx = context.Builder.GetContext(context.BuildContext, expr);

						if (ctx == null)
							return true;

						var expres = ctx.IsExpression(expr, 0, RequestFor.Expression);

						if (expres.Result)
						{
							if (expres.Expression != null && context.Builder.IsGrouping(expres.Expression, context.Builder.MappingSchema))
							{
								context.IsHaving = true;
								return false;
							}

							context.MakeSubQuery = true;
						}
						else
						{
							if (context.Builder.IsGrouping(expr, context.Builder.MappingSchema))
							{
								context.IsHaving = true;
								return false;
							}

							context.IsWhere = ctx.IsExpression(expr, 0, RequestFor.Field).Result;
						}

						return false;
					}

					case ExpressionType.Call:
					{
						var e = (MethodCallExpression)expr;

						if (Expressions.ConvertMember(context.Builder.MappingSchema, e.Object?.Type, e.Method) != null)
							return true;

						if (context.Builder.IsGrouping(e, context.Builder.MappingSchema))
						{
							context.IsHaving = true;
							return false;
						}

						break;
					}

					case ExpressionType.Parameter:
					{
						var ctx = context.Builder.GetContext(context.BuildContext, expr);

						if (ctx != null)
						{
							if (ctx.IsExpression(expr, 0, RequestFor.Expression).Result)
								context.MakeSubQuery = true;
						}

						context.IsWhere = true;

						break;
					}
				}

				return true;
			});

			makeHaving = ctx.IsHaving && !ctx.IsWhere;
			return ctx.MakeSubQuery || ctx.IsHaving && ctx.IsWhere;
		}

		bool IsGrouping(Expression expression, MappingSchema mappingSchema)
		{
			switch (expression.NodeType)
			{
				case ExpressionType.MemberAccess:
				{
					var ma = (MemberExpression)expression;
					return ma.Expression != null && typeof(IGrouping<,>).IsSameOrParentOf(ma.Expression.Type);
				}

				case ExpressionType.Call:
				{
					var mce = (MethodCallExpression)expression;

					if (mce.Object != null && typeof(IGrouping<,>).IsSameOrParentOf(mce.Object.Type))
						return true;

					if (mce.Method == Methods.LinqToDB.GroupBy.Grouping)
						return true;

					return mce.Arguments.Any(static a => typeof(IGrouping<,>).IsSameOrParentOf(a.Type));
				}
			}

			return false;
		}

		#endregion

		#region BuildTake

		public void BuildTake(IBuildContext context, ISqlExpression expr, TakeHints? hints)
		{
			var sql = context.SelectQuery;

			sql.Select.Take(expr, hints);

			if (sql.Select.SkipValue != null &&
				 DataContext.SqlProviderFlags.IsTakeSupported &&
				!DataContext.SqlProviderFlags.GetIsSkipSupportedFlag(sql.Select.TakeValue, sql.Select.SkipValue))
				sql.Select.Take(
					new SqlBinaryExpression(typeof(int), sql.Select.SkipValue, "+", sql.Select.TakeValue!, Precedence.Additive), hints);
		}

		#endregion

		#region SubQueryToSql

		public IBuildContext GetSubQuery(IBuildContext context, MethodCallExpression expr)
		{
			var info = new BuildInfo(context, expr, new SelectQuery { ParentSelect = context.SelectQuery });
			var ctx  = BuildSequence(info);

			if (ctx.SelectQuery.Select.Columns.Count == 0)
			{
				if (ctx.IsExpression(null, 0, RequestFor.Field).Result)
					ctx.ConvertToIndex(null, 0, ConvertFlags.Field);
				if (ctx.IsExpression(null, 0, RequestFor.Expression).Result)
					ctx.ConvertToIndex(null, 0, ConvertFlags.All);
			}

			return ctx;
		}

		public ISqlExpression SubQueryToSql(IBuildContext context, MethodCallExpression expression)
		{
			var subQueryCtx = GetSubQueryContext(context, expression);
			var sequence    = subQueryCtx.Context;
			var subSql      = sequence.GetSubQuery(context);

			if (subSql == null)
			{
				var query    = context.SelectQuery;
				var subQuery = sequence.SelectQuery;

				// This code should be moved to context.
				//
				if (!query.GroupBy.IsEmpty && !subQuery.Where.IsEmpty)
				{
					var fromGroupBy = false;
					foreach (var p in sequence.SelectQuery.Properties.OfType<Tuple<string, SelectQuery>>())
					{
						if (p.Item1 == "from_group_by" && ReferenceEquals(p.Item2, context.SelectQuery))
						{
							fromGroupBy = true;
							break;
						}
					}

					if (fromGroupBy)
					{
						if (subQuery.Select.Columns.Count == 1 &&
							subQuery.Select.Columns[0].Expression.ElementType == QueryElementType.SqlFunction &&
							subQuery.GroupBy.IsEmpty && !subQuery.Select.HasModifier && !subQuery.HasSetOperators &&
							subQuery.Where.SearchCondition.Conditions.Count == 1)
						{
							var cond = subQuery.Where.SearchCondition.Conditions[0];

							if (cond.Predicate.ElementType == QueryElementType.ExprExprPredicate && query.GroupBy.Items.Count == 1 ||
								cond.Predicate.ElementType == QueryElementType.SearchCondition &&
								query.GroupBy.Items.Count == ((SqlSearchCondition)cond.Predicate).Conditions.Count)
							{
								var func = (SqlFunction)subQuery.Select.Columns[0].Expression;

								if (CountBuilder.MethodNames.Contains(func.Name))
									return SqlFunction.CreateCount(func.SystemType, query);
							}
						}
					}
				}

				subSql = sequence.SelectQuery;
			}

			return subSql;
		}

		#endregion

		#region IsSubQuery

		public bool IsSubQuery(IBuildContext context, MethodCallExpression call)
		{
			var isAggregate = call.IsAggregate(MappingSchema);

			if (isAggregate || call.IsQueryable())
			{
				var info = new BuildInfo(context, call, new SelectQuery { ParentSelect = context.SelectQuery });

				if (!IsSequence(info))
					return false;

				var arg = call.Arguments[0];

				if (isAggregate)
					while (arg.NodeType == ExpressionType.Call && ((MethodCallExpression)arg).Method.Name == "Select")
						arg = ((MethodCallExpression)arg).Arguments[0];

				arg = arg.SkipPathThrough();
				arg = arg.SkipMethodChain(MappingSchema);

				var mc = arg as MethodCallExpression;

				while (mc != null)
				{
					if (!mc.IsQueryable())
					{
						if (mc.IsAssociation(MappingSchema))
							return true;

						return mc.Method.GetTableFunctionAttribute(MappingSchema) != null;
					}

					mc = mc.Arguments[0] as MethodCallExpression;
				}

				return arg.NodeType == ExpressionType.Call || IsSubQuerySource(context, arg);
			}

			return false;
		}

		bool IsSubQuerySource(IBuildContext context, Expression? expr)
		{
			if (expr == null)
				return false;

			var ctx = GetContext(context, expr);

			if (ctx != null && ctx.IsExpression(expr, 0, RequestFor.Object).Result)
				return true;

			while (expr != null)
			{
				switch (expr)
				{
					case MemberExpression me:
						expr = me.Expression;
						continue;
					case MethodCallExpression mc when mc.IsQueryable("AsQueryable"):
						expr = mc.Arguments[0];
						continue;
				}

				break;
			}

			return expr != null && expr.NodeType == ExpressionType.Constant;
		}

		bool IsGroupJoinSource(IBuildContext context, MethodCallExpression call)
		{
			if (!call.IsQueryable() || CountBuilder.MethodNames.Contains(call.Method.Name))
				return false;

			Expression expr = call;

			while (expr.NodeType == ExpressionType.Call)
				expr = ((MethodCallExpression)expr).Arguments[0];

			var ctx = GetContext(context, expr);

			return ctx != null && ctx.IsExpression(expr, 0, RequestFor.GroupJoin).Result;
		}

		#endregion

		#region ConvertExpression

		interface IConvertHelper
		{
			Expression ConvertNull(MemberExpression expression);
		}

		class ConvertHelper<T> : IConvertHelper
			where T : struct
		{
			public Expression ConvertNull(MemberExpression expression)
			{
				return Expression.Call(
					null,
					MemberHelper.MethodOf<T?>(p => Sql.ToNotNull(p)),
					expression.Expression!);
			}
		}

		public Expression ConvertExpression(Expression expression)
		{
			return (_convertExpressionTransformer ??= TransformInfoVisitor<ExpressionBuilder>.Create(this, static (ctx, e) => ctx.ConvertExpressionTransformer(e)))
				.Transform(expression);
		}

		private TransformInfoVisitor<ExpressionBuilder>? _convertExpressionTransformer;

		private TransformInfo ConvertExpressionTransformer(Expression e)
		{
			if (CanBeConstant(e) || CanBeCompiled(e))
				//if ((CanBeConstant(e) || CanBeCompiled(e)) && !PreferServerSide(e))
				return new TransformInfo(e, true);

			switch (e.NodeType)
			{
				//This is to handle VB's weird expression generation when dealing with nullable properties.
				case ExpressionType.Coalesce:
				{
					var b = (BinaryExpression)e;

					if (b.Left is BinaryExpression equalityLeft && b.Right is ConstantExpression constantRight)
						if (equalityLeft.Type.IsNullable())
							if (equalityLeft.NodeType == ExpressionType.Equal && equalityLeft.Left.Type == equalityLeft.Right.Type)
								if (constantRight.Value is bool val && val == false)
									return new TransformInfo(equalityLeft, false);

					break;
				}

				case ExpressionType.New:
				{
					var ex = ConvertNew((NewExpression)e);
					if (ex != null)
						return new TransformInfo(ConvertExpression(ex));
					break;
				}

				case ExpressionType.Call:
				{
					var expr = (MethodCallExpression)e;

					if (expr.Method.IsSqlPropertyMethodEx())
					{
						// transform Sql.Property into member access
						if (expr.Arguments[1].Type != typeof(string))
							ThrowHelper.ThrowArgumentException("Only strings are allowed for member name in Sql.Property expressions.");

						var entity           = ConvertExpression(expr.Arguments[0]);
						var memberName       = (string)expr.Arguments[1].EvaluateExpression()!;
						var entityDescriptor = MappingSchema.GetEntityDescriptor(entity.Type);

						var memberInfo = entityDescriptor[memberName]?.MemberInfo;
						if (memberInfo == null)
						{
							foreach (var a in entityDescriptor.Associations)
							{
								if (a.MemberInfo.Name == memberName)
								{
									if (memberInfo != null)
										ThrowHelper.ThrowInvalidOperationException("Sequence contains more than one element");
									memberInfo = a.MemberInfo;
								}
							}
						}

						if (memberInfo == null)
							memberInfo = MemberHelper.GetMemberInfo(expr);

						return new TransformInfo(ConvertExpression(Expression.MakeMemberAccess(entity, memberInfo)));
					}

					var cm = ConvertMethod(expr);
					if (cm != null)
						//TODO: looks like a mess: ConvertExpression can not work without OptimizeExpression
						return new TransformInfo(OptimizeExpression(ConvertExpression(cm)));
					break;
				}

				case ExpressionType.MemberAccess:
				{
					var ma = (MemberExpression)e;
					var l  = Expressions.ConvertMember(MappingSchema, ma.Expression?.Type, ma.Member);

					if (l != null)
					{
						var body = l.Body.Unwrap();
						var expr = body.Transform(ma, static (ma, wpi) => wpi.NodeType == ExpressionType.Parameter ? ma.Expression! : wpi);

						if (expr.Type != e.Type)
						{
							//expr = new ChangeTypeExpression(expr, e.Type);
							expr = Expression.Convert(expr, e.Type);
						}

						//TODO: looks like a mess: ConvertExpression can not work without OptimizeExpression
						return new TransformInfo(OptimizeExpression(ConvertExpression(expr)));
					}

					if (ma.Member.IsNullableValueMember())
					{
						var ntype  = typeof(ConvertHelper<>).MakeGenericType(ma.Type);
						var helper = (IConvertHelper)Activator.CreateInstance(ntype)!;
						var expr   = helper.ConvertNull(ma);

						return new TransformInfo(ConvertExpression(expr));
					}

					if (ma.Member.DeclaringType == typeof(TimeSpan))
					{
						switch (ma.Expression!.NodeType)
						{
							case ExpressionType.Subtract:
							case ExpressionType.SubtractChecked:

								Sql.DateParts datePart;

								switch (ma.Member.Name)
								{
									case "TotalMilliseconds": datePart = Sql.DateParts.Millisecond; break;
									case "TotalSeconds"     : datePart = Sql.DateParts.Second;      break;
									case "TotalMinutes"     : datePart = Sql.DateParts.Minute;      break;
									case "TotalHours"       : datePart = Sql.DateParts.Hour;        break;
									case "TotalDays"        : datePart = Sql.DateParts.Day;         break;
									default                 : return new TransformInfo(e);
								}

								var ex = (BinaryExpression)ma.Expression;
								if (ex.Left.Type == typeof(DateTime)
									&& ex.Right.Type == typeof(DateTime))
								{
									var method = MemberHelper.MethodOf(
												() => Sql.DateDiff(Sql.DateParts.Day, DateTime.MinValue, DateTime.MinValue));

									var call   =
												Expression.Convert(
													Expression.Call(
														null,
														method,
														Expression.Constant(datePart),
														Expression.Convert(ex.Right, typeof(DateTime?)),
														Expression.Convert(ex.Left,  typeof(DateTime?))),
													typeof(double));

									return new TransformInfo(ConvertExpression(call));
								}
								else
								{
									var method = MemberHelper.MethodOf(
												() => Sql.DateDiff(Sql.DateParts.Day, DateTimeOffset.MinValue, DateTimeOffset.MinValue));

									var call   =
												Expression.Convert(
													Expression.Call(
														null,
														method,
														Expression.Constant(datePart),
														Expression.Convert(ex.Right, typeof(DateTimeOffset?)),
														Expression.Convert(ex.Left,  typeof(DateTimeOffset?))),
													typeof(double));

									return new TransformInfo(ConvertExpression(call));
								}
						}
					}

					break;
				}

				default:
				{
					if (e is BinaryExpression binary)
					{
						var l = Expressions.ConvertBinary(MappingSchema, binary);
						if (l != null)
						{
							var body = l.Body.Unwrap();
							var expr = body.Transform((l, binary), static (context, wpi) =>
								{
									if (wpi.NodeType == ExpressionType.Parameter)
									{
										if (context.l.Parameters[0] == wpi)
											return context.binary.Left;
										if (context.l.Parameters[1] == wpi)
											return context.binary.Right;
									}

									return wpi;
								});

							if (expr.Type != e.Type)
								expr = new ChangeTypeExpression(expr, e.Type);

							return new TransformInfo(ConvertExpression(expr));
						}
					}
					break;
				}
			}

			return new TransformInfo(e);
		}

		Expression? ConvertMethod(MethodCallExpression pi)
		{
			LambdaExpression? lambda = null;

			if (!pi.Method.IsStatic && pi.Object != null && pi.Object.Type != pi.Method.DeclaringType)
			{
				var concreteTypeMemberInfo = pi.Object.Type.GetMemberEx(pi.Method);
				if (concreteTypeMemberInfo != null)
					lambda = Expressions.ConvertMember(MappingSchema, pi.Object.Type, concreteTypeMemberInfo);
			}

			lambda ??= Expressions.ConvertMember(MappingSchema, pi.Object?.Type, pi.Method);

			return lambda == null ? null : OptimizationContext.ConvertMethod(pi, lambda);
		}

		Expression? ConvertNew(NewExpression pi)
		{
			var lambda = Expressions.ConvertMember(MappingSchema, pi.Type, pi.Constructor!);

			if (lambda != null)
			{
				var ef    = lambda.Body.Unwrap();
				var parms = new Dictionary<string,int>(lambda.Parameters.Count);
				var pn    = 0;

				foreach (var p in lambda.Parameters)
					parms.Add(p.Name!, pn++);

				return ef.Transform((pi, parms), static (context, wpi) =>
				{
					if (wpi.NodeType == ExpressionType.Parameter)
					{
						var pe   = (ParameterExpression)wpi;
						var n    = context.parms[pe.Name!];
						return context.pi.Arguments[n];
					}

					return wpi;
				});
			}

			return null;
		}

		#endregion

		#region BuildExpression

		public SqlInfo[] ConvertExpressions(IBuildContext context, Expression expression, ConvertFlags queryConvertFlag, ColumnDescriptor? columnDescriptor)
		{
			expression = ConvertExpression(expression).UnwrapConvertToObject();

			switch (expression.NodeType)
			{
				case ExpressionType.New:
				{
					var expr = (NewExpression)expression;

					// ReSharper disable ConditionIsAlwaysTrueOrFalse
					// ReSharper disable HeuristicUnreachableCode
					if (expr.Members == null)
						return Array<SqlInfo>.Empty;
					// ReSharper restore HeuristicUnreachableCode
					// ReSharper restore ConditionIsAlwaysTrueOrFalse

					var ed = context.Builder.MappingSchema.GetEntityDescriptor(expr.Type);
					if (expr.Arguments.Count == 0)
						return Array<SqlInfo>.Empty;
					var sqlInfos = new List<SqlInfo>();
					for (var i = 0; i < expr.Arguments.Count; i++)
					{
						var arg = expr.Arguments[i];
						var mi = expr.Members[i];
						if (mi is MethodInfo info)
							mi = info.GetPropertyInfo();

						var descriptor = ed.FindColumnDescriptor(mi);

						if (descriptor == null && EagerLoading.IsDetailsMember(context, arg))
							continue;

						foreach (var si in ConvertExpressions(context, arg.UnwrapConvertToObject(), queryConvertFlag, descriptor))
							sqlInfos.Add(si.Clone(mi));
					}

					return sqlInfos.ToArray();
				}

				case ExpressionType.MemberInit:
				{
					var expr = (MemberInitExpression)expression;
					var ed   = context.Builder.MappingSchema.GetEntityDescriptor(expr.Type);
					var dic  = TypeAccessor.GetAccessor(expr.Type).Members
							.Select(static (m,i) => (m, i))
							.ToDictionary(static _ => _.m.MemberInfo, static _ => _.i);

					var result = new List<SqlInfo>();

					var assignments = new List<(MemberAssignment ma, int order)>();

					foreach (var ma in expr.Bindings.Where(static b => b is MemberAssignment).Cast<MemberAssignment>())
						assignments.Add((ma, dic[expr.Type.GetMemberEx(ma.Member)!]));

					foreach (var (a, _) in assignments.OrderBy(static a => a.order))
					{
						var mi = a.Member;
						if (mi is MethodInfo info)
							mi = info.GetPropertyInfo();

						var descriptor = ed.FindColumnDescriptor(mi);

						if (descriptor == null && EagerLoading.IsDetailsMember(context, a.Expression))
							return Array<SqlInfo>.Empty;

						foreach (var si in ConvertExpressions(context, a.Expression, queryConvertFlag, descriptor))
							result.Add(si.Clone(mi));
					}

					return result.ToArray();
				}
				case ExpressionType.Call:
				{
					var callCtx = GetContext(context, expression);
					if (callCtx != null)
					{
						var mc = (MethodCallExpression)expression;
						if (IsSubQuery(callCtx, mc))
						{
							var subQueryContextInfo = GetSubQueryContext(callCtx, mc);
							if (subQueryContextInfo.Context.IsExpression(null, 0, RequestFor.Object).Result)
							{
								var info = subQueryContextInfo.Context.ConvertToSql(null, 0, ConvertFlags.All);
								return info;
							}

							var sql = subQueryContextInfo.Context.GetSubQuery(context);
							if (sql != null)
								return new[] { new SqlInfo(sql) };

							return new[] { new SqlInfo(subQueryContextInfo.Context.SelectQuery) };
						}
					}
					break;
				}
				case ExpressionType.NewArrayInit:
				{
					var expr = (NewArrayExpression)expression;
					var sql = new List<SqlInfo>();
					foreach (var arg in expr.Expressions)
						sql.AddRange(ConvertExpressions(context, arg, queryConvertFlag, columnDescriptor));
					return sql.ToArray();
				}
				case ExpressionType.ListInit:
				{
					var expr = (ListInitExpression)expression;

					var sql = new List<SqlInfo>();
					foreach (var init in expr.Initializers)
						foreach (var arg in init.Arguments)
							sql.AddRange(ConvertExpressions(context, arg, queryConvertFlag, columnDescriptor));
					return sql.ToArray();
				}
			}

			var ctx = GetContext(context, expression);

			if (ctx != null && ctx.IsExpression(expression, 0, RequestFor.Object).Result)
				return ctx.ConvertToSql(expression, 0, queryConvertFlag);

			return new[] { new SqlInfo(ConvertToSql(context, expression, false, columnDescriptor)) };
		}

		public ISqlExpression ConvertToSqlExpression(IBuildContext context, Expression expression, ColumnDescriptor? columnDescriptor, bool isPureExpression)
		{
			var expr = ConvertExpression(expression);
			return ConvertToSql(context, expr, false, columnDescriptor, isPureExpression);
		}

		public ISqlExpression ConvertToExtensionSql(IBuildContext context, Expression expression, ColumnDescriptor? columnDescriptor)
		{
			expression = expression.UnwrapConvertToObject();
			var unwrapped = expression.Unwrap();

			if (typeof(Sql.IQueryableContainer).IsSameOrParentOf(unwrapped.Type))
			{
				Expression preparedExpression;
				if (unwrapped.NodeType == ExpressionType.Call)
					preparedExpression = ((MethodCallExpression)unwrapped).Arguments[0];
				else
					preparedExpression = ((Sql.IQueryableContainer)unwrapped.EvaluateExpression()!).Query.Expression;
				return ConvertToExtensionSql(context, preparedExpression, columnDescriptor);
			}

			if (unwrapped is LambdaExpression lambda)
			{
				IBuildContext valueSequence = context;

				if (context is SelectContext sc && sc.Sequence[0] is GroupByBuilder.GroupByContext)
					valueSequence = sc.Sequence[0];

				if (valueSequence is GroupByBuilder.GroupByContext groupByContext)
				{
					valueSequence = groupByContext.Element;
				}

				var contextRefExpression = new ContextRefExpression(lambda.Parameters[0].Type, valueSequence);

				var body = lambda.GetBody(contextRefExpression);

				var result = ConvertToSql(context, body, false, columnDescriptor);

				if (!(result is SqlField field) || field.Table!.All != field)
					return result;
				result = context.ConvertToSql(null, 0, ConvertFlags.Field).Select(static _ => _.Sql).First();
				return result;
			}

			if (context is SelectContext selectContext)
			{
				var result = ConvertToSql(context, expression, false, columnDescriptor);

				if (!(result is SqlField field) || field.Table!.All != field)
					return result;

				if (null != expression.Find(selectContext.Body))
					return context.ConvertToSql(null, 0, ConvertFlags.Field).Select(static _ => _.Sql).First();
			}

			if (context is MethodChainBuilder.ChainContext chainContext)
			{
				if (expression is MethodCallExpression mc && IsSubQuery(context, mc))
					return context.ConvertToSql(null, 0, ConvertFlags.Field).Select(static _ => _.Sql).First();
			}

			return ConvertToSql(context, expression, false, columnDescriptor);
		}

		public ISqlExpression ConvertToSql(IBuildContext? context, Expression expression, bool unwrap = false, ColumnDescriptor? columnDescriptor = null, bool isPureExpression = false)
		{
			if (typeof(IToSqlConverter).IsSameOrParentOf(expression.Type))
			{
				var sql = ConvertToSqlConvertible(expression);
				if (sql != null)
					return sql;
			}

			if (!PreferServerSide(expression, false))
			{
				if (columnDescriptor?.ValueConverter == null && CanBeConstant(expression))
					return BuildConstant(expression, columnDescriptor);

				if (CanBeCompiled(expression))
					return ParametersContext.BuildParameter(expression, columnDescriptor).SqlParameter;
			}

			if (unwrap)
				expression = expression.Unwrap();

			switch (expression.NodeType)
			{
				case ExpressionType.AndAlso:
				case ExpressionType.OrElse:
				case ExpressionType.Not:
				case ExpressionType.Equal:
				case ExpressionType.NotEqual:
				case ExpressionType.GreaterThan:
				case ExpressionType.GreaterThanOrEqual:
				case ExpressionType.LessThan:
				case ExpressionType.LessThanOrEqual:
				{
					var condition = new SqlSearchCondition();
					BuildSearchCondition(context, expression, condition.Conditions);
					return condition;
				}

				case ExpressionType.And:
				case ExpressionType.Or:
				{
					if (expression.Type == typeof(bool))
						goto case ExpressionType.AndAlso;
					goto case ExpressionType.Add;
				}

				case ExpressionType.Add:
				case ExpressionType.AddChecked:
				case ExpressionType.Divide:
				case ExpressionType.ExclusiveOr:
				case ExpressionType.Modulo:
				case ExpressionType.Multiply:
				case ExpressionType.MultiplyChecked:
				case ExpressionType.Power:
				case ExpressionType.Subtract:
				case ExpressionType.SubtractChecked:
				case ExpressionType.Coalesce:
				{
					var e = (BinaryExpression)expression;

					ISqlExpression l;
					ISqlExpression r;
					var shouldCheckColumn =
							e.Left.Type.ToNullableUnderlying() == e.Right.Type.ToNullableUnderlying();

					if (shouldCheckColumn)
					{
						var ls = GetContext(context, e.Left);
						if (ls?.IsExpression(e.Left, 0, RequestFor.Field).Result == true)
						{
							l = ConvertToSql(context, e.Left);
							r = ConvertToSql(context, e.Right, true, QueryHelper.GetColumnDescriptor(l) ?? columnDescriptor);
						}
						else
						{
							r = ConvertToSql(context, e.Right, true);
							l = ConvertToSql(context, e.Left, false, QueryHelper.GetColumnDescriptor(r) ?? columnDescriptor);
						}
					}
					else
					{
						l = ConvertToSql(context, e.Left, true, columnDescriptor);
						r = ConvertToSql(context, e.Right, true, null);
					}

					var t = e.Type;

					switch (expression.NodeType)
					{
						case ExpressionType.Add            :
						case ExpressionType.AddChecked     : return new SqlBinaryExpression(t, l, "+", r, Precedence.Additive);
						case ExpressionType.And            : return new SqlBinaryExpression(t, l, "&", r, Precedence.Bitwise);
						case ExpressionType.Divide         : return new SqlBinaryExpression(t, l, "/", r, Precedence.Multiplicative);
						case ExpressionType.ExclusiveOr    : return new SqlBinaryExpression(t, l, "^", r, Precedence.Bitwise);
						case ExpressionType.Modulo         : return new SqlBinaryExpression(t, l, "%", r, Precedence.Multiplicative);
						case ExpressionType.Multiply       :
						case ExpressionType.MultiplyChecked: return new SqlBinaryExpression(t, l, "*", r, Precedence.Multiplicative);
						case ExpressionType.Or             : return new SqlBinaryExpression(t, l, "|", r, Precedence.Bitwise);
						case ExpressionType.Power          : return new SqlFunction(t, "Power", l, r);
						case ExpressionType.Subtract       :
						case ExpressionType.SubtractChecked: return new SqlBinaryExpression(t, l, "-", r, Precedence.Subtraction);
						case ExpressionType.Coalesce       :
						{
							if (QueryHelper.UnwrapExpression(r) is SqlFunction c)
							{
								if (c.Name is "Coalesce" or PseudoFunctions.COALESCE)
								{
									var parms = new ISqlExpression[c.Parameters.Length + 1];

									parms[0] = l;
									c.Parameters.CopyTo(parms, 1);

									return PseudoFunctions.MakeCoalesce(t, parms);
								}
							}

							return PseudoFunctions.MakeCoalesce(t, l, r);
						}
					}

					break;
				}

				case ExpressionType.UnaryPlus:
				case ExpressionType.Negate:
				case ExpressionType.NegateChecked:
				{
					var e = (UnaryExpression)expression;
					var o = ConvertToSql(context, e.Operand);
					var t = e.Type;

					switch (expression.NodeType)
					{
						case ExpressionType.UnaryPlus: return o;
						case ExpressionType.Negate:
						case ExpressionType.NegateChecked:
							return new SqlBinaryExpression(t, new SqlValue(-1), "*", o, Precedence.Multiplicative);
					}

					break;
				}

				case ExpressionType.Convert:
				case ExpressionType.ConvertChecked:
				{
					var e = (UnaryExpression)expression;

					var o = ConvertToSql(context, e.Operand);

					if (e.Method == null && (e.IsLifted || e.Type == typeof(object)))
						return o;

					if (e.Type == typeof(bool) && e.Operand.Type == typeof(SqlBoolean))
						return o;

					if (e.Type == typeof(Enum) && e.Operand.Type.IsEnum)
						return o;

					var t = e.Operand.Type;
					var s = MappingSchema.GetDataType(t);

					if (o.SystemType != null && s.Type.SystemType == typeof(object))
					{
						t = o.SystemType;
						s = MappingSchema.GetDataType(t);
					}

					if (e.Type == t ||
						t.IsEnum && Enum.GetUnderlyingType(t) == e.Type ||
						e.Type.IsEnum && Enum.GetUnderlyingType(e.Type) == t)
						return o;

					return PseudoFunctions.MakeConvert(MappingSchema.GetDataType(e.Type), s, o);
				}

				case ExpressionType.Conditional:
				{
					var e = (ConditionalExpression)expression;
					var s = ConvertToSql(context, e.Test);
					var t = ConvertToSql(context, e.IfTrue);
					var f = ConvertToSql(context, e.IfFalse);

					if (QueryHelper.UnwrapExpression(f) is SqlFunction c && c.Name == "CASE")
					{
						var parms = new ISqlExpression[c.Parameters.Length + 2];

						parms[0] = s;
						parms[1] = t;
						c.Parameters.CopyTo(parms, 2);

						return new SqlFunction(e.Type, "CASE", parms) { CanBeNull = false };
					}

					return new SqlFunction(e.Type, "CASE", s, t, f) { CanBeNull = false };
				}

				case ExpressionType.MemberAccess:
				{
					var ma   = (MemberExpression)expression;
					var attr = ma.Member.GetExpressionAttribute(MappingSchema);

					var converted = attr?.GetExpression((this_: this, context: context!), DataContext, context!.SelectQuery, ma,
							static (context, e, descriptor) => context.this_.ConvertToExtensionSql(context.context, e, descriptor));

					if (converted != null)
						return converted;

					var ctx = GetContext(context, expression);

					if (ctx != null)
					{
						var sql = ctx.ConvertToSql(expression, 0, ConvertFlags.Field);

						switch (sql.Length)
						{
							case 0: break;
							case 1: return sql[0].Sql;
							default: return ThrowHelper.ThrowInvalidOperationException<ISqlExpression>();
						}
					}

					break;
				}

				case ExpressionType.Parameter:
				case ExpressionType.Extension:
				{
					var ctx = GetContext(context, expression);

					if (ctx != null)
					{
						var sql = ctx.ConvertToSql(expression, 0, ConvertFlags.Field);

						switch (sql.Length)
						{
							case 0: break;
							case 1: return sql[0].Sql;
							default: return ThrowHelper.ThrowInvalidOperationException<ISqlExpression>();
						}
					}

					break;
				}

				case ExpressionType.Call:
				{
					var e = (MethodCallExpression)expression;

					var isAggregation = e.IsAggregate(MappingSchema);
					if (isAggregation && !e.IsQueryable())
					{
						var arg = e.Arguments[0];
						var enumerableType = arg.Type;
						if (EagerLoading.IsEnumerableType(enumerableType, MappingSchema))
						{
							var elementType = EagerLoading.GetEnumerableElementType(enumerableType, MappingSchema);
							if (!e.Method.GetParameters()[0].ParameterType.IsSameOrParentOf(typeof(IEnumerable<>).MakeGenericType(elementType)))
								isAggregation = false;
						}
					}

					if ((isAggregation || e.IsQueryable()) && !ContainsBuilder.IsConstant(e))
					{
						if (IsSubQuery(context!, e))
							return SubQueryToSql(context!, e);

						if (isAggregation)
						{
							var ctx = GetContext(context, expression);

							if (ctx != null)
							{
								var sql = ctx.ConvertToSql(expression, 0, ConvertFlags.Field);

								if (sql.Length != 1)
									ThrowHelper.ThrowInvalidOperationException();

								return sql[0].Sql;
							}

							break;
						}

						return SubQueryToSql(context!, e);
					}

					var expr = ConvertMethod(e);

					if (expr != null)
						return ConvertToSql(context, expr, unwrap);

					var attr = e.Method.GetExpressionAttribute(MappingSchema);

					if (attr != null)
					{
						return ConvertExtensionToSql(context!, attr, e);
					}

					if (e.Method.IsSqlPropertyMethodEx())
						return ConvertToSql(context, ConvertExpression(expression), unwrap);

					if (e.Method.DeclaringType == typeof(string) && e.Method.Name == "Format")
					{
						return ConvertFormatToSql(context, e, isPureExpression);
					}

					if (e.IsSameGenericMethod(Methods.LinqToDB.SqlExt.Alias))
					{
						var sql = ConvertToSql(context, e.Arguments[0], unwrap);
						return sql;
					}

					break;
				}

				case ExpressionType.Invoke:
				{
					var pi = (InvocationExpression)expression;
					var ex = pi.Expression;

					if (ex.NodeType == ExpressionType.Quote)
						ex = ((UnaryExpression)ex).Operand;

					if (ex.NodeType == ExpressionType.Lambda)
					{
						var l   = (LambdaExpression)ex;
						var dic = new Dictionary<Expression,Expression>();

						for (var i = 0; i < l.Parameters.Count; i++)
							dic.Add(l.Parameters[i], pi.Arguments[i]);

						var pie = l.Body.Transform(dic, static (dic, wpi) => dic.TryGetValue(wpi, out var ppi) ? ppi : wpi);

						return ConvertToSql(context, pie);
					}

					break;
				}

				case ExpressionType.TypeIs:
				{
					var condition = new SqlSearchCondition();
					BuildSearchCondition(context, expression, condition.Conditions);
					return condition;
				}

				case ChangeTypeExpression.ChangeTypeType:
					return ConvertToSql(context, ((ChangeTypeExpression)expression).Expression);

				case ExpressionType.Constant:
				{
					var cnt = (ConstantExpression)expression;
					if (cnt.Value is ISqlExpression sql)
						return sql;
					break;
				}
//
//				case ExpressionType.New when expression.Type == typeof(Sql.SqlID) :
//					return new SqlValue(typeof(Sql.SqlID), expression.EvaluateExpression());
			}

			if (expression.Type == typeof(bool) && _convertedPredicates.Add(expression))
			{
				var predicate = ConvertPredicate(context, expression);
				_convertedPredicates.Remove(expression);
				if (predicate != null)
					return new SqlSearchCondition(new SqlCondition(false, predicate));
			}

			return ThrowHelper.ThrowLinqException<ISqlExpression>($"'{expression}' cannot be converted to SQL.");
		}

		public ISqlExpression ConvertFormatToSql(IBuildContext? context, MethodCallExpression mc, bool isPureExpression)
		{
			// TODO: move PrepareRawSqlArguments to more correct location
			TableBuilder.PrepareRawSqlArguments(mc, null,
				out var format, out var arguments);

			var sqlArguments = new List<ISqlExpression>();
			foreach (var a in arguments)
				sqlArguments.Add(ConvertToSql(context, a));

			if (isPureExpression)
				return new SqlExpression(mc.Type, format, Precedence.Primary, sqlArguments.ToArray());

			return QueryHelper.ConvertFormatToConcatenation(format, sqlArguments);
		}

		public ISqlExpression ConvertExtensionToSql(IBuildContext context, Sql.ExpressionAttribute attr, MethodCallExpression mc)
		{
			var inlineParameters = DataContext.InlineParameters;

			if (attr.InlineParameters)
				DataContext.InlineParameters = true;

			var sqlExpression = attr.GetExpression(
				(this_: this, context),
				DataContext,
				context!.SelectQuery,
				mc,
				static (context, e, descriptor) => context.this_.ConvertToExtensionSql(context.context, e, descriptor));

			if (sqlExpression == null)
				ThrowHelper.ThrowLinqToDBException($"Cannot convert to SQL method '{mc}'.");

			DataContext.InlineParameters = inlineParameters;

			return sqlExpression;
		}

		public static ISqlExpression ConvertToSqlConvertible(Expression expression)
		{
			var l = Expression.Lambda<Func<IToSqlConverter>>(Expression.Convert(expression, typeof(IToSqlConverter)));
			var f = l.CompileExpression();
			var c = f();

			return c.ToSql(expression);
		}

		readonly HashSet<Expression> _convertedPredicates = new ();

		#endregion

		#region IsServerSideOnly

		public bool IsServerSideOnly(Expression expr)
		{
			return _optimizationContext.IsServerSideOnly(expr);
		}

		#endregion

		#region CanBeConstant

		bool CanBeConstant(Expression expr)
		{
			return _optimizationContext.CanBeConstant(expr);
		}

		#endregion

		#region CanBeCompiled

		public bool CanBeCompiled(Expression expr)
		{
			return _optimizationContext.CanBeCompiled(expr);
		}

		#endregion

		#region Build Constant

		readonly Dictionary<Tuple<Expression, ColumnDescriptor?>,SqlValue> _constants = new ();

		SqlValue BuildConstant(Expression expr, ColumnDescriptor? columnDescriptor)
		{
			var key = Tuple.Create(expr, columnDescriptor);
			if (_constants.TryGetValue(key, out var sqlValue))
				return sqlValue;

			var dbType = columnDescriptor?.GetDbDataType(true).WithSystemType(expr.Type) ?? new DbDataType(expr.Type);

			var unwrapped = expr.Unwrap();
			if (unwrapped != expr && !MappingSchema.ValueToSqlConverter.CanConvert(dbType.SystemType) &&
				MappingSchema.ValueToSqlConverter.CanConvert(unwrapped.Type))
			{
				dbType = dbType.WithSystemType(unwrapped.Type);
				expr   = unwrapped;
			}

			dbType = dbType.WithSystemType(expr.Type);

			if (columnDescriptor != null)
			{
				expr = columnDescriptor.ApplyConversions(expr, dbType, true);
			}
			else
			{
				if (!MappingSchema.ValueToSqlConverter.CanConvert(dbType.SystemType))
					expr = ColumnDescriptor.ApplyConversions(MappingSchema, expr, dbType, null, true);
			}

			var value = expr.EvaluateExpression();

			sqlValue = MappingSchema.GetSqlValue(expr.Type, value);

			_constants.Add(key, sqlValue);

			return sqlValue;
		}

		#endregion

		#region Predicate Converter

		ISqlPredicate ConvertPredicate(IBuildContext? context, Expression expression)
		{
			ISqlExpression IsCaseSensitive(MethodCallExpression mc)
			{
				if (mc.Arguments.Count <= 1)
					return new SqlValue(typeof(bool?), null);

				if (!typeof(StringComparison).IsSameOrParentOf(mc.Arguments[1].Type))
					return new SqlValue(typeof(bool?), null);

				var arg = mc.Arguments[1];

				if (arg.NodeType == ExpressionType.Constant || arg.NodeType == ExpressionType.Default)
				{
					var comparison = (StringComparison)(arg.EvaluateExpression() ?? ThrowHelper.ThrowInvalidOperationException<object?>());
					return new SqlValue(comparison == StringComparison.CurrentCulture   ||
					                    comparison == StringComparison.InvariantCulture ||
					                    comparison == StringComparison.Ordinal);
				}

				var variable   = Expression.Variable(typeof(StringComparison), "c");
				var assignment = Expression.Assign(variable, arg);
				var expr       = (Expression)Expression.Equal(variable, Expression.Constant(StringComparison.CurrentCulture));
				expr = Expression.OrElse(expr, Expression.Equal(variable, Expression.Constant(StringComparison.InvariantCulture)));
				expr = Expression.OrElse(expr, Expression.Equal(variable, Expression.Constant(StringComparison.Ordinal)));
				expr = Expression.Block(new[] {variable}, assignment, expr);

				var parameter = ParametersContext.BuildParameter(expr, columnDescriptor: null, forceConstant: true);
				parameter.SqlParameter.IsQueryParameter = false;

				return parameter.SqlParameter;
			}

			switch (expression.NodeType)
			{
				case ExpressionType.Equal:
				case ExpressionType.NotEqual:
				case ExpressionType.GreaterThan:
				case ExpressionType.GreaterThanOrEqual:
				case ExpressionType.LessThan:
				case ExpressionType.LessThanOrEqual:
				{
					var e = (BinaryExpression)expression;
					return ConvertCompare(context, expression.NodeType, e.Left, e.Right);
				}

				case ExpressionType.Call:
				{
					var e = (MethodCallExpression)expression;

					ISqlPredicate? predicate = null;

					if (e.Method.Name == "Equals" && e.Object != null && e.Arguments.Count == 1)
						return ConvertCompare(context, ExpressionType.Equal, e.Object, e.Arguments[0]);

					if (e.Method.DeclaringType == typeof(string))
					{
						switch (e.Method.Name)
						{
								case "Contains"   : predicate = CreateStringPredicate(context, e, SqlPredicate.SearchString.SearchKind.Contains,   IsCaseSensitive(e)); break;
								case "StartsWith" : predicate = CreateStringPredicate(context, e, SqlPredicate.SearchString.SearchKind.StartsWith, IsCaseSensitive(e)); break;
								case "EndsWith"   : predicate = CreateStringPredicate(context, e, SqlPredicate.SearchString.SearchKind.EndsWith,   IsCaseSensitive(e)); break;
						}
					}
					else if (e.Method.Name == "Contains")
					{
						if (e.Method.DeclaringType == typeof(Enumerable) ||
							typeof(IList).IsSameOrParentOf(e.Method.DeclaringType!) ||
							typeof(ICollection<>).IsSameOrParentOf(e.Method.DeclaringType!) ||
							typeof(IReadOnlyCollection<>).IsSameOrParentOf(e.Method.DeclaringType!))
						{
							predicate = ConvertInPredicate(context!, e);
						}
					}
					else if (e.Method.Name == "ContainsValue" && typeof(Dictionary<,>).IsSameOrParentOf(e.Method.DeclaringType!))
					{
						var args = e.Method.DeclaringType!.GetGenericArguments(typeof(Dictionary<,>))!;
						var minf = EnumerableMethods
								.First(static m => m.Name == "Contains" && m.GetParameters().Length == 2)
								.MakeGenericMethod(args[1]);

						var expr = Expression.Call(
								minf,
								ExpressionHelper.PropertyOrField(e.Object!, "Values"),
								e.Arguments[0]);

						predicate = ConvertInPredicate(context!, expr);
					}
					else if (e.Method.Name == "ContainsKey" &&
						(typeof(IDictionary<,>).IsSameOrParentOf(e.Method.DeclaringType!) ||
						 typeof(IReadOnlyDictionary<,>).IsSameOrParentOf(e.Method.DeclaringType!)))
					{
						var type = typeof(IDictionary<,>).IsSameOrParentOf(e.Method.DeclaringType!) ? typeof(IDictionary<,>) : typeof(IReadOnlyDictionary<,>);
						var args = e.Method.DeclaringType!.GetGenericArguments(type)!;
						var minf = EnumerableMethods
								.First(static m => m.Name == "Contains" && m.GetParameters().Length == 2)
								.MakeGenericMethod(args[0]);

						var expr = Expression.Call(
								minf,
								ExpressionHelper.PropertyOrField(e.Object!, "Keys"),
								e.Arguments[0]);

						predicate = ConvertInPredicate(context!, expr);
					}
 
#if NETFRAMEWORK
					else if (e.Method == ReflectionHelper.Functions.String.Like11) predicate = ConvertLikePredicate(context!, e);
					else if (e.Method == ReflectionHelper.Functions.String.Like12) predicate = ConvertLikePredicate(context!, e);
#endif
					else if (e.Method == ReflectionHelper.Functions.String.Like21) predicate = ConvertLikePredicate(context!, e);
					else if (e.Method == ReflectionHelper.Functions.String.Like22) predicate = ConvertLikePredicate(context!, e);

					if (predicate != null)
						return predicate;

					var attr = e.Method.GetExpressionAttribute(MappingSchema);

					if (attr != null && attr.GetIsPredicate(expression))
						break;

					break;
				}

				case ExpressionType.Conditional:
					return new SqlPredicate.ExprExpr(
							ConvertToSql(context, expression),
							SqlPredicate.Operator.Equal,
							new SqlValue(true), null);

				case ExpressionType.TypeIs:
				{
					var e   = (TypeBinaryExpression)expression;
					var ctx = GetContext(context, e.Expression);

					if (ctx != null && ctx.IsExpression(e.Expression, 0, RequestFor.Table).Result)
						return MakeIsPredicate(ctx, e);

					break;
				}

				case ExpressionType.Convert:
				{
					var e = (UnaryExpression)expression;

					if (e.Type == typeof(bool) && e.Operand.Type == typeof(SqlBoolean))
						return ConvertPredicate(context, e.Operand);

					break;
				}
			}

			var ex = ConvertToSql(context, expression);

			if (SqlExpression.NeedsEqual(ex))
			{
				var descriptor = QueryHelper.GetColumnDescriptor(ex);
				var trueValue  = ConvertToSql(context, ExpressionInstances.True,  false, descriptor);
				var falseValue = ConvertToSql(context, ExpressionInstances.False, false, descriptor);

				return new SqlPredicate.IsTrue(ex, trueValue, falseValue, Configuration.Linq.CompareNullsAsValues ? false : null, false);
			}

			return new SqlPredicate.Expr(ex);
		}

		#region ConvertCompare

		ISqlPredicate ConvertCompare(IBuildContext? context, ExpressionType nodeType, Expression left, Expression right)
		{
			if (!RestoreCompare(ref left, ref right))
				RestoreCompare(ref right, ref left);

			switch (nodeType)
			{
				case ExpressionType.Equal:
				case ExpressionType.NotEqual:

					var p = ConvertObjectComparison(nodeType, context!, left, context!, right);
					if (p != null)
						return p;

					p = ConvertObjectNullComparison(context, left, right, nodeType == ExpressionType.Equal);
					if (p != null)
						return p;

					p = ConvertObjectNullComparison(context, right, left, nodeType == ExpressionType.Equal);
					if (p != null)
						return p;

					if (left.NodeType == ExpressionType.New || right.NodeType == ExpressionType.New)
					{
						p = ConvertNewObjectComparison(context!, nodeType, left, right);
						if (p != null)
							return p;
					}

					break;
			}

			var op = nodeType switch
			{
				ExpressionType.Equal              => SqlPredicate.Operator.Equal,
				ExpressionType.NotEqual           => SqlPredicate.Operator.NotEqual,
				ExpressionType.GreaterThan        => SqlPredicate.Operator.Greater,
				ExpressionType.GreaterThanOrEqual => SqlPredicate.Operator.GreaterOrEqual,
				ExpressionType.LessThan           => SqlPredicate.Operator.Less,
				ExpressionType.LessThanOrEqual    => SqlPredicate.Operator.LessOrEqual,
				_                                 => ThrowHelper.ThrowInvalidOperationException<SqlPredicate.Operator>(),
			};
			if ((left.NodeType == ExpressionType.Convert || right.NodeType == ExpressionType.Convert) && (op == SqlPredicate.Operator.Equal || op == SqlPredicate.Operator.NotEqual))
			{
				var p = ConvertEnumConversion(context!, left, op, right);
				if (p != null)
					return p;
			}

			var cd = SuggestColumnDescriptor(context, left, right);
			var l  = ConvertToSql(context, left,  unwrap: false, cd);
			var r  = ConvertToSql(context, right, unwrap: true,  cd);

			l = QueryHelper.UnwrapExpression(l);
			r = QueryHelper.UnwrapExpression(r);

			if (l is SqlValue lValue)
				lValue.ValueType = GetDataType(r, lValue.ValueType);

			if (r is SqlValue rValue)
				rValue.ValueType = GetDataType(l, rValue.ValueType);

			switch (nodeType)
			{
				case ExpressionType.Equal:
				case ExpressionType.NotEqual:

					if (Configuration.Linq.CompareNulls != CompareNulls.LikeSql &&
						!context!.SelectQuery.IsParameterDependent &&						
						(l is SqlParameter && l.CanBeNull || r is SqlParameter && r.CanBeNull))
						context.SelectQuery.IsParameterDependent = true;

					// | (SqlQuery(Select([]) as q), SqlValue(null))
					// | (SqlValue(null), SqlQuery(Select([]) as q))  =>

					var q =
						l.ElementType == QueryElementType.SqlQuery &&
						r.ElementType == QueryElementType.SqlValue &&
						((SqlValue)r).Value == null &&
						((SelectQuery)l).Select.Columns.Count == 0 ?
							(SelectQuery)l :
						r.ElementType == QueryElementType.SqlQuery &&
						l.ElementType == QueryElementType.SqlValue &&
						((SqlValue)l).Value == null &&
						((SelectQuery)r).Select.Columns.Count == 0 ?
							(SelectQuery)r :
							null;

					q?.Select.Columns.Add(new SqlColumn(q, new SqlValue(1)));

					break;
			}

			if (l is SqlSearchCondition)
			{
				l = new SqlFunction(typeof(bool), "CASE", l, new SqlValue(true), new SqlValue(false))
				{
					CanBeNull = false
				};
			}

			if (r is SqlSearchCondition)
			{
				r = new SqlFunction(typeof(bool), "CASE", r, new SqlValue(true), new SqlValue(false))
				{
					CanBeNull = false
				};
			}

			if (op is SqlPredicate.Operator.Equal or SqlPredicate.Operator.NotEqual)
			{
				bool?           value      = null;
				ISqlExpression? expression = null;
				var             isNullable = false;
				if (IsBooleanConstant(left, out value))
				{
					isNullable = typeof(bool?) == left.Type || r.CanBeNull;
					expression = r;
				}
				else if (IsBooleanConstant(right, out value))
				{
					isNullable = typeof(bool?) == right.Type || l.CanBeNull;
					expression = l;
				}

				if (value != null
					&& expression != null
					&& !(expression.ElementType == QueryElementType.SqlValue && ((SqlValue)expression).Value == null))
				{
					var isNot = !value.Value;
					var withNull = false;
					if (op == SqlPredicate.Operator.NotEqual)
					{
						isNot = !isNot;
						withNull = true;
					}
					var descriptor = QueryHelper.GetColumnDescriptor(expression);
					var trueValue  = ConvertToSql(context, ExpressionInstances.True,  false, descriptor);
					var falseValue = ConvertToSql(context, ExpressionInstances.False, false, descriptor);

					var withNullValue = Configuration.Linq.CompareNullsAsValues &&
										(isNullable || NeedNullCheck(expression))
						? withNull
						: (bool?)null;
					return new SqlPredicate.IsTrue(expression, trueValue, falseValue, withNullValue, isNot);
				}

				// Mandatory shortcut when CompareNulls == CompareNulls.LikeSql
				// as ExprExpr will not sniff the nullability of its values
				if (right.IsNullValue())
					return new SqlPredicate.IsNull(l, op == SqlPredicate.Operator.NotEqual);
				if (left.IsNullValue())
					return new SqlPredicate.IsNull(r, op == SqlPredicate.Operator.NotEqual);
			}

<<<<<<< HEAD
			return new SqlPredicate.ExprExpr(l, op, r, Configuration.Linq.CompareNullsAsValues ? true : null);
=======
			predicate ??= new SqlPredicate.ExprExpr(l, op, r, Configuration.Linq.CompareNullsAsValues ? true : null);
			return predicate;
>>>>>>> a306e96c
		}

		private static bool IsBooleanConstant(Expression expr, out bool? value)
		{
			value = null;
			if (expr.Type == typeof(bool) || expr.Type == typeof(bool?))
			{
				expr = expr.Unwrap();
				if (expr is ConstantExpression c)
				{
					value = c.Value as bool?;
					return true;
				}
				else if (expr is DefaultExpression)
				{
					value = expr.Type == typeof(bool) ? false : null;
					return true;
				}
			}
			return false;
		}

		// restores original types, lost due to C# compiler optimizations
		// e.g. see https://github.com/linq2db/linq2db/issues/2041
		private static bool RestoreCompare(ref Expression op1, ref Expression op2)
		{
			if (op1.NodeType == ExpressionType.Convert)
			{
				var op1conv = (UnaryExpression)op1;

				// handle char replaced with int
				// (int)chr op CONST
				if (op1.Type == typeof(int) && op1conv.Operand.Type == typeof(char)
					&& (op2.NodeType == ExpressionType.Constant || op2.NodeType == ExpressionType.Convert))
				{
					op1 = op1conv.Operand;
					op2 = op2.NodeType == ExpressionType.Constant
						? Expression.Constant(ConvertTo<char>.From(((ConstantExpression)op2).Value))
						: ((UnaryExpression)op2).Operand;
					return true;
				}
				// (int?)chr? op CONST
				else if (op1.Type == typeof(int?) && op1conv.Operand.Type == typeof(char?)
					&& (op2.NodeType == ExpressionType.Constant
						|| (op2.NodeType == ExpressionType.Convert && ((UnaryExpression)op2).Operand.NodeType == ExpressionType.Convert)))
				{
					op1 = op1conv.Operand;
					op2 = op2.NodeType == ExpressionType.Constant
						? Expression.Constant(ConvertTo<char>.From(((ConstantExpression)op2).Value))
						: ((UnaryExpression)((UnaryExpression)op2).Operand).Operand;
					return true;
				}
				// handle enum replaced with integer
				// here byte/short values replaced with int, int+ values replaced with actual underlying type
				// (int)enum op const
				else if (op1conv.Operand.Type.IsEnum
					&& op2.NodeType == ExpressionType.Constant
						&& (op2.Type == Enum.GetUnderlyingType(op1conv.Operand.Type) || op2.Type == typeof(int)))
				{
					op1 = op1conv.Operand;
					op2 = Expression.Constant(Enum.ToObject(op1conv.Operand.Type, ((ConstantExpression)op2).Value!), op1conv.Operand.Type);
					return true;
				}
				// here underlying type used
				// (int?)enum? op (int?)enum
				else if (op1conv.Operand.Type.IsNullable() && Nullable.GetUnderlyingType(op1conv.Operand.Type)!.IsEnum
					&& op2.NodeType == ExpressionType.Convert
					&& op2 is UnaryExpression op2conv2
					&& op2conv2.Operand.NodeType == ExpressionType.Constant
					&& op2conv2.Operand.Type == Nullable.GetUnderlyingType(op1conv.Operand.Type))
				{
					op1 = op1conv.Operand;
					op2 = Expression.Convert(op2conv2.Operand, op1conv.Operand.Type);
					return true;
				}
				// https://github.com/linq2db/linq2db/issues/2039
				// byte, sbyte and ushort comparison operands upcasted to int
				else if (op2.NodeType == ExpressionType.Convert
					&& op2 is UnaryExpression op2conv1
					&& op1conv.Operand.Type == op2conv1.Operand.Type)
				{
					op1 = op1conv.Operand;
					op2 = op2conv1.Operand;
					return true;
				}

				// https://github.com/linq2db/linq2db/issues/2166
				// generates expression:
				// Convert(member, int) == const(value, int)
				// we must replace it with:
				// member == const(value, member_type)
				if (op2 is ConstantExpression const2
					&& const2.Type == typeof(int)
					&& ConvertUtils.TryConvert(const2.Value, op1conv.Operand.Type, out var convertedValue))
				{
					op1 = op1conv.Operand;
					op2 = Expression.Constant(convertedValue, op1conv.Operand.Type);
					return true;
				}
			}

			return false;
		}

		#endregion

		#region ConvertEnumConversion

		ISqlPredicate? ConvertEnumConversion(IBuildContext context, Expression left, SqlPredicate.Operator op, Expression right)
		{
			Expression value;
			Expression operand;

			if (left is MemberExpression)
			{
				operand = left;
				value   = right;
			}
			else if (left.NodeType == ExpressionType.Convert && ((UnaryExpression)left).Operand is MemberExpression)
			{
				operand = ((UnaryExpression)left).Operand;
				value   = right;
			}
			else if (right is MemberExpression)
			{
				operand = right;
				value   = left;
			}
			else if (right.NodeType == ExpressionType.Convert && ((UnaryExpression)right).Operand is MemberExpression)
			{
				operand = ((UnaryExpression)right).Operand;
				value   = left;
			}
			else if (left.NodeType == ExpressionType.Convert)
			{
				operand = ((UnaryExpression)left).Operand;
				value   = right;
			}
			else
			{
				operand = ((UnaryExpression)right).Operand;
				value = left;
			}

			var type = operand.Type;

			if (!type.ToNullableUnderlying().IsEnum)
				return null;

			var dic = new Dictionary<object, object?>();

			var mapValues = MappingSchema.GetMapValues(type);

			if (mapValues != null)
				foreach (var mv in mapValues)
					if (!dic.ContainsKey(mv.OrigValue))
						dic.Add(mv.OrigValue, mv.MapValues[0].Value);

			switch (value.NodeType)
			{
				case ExpressionType.Constant:
				{
					var name = Enum.GetName(type, ((ConstantExpression)value).Value!);

					// ReSharper disable ConditionIsAlwaysTrueOrFalse
					// ReSharper disable HeuristicUnreachableCode
					if (name == null)
						return null;
					// ReSharper restore HeuristicUnreachableCode
					// ReSharper restore ConditionIsAlwaysTrueOrFalse

					var origValue = Enum.Parse(type, name, false);

					if (!dic.TryGetValue(origValue, out var mapValue))
						mapValue = origValue;

					ISqlExpression l, r;

					SqlValue sqlvalue;
					var ce = MappingSchema.GetConverter(new DbDataType(type), new DbDataType(typeof(DataParameter)), false);

					if (ce != null)
					{
						sqlvalue = new SqlValue(ce.ConvertValueToParameter(origValue).Value!);
					}
					else
					{
						sqlvalue = MappingSchema.GetSqlValue(type, mapValue);
					}

					if (left.NodeType == ExpressionType.Convert)
					{
						l = ConvertToSql(context, operand);
						r = sqlvalue;
					}
					else
					{
						r = ConvertToSql(context, operand);
						l = sqlvalue;
					}

					return new SqlPredicate.ExprExpr(l, op, r, true);
				}

				case ExpressionType.Convert:
				{
					value = ((UnaryExpression)value).Operand;

					var cd = SuggestColumnDescriptor(context, operand, value);

					var l = ConvertToSql(context, operand, columnDescriptor: cd);
					var r = ConvertToSql(context, value, columnDescriptor: cd);

					return new SqlPredicate.ExprExpr(l, op, r, true);
				}
			}

			return null;
		}

		#endregion

		#region ConvertObjectNullComparison

		ISqlPredicate? ConvertObjectNullComparison(IBuildContext? context, Expression left, Expression right, bool isEqual)
		{
			if (right.IsNullValue())
			{
				if (left.NodeType == ExpressionType.MemberAccess || left.NodeType == ExpressionType.Parameter)
				{
					var ctx = GetContext(context, left);

					if (ctx != null && ctx.IsExpression(left, 0, RequestFor.Object).Result)
					{
						return new SqlPredicate.Expr(new SqlValue(!isEqual));
					}
				}
			}

			return null;
		}

		#endregion

		#region ConvertObjectComparison

		static Expression? ConstructMemberPath(MemberInfo[] memberPath, Expression ob, bool throwOnError)
		{
			Expression result = ob;
			foreach (var memberInfo in memberPath)
			{
				if (memberInfo.DeclaringType!.IsAssignableFrom(result.Type))
				{
					result = Expression.MakeMemberAccess(result, memberInfo);
				}
			}

			if (ReferenceEquals(result, ob) && throwOnError)
				ThrowHelper.ThrowLinqToDBException($"Type {result.Type.Name} does not have member {memberPath.Last().Name}.");

			return result;
		}

		public ISqlPredicate? ConvertObjectComparison(
			ExpressionType nodeType,
			IBuildContext leftContext,
			Expression left,
			IBuildContext rightContext,
			Expression right)
		{
			var qsl = GetContext(leftContext,  left);
			var qsr = GetContext(rightContext, right);

			var sl = qsl != null && qsl.IsExpression(left,  0, RequestFor.Object).Result;
			var sr = qsr != null && qsr.IsExpression(right, 0, RequestFor.Object).Result;

			bool      isNull;
			SqlInfo[] lcols;

			var rmembers = new Dictionary<MemberInfo,Expression>(new MemberInfoComparer());

			if (sl == false && sr == false)
			{
				var lmembers = new Dictionary<MemberInfo,Expression>(new MemberInfoComparer());

				var isl = ProcessProjection(lmembers, left);
				var isr = ProcessProjection(rmembers, right);

				if (!isl && !isr)
					return null;

				if (lmembers.Count == 0)
				{
					(left, right)               = (right, left);
					(leftContext, rightContext) = (rightContext, leftContext);
					var q                       = qsr;
					qsl                         = q;

					sr = false;

					(rmembers, lmembers) = (lmembers, rmembers);
				}

				isNull = right.IsNullValue();
				lcols  = new SqlInfo[lmembers.Count];
				var idx = 0;
				foreach (var m in lmembers)
				{
					lcols[idx] = new SqlInfo(m.Key, ConvertToSql(leftContext, m.Value));
					idx++;
				}
			}
			else
			{
				if (sl == false)
				{
					(left, right)               = (right, left);
					// leftContext value not used below: https://pvs-studio.com/ru/blog/posts/csharp/0887/
					// but! we have test that fails in this place (TestDefaultExpression_08)
					// so it could be incomplete implementation
					(leftContext, rightContext) = (rightContext, leftContext);

					var q = qsr;
					qsl   = q;

					sr = false;
				}

				isNull = right.IsNullValue();
				lcols  = qsl!.ConvertToSql(left, 0, ConvertFlags.Key);

				if (!sr)
					ProcessProjection(rmembers, right);
			}

			if (lcols.Length == 0)
				return null;

			var condition = new SqlSearchCondition();

			foreach (var lcol in lcols)
			{
				if (lcol.Sql is SelectQuery innerQuery && isNull)
				{
					var existsPredicate = new SqlPredicate.FuncLike(SqlFunction.CreateExists(innerQuery));
					condition.Conditions.Add(new SqlCondition(nodeType == ExpressionType.Equal, existsPredicate));
					continue;
				}

				if (lcol.MemberChain.Length == 0)
					ThrowHelper.ThrowInvalidOperationException();

				ISqlExpression? rcol = null;

				var lmember = lcol.MemberChain[lcol.MemberChain.Length - 1];

				var columnDescriptor = QueryHelper.GetColumnDescriptor(lcol.Sql);

				if (sr)
				{
					var memeberPath = ConstructMemberPath(lcol.MemberChain, right, true)!;
					rcol = ConvertToSql(rightContext, memeberPath, unwrap: false, columnDescriptor);
				}
				else if (rmembers.Count != 0)
					rcol = ConvertToSql(rightContext, rmembers[lmember], unwrap: false, columnDescriptor);

				var rex =
					isNull ?
						MappingSchema.GetSqlValue(right.Type, null) :
						rcol ?? ParametersContext.GetParameter(right, lmember, columnDescriptor);

				var predicate = new SqlPredicate.ExprExpr(
					lcol.Sql,
					nodeType == ExpressionType.Equal ? SqlPredicate.Operator.Equal : SqlPredicate.Operator.NotEqual,
					rex, withNull: true);

				condition.Conditions.Add(new SqlCondition(false, predicate));
			}

			if (nodeType == ExpressionType.NotEqual)
				foreach (var c in condition.Conditions)
					c.IsOr = true;

			return condition;
		}

		public ISqlPredicate? ConvertNewObjectComparison(IBuildContext context, ExpressionType nodeType, Expression left, Expression right)
		{
			left  = FindExpression(left);
			right = FindExpression(right);

			var condition = new SqlSearchCondition();

			if (left.NodeType != ExpressionType.New)
			{
				(right, left) = (left, right);
			}

			var newExpr  = (NewExpression)left;

			// ReSharper disable ConditionIsAlwaysTrueOrFalse
			// ReSharper disable HeuristicUnreachableCode
			if (newExpr.Members == null)
				return null;
			// ReSharper restore HeuristicUnreachableCode
			// ReSharper restore ConditionIsAlwaysTrueOrFalse

			for (var i = 0; i < newExpr.Arguments.Count; i++)
			{
				var lex = ConvertToSql(context, newExpr.Arguments[i]);
				var rex =
					right is NewExpression newRight ?
						ConvertToSql(context, newRight.Arguments[i]) :
						ParametersContext.GetParameter(right, newExpr.Members[i], QueryHelper.GetColumnDescriptor(lex));

				var predicate =
					new SqlPredicate.ExprExpr(
						lex,
						nodeType == ExpressionType.Equal ? SqlPredicate.Operator.Equal : SqlPredicate.Operator.NotEqual,
						rex, withNull: true);

				condition.Conditions.Add(new SqlCondition(false, predicate));
			}

			if (nodeType == ExpressionType.NotEqual)
				foreach (var c in condition.Conditions)
					c.IsOr = true;

			return condition;
		}

		static Expression FindExpression(Expression expr)
		{
			var ret = _findExpressionVisitor.Find(expr);

			if (ret == null)
				ThrowHelper.ThrowNotImplementedException();

			return ret;
		}

		private static readonly FindVisitor<object?> _findExpressionVisitor = FindVisitor<object?>.Create(FindExpressionFind);

		static bool FindExpressionFind(Expression pi)
		{
			switch (pi.NodeType)
			{
				case ExpressionType.Convert:
				{
					var e = (UnaryExpression)pi;

					return
						e.Operand.NodeType == ExpressionType.ArrayIndex &&
						ReferenceEquals(((BinaryExpression)e.Operand).Left, ParametersParam);
				}
				case ExpressionType.MemberAccess:
				case ExpressionType.New         :
					return true;
			}

			return false;
		}

		#endregion

		#region Parameters

		public static DbDataType GetMemberDataType(MappingSchema mappingSchema, MemberInfo member)
		{
			var typeResult = new DbDataType(member.GetMemberType());

			var dta = mappingSchema.GetAttribute<DataTypeAttribute>(member.ReflectedType!, member);
			var ca  = mappingSchema.GetAttribute<ColumnAttribute>  (member.ReflectedType!, member);

			var dataType = ca?.DataType ?? dta?.DataType;

			if (dataType != null)
				typeResult = typeResult.WithDataType(dataType.Value);

			var dbType = ca?.DbType ?? dta?.DbType;
			if (dbType != null)
				typeResult = typeResult.WithDbType(dbType);

			if (ca != null && ca.HasLength())
				typeResult = typeResult.WithLength(ca.Length);

			return typeResult;
		}

		private class GetDataTypeContext
		{
			public GetDataTypeContext(DbDataType baseType)
			{
				DataType   = baseType.DataType;
				DbType     = baseType.DbType;
				Length     = baseType.Length;
				Precision  = baseType.Precision;
				Scale      = baseType.Scale;
			}

			public DataType DataType;
			public string?  DbType;
			public int?     Length;
			public int?     Precision;
			public int?     Scale;
		}

		static DbDataType GetDataType(ISqlExpression expr, DbDataType baseType)
		{
			var ctx = new GetDataTypeContext(baseType);

			expr.Find(ctx, static (context, e) =>
			{
				switch (e.ElementType)
				{
					case QueryElementType.SqlField:
						{
							var fld = (SqlField)e;
							context.DataType     = fld.Type.DataType;
							context.DbType       = fld.Type.DbType;
							context.Length       = fld.Type.Length;
							context.Precision    = fld.Type.Precision;
							context.Scale        = fld.Type.Scale;
							return true;
						}
					case QueryElementType.SqlParameter:
						context.DataType     = ((SqlParameter)e).Type.DataType;
						context.DbType       = ((SqlParameter)e).Type.DbType;
						context.Length       = ((SqlParameter)e).Type.Length;
						context.Precision    = ((SqlParameter)e).Type.Precision;
						context.Scale        = ((SqlParameter)e).Type.Scale;
						return true;
					case QueryElementType.SqlDataType:
						context.DataType     = ((SqlDataType)e).Type.DataType;
						context.DbType       = ((SqlDataType)e).Type.DbType;
						context.Length       = ((SqlDataType)e).Type.Length;
						context.Precision    = ((SqlDataType)e).Type.Precision;
						context.Scale        = ((SqlDataType)e).Type.Scale;
						return true;
					case QueryElementType.SqlValue:
						context.DataType     = ((SqlValue)e).ValueType.DataType;
						context.DbType       = ((SqlValue)e).ValueType.DbType;
						context.Length      = ((SqlValue)e).ValueType.Length;
						context.Precision    = ((SqlValue)e).ValueType.Precision;
						context.Scale        = ((SqlValue)e).ValueType.Scale;
						return true;
					default:
						if (e is ISqlExpression expr)
						{
							var type = expr.GetExpressionType();
							context.DataType  = type.DataType;
							context.DbType    = type.DbType;
							context.Length    = type.Length;
							context.Precision = type.Precision;
							context.Scale     = type.Scale;
							return true;
						}
						return false;
				}
			});

			return new DbDataType(
				baseType.SystemType,
				ctx.DataType == DataType.Undefined ? baseType.DataType : ctx.DataType,
				string.IsNullOrEmpty(ctx.DbType)   ? baseType.DbType   : ctx.DbType,
				ctx.Length     ?? baseType.Length,
				ctx.Precision  ?? baseType.Precision,
				ctx.Scale      ?? baseType.Scale
			);
		}

		#endregion

		#region ConvertInPredicate

		private ISqlPredicate ConvertInPredicate(IBuildContext context, MethodCallExpression expression)
		{
			var e        = expression;
			var argIndex = e.Object != null ? 0 : 1;
			var arr      = e.Object ?? e.Arguments[0];
			var arg      = e.Arguments[argIndex];

			ISqlExpression? expr = null;

			var ctx = GetContext(context, arg);

			if (ctx is TableBuilder.TableContext &&
				ctx.SelectQuery != context.SelectQuery &&
				ctx.IsExpression(arg, 0, RequestFor.Object).Result)
			{
				expr = ctx.SelectQuery;
			}

			if (expr == null)
			{
				var sql = ConvertExpressions(context, arg, ConvertFlags.Key, null);

				if (sql.Length == 1 && sql[0].MemberChain.Length == 0)
					expr = sql[0].Sql;
				else
					expr = new SqlObjectExpression(MappingSchema, sql);
			}

			var columnDescriptor = QueryHelper.GetColumnDescriptor(expr);

			switch (arr.NodeType)
			{
				case ExpressionType.NewArrayInit :
					{
						var newArr = (NewArrayExpression)arr;

						if (newArr.Expressions.Count == 0)
							return new SqlPredicate.Expr(new SqlValue(false));

						var exprs  = new ISqlExpression[newArr.Expressions.Count];

						for (var i = 0; i < newArr.Expressions.Count; i++)
							exprs[i] = ConvertToSql(context, newArr.Expressions[i], columnDescriptor: columnDescriptor);

						return new SqlPredicate.InList(expr, Configuration.Linq.CompareNullsAsValues ? false : null, false, exprs);
					}

				default :

					if (CanBeCompiled(arr))
					{
						var p = ParametersContext.BuildParameter(arr, columnDescriptor, false, ParametersContext.BuildParameterType.InPredicate).SqlParameter;
						p.IsQueryParameter = false;
						return new SqlPredicate.InList(expr, Configuration.Linq.CompareNullsAsValues ? false : null, false, p);
					}

					break;
			}

			return ThrowHelper.ThrowLinqException<ISqlPredicate>($"'{expression}' cannot be converted to SQL.");
		}

		#endregion

		#region ColumnDescriptor Helpers

		public ColumnDescriptor? SuggestColumnDescriptor(IBuildContext? context, Expression expr)
		{
			expr = expr.Unwrap();
			var ctx = GetContext(context, expr);
			if (ctx != null && ctx.IsExpression(expr, 0, RequestFor.Field).Result)
			{
				var descriptor = QueryHelper.GetColumnDescriptor(ConvertToSql(context, expr));
				if (descriptor != null)
				{
					return descriptor;
				}
			}

			return null;
		}

		public ColumnDescriptor? SuggestColumnDescriptor(IBuildContext? context, Expression expr1, Expression expr2)
		{
			return SuggestColumnDescriptor(context, expr1) ?? SuggestColumnDescriptor(context, expr2);
		}

		public ColumnDescriptor? SuggestColumnDescriptor(IBuildContext? context, ReadOnlyCollection<Expression> expressions)
		{
			foreach (var expr in expressions)
			{
				var descriptor = SuggestColumnDescriptor(context, expr);
				if (descriptor != null)
					return descriptor;
			}

			return null;
		}

		#endregion

		#region LIKE predicate

		ISqlPredicate CreateStringPredicate(IBuildContext? context, MethodCallExpression expression, SqlPredicate.SearchString.SearchKind kind, ISqlExpression caseSensitive)
		{
			var e = expression;

			var descriptor = SuggestColumnDescriptor(context, e.Object!, e.Arguments[0]);

			var o = ConvertToSql(context, e.Object!,      unwrap: false, descriptor);
			var a = ConvertToSql(context, e.Arguments[0], unwrap: false, descriptor);

			return new SqlPredicate.SearchString(o, false, a, kind, caseSensitive);
		}

		ISqlPredicate ConvertLikePredicate(IBuildContext context, MethodCallExpression expression)
		{
			var e  = expression;

			var descriptor = SuggestColumnDescriptor(context, e.Arguments);

			var a1 = ConvertToSql(context, e.Arguments[0], unwrap: false, descriptor);
			var a2 = ConvertToSql(context, e.Arguments[1], unwrap: false, descriptor);

			ISqlExpression? a3 = null;

			if (e.Arguments.Count == 3)
				a3 = ConvertToSql(context, e.Arguments[2], unwrap: false, descriptor);

			return new SqlPredicate.Like(a1, false, a2, a3);
		}

		#endregion

		#region MakeIsPredicate

		public ISqlPredicate MakeIsPredicate(TableBuilder.TableContext table, Type typeOperand)
		{
			if (typeOperand == table.ObjectType)
			{
				var all = true;
				foreach (var m in table.InheritanceMapping)
				{
					if (m.Type == typeOperand)
					{
						all = false;
						break;
					}
				}

				if (all)
					return new SqlPredicate.Expr(new SqlValue(true));
			}

			return MakeIsPredicate(table, table, table.InheritanceMapping, typeOperand, static (table, name) 
				=> table.SqlTable[name] ?? ThrowHelper.ThrowLinqException<SqlField>($"Field {name} not found in table {table.SqlTable}"));
		}

		public ISqlPredicate MakeIsPredicate<TContext>(
			TContext                              getSqlContext,
			IBuildContext                         context,
			List<InheritanceMapping>              inheritanceMapping,
			Type                                  toType,
			Func<TContext,string, ISqlExpression> getSql)
		{
			var mapping = new List<InheritanceMapping>(inheritanceMapping.Count);
			foreach (var m in inheritanceMapping)
				if (m.Type == toType && !m.IsDefault)
					mapping.Add(m);

			switch (mapping.Count)
			{
				case 0 :
					{
						var cond = new SqlSearchCondition();

						var found = false;
						foreach (var m in inheritanceMapping)
						{
							if (m.Type == toType)
							{
								found = true;
								break;
							}
						}

						if (found)
						{
							foreach (var m in inheritanceMapping.Where(static m => !m.IsDefault))
							{
								cond.Conditions.Add(
									new SqlCondition(
										false,
											new SqlPredicate.ExprExpr(
												getSql(getSqlContext, m.DiscriminatorName),
												SqlPredicate.Operator.NotEqual,
												MappingSchema.GetSqlValue(m.Discriminator.MemberType, m.Code), withNull: true)));
							}
						}
						else
						{
							foreach (var m in inheritanceMapping)
							{
								if (toType.IsSameOrParentOf(m.Type))
								{
									cond.Conditions.Add(
										new SqlCondition(
											false,
												new SqlPredicate.ExprExpr(
													getSql(getSqlContext, m.DiscriminatorName),
													SqlPredicate.Operator.Equal,
													MappingSchema.GetSqlValue(m.Discriminator.MemberType, m.Code), withNull: true),
											true));
								}
							}
						}

						return cond;
					}

				case 1 :
					return new SqlPredicate.ExprExpr(
							getSql(getSqlContext, mapping[0].DiscriminatorName),
							SqlPredicate.Operator.Equal,
							MappingSchema.GetSqlValue(mapping[0].Discriminator.MemberType, mapping[0].Code), withNull: true);

				default:
					{
						var cond = new SqlSearchCondition();

						foreach (var m in mapping)
						{
							cond.Conditions.Add(
								new SqlCondition(
									false,
										new SqlPredicate.ExprExpr(
											getSql(getSqlContext, m.DiscriminatorName),
											SqlPredicate.Operator.Equal,
											MappingSchema.GetSqlValue(m.Discriminator.MemberType, m.Code), withNull: true),
									true));
						}

						return cond;
					}
			}
		}

		ISqlPredicate MakeIsPredicate(IBuildContext context, TypeBinaryExpression expression)
		{
			var typeOperand = expression.TypeOperand;
			var table       = new TableBuilder.TableContext(this, new BuildInfo((IBuildContext?)null, ExpressionInstances.UntypedNull, new SelectQuery()), typeOperand);

			if (typeOperand == table.ObjectType)
			{
				var all = true;
				foreach (var m in table.InheritanceMapping)
				{
					if (m.Type == typeOperand)
					{
						all = false;
						break;
					}
				}

				if (all)
					return new SqlPredicate.Expr(new SqlValue(true));
			}

			var mapping = new List<(InheritanceMapping m, int i)>(table.InheritanceMapping.Count);

			for (var i = 0; i < table.InheritanceMapping.Count; i++)
			{
				var m = table.InheritanceMapping[i];
				if (typeOperand.IsAssignableFrom(m.Type) && !m.IsDefault)
					mapping.Add((m, i));
			}

			var isEqual = true;

			if (mapping.Count == 0)
			{
				for (var i = 0; i < table.InheritanceMapping.Count; i++)
				{
					var m = table.InheritanceMapping[i];
					if (!m.IsDefault)
						mapping.Add((m, i));
				}

				isEqual = false;
			}

			Expression? expr = null;

			foreach (var m in mapping)
			{
				var field = table.SqlTable[table.InheritanceMapping[m.i].DiscriminatorName] 
				            ?? ThrowHelper.ThrowLinqException<SqlField>($"Field {table.InheritanceMapping[m.i].DiscriminatorName} not found in table {table.SqlTable}");
				var ttype = field.ColumnDescriptor.MemberAccessor.TypeAccessor.Type;
				var obj   = expression.Expression;
				
				if (obj.Type != ttype)
					obj = Expression.Convert(expression.Expression, ttype);

				var left = ExpressionHelper.PropertyOrField(obj, field.Name);
				var code = m.m.Code;

				if (code == null)
					code = left.Type.GetDefaultValue();
				else if (left.Type != code.GetType())
					code = Converter.ChangeType(code, left.Type, MappingSchema);

				Expression right = Expression.Constant(code, left.Type);

				var e = isEqual ? Expression.Equal(left, right) : Expression.NotEqual(left, right);

				if (!isEqual)
					expr = expr != null ? Expression.AndAlso(expr, e) : e;
				else
					expr = expr != null ? Expression.OrElse(expr, e) : e;
			}

			return ConvertPredicate(context, expr!);
		}

		#endregion

		#endregion

		#region Search Condition Builder

		public void BuildSearchCondition(IBuildContext? context, Expression expression, List<SqlCondition> conditions)
		{
			expression = GetRemoveNullPropagationTransformer(true).Transform(expression);

			switch (expression.NodeType)
			{
				case ExpressionType.And     :
				case ExpressionType.AndAlso :
					{
						var e = (BinaryExpression)expression;

						BuildSearchCondition(context, e.Left,  conditions);
						BuildSearchCondition(context, e.Right, conditions);

						break;
					}

				case ExpressionType.Extension :
					{
						break;
					}

				case ExpressionType.Or     :
				case ExpressionType.OrElse :
					{
						var e           = (BinaryExpression)expression;
						var orCondition = new SqlSearchCondition();

						BuildSearchCondition(context, e.Left,  orCondition.Conditions);
						orCondition.Conditions[orCondition.Conditions.Count - 1].IsOr = true;
						BuildSearchCondition(context, e.Right, orCondition.Conditions);

						conditions.Add(new SqlCondition(false, orCondition));

						break;
					}

				case ExpressionType.Not    :
					{
						var e            = (UnaryExpression)expression;
						var notCondition = new SqlSearchCondition();

						BuildSearchCondition(context, e.Operand, notCondition.Conditions);

						conditions.Add(new SqlCondition(true, notCondition));

						break;
					}

				default                    :
					var predicate = ConvertPredicate(context, expression);

					conditions.Add(new SqlCondition(false, predicate));

					break;
			}
		}


		static bool NeedNullCheck(ISqlExpression expr)
		{
			if (!expr.CanBeNull)
				return false;

			if (null != expr.Find(QueryElementType.SelectClause))
				return false;
			return true;
		}

		#endregion

		#region CanBeTranslatedToSql

		private class CanBeTranslatedToSqlContext
		{
			public CanBeTranslatedToSqlContext(ExpressionBuilder builder, IBuildContext buildContext, bool canBeCompiled)
			{
				Builder       = builder;
				BuildContext  = buildContext;
				CanBeCompiled = canBeCompiled;
			}

			public readonly ExpressionBuilder Builder;
			public readonly IBuildContext     BuildContext;
			public readonly bool              CanBeCompiled;

			public List<Expression>? IgnoredMembers;
		}

		bool CanBeTranslatedToSql(IBuildContext context, Expression expr, bool canBeCompiled)
		{
			var ctx = new CanBeTranslatedToSqlContext(this, context, canBeCompiled);

			return null == expr.Find(ctx, static (context, pi) =>
			{
				if (context.IgnoredMembers != null)
				{
					if (pi != context.IgnoredMembers[context.IgnoredMembers.Count - 1])
						ThrowHelper.ThrowInvalidOperationException();

					if (context.IgnoredMembers.Count == 1)
						context.IgnoredMembers = null;
					else
						context.IgnoredMembers.RemoveAt(context.IgnoredMembers.Count - 1);

					return false;
				}

				switch (pi.NodeType)
				{
					case ExpressionType.MemberAccess :
						{
							var ma   = (MemberExpression)pi;
							var attr = ma.Member.GetExpressionAttribute(context.Builder.MappingSchema);

							if (attr == null && !ma.Member.IsNullableValueMember())
							{
								if (context.CanBeCompiled)
								{
									var ctx = context.Builder.GetContext(context.BuildContext, pi);

									if (ctx == null)
										return !context.Builder.CanBeCompiled(pi);

									if (ctx.IsExpression(pi, 0, RequestFor.Object).Result)
										return !context.Builder.CanBeCompiled(pi);

									context.IgnoredMembers = ma.Expression.GetMembers();
								}
							}

							break;
						}

					case ExpressionType.Parameter    :
						{
							var ctx = context.Builder.GetContext(context.BuildContext, pi);

							if (ctx == null)
								if (context.CanBeCompiled)
									return !context.Builder.CanBeCompiled(pi);

							break;
						}

					case ExpressionType.Call         :
						{
							var e = (MethodCallExpression)pi;

							if (e.Method.DeclaringType != typeof(Enumerable))
							{
								var attr = e.Method.GetExpressionAttribute(context.Builder.MappingSchema);

								if (attr == null && context.CanBeCompiled)
									return !context.Builder.CanBeCompiled(pi);
							}

							break;
						}

					case ExpressionType.TypeIs       : return context.CanBeCompiled;
					case ExpressionType.TypeAs       :
					case ExpressionType.New          : return true;

					case ExpressionType.NotEqual     :
					case ExpressionType.Equal        :
						{
							var e = (BinaryExpression)pi;

							Expression? obj = null;

							if (e.Left.IsNullValue())
								obj = e.Right;
							else if (e.Right.IsNullValue())
								obj = e.Left;

							if (obj != null)
							{
								var ctx = context.Builder.GetContext(context.BuildContext, obj);

								if (ctx != null)
								{
									if (ctx.IsExpression(obj, 0, RequestFor.Table).      Result ||
										ctx.IsExpression(obj, 0, RequestFor.Association).Result)
									{
										context.IgnoredMembers = obj.GetMembers();
									}
								}
							}

							break;
						}

					case ExpressionType.Conditional:
						{
							var cond = (ConditionalExpression)pi;
							if (!cond.Type.IsScalar())
								return true;
							break;
						}
				}

				return false;
			});
		}

		#endregion

		#region Helpers

		public IBuildContext? GetContext(IBuildContext? current, Expression? expression)
		{
			var root = GetRootObject(expression);
			root = root.Unwrap();

			if (root is ContextRefExpression refExpression)
				return refExpression.BuildContext;

			for (; current != null; current = current.Parent)
				if (current.IsExpression(root, 0, RequestFor.Root).Result)
					return current;

			return null;
		}

		bool IsNullConstant(Expression expr)
		{
			// TODO: is it correct to return true for DefaultValueExpression for non-reference type or when default value
			// set to non-null value?
			return expr.IsNullValue()
				|| expr is DefaultValueExpression;
		}

		private TransformVisitor<ExpressionBuilder>? _removeNullPropagationTransformer;
		private TransformVisitor<ExpressionBuilder>? _removeNullPropagationTransformerForSearch;
		
		[MethodImpl(MethodImplOptions.AggressiveInlining)]
		private TransformVisitor<ExpressionBuilder> GetRemoveNullPropagationTransformer(bool forSearch)
		{
			if (forSearch)
				return _removeNullPropagationTransformerForSearch ??= TransformVisitor<ExpressionBuilder>.Create(this, static (ctx, e) => ctx.RemoveNullPropagation(e, true));
			else
				return _removeNullPropagationTransformer ??= TransformVisitor<ExpressionBuilder>.Create(this, static (ctx, e) => ctx.RemoveNullPropagation(e, false));
		}

		Expression RemoveNullPropagation(Expression expr, bool forSearch)
		{
			bool IsAcceptableType(Type type)
			{
				if (!forSearch)
					return type.IsNullableType();

				if (type != typeof(string) && typeof(IEnumerable<>).IsSameOrParentOf(type))
					return true;

				if (!MappingSchema.IsScalarType(type))
					return true;

				return false;
			}

			// Do not modify parameters
			//
			if (CanBeCompiled(expr))
				return expr;

			switch (expr.NodeType)
			{
				case ExpressionType.Conditional:
					var conditional = (ConditionalExpression)expr;
					if (conditional.Test.NodeType == ExpressionType.NotEqual)
					{
						var binary    = (BinaryExpression)conditional.Test;
						var nullRight = IsNullConstant(binary.Right);
						var nullLeft  = IsNullConstant(binary.Left);
						if (nullRight || nullLeft)
						{
							if (nullRight && nullLeft)
							{
								return GetRemoveNullPropagationTransformer(forSearch).Transform(conditional.IfFalse);
							}
							else if (IsNullConstant(conditional.IfFalse)
								&& ((nullRight && IsAcceptableType(binary.Left.Type) ||
									(nullLeft  && IsAcceptableType(binary.Right.Type)))))
							{
								return GetRemoveNullPropagationTransformer(forSearch).Transform(conditional.IfTrue);
							}
						}
					}
					else if (conditional.Test.NodeType == ExpressionType.Equal)
					{
						var binary    = (BinaryExpression)conditional.Test;
						var nullRight = IsNullConstant(binary.Right);
						var nullLeft  = IsNullConstant(binary.Left);
						if (nullRight || nullLeft)
						{
							if (nullRight && nullLeft)
							{
								return GetRemoveNullPropagationTransformer(forSearch).Transform(conditional.IfTrue);
							}
							else if (IsNullConstant(conditional.IfTrue)
							         && ((nullRight && IsAcceptableType(binary.Left.Type) ||
							              (nullLeft && IsAcceptableType(binary.Right.Type)))))
							{
								return GetRemoveNullPropagationTransformer(forSearch).Transform(conditional.IfFalse);
							}
						}
					}
					break;
			}

			return expr;
		}

		public bool ProcessProjection(Dictionary<MemberInfo,Expression> members, Expression expression)
		{
			void CollectParameters(Type forType, MethodBase method, ReadOnlyCollection<Expression> arguments)
			{
				var pms = method.GetParameters();

				var typeMembers = TypeAccessor.GetAccessor(forType).Members;

				for (var i = 0; i < pms.Length; i++)
				{
					var param = pms[i];
					MemberAccessor? foundMember = null;
					foreach (var tm in typeMembers)
					{
						if (tm.Name == param.Name)
						{
							foundMember = tm;
							break;
						}
					}

					if (foundMember == null)
					{
						foreach (var tm in typeMembers)
						{
							if (tm.Name.Equals(param.Name, StringComparison.OrdinalIgnoreCase))
							{
								foundMember = tm;
								break;
							}
						}
					}

					if (foundMember == null)
						continue;

					if (members.ContainsKey(foundMember.MemberInfo))
						continue;

					var converted = arguments[i];

					members.Add(foundMember.MemberInfo, converted);
				}
			}

			expression = GetRemoveNullPropagationTransformer(false).Transform(expression);

			switch (expression.NodeType)
			{
				// new { ... }
				//
				case ExpressionType.New        :
					{
						var expr = (NewExpression)expression;

						if (expr.Members != null)
						{
							for (var i = 0; i < expr.Members.Count; i++)
							{
								var member = expr.Members[i];

								var converted = expr.Arguments[i];
								members.Add(member, converted);

								if (member is MethodInfo info)
									members.Add(info.GetPropertyInfo(), converted);
							}
						}

						var isScalar = MappingSchema.IsScalarType(expr.Type);
						if (!isScalar)
							CollectParameters(expr.Type, expr.Constructor!, expr.Arguments);

						return members.Count > 0 || !isScalar;
					}

				// new MyObject { ... }
				//
				case ExpressionType.MemberInit :
					{
						var expr        = (MemberInitExpression)expression;
						var typeMembers = TypeAccessor.GetAccessor(expr.Type).Members;

						var dic  = typeMembers
							.Select(static (m,i) => new { m, i })
							.ToDictionary(static _ => _.m.MemberInfo.Name, static _ => _.i);

						var assignments = new List<(MemberAssignment ma, int order)>();
						foreach (var ma in expr.Bindings.Cast<MemberAssignment>())
							assignments.Add((ma, dic.ContainsKey(ma.Member.Name) ? dic[ma.Member.Name] : 1000000));

						foreach (var (binding, _) in assignments.OrderBy(static a => a.order))
						{
							var converted = binding.Expression;
							members.Add(binding.Member, converted);

							if (binding.Member is MethodInfo info)
								members.Add(info.GetPropertyInfo(), converted);
						}

						return true;
					}

				case ExpressionType.Call:
					{
						var mc = (MethodCallExpression)expression;

						// process fabric methods

						if (!MappingSchema.IsScalarType(mc.Type))
							CollectParameters(mc.Type, mc.Method, mc.Arguments);

						return members.Count > 0;
					}

				case ExpressionType.NewArrayInit:
				case ExpressionType.ListInit:
					{
						return true;
					}
				// .Select(p => everything else)
				//
				default                        :
					return false;
			}
		}

		public void ReplaceParent(IBuildContext oldParent, IBuildContext? newParent)
		{
			foreach (var context in Contexts)
				if (context != newParent)
					if (context.Parent == oldParent)
						if (newParent != null && newParent.Parent != context)
							context.Parent = newParent;
		}

		public static void EnsureAggregateColumns(IBuildContext context, SelectQuery query)
		{
			if (query.Select.Columns.Count == 0)
			{
				var sql = context.ConvertToSql(null, 0, ConvertFlags.All);
				if (sql.Length > 0)
				{
					// Handling case when all columns are aggregates, it cause query to produce only single record and we have to include at least one aggregation in Select statement.
					//
					var allAggregate = sql.All(static s => QueryHelper.IsAggregationOrWindowFunction(s.Sql));
					if (allAggregate)
					{
						query.Select.Add(sql[0].Sql, sql[0].MemberChain.FirstOrDefault()?.Name);
					}
				}
			}
		}


		#endregion

		#region CTE

		List<Tuple<Expression, Tuple<CteClause, IBuildContext?>>>? _ctes;
		Dictionary<IQueryable, Expression>?                        _ctesObjectMapping;

		public Tuple<CteClause, IBuildContext?, Expression> RegisterCte(IQueryable? queryable, Expression? cteExpression, Func<CteClause> buildFunc)
		{
			if (cteExpression != null && queryable != null && (_ctesObjectMapping == null || !_ctesObjectMapping.ContainsKey(queryable)))
			{
				_ctesObjectMapping ??= new Dictionary<IQueryable, Expression>();

				_ctesObjectMapping.Add(queryable, cteExpression);
			}

			if (cteExpression == null)
			{
				if (_ctesObjectMapping == null)
					ThrowHelper.ThrowInvalidOperationException();
				cteExpression = _ctesObjectMapping[queryable!];
			}

			var value = FindRegisteredCteByExpression(cteExpression, out _);

			if (value == null)
			{
				var cte = buildFunc();
				value = Tuple.Create<CteClause, IBuildContext?>(cte, null);

				_ctes ??= new List<Tuple<Expression, Tuple<CteClause, IBuildContext?>>>();
				_ctes.Add(Tuple.Create(cteExpression, value));
			}

			return Tuple.Create(value.Item1, value.Item2, cteExpression);
		}

		Tuple<CteClause, IBuildContext?>? FindRegisteredCteByExpression(Expression cteExpression, out int? idx)
		{
			if (_ctes != null)
			{
				for (var index = 0; index < _ctes.Count; index++)
				{
					var tuple = _ctes[index];
					if (tuple.Item1.EqualsTo(cteExpression, OptimizationContext.GetSimpleEqualsToContext(false)))
					{
						idx = index;
						return tuple.Item2;
					}
				}
			}

			idx = null;
			return null;
		}


		public Tuple<CteClause, IBuildContext?> BuildCte(Expression cteExpression, Func<CteClause?, Tuple<CteClause, IBuildContext?>> buildFunc)
		{
			var value = FindRegisteredCteByExpression(cteExpression, out var idx);
			if (value?.Item2 != null)
				return value;

			value = buildFunc(value?.Item1);

			if (idx != null)
			{
				_ctes!.RemoveAt(idx.Value);
			}
			else
			{
				_ctes ??= new List<Tuple<Expression, Tuple<CteClause, IBuildContext?>>>();
			}

			_ctes.Add(Tuple.Create(cteExpression, value));

			return value;
		}

		public IBuildContext? GetCteContext(Expression cteExpression)
		{
			return FindRegisteredCteByExpression(cteExpression, out _)?.Item2;
		}

		#endregion

		#region Eager Loading

		private List<Tuple<
			object?,
			Func<object?, IDataContext, Expression, object?[]?, object?>,
			Func<object?, IDataContext, Expression, object?[]?, CancellationToken, Task<object?>>>>? _preambles;

		public static readonly ParameterExpression PreambleParam =
			Expression.Parameter(typeof(object[]), "preamble");

		public int RegisterPreamble<T>(
			object? data,
			Func<object?, IDataContext, Expression, object?[]?, T> func,
			Func<object?, IDataContext, Expression, object?[]?, CancellationToken, Task<T>> funcAsync
			)
		{
			_preambles ??= new();
			_preambles.Add(
				Tuple.Create<object?,
					Func<object?, IDataContext, Expression, object?[]?, object?>,
					Func<object?, IDataContext, Expression, object?[]?, CancellationToken, Task<object?>>
				>
				(
					data,
					(d, dc, e, ps) => func(d, dc, e, ps),
					async (d, dc, e, ps, ct) => await funcAsync(d, dc, e, ps, ct).ConfigureAwait(Configuration.ContinueOnCapturedContext))
				);
			return _preambles.Count - 1;
		}

		#endregion

		#region Query Filter

		private Stack<Type[]>? _disabledFilters;

		public void PushDisabledQueryFilters(Type[] disabledFilters)
		{
			_disabledFilters ??= new Stack<Type[]>();
			_disabledFilters.Push(disabledFilters);
		}

		public bool IsFilterDisabled(Type entityType)
		{
			if (_disabledFilters == null || _disabledFilters.Count == 0)
				return false;
			var filter = _disabledFilters.Peek();
			if (filter.Length == 0)
				return true;
			return Array.IndexOf(filter, entityType) >= 0;
		}

		public void PopDisabledFilter()
		{
			if (_disabledFilters == null)
				ThrowHelper.ThrowInvalidOperationException();

			_ = _disabledFilters.Pop();
		}

		#endregion

		#region Query Hint Stack

		List<SqlQueryExtension>? _sqlQueryExtensionStack;

		public void PushSqlQueryExtension(SqlQueryExtension extension)
		{
			(_sqlQueryExtensionStack ??= new()).Add(extension);
		}

		public void PopSqlQueryExtension(SqlQueryExtension extension)
		{
			if (_sqlQueryExtensionStack == null || _sqlQueryExtensionStack.Count > 0)
				ThrowHelper.ThrowInvalidOperationException();
			_sqlQueryExtensionStack.RemoveAt(_sqlQueryExtensionStack.Count - 1);
		}

		#endregion

		#region Grouping Guard

		public bool IsGroupingGuardDisabled { get; set; }

		#endregion
	}
}<|MERGE_RESOLUTION|>--- conflicted
+++ resolved
@@ -1647,12 +1647,7 @@
 					return new SqlPredicate.IsNull(r, op == SqlPredicate.Operator.NotEqual);
 			}
 
-<<<<<<< HEAD
 			return new SqlPredicate.ExprExpr(l, op, r, Configuration.Linq.CompareNullsAsValues ? true : null);
-=======
-			predicate ??= new SqlPredicate.ExprExpr(l, op, r, Configuration.Linq.CompareNullsAsValues ? true : null);
-			return predicate;
->>>>>>> a306e96c
 		}
 
 		private static bool IsBooleanConstant(Expression expr, out bool? value)
