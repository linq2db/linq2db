﻿using System;
using System.Collections;
using System.Collections.Generic;
using System.Collections.ObjectModel;
using System.Data.SqlTypes;
using System.Diagnostics;
using System.Linq;
using System.Linq.Expressions;
using System.Reflection;
using System.Threading.Tasks;

namespace LinqToDB.Linq.Builder
{
	using Common;
	using Data;
	using LinqToDB.Expressions;
	using Extensions;
	using Mapping;
	using Reflection;
	using SqlQuery;
	using System.Threading;
	using System.Runtime.CompilerServices;

	partial class ExpressionBuilder
	{
		#region Suqueries support

		Dictionary<Expression, Expression>? _subqueryContextReplacement;

		public void RegisterSubqueryContextReplacement(Expression previous, Expression newExpression)
		{
			_subqueryContextReplacement ??= new(ExpressionEqualityComparer.Instance);
			_subqueryContextReplacement.Remove(previous);
			_subqueryContextReplacement.Add(previous, newExpression);
		}

		public Expression GetSubqueryContextReplacement(Expression context)
		{
			if (_subqueryContextReplacement == null)
				return context;
			if (_subqueryContextReplacement.TryGetValue(context, out var newExpression))
				return newExpression;
			return context;
		}

		#endregion

		#region Build Where

		public IBuildContext BuildWhere(IBuildContext? parent, IBuildContext sequence, LambdaExpression condition, bool checkForSubQuery, bool enforceHaving = false)
		{
			var originalContextRef = new ContextRefExpression(condition.Parameters[0].Type, sequence);
			var body               = condition.GetBody(originalContextRef);
			var expr               = ConvertExpression(body.Unwrap());
			var makeHaving         = false;

			if (checkForSubQuery && CheckSubQueryForWhere(sequence, expr, out makeHaving))
			{
				sequence = new SubQueryContext(sequence);

				var subqueryContextRef = new ContextRefExpression(condition.Parameters[0].Type, sequence);
				body = condition.GetBody(subqueryContextRef).Unwrap();
				expr = ConvertExpression(body.Unwrap());

				RegisterSubqueryContextReplacement(originalContextRef, subqueryContextRef);
			}

			var conditions = enforceHaving || makeHaving && !sequence.SelectQuery.GroupBy.IsEmpty?
				sequence.SelectQuery.Having.SearchCondition.Conditions :
				sequence.SelectQuery.Where. SearchCondition.Conditions;

			BuildSearchCondition(sequence, expr, conditions);

			return sequence;
		}

		class CheckSubQueryForWhereContext
		{
			public CheckSubQueryForWhereContext(ExpressionBuilder builder, IBuildContext buildContext)
			{
				Builder = builder;
				BuildContext = buildContext;
			}

			public bool MakeSubQuery;
			public bool IsHaving;
			public bool IsWhere;

			public readonly ExpressionBuilder Builder;
			public readonly IBuildContext     BuildContext;
		}

		bool CheckSubQueryForWhere(IBuildContext context, Expression expression, out bool makeHaving)
		{
			var ctx = new CheckSubQueryForWhereContext(this, context);

			expression.Visit(ctx, static (context, expr) =>
			{
				if (context.MakeSubQuery)
					return false;

				if (context.Builder._subQueryExpressions?.Contains(expr) == true)
				{
					context.MakeSubQuery = true;
					context.IsWhere      = true;
					return false;
				}

				switch (expr.NodeType)
				{
					case ExpressionType.MemberAccess:
					{
						var ma = (MemberExpression)expr;

						if (ma.Member.IsNullableValueMember())
							return true;

						if (Expressions.ConvertMember(context.Builder.MappingSchema, ma.Expression?.Type, ma.Member) != null)
							return true;

						var ctx = context.Builder.GetContext(context.BuildContext, expr);

						if (ctx == null)
							return true;

						var expres = ctx.IsExpression(expr, 0, RequestFor.Expression);

						if (expres.Result)
						{
							if (expres.Expression != null && context.Builder.IsGrouping(expres.Expression, context.Builder.MappingSchema))
							{
								context.IsHaving = true;
								return false;
							}

							context.MakeSubQuery = true;
						}
						else
						{
							if (context.Builder.IsGrouping(expr, context.Builder.MappingSchema))
							{
								context.IsHaving = true;
								return false;
							}

							context.IsWhere = ctx.IsExpression(expr, 0, RequestFor.Field).Result;
						}

						return false;
					}

					case ExpressionType.Call:
					{
						var e = (MethodCallExpression)expr;

						if (Expressions.ConvertMember(context.Builder.MappingSchema, e.Object?.Type, e.Method) != null)
							return true;

						if (context.Builder.IsGrouping(e, context.Builder.MappingSchema))
						{
							context.IsHaving = true;
							return false;
						}

						break;
					}

					case ExpressionType.Parameter:
					{
						var ctx = context.Builder.GetContext(context.BuildContext, expr);

						if (ctx != null)
						{
							if (ctx.IsExpression(expr, 0, RequestFor.Expression).Result)
								context.MakeSubQuery = true;
						}

						context.IsWhere = true;

							break;
						}

					case ExpressionType.Extension:
					{
						var ctx = context.Builder.GetContext(context.BuildContext, expr);

						if (ctx != null)
						{
							if (ctx.IsExpression(expr, 0, RequestFor.Expression).Result)
								context.MakeSubQuery = true;
						}

						break;
					}
				}

				return true;
			});

			makeHaving = ctx.IsHaving && !ctx.IsWhere;
			return ctx.MakeSubQuery || ctx.IsHaving && ctx.IsWhere;
		}

		bool IsGrouping(Expression expression, MappingSchema mappingSchema)
		{
			switch (expression.NodeType)
			{
				case ExpressionType.MemberAccess:
				{
					var ma = (MemberExpression)expression;
					return ma.Expression != null && typeof(IGrouping<,>).IsSameOrParentOf(ma.Expression.Type);
				}

				case ExpressionType.Call:
				{
					var mce = (MethodCallExpression)expression;

					if (mce.Object != null && typeof(IGrouping<,>).IsSameOrParentOf(mce.Object.Type))
						return true;

					if (mce.Method == Methods.LinqToDB.GroupBy.Grouping)
						return true;

					return mce.Arguments.Any(static a => typeof(IGrouping<,>).IsSameOrParentOf(a.Type));
				}
			}

			return false;
		}

		#endregion

		#region BuildTake

		public void BuildTake(IBuildContext context, ISqlExpression expr, TakeHints? hints)
		{
			var sql = context.SelectQuery;

			sql.Select.Take(expr, hints);

			if (sql.Select.SkipValue != null &&
				 DataContext.SqlProviderFlags.IsTakeSupported &&
				!DataContext.SqlProviderFlags.GetIsSkipSupportedFlag(sql.Select.TakeValue, sql.Select.SkipValue))
				sql.Select.Take(
					new SqlBinaryExpression(typeof(int), sql.Select.SkipValue, "+", sql.Select.TakeValue!, Precedence.Additive), hints);
		}

		#endregion

		#region SubQueryToSql

		public IBuildContext GetSubQuery(IBuildContext context, MethodCallExpression expr)
		{
			var info = new BuildInfo(context, expr, new SelectQuery {ParentSelect = context.SelectQuery})
			{
				CreateSubQuery = true
			};

			var ctx  = BuildSequence(info);

			if (ctx.SelectQuery.Select.Columns.Count == 0)
			{
				if (ctx.IsExpression(null, 0, RequestFor.Field).Result)
					ctx.ConvertToIndex(null, 0, ConvertFlags.Field);
				if (ctx.IsExpression(null, 0, RequestFor.Expression).Result)
					ctx.ConvertToIndex(null, 0, ConvertFlags.All);
			}

			return ctx;
		}

		internal ISqlExpression SubQueryToSql(IBuildContext context, MethodCallExpression expression)
		{
			var subQueryCtx = GetSubQueryContext(context, expression);
			var sequence    = subQueryCtx.Context;
			var subSql      = sequence.GetSubQuery(context);

			if (subSql == null)
			{
				var query    = context.SelectQuery;
				var subQuery = sequence.SelectQuery;

				// This code should be moved to context.
				//
				if (!query.GroupBy.IsEmpty && !subQuery.Where.IsEmpty)
				{
					var fromGroupBy = false;
					foreach (var p in sequence.SelectQuery.Properties.OfType<Tuple<string, SelectQuery>>())
					{
						if (p.Item1 == "from_group_by" && ReferenceEquals(p.Item2, context.SelectQuery))
						{
							fromGroupBy = true;
							break;
						}
					}

					if (fromGroupBy)
					{
						if (subQuery.Select.Columns.Count == 1 &&
							subQuery.Select.Columns[0].Expression.ElementType == QueryElementType.SqlFunction &&
							subQuery.GroupBy.IsEmpty && !subQuery.Select.HasModifier && !subQuery.HasSetOperators &&
							subQuery.Where.SearchCondition.Conditions.Count == 1)
						{
							var cond = subQuery.Where.SearchCondition.Conditions[0];

							if (cond.Predicate.ElementType == QueryElementType.ExprExprPredicate && query.GroupBy.Items.Count == 1 ||
								cond.Predicate.ElementType == QueryElementType.SearchCondition &&
								query.GroupBy.Items.Count == ((SqlSearchCondition)cond.Predicate).Conditions.Count)
							{
								var func = (SqlFunction)subQuery.Select.Columns[0].Expression;

								if (CountBuilder.MethodNames.Contains(func.Name))
									return SqlFunction.CreateCount(func.SystemType, query);
							}
						}
					}
				}

				subSql = sequence.SelectQuery;
			}

			return subSql;
		}

		#endregion

		#region IsSubQuery

		public bool IsSubQuery(IBuildContext context, MethodCallExpression call)
		{
			var isAggregate = call.IsAggregate(MappingSchema);

			if (isAggregate || call.IsQueryable())
			{
				/*
				var infoOnAggregation = new BuildInfo(context, call, new SelectQuery { ParentSelect = context.SelectQuery }) { InAggregation = true };
				if (IsSequence(infoOnAggregation))
					return false;
					*/

				var info = new BuildInfo(context, call, new SelectQuery { ParentSelect = context.SelectQuery });

				if (!IsSequence(info))
					return false;

				var arg = call.Arguments[0];

				if (isAggregate)
					while (arg.NodeType == ExpressionType.Call && ((MethodCallExpression)arg).Method.Name == "Select")
						arg = ((MethodCallExpression)arg).Arguments[0];

				arg = arg.SkipPathThrough();
				arg = arg.SkipMethodChain(MappingSchema);

				var mc = arg as MethodCallExpression;

				while (mc != null)
				{
					if (!mc.IsQueryable())
					{
						if (mc.IsAssociation(MappingSchema))
							return true;

						return GetTableFunctionAttribute(mc.Method) != null;
					}

					mc = mc.Arguments[0] as MethodCallExpression;
				}

				return arg.NodeType == ExpressionType.Call || IsSubQuerySource(context, arg);
			}

			return false;
		}

		bool IsSubQuerySource(IBuildContext context, Expression expr)
		{
			if (expr == null)
				return false;

			var ctx = GetContext(context, expr);

			if (ctx != null && ctx.IsExpression(expr, 0, RequestFor.Object).Result)
				return true;

			while (expr != null)
			{
				switch (expr)
				{
					case MemberExpression me:
						expr = me.Expression;
						continue;
					case MethodCallExpression mc when mc.IsQueryable("AsQueryable"):
						expr = mc.Arguments[0];
						continue;
				}

				break;
			}

			return expr != null && expr.NodeType == ExpressionType.Constant;
		}

		bool IsGroupJoinSource(IBuildContext context, MethodCallExpression call)
		{
			if (!call.IsQueryable() || CountBuilder.MethodNames.Contains(call.Method.Name))
				return false;

			Expression expr = call;

			while (expr.NodeType == ExpressionType.Call)
				expr = ((MethodCallExpression)expr).Arguments[0];

			var ctx = GetContext(context, expr);

			return ctx != null && ctx.IsExpression(expr, 0, RequestFor.GroupJoin).Result;
		}

		#endregion

		#region ConvertExpression

		interface IConvertHelper
		{
			Expression ConvertNull(MemberExpression expression);
		}

		class ConvertHelper<T> : IConvertHelper
			where T : struct
		{
			public Expression ConvertNull(MemberExpression expression)
			{
				return Expression.Call(
					null,
					MemberHelper.MethodOf<T?>(p => Sql.ToNotNull(p)),
					expression.Expression);
			}
		}

		internal Expression ConvertExpression(Expression expression)
		{
			return (_convertExpressionTransformer ??= TransformInfoVisitor<ExpressionBuilder>.Create(this, static (ctx, e) => ctx.ConvertExpressionTransformer(e)))
				.Transform(expression);
		}

		private TransformInfoVisitor<ExpressionBuilder>? _convertExpressionTransformer;

		private TransformInfo ConvertExpressionTransformer(Expression e)
		{
			if (CanBeConstant(e) || CanBeCompiled(e))
				//if ((CanBeConstant(e) || CanBeCompiled(e)) && !PreferServerSide(e))
				return new TransformInfo(e, true);

			switch (e.NodeType)
			{
				//This is to handle VB's weird expression generation when dealing with nullable properties.
				case ExpressionType.Coalesce:
				{
					var b = (BinaryExpression)e;

					if (b.Left is BinaryExpression equalityLeft && b.Right is ConstantExpression constantRight)
						if (equalityLeft.Type.GetGenericTypeDefinition() == typeof(Nullable<>))
							if (equalityLeft.NodeType == ExpressionType.Equal && equalityLeft.Left.Type == equalityLeft.Right.Type)
								if (constantRight.Value is bool val && val == false)
									return new TransformInfo(equalityLeft, false);

					break;
				}

				case ExpressionType.New:
				{
					var ex = ConvertNew((NewExpression)e);
					if (ex != null)
						return new TransformInfo(ConvertExpression(ex));
					break;
				}

				case ExpressionType.Call:
				{
					var expr = (MethodCallExpression)e;

					if (expr.Method.IsSqlPropertyMethodEx())
					{
						// transform Sql.Property into member access
						if (expr.Arguments[1].Type != typeof(string))
							throw new ArgumentException("Only strings are allowed for member name in Sql.Property expressions.");

						var entity           = ConvertExpression(expr.Arguments[0]);
						var memberName       = (string)expr.Arguments[1].EvaluateExpression()!;
						var entityDescriptor = MappingSchema.GetEntityDescriptor(entity.Type);

						var memberInfo = entityDescriptor[memberName]?.MemberInfo;
						if (memberInfo == null)
						{
							foreach (var a in entityDescriptor.Associations)
							{
								if (a.MemberInfo.Name == memberName)
								{
									if (memberInfo != null)
										throw new InvalidOperationException("Sequence contains more than one element");
									memberInfo = a.MemberInfo;
								}
							}
						}

						if (memberInfo == null)
							memberInfo = MemberHelper.GetMemberInfo(expr);

						return new TransformInfo(ConvertExpression(Expression.MakeMemberAccess(entity, memberInfo)));
					}

					var cm = ConvertMethod(expr);
					if (cm != null)
						//TODO: looks like a mess: ConvertExpression can not work without OptimizeExpression
						return new TransformInfo(OptimizeExpression(ConvertExpression(cm)));
					break;
				}

				case ExpressionType.MemberAccess:
				{
					var ma = (MemberExpression)e;
					var l  = Expressions.ConvertMember(MappingSchema, ma.Expression?.Type, ma.Member);

					if (l != null)
					{
						var body = l.Body.Unwrap();
						var expr = body.Transform(ma, static (ma, wpi) => wpi.NodeType == ExpressionType.Parameter ? ma.Expression! : wpi);

						if (expr.Type != e.Type)
							expr = new ChangeTypeExpression(expr, e.Type);

						//TODO: looks like a mess: ConvertExpression can not work without OptimizeExpression
						return new TransformInfo(OptimizeExpression(ConvertExpression(expr)));
					}

					if (ma.Member.IsNullableValueMember())
					{
						var ntype  = typeof(ConvertHelper<>).MakeGenericType(ma.Type);
						var helper = (IConvertHelper)Activator.CreateInstance(ntype)!;
						var expr   = helper.ConvertNull(ma);

						return new TransformInfo(ConvertExpression(expr));
					}

					if (ma.Member.DeclaringType == typeof(TimeSpan))
					{
						switch (ma.Expression!.NodeType)
						{
							case ExpressionType.Subtract:
							case ExpressionType.SubtractChecked:

								Sql.DateParts datePart;

								switch (ma.Member.Name)
								{
									case "TotalMilliseconds": datePart = Sql.DateParts.Millisecond; break;
									case "TotalSeconds": datePart = Sql.DateParts.Second; break;
									case "TotalMinutes": datePart = Sql.DateParts.Minute; break;
									case "TotalHours": datePart = Sql.DateParts.Hour; break;
									case "TotalDays": datePart = Sql.DateParts.Day; break;
									default: return new TransformInfo(e);
								}

								var ex = (BinaryExpression)ma.Expression;
								if (ex.Left.Type == typeof(DateTime)
									&& ex.Right.Type == typeof(DateTime))
								{
									var method = MemberHelper.MethodOf(
												() => Sql.DateDiff(Sql.DateParts.Day, DateTime.MinValue, DateTime.MinValue));

									var call   =
												Expression.Convert(
													Expression.Call(
														null,
														method,
														Expression.Constant(datePart),
														Expression.Convert(ex.Right, typeof(DateTime?)),
														Expression.Convert(ex.Left,  typeof(DateTime?))),
													typeof(double));

									return new TransformInfo(ConvertExpression(call));
								}
								else
								{
									var method = MemberHelper.MethodOf(
												() => Sql.DateDiff(Sql.DateParts.Day, DateTimeOffset.MinValue, DateTimeOffset.MinValue));

									var call   =
												Expression.Convert(
													Expression.Call(
														null,
														method,
														Expression.Constant(datePart),
														Expression.Convert(ex.Right, typeof(DateTimeOffset?)),
														Expression.Convert(ex.Left,  typeof(DateTimeOffset?))),
													typeof(double));

									return new TransformInfo(ConvertExpression(call));
								}
						}
					}

					break;
				}

				default:
				{
					if (e is BinaryExpression binary)
					{
						var l = Expressions.ConvertBinary(MappingSchema, binary);
						if (l != null)
						{
							var body = l.Body.Unwrap();
							var expr = body.Transform((l, binary), static (context, wpi) =>
								{
									if (wpi.NodeType == ExpressionType.Parameter)
									{
										if (context.l.Parameters[0] == wpi)
											return context.binary.Left;
										if (context.l.Parameters[1] == wpi)
											return context.binary.Right;
									}

									return wpi;
								});

							if (expr.Type != e.Type)
								expr = new ChangeTypeExpression(expr, e.Type);

							return new TransformInfo(ConvertExpression(expr));
						}
					}
					break;
				}
			}

			return new TransformInfo(e);
		}

		Expression? ConvertMethod(MethodCallExpression pi)
		{
			LambdaExpression? lambda = null;

			if (!pi.Method.IsStatic && pi.Object != null && pi.Object.Type != pi.Method.DeclaringType)
			{
				var concreteTypeMemberInfo = pi.Object.Type.GetMemberEx(pi.Method);
				if (concreteTypeMemberInfo != null)
					lambda = Expressions.ConvertMember(MappingSchema, pi.Object.Type, concreteTypeMemberInfo);
			}

			if (lambda == null)
				lambda = Expressions.ConvertMember(MappingSchema, pi.Object?.Type, pi.Method);

			return lambda == null ? null : ConvertMethod(pi, lambda);
		}

		static Expression ConvertMethod(MethodCallExpression pi, LambdaExpression lambda)
		{
			var ef    = lambda.Body.Unwrap();
			var parms = new Dictionary<ParameterExpression,int>(lambda.Parameters.Count);
			var pn    = pi.Method.IsStatic ? 0 : -1;

			foreach (var p in lambda.Parameters)
				parms.Add(p, pn++);

			var pie = ef.Transform((pi, parms), static (context, wpi) =>
			{
				if (wpi.NodeType == ExpressionType.Parameter)
				{
					if (context.parms.TryGetValue((ParameterExpression)wpi, out var n))
					{
						if (n >= context.pi.Arguments.Count)
						{
							if (DataContextParam.Type.IsSameOrParentOf(wpi.Type))
							{
								if (DataContextParam.Type != wpi.Type)
									return Expression.Convert(DataContextParam, wpi.Type);
								return DataContextParam;
							}

							throw new LinqToDBException($"Can't convert {wpi} to expression.");
						}

						var result = n < 0 ? context.pi.Object : context.pi.Arguments[n];

						if (result.Type != wpi.Type)
						{
							if (result.Type.IsEnum)
								result = Expression.Convert(result, wpi.Type);
						}

						return result;
					}
				}

				return wpi;
			});

			if (pi.Method.ReturnType != pie.Type)
				pie = new ChangeTypeExpression(pie, pi.Method.ReturnType);

			return pie;
		}

		Expression? ConvertNew(NewExpression pi)
		{
			var lambda = Expressions.ConvertMember(MappingSchema, pi.Type, pi.Constructor);

			if (lambda != null)
			{
				var ef    = lambda.Body.Unwrap();
				var parms = new Dictionary<string,int>(lambda.Parameters.Count);
				var pn    = 0;

				foreach (var p in lambda.Parameters)
					parms.Add(p.Name, pn++);

				return ef.Transform((pi, parms), static (context, wpi) =>
				{
					if (wpi.NodeType == ExpressionType.Parameter)
					{
						var pe   = (ParameterExpression)wpi;
						var n    = context.parms[pe.Name];
						return context.pi.Arguments[n];
					}

					return wpi;
				});
			}

			return null;
		}

		#endregion

		#region BuildExpression

		public SqlInfo[] ConvertExpressions(IBuildContext context, Expression expression, ConvertFlags queryConvertFlag, ColumnDescriptor? columnDescriptor)
		{
			expression = ConvertExpression(expression).UnwrapConvertToObject();

			switch (expression.NodeType)
			{
				case ExpressionType.New:
				{
					var expr = (NewExpression)expression;

					// ReSharper disable ConditionIsAlwaysTrueOrFalse
					// ReSharper disable HeuristicUnreachableCode
					if (expr.Members == null)
						return Array<SqlInfo>.Empty;
					// ReSharper restore HeuristicUnreachableCode
					// ReSharper restore ConditionIsAlwaysTrueOrFalse

					var ed = context.Builder.MappingSchema.GetEntityDescriptor(expr.Type);
					if (expr.Arguments.Count == 0)
						return Array<SqlInfo>.Empty;
					var sqlInfos = new List<SqlInfo>();
					for (var i = 0; i < expr.Arguments.Count; i++)
					{
						var arg = expr.Arguments[i];
						var mi = expr.Members[i];
						if (mi is MethodInfo info)
							mi = info.GetPropertyInfo();

						var descriptor = ed.FindColumnDescriptor(mi);

						if (descriptor == null && EagerLoading.IsDetailsMember(context, arg))
							continue;

						foreach (var si in ConvertExpressions(context, arg.UnwrapConvertToObject(), queryConvertFlag, descriptor))
							sqlInfos.Add(si.Clone(mi));
					}

					return sqlInfos.ToArray();
				}

				case ExpressionType.MemberInit:
				{
					var expr = (MemberInitExpression)expression;
					var ed   = context.Builder.MappingSchema.GetEntityDescriptor(expr.Type);
					var dic  = TypeAccessor.GetAccessor(expr.Type).Members
							.Select(static (m,i) => (m, i))
							.ToDictionary(static _ => _.m.MemberInfo, static _ => _.i);

					var result = new List<SqlInfo>();

					var assignments = new List<(MemberAssignment ma, int order)>();

					foreach (var ma in expr.Bindings.Where(static b => b is MemberAssignment).Cast<MemberAssignment>())
						assignments.Add((ma, dic[expr.Type.GetMemberEx(ma.Member)!]));

					foreach (var (a, _) in assignments.OrderBy(static a => a.order))
					{
						var mi = a.Member;
						if (mi is MethodInfo info)
							mi = info.GetPropertyInfo();

						var descriptor = ed.FindColumnDescriptor(mi);

						if (descriptor == null && EagerLoading.IsDetailsMember(context, a.Expression))
							return Array<SqlInfo>.Empty;

						foreach (var si in ConvertExpressions(context, a.Expression, queryConvertFlag, descriptor))
							result.Add(si.Clone(mi));
					}

					return result.ToArray();
				}
				case ExpressionType.Call:
				{
					var callCtx = GetContext(context, expression);
					if (callCtx != null)
					{
						var mc = (MethodCallExpression)expression;
						if (IsSubQuery(callCtx, mc))
						{
							var subQueryContextInfo = GetSubQueryContext(callCtx, mc);
							if (subQueryContextInfo.Context.IsExpression(null, 0, RequestFor.Object).Result)
							{
								var info = subQueryContextInfo.Context.ConvertToSql(null, 0, ConvertFlags.All);
								return info;
							}

							return new[] { new SqlInfo(subQueryContextInfo.Context.SelectQuery) };
						}
					}
					break;
				}
				case ExpressionType.NewArrayInit:
				{
					var expr = (NewArrayExpression)expression;
					var sql = new List<SqlInfo>();
					foreach (var arg in expr.Expressions)
						sql.AddRange(ConvertExpressions(context, arg, queryConvertFlag, columnDescriptor));
					return sql.ToArray();
				}
				case ExpressionType.ListInit:
				{
					var expr = (ListInitExpression)expression;

<<<<<<< HEAD
						return sql;
					}

				/*case ExpressionType.Conditional:
				{
					var cond = (ConditionalExpression)expression;

					var sql1 = ConvertExpressions(context, cond.IfTrue, queryConvertFlag, columnDescriptor);
					var sql2 = ConvertExpressions(context, cond.IfFalse, queryConvertFlag, columnDescriptor);

					var sql  = sql1.Concat(sql2)
						.Where(s => s.Sql.ElementType != QueryElementType.SqlValue)
						.ToArray();

					return sql;
				}*/
=======
					var sql = new List<SqlInfo>();
					foreach (var init in expr.Initializers)
						foreach (var arg in init.Arguments)
							sql.AddRange(ConvertExpressions(context, arg, queryConvertFlag, columnDescriptor));
					return sql.ToArray();
				}
>>>>>>> 2f30e805
			}

			var ctx = GetContext(context, expression);

			if (ctx != null && ctx.IsExpression(expression, 0, RequestFor.Object).Result)
				return ctx.ConvertToSql(expression, 0, queryConvertFlag);

			return new[] { new SqlInfo(ConvertToSql(context, expression, false, columnDescriptor)) };
		}

		public ISqlExpression ConvertToSqlExpression(IBuildContext context, Expression expression, ColumnDescriptor? columnDescriptor, bool isPureExpression)
		{
			var expr = ConvertExpression(expression);
			return ConvertToSql(context, expr, false, columnDescriptor, isPureExpression);
		}

		public ISqlExpression ConvertToExtensionSql(IBuildContext context, Expression expression, ColumnDescriptor? columnDescriptor)
		{
			expression = expression.UnwrapConvertToObject();
			var unwrapped = expression.Unwrap();

			if (typeof(Sql.IQueryableContainer).IsSameOrParentOf(unwrapped.Type))
			{
				Expression preparedExpression;
				if (unwrapped.NodeType == ExpressionType.Call)
					preparedExpression = ((MethodCallExpression)unwrapped).Arguments[0];
				else
					preparedExpression = ((Sql.IQueryableContainer)unwrapped.EvaluateExpression()!).Query.Expression;
				return ConvertToExtensionSql(context, preparedExpression, columnDescriptor);
			}

			if (unwrapped is LambdaExpression lambda)
			{
				IBuildContext valueSequence = context;

				if (context is SelectContext sc && sc.Sequence[0] is GroupByBuilder.GroupByContext)
					valueSequence = sc.Sequence[0];

				if (valueSequence is GroupByBuilder.GroupByContext groupByContext)
				{
					valueSequence = groupByContext.Element;
				}

				var contextRefExpression = new ContextRefExpression(lambda.Parameters[0].Type, valueSequence);

				var body = lambda.GetBody(contextRefExpression);

				var result = ConvertToSql(context, body, false, columnDescriptor);

				if (!(result is SqlField field) || field.Table!.All != field)
					return result;
				result = context.ConvertToSql(null, 0, ConvertFlags.Field).Select(static _ => _.Sql).First();
				return result;
			}

			if (context is SelectContext selectContext)
			{
				if (null != expression.Find(selectContext.Body))
					return context.ConvertToSql(null, 0, ConvertFlags.Field).Select(static _ => _.Sql).First();
			}

			if (context is MethodChainBuilder.ChainContext chainContext)
			{
				if (expression is MethodCallExpression mc && IsSubQuery(context, mc))
					return context.ConvertToSql(null, 0, ConvertFlags.Field).Select(static _ => _.Sql).First();
			}

			return ConvertToSql(context, expression, false, columnDescriptor);
		}

		[DebuggerDisplay("E: {Expression}, C: {Context}")]
		struct SqlCacheKey
		{
			public SqlCacheKey(Expression? expression, IBuildContext? context)
			{
				Expression = expression;
				Context    = context;
			}

			public Expression?    Expression { get; }
			public IBuildContext? Context    { get; }

			private sealed class ExpressionContextEqualityComparer : IEqualityComparer<SqlCacheKey>
			{
				private readonly IEqualityComparer<Expression> _expressionEqualityComparer;

				public ExpressionContextEqualityComparer(IEqualityComparer<Expression> expressionEqualityComparer)
				{
					_expressionEqualityComparer = expressionEqualityComparer;
				}

				public bool Equals(SqlCacheKey x, SqlCacheKey y)
				{
					return x.Context == y.Context && _expressionEqualityComparer.Equals(x.Expression, y.Expression);
				}

				public int GetHashCode(SqlCacheKey obj)
				{
					unchecked
					{
						var hashCode = _expressionEqualityComparer.GetHashCode(obj.Expression);
						hashCode = (hashCode * 397) ^ obj.Context?.GetHashCode() ?? 0;
						return hashCode;
					}
				}
			}

			public static IEqualityComparer<SqlCacheKey> ExpressionContextComparer { get; } = new ExpressionContextEqualityComparer(ExpressionEqualityComparer.Instance);
		}

		Dictionary<SqlCacheKey, ISqlExpression> _cachedSql = new(SqlCacheKey.ExpressionContextComparer);

		public ISqlExpression ConvertToSql(IBuildContext? context, Expression expression, bool unwrap = false, ColumnDescriptor? columnDescriptor = null, bool isPureExpression = false)
		{
			if (typeof(IToSqlConverter).IsSameOrParentOf(expression.Type))
			{
				var sqlConvertable = ConvertToSqlConvertible(expression);
				if (sqlConvertable != null)
					return sqlConvertable;
			}

			if (!PreferServerSide(expression, false))
			{
				if (columnDescriptor?.ValueConverter == null && CanBeConstant(expression))
					return BuildConstant(expression, columnDescriptor);

				if (CanBeCompiled(expression))
					return ParametersContext.BuildParameter(expression, columnDescriptor).SqlParameter;
			}

			if (unwrap)
				expression = expression.Unwrap();

			var cacheKey = new SqlCacheKey(expression, null);
			if (!_cachedSql.TryGetValue(cacheKey, out var sql))
			{
				sql = ConvertToSqlInternal(context, expression);
				_cachedSql.Add(cacheKey, sql);
			}
			else
			{

			}
			return sql;
		}

		ISqlExpression ConvertToSqlInternal(IBuildContext? context, Expression expression, bool unwrap = false, ColumnDescriptor? columnDescriptor = null, bool isPureExpression = false)
		{
			switch (expression.NodeType)
			{
				case ExpressionType.AndAlso:
				case ExpressionType.OrElse:
				case ExpressionType.Not:
				case ExpressionType.Equal:
				case ExpressionType.NotEqual:
				case ExpressionType.GreaterThan:
				case ExpressionType.GreaterThanOrEqual:
				case ExpressionType.LessThan:
				case ExpressionType.LessThanOrEqual:
				{
					var condition = new SqlSearchCondition();
					BuildSearchCondition(context, expression, condition.Conditions);
					return condition;
				}

				case ExpressionType.And:
				case ExpressionType.Or:
				{
					if (expression.Type == typeof(bool))
						goto case ExpressionType.AndAlso;
					goto case ExpressionType.Add;
				}

				case ExpressionType.Add:
				case ExpressionType.AddChecked:
				case ExpressionType.Divide:
				case ExpressionType.ExclusiveOr:
				case ExpressionType.Modulo:
				case ExpressionType.Multiply:
				case ExpressionType.MultiplyChecked:
				case ExpressionType.Power:
				case ExpressionType.Subtract:
				case ExpressionType.SubtractChecked:
				case ExpressionType.Coalesce:
				{
					var e = (BinaryExpression)expression;

					ISqlExpression l;
					ISqlExpression r;
					var shouldCheckColumn =
							e.Left.Type.ToNullableUnderlying() == e.Right.Type.ToNullableUnderlying();

					if (shouldCheckColumn)
					{
						var ls = GetContext(context, e.Left);
						if (ls?.IsExpression(e.Left, 0, RequestFor.Field).Result == true)
						{
							l = ConvertToSql(context, e.Left);
							r = ConvertToSql(context, e.Right, true, QueryHelper.GetColumnDescriptor(l) ?? columnDescriptor);
						}
						else
						{
							r = ConvertToSql(context, e.Right, true);
							l = ConvertToSql(context, e.Left, false, QueryHelper.GetColumnDescriptor(r) ?? columnDescriptor);
						}
					}
					else
					{
						l = ConvertToSql(context, e.Left, true, columnDescriptor);
						r = ConvertToSql(context, e.Right, true, null);
					}

					var t = e.Type;

					switch (expression.NodeType)
					{
						case ExpressionType.Add:
						case ExpressionType.AddChecked: return new SqlBinaryExpression(t, l, "+", r, Precedence.Additive);
						case ExpressionType.And: return new SqlBinaryExpression(t, l, "&", r, Precedence.Bitwise);
						case ExpressionType.Divide: return new SqlBinaryExpression(t, l, "/", r, Precedence.Multiplicative);
						case ExpressionType.ExclusiveOr: return new SqlBinaryExpression(t, l, "^", r, Precedence.Bitwise);
						case ExpressionType.Modulo: return new SqlBinaryExpression(t, l, "%", r, Precedence.Multiplicative);
						case ExpressionType.Multiply:
						case ExpressionType.MultiplyChecked: return new SqlBinaryExpression(t, l, "*", r, Precedence.Multiplicative);
						case ExpressionType.Or: return new SqlBinaryExpression(t, l, "|", r, Precedence.Bitwise);
						case ExpressionType.Power: return new SqlFunction(t, "Power", l, r);
						case ExpressionType.Subtract:
						case ExpressionType.SubtractChecked: return new SqlBinaryExpression(t, l, "-", r, Precedence.Subtraction);
						case ExpressionType.Coalesce:
						{
							if (QueryHelper.UnwrapExpression(r) is SqlFunction c)
							{
								if (c.Name == "Coalesce")
								{
									var parms = new ISqlExpression[c.Parameters.Length + 1];

									parms[0] = l;
									c.Parameters.CopyTo(parms, 1);

									return new SqlFunction(t, "Coalesce", parms);
								}
							}

							return new SqlFunction(t, "Coalesce", l, r);
						}
					}

					break;
				}

				case ExpressionType.UnaryPlus:
				case ExpressionType.Negate:
				case ExpressionType.NegateChecked:
				{
					var e = (UnaryExpression)expression;
					var o = ConvertToSql(context, e.Operand);
					var t = e.Type;

					switch (expression.NodeType)
					{
						case ExpressionType.UnaryPlus: return o;
						case ExpressionType.Negate:
						case ExpressionType.NegateChecked:
							return new SqlBinaryExpression(t, new SqlValue(-1), "*", o, Precedence.Multiplicative);
					}

					break;
				}

				case ExpressionType.Convert:
				case ExpressionType.ConvertChecked:
				{
					var e = (UnaryExpression)expression;

					var o = ConvertToSql(context, e.Operand);

					if (e.Method == null && e.IsLifted)
						return o;

					if (e.Type == typeof(bool) && e.Operand.Type == typeof(SqlBoolean))
						return o;

					var t = e.Operand.Type;
					var s = SqlDataType.GetDataType(t);

					if (o.SystemType != null && s.Type.SystemType == typeof(object))
					{
						t = o.SystemType;
						s = SqlDataType.GetDataType(t);
					}

					if (e.Type == t ||
						t.IsEnum && Enum.GetUnderlyingType(t) == e.Type ||
						e.Type.IsEnum && Enum.GetUnderlyingType(e.Type) == t)
						return o;

					return new SqlFunction(e.Type, "$Convert$", SqlDataType.GetDataType(e.Type), s, o);
				}

				case ExpressionType.Conditional:
				{
					var e = (ConditionalExpression)expression;
					var s = ConvertToSql(context, e.Test);
					var t = ConvertToSql(context, e.IfTrue);
					var f = ConvertToSql(context, e.IfFalse);

					if (QueryHelper.UnwrapExpression(f) is SqlFunction c && c.Name == "CASE")
					{
						var parms = new ISqlExpression[c.Parameters.Length + 2];

						parms[0] = s;
						parms[1] = t;
						c.Parameters.CopyTo(parms, 2);

						return new SqlFunction(e.Type, "CASE", parms) { CanBeNull = false };
					}

					return new SqlFunction(e.Type, "CASE", s, t, f) { CanBeNull = false };
				}

				case ExpressionType.MemberAccess:
				{
					var ma   = (MemberExpression)expression;
					var attr = GetExpressionAttribute(ma.Member);

					var converted = attr?.GetExpression((this_: this, context: context!), DataContext, context!.SelectQuery, ma,
							static (context, e, descriptor) => context.this_.ConvertToExtensionSql(context.context, e, descriptor));

					if (converted != null)
						return converted;

					var ctx = GetContext(context, expression);

						if (ctx != null)
						{
							var sql = ctx.ConvertToSql(expression, 1, ConvertFlags.Field);

						switch (sql.Length)
						{
							case 0: break;
							case 1: return sql[0].Sql;
							default: throw new InvalidOperationException();
						}
					}

					break;
				}

				case ExpressionType.Parameter:
				{
					var ctx = GetContext(context, expression);

					if (ctx != null)
					{
						var sql = ctx.ConvertToSql(expression, 0, ConvertFlags.Field);

						switch (sql.Length)
						{
							case 0: break;
							case 1: return sql[0].Sql;
							default: throw new InvalidOperationException();
						}
					}

					break;
				}

				case ExpressionType.Extension:
				{
					var ctx = GetContext(context, expression);

					if (ctx != null)
					{
						var sql = ctx.ConvertToSql(expression, 0, ConvertFlags.Field);

						switch (sql.Length)
						{
							case 0: break;
							case 1: return sql[0].Sql;
							default: throw new InvalidOperationException();
						}
					}

					break;
				}

				case ExpressionType.Call:
				{
					var e = (MethodCallExpression)expression;

					var isAggregation = e.IsAggregate(MappingSchema);
					if (isAggregation && !e.IsQueryable())
					{
						var arg = e.Arguments[0];
						var enumerableType = arg.Type;
						if (!EagerLoading.IsEnumerableType(enumerableType, MappingSchema))
							isAggregation = false;
						else
						{
							var elementType = EagerLoading.GetEnumerableElementType(enumerableType, MappingSchema);
							if (!e.Method.GetParameters()[0].ParameterType.IsSameOrParentOf(typeof(IEnumerable<>).MakeGenericType(elementType)))
								isAggregation = false;
						}
					}

					if ((isAggregation || e.IsQueryable()) && !ContainsBuilder.IsConstant(e))
					{
						if (IsSubQuery(context!, e))
							return SubQueryToSql(context!, e);

						if (isAggregation)
						{
							var ctx = GetContext(context, expression);

							if (ctx != null)
							{
								var sql = ctx.ConvertToSql(expression, 0, ConvertFlags.Field);

								if (sql.Length != 1)
									throw new InvalidOperationException();

								return sql[0].Sql;
							}

							break;
						}

						return SubQueryToSql(context!, e);
					}

					var expr = ConvertMethod(e);

					if (expr != null)
						return ConvertToSql(context, expr, unwrap);

					var attr = GetExpressionAttribute(e.Method);

					if (attr != null)
					{
						return ConvertExtensionToSql(context!, attr, e);
					}

					if (e.Method.IsSqlPropertyMethodEx())
						return ConvertToSql(context, ConvertExpression(expression), unwrap);

					if (e.Method.DeclaringType == typeof(string) && e.Method.Name == "Format")
					{
						return ConvertFormatToSql(context, e, isPureExpression);
					}

					if (e.IsSameGenericMethod(Methods.LinqToDB.SqlExt.Alias))
					{
						var sql = ConvertToSql(context, e.Arguments[0], unwrap);
						return sql;
					}

					break;
				}

				case ExpressionType.Invoke:
				{
					var pi = (InvocationExpression)expression;
					var ex = pi.Expression;

					if (ex.NodeType == ExpressionType.Quote)
						ex = ((UnaryExpression)ex).Operand;

					if (ex.NodeType == ExpressionType.Lambda)
					{
						var l   = (LambdaExpression)ex;
						var dic = new Dictionary<Expression,Expression>();

						for (var i = 0; i < l.Parameters.Count; i++)
							dic.Add(l.Parameters[i], pi.Arguments[i]);

						var pie = l.Body.Transform(dic, static (dic, wpi) => dic.TryGetValue(wpi, out var ppi) ? ppi : wpi);

						return ConvertToSql(context, pie);
					}

					break;
				}

				case ExpressionType.TypeIs:
				{
					var condition = new SqlSearchCondition();
					BuildSearchCondition(context, expression, condition.Conditions);
					return condition;
				}

				case ChangeTypeExpression.ChangeTypeType:
					return ConvertToSql(context, ((ChangeTypeExpression)expression).Expression);

				case ExpressionType.Constant:
				{
					var cnt = (ConstantExpression)expression;
					if (cnt.Value is ISqlExpression sql)
						return sql;
					break;
				}
			}

			if (expression.Type == typeof(bool) && _convertedPredicates.Add(expression))
			{
				var predicate = ConvertPredicate(context, expression);
				_convertedPredicates.Remove(expression);
				if (predicate != null)
					return new SqlSearchCondition(new SqlCondition(false, predicate));
			}

			throw new LinqException("'{0}' cannot be converted to SQL.", expression);
		}

		public ISqlExpression ConvertFormatToSql(IBuildContext? context, MethodCallExpression mc, bool isPureExpression)
		{
			// TODO: move PrepareRawSqlArguments to more correct location
			TableBuilder.PrepareRawSqlArguments(mc, null,
				out var format, out var arguments);

			var sqlArguments = new List<ISqlExpression>();
			foreach (var a in arguments)
				sqlArguments.Add(ConvertToSql(context, a));

			if (isPureExpression)
				return new SqlExpression(mc.Type, format, Precedence.Primary, sqlArguments.ToArray());

			return QueryHelper.ConvertFormatToConcatenation(format, sqlArguments);
		}

		public ISqlExpression ConvertExtensionToSql(IBuildContext context, Sql.ExpressionAttribute attr, MethodCallExpression mc)
		{
			var inlineParameters = DataContext.InlineParameters;

			if (attr.InlineParameters)
				DataContext.InlineParameters = true;

			var sqlExpression =
				attr.GetExpression(
					(this_: this, context: context),
					DataContext,
					context!.SelectQuery,
					mc,
					static (context, e, descriptor) => context.this_.ConvertToExtensionSql(context.context, e, descriptor));
			if (sqlExpression == null)
				throw new LinqToDBException($"Cannot convert to SQL method '{mc}'.");

			DataContext.InlineParameters = inlineParameters;

			return sqlExpression;
		}

		public static ISqlExpression ConvertToSqlConvertible(Expression expression)
		{
			var l = Expression.Lambda<Func<IToSqlConverter>>(expression);
			var f = l.CompileExpression();
			var c = f();

			return c.ToSql(expression);
		}

		readonly HashSet<Expression> _convertedPredicates = new ();

		#endregion

		#region IsServerSideOnly

		public bool IsServerSideOnly(Expression expr)
		{
			return _optimizationContext.IsServerSideOnly(expr);
		}

		#endregion

		#region CanBeConstant

		bool CanBeConstant(Expression expr)
		{
			return _optimizationContext.CanBeConstant(expr);
		}

		#endregion

		#region CanBeCompiled

		public bool CanBeCompiled(Expression expr)
		{
			return _optimizationContext.CanBeCompiled(expr);
		}

		#endregion

		#region Build Constant

		readonly Dictionary<Tuple<Expression, ColumnDescriptor?>,SqlValue> _constants = new ();

		SqlValue BuildConstant(Expression expr, ColumnDescriptor? columnDescriptor)
		{
			var key = Tuple.Create(expr, columnDescriptor);
			if (_constants.TryGetValue(key, out var sqlValue))
				return sqlValue;

			var dbType = columnDescriptor?.GetDbDataType(true).WithSystemType(expr.Type) ?? new DbDataType(expr.Type);

			var unwrapped = expr.Unwrap();
			if (unwrapped != expr && !MappingSchema.ValueToSqlConverter.CanConvert(dbType.SystemType) &&
				MappingSchema.ValueToSqlConverter.CanConvert(unwrapped.Type))
			{
				dbType = dbType.WithSystemType(unwrapped.Type);
				expr   = unwrapped;
			}

			dbType = dbType.WithSystemType(expr.Type);

			if (columnDescriptor != null)
			{
				expr = columnDescriptor.ApplyConversions(expr, dbType, true);
			}
			else
			{
				if (!MappingSchema.ValueToSqlConverter.CanConvert(dbType.SystemType))
					expr = ColumnDescriptor.ApplyConversions(MappingSchema, expr, dbType, null, true);
			}

			var value = expr.EvaluateExpression();

			if (value != null && MappingSchema.ValueToSqlConverter.CanConvert(dbType.SystemType))
				sqlValue = new SqlValue(dbType, value);
			else
			{
				if (value != null && value.GetType().IsEnum)
				{
					var attrs = value.GetType().GetCustomAttributes(typeof(Sql.EnumAttribute), true);

					if (attrs.Length == 0)
						value = MappingSchema.EnumToValue((Enum)value);
				}

				sqlValue = MappingSchema.GetSqlValue(expr.Type, value);
			}

			_constants.Add(key, sqlValue);

			return sqlValue;
		}

		#endregion

		#region Predicate Converter

		ISqlPredicate ConvertPredicate(IBuildContext? context, Expression expression)
		{
			ISqlExpression IsCaseSensitive(MethodCallExpression mc)
			{
				if (mc.Arguments.Count <= 1)
					return new SqlValue(typeof(bool?), null);

				if (!typeof(StringComparison).IsSameOrParentOf(mc.Arguments[1].Type))
					return new SqlValue(typeof(bool?), null);

				var arg = mc.Arguments[1];

				if (arg.NodeType == ExpressionType.Constant)
				{
					var comparison = (StringComparison)(arg.EvaluateExpression() ?? throw new InvalidOperationException());
					return new SqlValue(comparison == StringComparison.CurrentCulture   ||
					                    comparison == StringComparison.InvariantCulture ||
					                    comparison == StringComparison.Ordinal);
				}

				var variable = Expression.Variable(typeof(StringComparison), "c");
				var assignment = Expression.Assign(variable, arg);
				var expr     = (Expression)Expression.Equal(variable, Expression.Constant(StringComparison.CurrentCulture));
				expr = Expression.OrElse(expr, Expression.Equal(variable, Expression.Constant(StringComparison.InvariantCulture)));
				expr = Expression.OrElse(expr, Expression.Equal(variable, Expression.Constant(StringComparison.Ordinal)));
				expr = Expression.Block(new[] {variable}, assignment, expr);

				var parameter = ParametersContext.BuildParameter(expr, columnDescriptor: null, forceConstant: true);
				parameter.SqlParameter.IsQueryParameter = false;

				return parameter.SqlParameter;
			}

			switch (expression.NodeType)
			{
				case ExpressionType.Equal:
				case ExpressionType.NotEqual:
				case ExpressionType.GreaterThan:
				case ExpressionType.GreaterThanOrEqual:
				case ExpressionType.LessThan:
				case ExpressionType.LessThanOrEqual:
				{
					var e = (BinaryExpression)expression;
					return ConvertCompare(context, expression.NodeType, e.Left, e.Right);
				}

				case ExpressionType.Call:
				{
					var e = (MethodCallExpression)expression;

					ISqlPredicate? predicate = null;

					if (e.Method.Name == "Equals" && e.Object != null && e.Arguments.Count == 1)
						return ConvertCompare(context, ExpressionType.Equal, e.Object, e.Arguments[0]);

					if (e.Method.DeclaringType == typeof(string))
					{
						switch (e.Method.Name)
						{
								case "Contains"   : predicate = CreateStringPredicate(context, e, SqlPredicate.SearchString.SearchKind.Contains,   IsCaseSensitive(e)); break;
								case "StartsWith" : predicate = CreateStringPredicate(context, e, SqlPredicate.SearchString.SearchKind.StartsWith, IsCaseSensitive(e)); break;
								case "EndsWith"   : predicate = CreateStringPredicate(context, e, SqlPredicate.SearchString.SearchKind.EndsWith,   IsCaseSensitive(e)); break;
						}
					}
					else if (e.Method.Name == "Contains")
					{
						if (e.Method.DeclaringType == typeof(Enumerable) ||
							typeof(IList).IsSameOrParentOf(e.Method.DeclaringType!) ||
							typeof(ICollection<>).IsSameOrParentOf(e.Method.DeclaringType!))
						{
							predicate = ConvertInPredicate(context!, e);
						}
					}
					else if (e.Method.Name == "ContainsValue" && typeof(Dictionary<,>).IsSameOrParentOf(e.Method.DeclaringType!))
					{
						var args = e.Method.DeclaringType!.GetGenericArguments(typeof(Dictionary<,>))!;
						var minf = EnumerableMethods
								.First(static m => m.Name == "Contains" && m.GetParameters().Length == 2)
								.MakeGenericMethod(args[1]);

						var expr = Expression.Call(
								minf,
								ExpressionHelper.PropertyOrField(e.Object!, "Values"),
								e.Arguments[0]);

						predicate = ConvertInPredicate(context!, expr);
					}
					else if (e.Method.Name == "ContainsKey" && typeof(IDictionary<,>).IsSameOrParentOf(e.Method.DeclaringType!))
					{
						var args = e.Method.DeclaringType!.GetGenericArguments(typeof(IDictionary<,>))!;
						var minf = EnumerableMethods
								.First(static m => m.Name == "Contains" && m.GetParameters().Length == 2)
								.MakeGenericMethod(args[0]);

						var expr = Expression.Call(
								minf,
								ExpressionHelper.PropertyOrField(e.Object!, "Keys"),
								e.Arguments[0]);

						predicate = ConvertInPredicate(context!, expr);
					}
#if NETFRAMEWORK
					else if (e.Method == ReflectionHelper.Functions.String.Like11) predicate = ConvertLikePredicate(context!, e);
					else if (e.Method == ReflectionHelper.Functions.String.Like12) predicate = ConvertLikePredicate(context!, e);
#endif
					else if (e.Method == ReflectionHelper.Functions.String.Like21) predicate = ConvertLikePredicate(context!, e);
					else if (e.Method == ReflectionHelper.Functions.String.Like22) predicate = ConvertLikePredicate(context!, e);

					if (predicate != null)
						return predicate;

					var attr = GetExpressionAttribute(e.Method);

					if (attr != null && attr.GetIsPredicate(expression))
						break;

					break;
				}

				case ExpressionType.Conditional:
					return new SqlPredicate.ExprExpr(
							ConvertToSql(context, expression),
							SqlPredicate.Operator.Equal,
							new SqlValue(true), null);

				case ExpressionType.TypeIs:
				{
					var e   = (TypeBinaryExpression)expression;
					var ctx = GetContext(context, e.Expression);

					if (ctx != null && ctx.IsExpression(e.Expression, 0, RequestFor.Table).Result)
						return MakeIsPredicate(ctx, e);

					break;
				}

				case ExpressionType.Convert:
				{
					var e = (UnaryExpression)expression;

					if (e.Type == typeof(bool) && e.Operand.Type == typeof(SqlBoolean))
						return ConvertPredicate(context, e.Operand);

					break;
				}
			}

			var ex = ConvertToSql(context, expression);

			if (SqlExpression.NeedsEqual(ex))
			{
				var descriptor = QueryHelper.GetColumnDescriptor(ex);
				var trueValue  = ConvertToSql(context, ExpressionInstances.True,  false, descriptor);
				var falseValue = ConvertToSql(context, ExpressionInstances.False, false, descriptor);

				return new SqlPredicate.IsTrue(ex, trueValue, falseValue, Configuration.Linq.CompareNullsAsValues ? false : null, false);
			}

			return new SqlPredicate.Expr(ex);
		}

		#region ConvertCompare

		ISqlPredicate ConvertCompare(IBuildContext? context, ExpressionType nodeType, Expression left, Expression right)
		{
			if (!RestoreCompare(ref left, ref right))
				RestoreCompare(ref right, ref left);

			switch (nodeType)
			{
				case ExpressionType.Equal:
				case ExpressionType.NotEqual:

					var p = ConvertObjectComparison(nodeType, context!, left, context!, right);
					if (p != null)
						return p;

					p = ConvertObjectNullComparison(context, left, right, nodeType == ExpressionType.Equal);
					if (p != null)
						return p;

					p = ConvertObjectNullComparison(context, right, left, nodeType == ExpressionType.Equal);
					if (p != null)
						return p;

					if (left.NodeType == ExpressionType.New || right.NodeType == ExpressionType.New)
					{
						p = ConvertNewObjectComparison(context!, nodeType, left, right);
						if (p != null)
							return p;
					}

					break;
			}

			var op = nodeType switch
			{
				ExpressionType.Equal              => SqlPredicate.Operator.Equal,
				ExpressionType.NotEqual           => SqlPredicate.Operator.NotEqual,
				ExpressionType.GreaterThan        => SqlPredicate.Operator.Greater,
				ExpressionType.GreaterThanOrEqual => SqlPredicate.Operator.GreaterOrEqual,
				ExpressionType.LessThan           => SqlPredicate.Operator.Less,
				ExpressionType.LessThanOrEqual    => SqlPredicate.Operator.LessOrEqual,
				_                                 => throw new InvalidOperationException(),
			};
			if ((left.NodeType == ExpressionType.Convert || right.NodeType == ExpressionType.Convert) && (op == SqlPredicate.Operator.Equal || op == SqlPredicate.Operator.NotEqual))
			{
				var p = ConvertEnumConversion(context!, left, op, right);
				if (p != null)
					return p;
			}

			var cd = SuggestColumnDescriptor(context, left, right);
			var l  = ConvertToSql(context, left,  unwrap: false, cd);
			var r  = ConvertToSql(context, right, unwrap: true,  cd);

			l = QueryHelper.UnwrapExpression(l);
			r = QueryHelper.UnwrapExpression(r);

			if (l is SqlValue lValue)
				lValue.ValueType = GetDataType(r, lValue.ValueType);

			if (r is SqlValue rValue)
				rValue.ValueType = GetDataType(l, rValue.ValueType);

			switch (nodeType)
			{
				case ExpressionType.Equal:
				case ExpressionType.NotEqual:

					if (!context!.SelectQuery.IsParameterDependent &&
						(l is SqlParameter && l.CanBeNull || r is SqlParameter && r.CanBeNull))
						context.SelectQuery.IsParameterDependent = true;

					// | (SqlQuery(Select([]) as q), SqlValue(null))
					// | (SqlValue(null), SqlQuery(Select([]) as q))  =>

					var q =
						l.ElementType == QueryElementType.SqlQuery &&
						r.ElementType == QueryElementType.SqlValue &&
						((SqlValue)r).Value == null &&
						((SelectQuery)l).Select.Columns.Count == 0 ?
							(SelectQuery)l :
						r.ElementType == QueryElementType.SqlQuery &&
						l.ElementType == QueryElementType.SqlValue &&
						((SqlValue)l).Value == null &&
						((SelectQuery)r).Select.Columns.Count == 0 ?
							(SelectQuery)r :
							null;

					q?.Select.Columns.Add(new SqlColumn(q, new SqlValue(1)));

					break;
			}

			if (l is SqlSearchCondition)
			{
				l = new SqlFunction(typeof(bool), "CASE", l, new SqlValue(true), new SqlValue(false))
				{
					CanBeNull = false
				};
			}

			if (r is SqlSearchCondition)
			{
				r = new SqlFunction(typeof(bool), "CASE", r, new SqlValue(true), new SqlValue(false))
				{
					CanBeNull = false
				};
			}

			ISqlPredicate? predicate = null;
			if (op == SqlPredicate.Operator.Equal || op == SqlPredicate.Operator.NotEqual)
			{
				bool?           value      = null;
				ISqlExpression? expression = null;
				var             isNullable = false;
				if ((typeof(bool) == left.Type || typeof(bool?) == left.Type) && left.Unwrap() is ConstantExpression lc)
				{
					value = lc.Value as bool?;
					isNullable = typeof(bool?) == left.Type || r.CanBeNull;
					expression = r;
				}
				else if ((typeof(bool) == right.Type || typeof(bool?) == right.Type) && right.Unwrap() is ConstantExpression rc)
				{
					value = rc.Value as bool?;
					isNullable = typeof(bool?) == right.Type || l.CanBeNull;
					expression = l;
				}

				if (value != null
					&& expression != null
					&& !(expression.ElementType == QueryElementType.SqlValue && ((SqlValue)expression).Value == null))
				{
					var isNot = !value.Value;
					var withNull = false;
					if (op == SqlPredicate.Operator.NotEqual)
					{
						isNot = !isNot;
						withNull = true;
					}
					var descriptor = QueryHelper.GetColumnDescriptor(expression);
					var trueValue  = ConvertToSql(context, ExpressionInstances.True,  false, descriptor);
					var falseValue = ConvertToSql(context, ExpressionInstances.False, false, descriptor);

					var withNullValue = Configuration.Linq.CompareNullsAsValues &&
										(isNullable || NeedNullCheck(expression))
						? withNull
						: (bool?)null;
					predicate = new SqlPredicate.IsTrue(expression, trueValue, falseValue, withNullValue, isNot);
				}
			}

			if (predicate == null)
				predicate = new SqlPredicate.ExprExpr(l, op, r, Configuration.Linq.CompareNullsAsValues ? true : null);
			return predicate;
		}

		// restores original types, lost due to C# compiler optimizations
		// e.g. see https://github.com/linq2db/linq2db/issues/2041
		private static bool RestoreCompare(ref Expression op1, ref Expression op2)
		{
			if (op1.NodeType == ExpressionType.Convert)
			{
				var op1conv = (UnaryExpression)op1;

				// handle char replaced with int
				// (int)chr op CONST
				if (op1.Type == typeof(int) && op1conv.Operand.Type == typeof(char)
					&& (op2.NodeType == ExpressionType.Constant || op2.NodeType == ExpressionType.Convert))
				{
					op1 = op1conv.Operand;
					op2 = op2.NodeType == ExpressionType.Constant
						? Expression.Constant(ConvertTo<char>.From(((ConstantExpression)op2).Value))
						: ((UnaryExpression)op2).Operand;
					return true;
				}
				// (int?)chr? op CONST
				else if (op1.Type == typeof(int?) && op1conv.Operand.Type == typeof(char?)
					&& (op2.NodeType == ExpressionType.Constant
						|| (op2.NodeType == ExpressionType.Convert && ((UnaryExpression)op2).Operand.NodeType == ExpressionType.Convert)))
				{
					op1 = op1conv.Operand;
					op2 = op2.NodeType == ExpressionType.Constant
						? Expression.Constant(ConvertTo<char>.From(((ConstantExpression)op2).Value))
						: ((UnaryExpression)((UnaryExpression)op2).Operand).Operand;
					return true;
				}
				// handle enum replaced with integer
				// here byte/short values replaced with int, int+ values replaced with actual underlying type
				// (int)enum op const
				else if (op1conv.Operand.Type.IsEnum
					&& op2.NodeType == ExpressionType.Constant
						&& (op2.Type == Enum.GetUnderlyingType(op1conv.Operand.Type) || op2.Type == typeof(int)))
				{
					op1 = op1conv.Operand;
					op2 = Expression.Constant(Enum.ToObject(op1conv.Operand.Type, ((ConstantExpression)op2).Value), op1conv.Operand.Type);
					return true;
				}
				// here underlying type used
				// (int?)enum? op (int?)enum
				else if (op1conv.Operand.Type.IsNullable() && Nullable.GetUnderlyingType(op1conv.Operand.Type)!.IsEnum
					&& op2.NodeType == ExpressionType.Convert
					&& op2 is UnaryExpression op2conv2
					&& op2conv2.Operand.NodeType == ExpressionType.Constant
					&& op2conv2.Operand.Type == Nullable.GetUnderlyingType(op1conv.Operand.Type))
				{
					op1 = op1conv.Operand;
					op2 = Expression.Convert(op2conv2.Operand, op1conv.Operand.Type);
					return true;
				}
				// https://github.com/linq2db/linq2db/issues/2039
				// byte, sbyte and ushort comparison operands upcasted to int
				else if (op2.NodeType == ExpressionType.Convert
					&& op2 is UnaryExpression op2conv1
					&& op1conv.Operand.Type == op2conv1.Operand.Type)
				{
					op1 = op1conv.Operand;
					op2 = op2conv1.Operand;
					return true;
				}

				// https://github.com/linq2db/linq2db/issues/2166
				// generates expression:
				// Convert(member, int) == const(value, int)
				// we must replace it with:
				// member == const(value, member_type)
				if (op2 is ConstantExpression const2
					&& const2.Type == typeof(int)
					&& ConvertUtils.TryConvert(const2.Value, op1conv.Operand.Type, out var convertedValue))
				{
					op1 = op1conv.Operand;
					op2 = Expression.Constant(convertedValue, op1conv.Operand.Type);
					return true;
				}
			}

			return false;
		}

		#endregion

		#region ConvertEnumConversion

		ISqlPredicate? ConvertEnumConversion(IBuildContext context, Expression left, SqlPredicate.Operator op, Expression right)
		{
			Expression value;
			Expression operand;

			if (left is MemberExpression)
			{
				operand = left;
				value = right;
			}
			else if (left.NodeType == ExpressionType.Convert && ((UnaryExpression)left).Operand is MemberExpression)
			{
				operand = ((UnaryExpression)left).Operand;
				value = right;
			}
			else if (right is MemberExpression)
			{
				operand = right;
				value = left;
			}
			else if (right.NodeType == ExpressionType.Convert && ((UnaryExpression)right).Operand is MemberExpression)
			{
				operand = ((UnaryExpression)right).Operand;
				value = left;
			}
			else if (left.NodeType == ExpressionType.Convert)
			{
				operand = ((UnaryExpression)left).Operand;
				value = right;
			}
			else
			{
				operand = ((UnaryExpression)right).Operand;
				value = left;
			}

			var type = operand.Type;

			if (!type.ToNullableUnderlying().IsEnum)
				return null;

			var dic = new Dictionary<object, object?>();

			var mapValues = MappingSchema.GetMapValues(type);

			if (mapValues != null)
				foreach (var mv in mapValues)
					if (!dic.ContainsKey(mv.OrigValue))
						dic.Add(mv.OrigValue, mv.MapValues[0].Value);

			switch (value.NodeType)
			{
				case ExpressionType.Constant:
				{
					var name = Enum.GetName(type, ((ConstantExpression)value).Value);

					// ReSharper disable ConditionIsAlwaysTrueOrFalse
					// ReSharper disable HeuristicUnreachableCode
					if (name == null)
						return null;
					// ReSharper restore HeuristicUnreachableCode
					// ReSharper restore ConditionIsAlwaysTrueOrFalse

					var origValue = Enum.Parse(type, name, false);

					if (!dic.TryGetValue(origValue, out var mapValue))
						mapValue = origValue;

					ISqlExpression l, r;

					SqlValue sqlvalue;
					var ce = MappingSchema.GetConverter(new DbDataType(type), new DbDataType(typeof(DataParameter)), false);

					if (ce != null)
					{
						sqlvalue = new SqlValue(ce.ConvertValueToParameter(origValue).Value!);
					}
					else
					{
						sqlvalue = MappingSchema.GetSqlValue(type, mapValue);
					}

					if (left.NodeType == ExpressionType.Convert)
					{
						l = ConvertToSql(context, operand);
						r = sqlvalue;
					}
					else
					{
						r = ConvertToSql(context, operand);
						l = sqlvalue;
					}

					return new SqlPredicate.ExprExpr(l, op, r, true);
				}

				case ExpressionType.Convert:
				{
					value = ((UnaryExpression)value).Operand;

					var l = ConvertToSql(context, operand);
					var r = ConvertToSql(context, value);

					return new SqlPredicate.ExprExpr(l, op, r, true);
				}
			}

			return null;
		}

		#endregion

		#region ConvertObjectNullComparison

		ISqlPredicate? ConvertObjectNullComparison(IBuildContext? context, Expression left, Expression right, bool isEqual)
		{
			if (right.NodeType == ExpressionType.Constant && ((ConstantExpression)right).Value == null)
			{
				if (left.NodeType == ExpressionType.MemberAccess || left.NodeType == ExpressionType.Parameter || left is ContextRefExpression)
				{
					var ctx = GetContext(context, left);

					if (ctx != null && ctx.IsExpression(left, 0, RequestFor.Object).Result)
					{
						return new SqlPredicate.Expr(new SqlValue(!isEqual));
					}
				}
			}

			return null;
		}

		#endregion

		#region ConvertObjectComparison

		static Expression? ConstructMemberPath(MemberInfo[] memberPath, Expression ob, bool throwOnError)
		{
			Expression result = ob;
			foreach (var memberInfo in memberPath)
			{
				if (memberInfo.DeclaringType!.IsAssignableFrom(result.Type))
				{
					result = Expression.MakeMemberAccess(result, memberInfo);
				}
			}

			if (ReferenceEquals(result, ob) && throwOnError)
				throw new LinqToDBException($"Type {result.Type.Name} does not have member {memberPath.Last().Name}.");

			return result;
		}

		public ISqlPredicate? ConvertObjectComparison(
			ExpressionType nodeType,
			IBuildContext leftContext,
			Expression left,
			IBuildContext rightContext,
			Expression right)
		{
			var qsl = GetContext(leftContext,  left);
			var qsr = GetContext(rightContext, right);

			var sl = qsl != null && qsl.IsExpression(left,  0, RequestFor.Object).Result;
			var sr = qsr != null && qsr.IsExpression(right, 0, RequestFor.Object).Result;

			bool      isNull;
			SqlInfo[] lcols;

			var rmembers = new Dictionary<MemberInfo,Expression>(new MemberInfoComparer());

			if (sl == false && sr == false)
			{
				var lmembers = new Dictionary<MemberInfo,Expression>(new MemberInfoComparer());

				var isl = ProcessProjection(lmembers, left);
				var isr = ProcessProjection(rmembers, right);

				if (!isl && !isr)
					return null;

				if (lmembers.Count == 0)
				{
					var r = right;
					right = left;
					left = r;

					var c = rightContext;
					rightContext = leftContext;
					leftContext = c;

					var q = qsr;
					qsl = q;

					sr = false;

					var lm   = lmembers;
					lmembers = rmembers;
					rmembers = lm;
				}

				isNull = right is ConstantExpression expression && expression.Value == null;
				lcols = new SqlInfo[lmembers.Count];
				var idx = 0;
				foreach (var m in lmembers)
				{
					lcols[idx] = new SqlInfo(m.Key, ConvertToSql(leftContext, m.Value));
					idx++;
				}
			}
			else
			{
				if (sl == false)
				{
					var r = right;
					right = left;
					left  = r;

					var c        = rightContext;
					rightContext = leftContext;
					leftContext  = c;

					var q = qsr;
					qsl   = q;

					sr = false;
				}

				isNull = right is ConstantExpression expression && expression.Value == null;

				lcols = qsl!.ConvertToSql(left, 0, ConvertFlags.Key);

				if (!sr)
					ProcessProjection(rmembers, right);
			}

			if (lcols.Length == 0)
				return null;

			var condition = new SqlSearchCondition();

			foreach (var lcol in lcols)
			{
				if (lcol.Sql is SelectQuery innerQuery && isNull)
				{
					var existsPredicate = new SqlPredicate.FuncLike(SqlFunction.CreateExists(innerQuery));
					condition.Conditions.Add(new SqlCondition(nodeType == ExpressionType.Equal, existsPredicate));
					continue;
				}

				if (lcol.MemberChain.Length == 0)
					throw new InvalidOperationException();

				ISqlExpression? rcol = null;

				var lmember = lcol.MemberChain[lcol.MemberChain.Length - 1];

				var columnDescriptor = QueryHelper.GetColumnDescriptor(lcol.Sql);

				if (sr)
				{
					var memeberPath = ConstructMemberPath(lcol.MemberChain, right, true)!;
					rcol = ConvertToSql(rightContext, memeberPath, unwrap: false, columnDescriptor);
				}
				else if (rmembers.Count != 0)
					rcol = ConvertToSql(rightContext, rmembers[lmember], unwrap: false, columnDescriptor);

				var rex =
					isNull ?
						MappingSchema.GetSqlValue(right.Type, null) :
						rcol ?? ParametersContext.GetParameter(right, lmember, columnDescriptor);

				var predicate = new SqlPredicate.ExprExpr(
					lcol.Sql,
					nodeType == ExpressionType.Equal ? SqlPredicate.Operator.Equal : SqlPredicate.Operator.NotEqual,
					rex, Configuration.Linq.CompareNullsAsValues ? true : null);

				condition.Conditions.Add(new SqlCondition(false, predicate));
			}

			if (nodeType == ExpressionType.NotEqual)
				foreach (var c in condition.Conditions)
					c.IsOr = true;

			return condition;
		}

		internal ISqlPredicate? ConvertNewObjectComparison(IBuildContext context, ExpressionType nodeType, Expression left, Expression right)
		{
			left = FindExpression(left);
			right = FindExpression(right);

			var condition = new SqlSearchCondition();

			if (left.NodeType != ExpressionType.New)
			{
				var temp = left;
				left = right;
				right = temp;
			}

			var newExpr  = (NewExpression)left;

			// ReSharper disable ConditionIsAlwaysTrueOrFalse
			// ReSharper disable HeuristicUnreachableCode
			if (newExpr.Members == null)
				return null;
			// ReSharper restore HeuristicUnreachableCode
			// ReSharper restore ConditionIsAlwaysTrueOrFalse

			for (var i = 0; i < newExpr.Arguments.Count; i++)
			{
				var lex = ConvertToSql(context, newExpr.Arguments[i]);
				var rex =
					right is NewExpression newRight ?
						ConvertToSql(context, newRight.Arguments[i]) :
						ParametersContext.GetParameter(right, newExpr.Members[i], QueryHelper.GetColumnDescriptor(lex));

				var predicate =
					new SqlPredicate.ExprExpr(
						lex,
						nodeType == ExpressionType.Equal ? SqlPredicate.Operator.Equal : SqlPredicate.Operator.NotEqual,
						rex, Configuration.Linq.CompareNullsAsValues ? true : null);

				condition.Conditions.Add(new SqlCondition(false, predicate));
			}

			if (nodeType == ExpressionType.NotEqual)
				foreach (var c in condition.Conditions)
					c.IsOr = true;

			return condition;
		}

		static Expression FindExpression(Expression expr)
		{
			var ret = _findExpressionVisitor.Find(expr);

			if (ret == null)
				throw new NotImplementedException();

			return ret;
		}

		private static readonly FindVisitor<object?> _findExpressionVisitor = FindVisitor<object?>.Create(FindExpressionFind);

		static bool FindExpressionFind(Expression pi)
		{
			switch (pi.NodeType)
			{
				case ExpressionType.Convert:
				{
					var e = (UnaryExpression)pi;

					return
						e.Operand.NodeType == ExpressionType.ArrayIndex &&
						ReferenceEquals(((BinaryExpression)e.Operand).Left, ParametersParam);
				}

				case ExpressionType.MemberAccess:
				case ExpressionType.New         :
					return true;
			}

			return false;
		}

		#endregion

		#region Parameters

		public static DbDataType GetMemberDataType(MappingSchema mappingSchema, MemberInfo member)
		{
			var typeResult = new DbDataType(member.GetMemberType());

			var dta = mappingSchema.GetAttribute<DataTypeAttribute>(member.ReflectedType!, member);
			var ca  = mappingSchema.GetAttribute<ColumnAttribute>  (member.ReflectedType!, member);

			var dataType = ca?.DataType ?? dta?.DataType;

			if (dataType != null)
				typeResult = typeResult.WithDataType(dataType.Value);

			var dbType = ca?.DbType ?? dta?.DbType;
			if (dbType != null)
				typeResult = typeResult.WithDbType(dbType);

			if (ca != null && ca.HasLength())
				typeResult = typeResult.WithLength(ca.Length);

			return typeResult;
		}

		private class GetDataTypeContext
		{
			public GetDataTypeContext(DbDataType baseType)
			{
				DataType   = baseType.DataType;
				DbType     = baseType.DbType;
				Length     = baseType.Length;
				Precision  = baseType.Precision;
				Scale      = baseType.Scale;
			}

			public DataType DataType;
			public string?  DbType;
			public int?     Length;
			public int?     Precision;
			public int?     Scale;
		}

		static DbDataType GetDataType(ISqlExpression expr, DbDataType baseType)
		{
			var ctx = new GetDataTypeContext(baseType);

			expr.Find(ctx, static (context, e) =>
			{
				switch (e.ElementType)
				{
					case QueryElementType.SqlField:
						{
							var fld = (SqlField)e;
							context.DataType     = fld.Type.DataType;
							context.DbType       = fld.Type.DbType;
							context.Length       = fld.Type.Length;
							context.Precision    = fld.Type.Precision;
							context.Scale        = fld.Type.Scale;
							return true;
						}
					case QueryElementType.SqlParameter:
						context.DataType     = ((SqlParameter)e).Type.DataType;
						context.DbType       = ((SqlParameter)e).Type.DbType;
						context.Length       = ((SqlParameter)e).Type.Length;
						context.Precision    = ((SqlParameter)e).Type.Precision;
						context.Scale        = ((SqlParameter)e).Type.Scale;
						return true;
					case QueryElementType.SqlDataType:
						context.DataType     = ((SqlDataType)e).Type.DataType;
						context.DbType       = ((SqlDataType)e).Type.DbType;
						context.Length       = ((SqlDataType)e).Type.Length;
						context.Precision    = ((SqlDataType)e).Type.Precision;
						context.Scale        = ((SqlDataType)e).Type.Scale;
						return true;
					case QueryElementType.SqlValue:
						context.DataType     = ((SqlValue)e).ValueType.DataType;
						context.DbType       = ((SqlValue)e).ValueType.DbType;
						context.Length      = ((SqlValue)e).ValueType.Length;
						context.Precision    = ((SqlValue)e).ValueType.Precision;
						context.Scale        = ((SqlValue)e).ValueType.Scale;
						return true;
					default:
						return false;
				}
			});

			return new DbDataType(
				baseType.SystemType,
				ctx.DataType == DataType.Undefined ? baseType.DataType : ctx.DataType,
				string.IsNullOrEmpty(ctx.DbType)   ? baseType.DbType   : ctx.DbType,
				ctx.Length     ?? baseType.Length,
				ctx.Precision  ?? baseType.Precision,
				ctx.Scale      ?? baseType.Scale
			);
		}

		#endregion

		#region ConvertInPredicate

		private ISqlPredicate ConvertInPredicate(IBuildContext context, MethodCallExpression expression)
		{
			var e        = expression;
			var argIndex = e.Object != null ? 0 : 1;
			var arr      = e.Object ?? e.Arguments[0];
			var arg      = e.Arguments[argIndex];

			ISqlExpression? expr = null;

			var ctx = GetContext(context, arg);

			if (ctx is TableBuilder.TableContext &&
				ctx.SelectQuery != context.SelectQuery &&
				ctx.IsExpression(arg, 0, RequestFor.Object).Result)
			{
				expr = ctx.SelectQuery;
			}

			if (expr == null)
			{
				var sql = ConvertExpressions(context, arg, ConvertFlags.Key, null);

				if (sql.Length == 1 && sql[0].MemberChain.Length == 0)
					expr = sql[0].Sql;
				else
					expr = new SqlObjectExpression(MappingSchema, sql);
			}

			var columnDescriptor = QueryHelper.GetColumnDescriptor(expr);

			switch (arr.NodeType)
			{
				case ExpressionType.NewArrayInit :
					{
						var newArr = (NewArrayExpression)arr;

						if (newArr.Expressions.Count == 0)
							return new SqlPredicate.Expr(new SqlValue(false));

						var exprs  = new ISqlExpression[newArr.Expressions.Count];

						for (var i = 0; i < newArr.Expressions.Count; i++)
							exprs[i] = ConvertToSql(context, newArr.Expressions[i], columnDescriptor: columnDescriptor);

						return new SqlPredicate.InList(expr, Configuration.Linq.CompareNullsAsValues ? false : null, false, exprs);
					}

				default :

					if (CanBeCompiled(arr))
					{
						var p = ParametersContext.BuildParameter(arr, columnDescriptor, false, ParametersContext.BuildParameterType.InPredicate).SqlParameter;
						p.IsQueryParameter = false;
						return new SqlPredicate.InList(expr, Configuration.Linq.CompareNullsAsValues ? false : null, false, p);
					}

					break;
			}

			throw new LinqException("'{0}' cannot be converted to SQL.", expression);
		}

		#endregion

		#region ColumnDescriptor Helpers

		public ColumnDescriptor? SuggestColumnDescriptor(IBuildContext? context, Expression expr)
		{
			expr = expr.Unwrap();
			var ctx = GetContext(context, expr);
			if (ctx != null && ctx.IsExpression(expr, 0, RequestFor.Field).Result)
			{
				var descriptor = QueryHelper.GetColumnDescriptor(ConvertToSql(context, expr));
				if (descriptor != null)
				{
					return descriptor;
				}
			}

			return null;
		}

		public ColumnDescriptor? SuggestColumnDescriptor(IBuildContext? context, Expression expr1, Expression expr2)
		{
			return SuggestColumnDescriptor(context, expr1) ?? SuggestColumnDescriptor(context, expr2);
		}

		public ColumnDescriptor? SuggestColumnDescriptor(IBuildContext? context, ReadOnlyCollection<Expression> expressions)
		{
			foreach (var expr in expressions)
			{
				var descriptor = SuggestColumnDescriptor(context, expr);
				if (descriptor != null)
					return descriptor;
			}

			return null;
		}
	

		#endregion

		#region LIKE predicate

		ISqlPredicate CreateStringPredicate(IBuildContext? context, MethodCallExpression expression, SqlPredicate.SearchString.SearchKind kind, ISqlExpression caseSensitive)
		{
			var e = expression;

			var descriptor = SuggestColumnDescriptor(context, e.Object, e.Arguments[0]);

			var o = ConvertToSql(context, e.Object,       unwrap: false, descriptor);
			var a = ConvertToSql(context, e.Arguments[0], unwrap: false, descriptor);

			return new SqlPredicate.SearchString(o, false, a, kind, caseSensitive);
		}

		ISqlPredicate ConvertLikePredicate(IBuildContext context, MethodCallExpression expression)
		{
			var e  = expression;

			var descriptor = SuggestColumnDescriptor(context, e.Arguments);

			var a1 = ConvertToSql(context, e.Arguments[0], unwrap: false, descriptor);
			var a2 = ConvertToSql(context, e.Arguments[1], unwrap: false, descriptor);

			ISqlExpression? a3 = null;

			if (e.Arguments.Count == 3)
				a3 = ConvertToSql(context, e.Arguments[2], unwrap: false, descriptor);

			return new SqlPredicate.Like(a1, false, a2, a3);
		}

		#endregion

		#region MakeIsPredicate

		internal ISqlPredicate MakeIsPredicate(TableBuilder.TableContext table, Type typeOperand)
		{
			if (typeOperand == table.ObjectType)
			{
				var all = true;
				foreach (var m in table.InheritanceMapping)
				{
					if (m.Type == typeOperand)
					{
						all = false;
						break;
					}
				}

				if (all)
					return new SqlPredicate.Expr(new SqlValue(true));
			}

			return MakeIsPredicate(table, table, table.InheritanceMapping, typeOperand, static (table, name) => table.SqlTable[name] ?? throw new LinqException($"Field {name} not found in table {table.SqlTable}"));
		}

		internal ISqlPredicate MakeIsPredicate<TContext>(
			TContext                              getSqlContext,
			IBuildContext                         context,
			List<InheritanceMapping>              inheritanceMapping,
			Type                                  toType,
			Func<TContext,string, ISqlExpression> getSql)
		{
			var mapping = new List<InheritanceMapping>(inheritanceMapping.Count);
			foreach (var m in inheritanceMapping)
				if (m.Type == toType && !m.IsDefault)
					mapping.Add(m);

			switch (mapping.Count)
			{
				case 0 :
					{
						var cond = new SqlSearchCondition();

						var found = false;
						foreach (var m in inheritanceMapping)
						{
							if (m.Type == toType)
							{
								found = true;
								break;
							}
						}

						if (found)
						{
							foreach (var m in inheritanceMapping.Where(static m => !m.IsDefault))
							{
								cond.Conditions.Add(
									new SqlCondition(
										false,
											new SqlPredicate.ExprExpr(
												getSql(getSqlContext, m.DiscriminatorName),
												SqlPredicate.Operator.NotEqual,
												MappingSchema.GetSqlValue(m.Discriminator.MemberType, m.Code), Configuration.Linq.CompareNullsAsValues ? true : null)));
							}
						}
						else
						{
							foreach (var m in inheritanceMapping)
							{
								if (toType.IsSameOrParentOf(m.Type))
								{
									cond.Conditions.Add(
										new SqlCondition(
											false,
												new SqlPredicate.ExprExpr(
													getSql(getSqlContext, m.DiscriminatorName),
													SqlPredicate.Operator.Equal,
													MappingSchema.GetSqlValue(m.Discriminator.MemberType, m.Code), Configuration.Linq.CompareNullsAsValues ? true : null),
											true));
								}
							}
						}

						return cond;
					}

				case 1 :
					return new SqlPredicate.ExprExpr(
							getSql(getSqlContext, mapping[0].DiscriminatorName),
							SqlPredicate.Operator.Equal,
							MappingSchema.GetSqlValue(mapping[0].Discriminator.MemberType, mapping[0].Code), Configuration.Linq.CompareNullsAsValues ? true : null);

				default:
					{
						var cond = new SqlSearchCondition();

						foreach (var m in mapping)
						{
							cond.Conditions.Add(
								new SqlCondition(
									false,
										new SqlPredicate.ExprExpr(
											getSql(getSqlContext, m.DiscriminatorName),
											SqlPredicate.Operator.Equal,
											MappingSchema.GetSqlValue(m.Discriminator.MemberType, m.Code), Configuration.Linq.CompareNullsAsValues ? true : null),
									true));
						}

						return cond;
					}
			}
		}

		ISqlPredicate MakeIsPredicate(IBuildContext context, TypeBinaryExpression expression)
		{
			var typeOperand = expression.TypeOperand;
			var table       = new TableBuilder.TableContext(this, new BuildInfo((IBuildContext?)null, ExpressionInstances.UntypedNull, new SelectQuery()), typeOperand);

			if (typeOperand == table.ObjectType)
			{
				var all = true;
				foreach (var m in table.InheritanceMapping)
				{
					if (m.Type == typeOperand)
					{
						all = false;
						break;
					}
				}

				if (all)
					return new SqlPredicate.Expr(new SqlValue(true));
			}

			var mapping = new List<(InheritanceMapping m, int i)>(table.InheritanceMapping.Count);

			for (var i = 0; i < table.InheritanceMapping.Count; i++)
			{
				var m = table.InheritanceMapping[i];
				if (typeOperand.IsAssignableFrom(m.Type) && !m.IsDefault)
					mapping.Add((m, i));
			}

			var isEqual = true;

			if (mapping.Count == 0)
			{
				for (var i = 0; i < table.InheritanceMapping.Count; i++)
				{
					var m = table.InheritanceMapping[i];
					if (!m.IsDefault)
						mapping.Add((m, i));
				}

				isEqual = false;
			}

			Expression? expr = null;

			foreach (var m in mapping)
			{
				var field = table.SqlTable[table.InheritanceMapping[m.i].DiscriminatorName] ?? throw new LinqException($"Field {table.InheritanceMapping[m.i].DiscriminatorName} not found in table {table.SqlTable}");
				var ttype = field.ColumnDescriptor.MemberAccessor.TypeAccessor.Type;
				var obj   = expression.Expression;

				if (obj.Type != ttype)
					obj = Expression.Convert(expression.Expression, ttype);

				var left = ExpressionHelper.PropertyOrField(obj, field.Name);
				var code = m.m.Code;

				if (code == null)
					code = left.Type.GetDefaultValue();
				else if (left.Type != code.GetType())
					code = Converter.ChangeType(code, left.Type, MappingSchema);

				Expression right = Expression.Constant(code, left.Type);

				var e = isEqual ? Expression.Equal(left, right) : Expression.NotEqual(left, right);

				if (!isEqual)
					expr = expr != null ? Expression.AndAlso(expr, e) : e;
				else
					expr = expr != null ? Expression.OrElse(expr, e) : e;
			}

			return ConvertPredicate(context, expr!);
		}

		#endregion

		#endregion

		#region Search Condition Builder

		internal void BuildSearchCondition(IBuildContext? context, Expression expression, List<SqlCondition> conditions)
		{
			//expression = expression.Transform(RemoveNullPropagation);

			switch (expression.NodeType)
			{
				case ExpressionType.And     :
				case ExpressionType.AndAlso :
					{
						var e = (BinaryExpression)expression;

						BuildSearchCondition(context, e.Left,  conditions);
						BuildSearchCondition(context, e.Right, conditions);

						break;
					}

				case ExpressionType.Extension :
					{
						break;
					}

				case ExpressionType.Or     :
				case ExpressionType.OrElse :
					{
						var e           = (BinaryExpression)expression;
						var orCondition = new SqlSearchCondition();

						BuildSearchCondition(context, e.Left,  orCondition.Conditions);
						orCondition.Conditions[orCondition.Conditions.Count - 1].IsOr = true;
						BuildSearchCondition(context, e.Right, orCondition.Conditions);

						conditions.Add(new SqlCondition(false, orCondition));

						break;
					}

				case ExpressionType.Not    :
					{
						var e            = (UnaryExpression)expression;
						var notCondition = new SqlSearchCondition();

						BuildSearchCondition(context, e.Operand, notCondition.Conditions);

						conditions.Add(new SqlCondition(true, notCondition));

						break;
					}

				default                    :
					var predicate = ConvertPredicate(context, expression);

					conditions.Add(new SqlCondition(false, predicate));

					break;
			}
		}


		static bool NeedNullCheck(ISqlExpression expr)
		{
			if (!expr.CanBeNull)
				return false;

			if (null != expr.Find(QueryElementType.SelectClause))
				return false;
			return true;
		}

		#endregion

		#region CanBeTranslatedToSql

		private class CanBeTranslatedToSqlContext
		{
			public CanBeTranslatedToSqlContext(ExpressionBuilder builder, IBuildContext buildContext, bool canBeCompiled)
			{
				Builder       = builder;
				BuildContext  = buildContext;
				CanBeCompiled = canBeCompiled;
			}

			public readonly ExpressionBuilder Builder;
			public readonly IBuildContext     BuildContext;
			public readonly bool              CanBeCompiled;

			public List<Expression>? IgnoredMembers;
		}

		bool CanBeTranslatedToSql(IBuildContext context, Expression expr, bool canBeCompiled)
		{
			var ctx = new CanBeTranslatedToSqlContext(this, context, canBeCompiled);

			return null == expr.Find(ctx, static (context, pi) =>
			{
				if (context.IgnoredMembers != null)
				{
					if (pi != context.IgnoredMembers[context.IgnoredMembers.Count - 1])
						throw new InvalidOperationException();

					if (context.IgnoredMembers.Count == 1)
						context.IgnoredMembers = null;
					else
						context.IgnoredMembers.RemoveAt(context.IgnoredMembers.Count - 1);

					return false;
				}

				switch (pi.NodeType)
				{
					case ExpressionType.MemberAccess :
						{
							var ma   = (MemberExpression)pi;
							var attr = context.Builder.GetExpressionAttribute(ma.Member);

							if (attr == null && !ma.Member.IsNullableValueMember())
							{
								if (context.CanBeCompiled)
								{
									var ctx = context.Builder.GetContext(context.BuildContext, pi);

									if (ctx == null)
										return !context.Builder.CanBeCompiled(pi);

									if (ctx.IsExpression(pi, 0, RequestFor.Object).Result)
										return !context.Builder.CanBeCompiled(pi);

									context.IgnoredMembers = ma.Expression.GetMembers();
								}
							}

							break;
						}

					case ExpressionType.Parameter    :
						{
							var ctx = context.Builder.GetContext(context.BuildContext, pi);

							if (ctx == null)
								if (context.CanBeCompiled)
									return !context.Builder.CanBeCompiled(pi);

							break;
						}

					case ExpressionType.Extension    :
						{
							var ctx = context.Builder.GetContext(context.BuildContext, pi);

							if (ctx == null)
								if (context.CanBeCompiled)
									return !context.Builder.CanBeCompiled(pi);

							break;
						}

					case ExpressionType.Call         :
						{
							var e = (MethodCallExpression)pi;

							if (e.Method.DeclaringType != typeof(Enumerable))
							{
								var attr = context.Builder.GetExpressionAttribute(e.Method);

								if (attr == null && context.CanBeCompiled)
									return !context.Builder.CanBeCompiled(pi);
							}

							break;
						}

					case ExpressionType.TypeIs       : return context.CanBeCompiled;
					case ExpressionType.TypeAs       :
					case ExpressionType.New          : return true;

					case ExpressionType.NotEqual     :
					case ExpressionType.Equal        :
						{
							var e = (BinaryExpression)pi;

							Expression? obj = null;

							if (e.Left.NodeType == ExpressionType.Constant && ((ConstantExpression)e.Left).Value == null)
								obj = e.Right;
							else if (e.Right.NodeType == ExpressionType.Constant && ((ConstantExpression)e.Right).Value == null)
								obj = e.Left;

							if (obj != null)
							{
								var ctx = context.Builder.GetContext(context.BuildContext, obj);

								if (ctx != null)
								{
									if (ctx.IsExpression(obj, 0, RequestFor.Table).      Result ||
										ctx.IsExpression(obj, 0, RequestFor.Association).Result)
									{
										context.IgnoredMembers = obj.GetMembers();
									}
								}
							}

							break;
						}

					case ExpressionType.Conditional:
						{
							var cond = (ConditionalExpression)pi;
							if (!cond.Type.IsScalar())
								return true;
							break;
						}
				}

				return false;
			});
		}

		#endregion

		#region Helpers

		public IBuildContext? GetContext(IBuildContext? current, Expression? expression)
		{
			var root = GetRootObject(expression);
			root = root.Unwrap();

			if (root is ContextRefExpression refExpression)
			{
				return refExpression.BuildContext;
			}

			for (; current != null; current = current.Parent)
				if (current.IsExpression(root, 0, RequestFor.Root).Result)
					return current;

			return null;
		}

		Sql.ExpressionAttribute? GetExpressionAttribute(MemberInfo member)
		{
			return MappingSchema.GetAttribute<Sql.ExpressionAttribute>(member.ReflectedType!, member, static a => a.Configuration);
		}

		internal Sql.TableFunctionAttribute? GetTableFunctionAttribute(MemberInfo member)
		{
			return MappingSchema.GetAttribute<Sql.TableFunctionAttribute>(member.ReflectedType!, member, static a => a.Configuration);
		}

		bool IsNullConstant(Expression expr)
		{
			return expr.NodeType == ExpressionType.Constant  && ((ConstantExpression)expr).Value == null 
				|| expr.NodeType == ExpressionType.Extension && expr is DefaultValueExpression;
		}

		private TransformVisitor<ExpressionBuilder>? _removeNullPropagationTransformer;
		
		[MethodImpl(MethodImplOptions.AggressiveInlining)]
		private TransformVisitor<ExpressionBuilder> GetRemoveNullPropagationTransformer()
		{
			return _removeNullPropagationTransformer ??= TransformVisitor<ExpressionBuilder>.Create(this, static (ctx, e) => ctx.RemoveNullPropagation(e));
		}

		Expression RemoveNullPropagation(Expression expr)
		{
			return expr;

			// Do not modify parameters
			//
			if (CanBeCompiled(expr))
				return expr;

			switch (expr.NodeType)
			{
				case ExpressionType.Conditional:
					var conditional = (ConditionalExpression)expr;
					if (conditional.Test.NodeType == ExpressionType.NotEqual)
					{
						var binary    = (BinaryExpression)conditional.Test;
						var nullRight = IsNullConstant(binary.Right);
						var nullLeft  = IsNullConstant(binary.Left);
						if (nullRight || nullLeft)
						{
							if (nullRight && nullLeft)
							{
								return GetRemoveNullPropagationTransformer().Transform(conditional.IfFalse);
							}
							else if (IsNullConstant(conditional.IfFalse)
								&& ((nullRight && !MappingSchema.IsScalarType(binary.Left.Type)) ||
									(nullLeft  && !MappingSchema.IsScalarType(binary.Right.Type))))
							{
								return GetRemoveNullPropagationTransformer().Transform(conditional.IfTrue);
							}
						}
					}
					else if (conditional.Test.NodeType == ExpressionType.Equal)
					{
						var binary    = (BinaryExpression)conditional.Test;
						var nullRight = IsNullConstant(binary.Right);
						var nullLeft  = IsNullConstant(binary.Left);
						if (nullRight || nullLeft)
						{
							if (nullRight && nullLeft)
							{
								return GetRemoveNullPropagationTransformer().Transform(conditional.IfTrue);
							}
							else if (IsNullConstant(conditional.IfTrue)
								&& ((nullRight && !MappingSchema.IsScalarType(binary.Left.Type)) ||
									(nullLeft  && !MappingSchema.IsScalarType(binary.Right.Type))))
							{
								return GetRemoveNullPropagationTransformer().Transform(conditional.IfFalse);
							}
						}
					}
					break;
			}

			return expr;
		}

		public bool ProcessProjection(Dictionary<MemberInfo,Expression> members, Expression expression)
		{
			void CollectParameters(Type forType, MethodBase method, ReadOnlyCollection<Expression> arguments)
			{
				var pms = method.GetParameters();

				var typeMembers = TypeAccessor.GetAccessor(forType).Members;

				for (var i = 0; i < pms.Length; i++)
				{
					var param = pms[i];
					MemberAccessor? foundMember = null;
					foreach (var tm in typeMembers)
					{
						if (tm.Name == param.Name)
						{
							foundMember = tm;
							break;
						}
					}

					if (foundMember == null)
					{
						foreach (var tm in typeMembers)
						{
							if (tm.Name.Equals(param.Name, StringComparison.OrdinalIgnoreCase))
							{
								foundMember = tm;
								break;
							}
						}
					}

					if (foundMember == null)
						continue;

					if (members.ContainsKey(foundMember.MemberInfo))
						continue;

					var converted = GetRemoveNullPropagationTransformer().Transform(arguments[i]);

					if (!foundMember.MemberInfo.GetMemberType().IsAssignableFrom(converted.Type))
						continue;

					members.Add(foundMember.MemberInfo, converted);
				}
			}

			switch (expression.NodeType)
			{
				// new { ... }
				//
				case ExpressionType.New        :
					{
						var expr = (NewExpression)expression;

						if (expr.Members != null)
						{
							for (var i = 0; i < expr.Members.Count; i++)
							{
								var member = expr.Members[i];

								var converted = GetRemoveNullPropagationTransformer().Transform(expr.Arguments[i]);
								members.Add(member, converted);

								if (member is MethodInfo info)
									members.Add(info.GetPropertyInfo(), converted);
							}
						}

						var isScalar = MappingSchema.IsScalarType(expr.Type);
						if (!isScalar)
							CollectParameters(expr.Type, expr.Constructor, expr.Arguments);

						return members.Count > 0 || !isScalar;
					}

				// new MyObject { ... }
				//
				case ExpressionType.MemberInit :
					{
						var expr        = (MemberInitExpression)expression;
						var typeMembers = TypeAccessor.GetAccessor(expr.Type).Members;

						var dic  = typeMembers
							.Select(static (m,i) => new { m, i })
							.ToDictionary(static _ => _.m.MemberInfo.Name, static _ => _.i);

						var assignments = new List<(MemberAssignment ma, int order)>();
						foreach (var ma in expr.Bindings.Cast<MemberAssignment>())
							assignments.Add((ma, dic.ContainsKey(ma.Member.Name) ? dic[ma.Member.Name] : 1000000));

						foreach (var (binding, _) in assignments.OrderBy(static a => a.order))
						{
							var converted = GetRemoveNullPropagationTransformer().Transform(binding.Expression);
							members.Add(binding.Member, converted);

							if (binding.Member is MethodInfo info)
								members.Add(info.GetPropertyInfo(), converted);
						}

						return true;
					}

				case ExpressionType.Call:
					{
						var mc = (MethodCallExpression)expression;

						// process fabric methods

						if (!MappingSchema.IsScalarType(mc.Type))
							CollectParameters(mc.Type, mc.Method, mc.Arguments);

						return members.Count > 0;
					}

				case ExpressionType.NewArrayInit:
				case ExpressionType.ListInit:
					{
						return true;
					}
				// .Select(p => everything else)
				//
				default                        :
					return false;
			}
		}

		public void ReplaceParent(IBuildContext oldParent, IBuildContext? newParent)
		{
			foreach (var context in Contexts)
				if (context != newParent)
					if (context.Parent == oldParent)
						if (newParent != null && newParent.Parent != context)
							context.Parent = newParent;
		}

		public static void EnsureAggregateColumns(IBuildContext context, SelectQuery query)
		{
			if (query.Select.Columns.Count == 0)
			{
				var sql = context.ConvertToSql(null, 0, ConvertFlags.All);
				if (sql.Length > 0)
				{
					// Handling case when all columns are aggregates, it cause query to produce only single record and we have to include at least one aggregation in Select statement.
					// 
					var allAggregate = sql.All(static s => QueryHelper.IsAggregationOrWindowFunction(s.Sql));
					if (allAggregate)
					{
						query.Select.Add(sql[0].Sql, sql[0].MemberChain.FirstOrDefault()?.Name);
					}
				}
			}
		}


		#endregion

		#region CTE

		List<Tuple<Expression, Tuple<CteClause, IBuildContext?>>>? _ctes;
		Dictionary<IQueryable, Expression>?                        _ctesObjectMapping;

		public Tuple<CteClause, IBuildContext?, Expression> RegisterCte(IQueryable? queryable, Expression? cteExpression, Func<CteClause> buildFunc)
		{
			if (cteExpression != null && queryable != null && (_ctesObjectMapping == null || !_ctesObjectMapping.ContainsKey(queryable)))
			{
				_ctesObjectMapping ??= new Dictionary<IQueryable, Expression>();

				_ctesObjectMapping.Add(queryable, cteExpression);
			}

			if (cteExpression == null)
			{
				if (_ctesObjectMapping == null)
					throw new InvalidOperationException();
				cteExpression = _ctesObjectMapping[queryable!];
			}

			var value = FindRegisteredCteByExpression(cteExpression, out _);

			if (value == null)
			{
				var cte = buildFunc();
				value = Tuple.Create<CteClause, IBuildContext?>(cte, null);

				_ctes ??= new List<Tuple<Expression, Tuple<CteClause, IBuildContext?>>>();
				_ctes.Add(Tuple.Create(cteExpression, value));
			}

			return Tuple.Create(value.Item1, value.Item2, cteExpression);
		}

		Tuple<CteClause, IBuildContext?>? FindRegisteredCteByExpression(Expression cteExpression, out int? idx)
		{
			if (_ctes != null)
			{
				for (var index = 0; index < _ctes.Count; index++)
				{
					var tuple = _ctes[index];
					if (tuple.Item1.EqualsTo(cteExpression, OptimizationContext.GetSimpleEqualsToContext(false)))
					{
						idx = index;
						return tuple.Item2;
					}
				}
			}

			idx = null;
			return null;
		}
		

		public Tuple<CteClause, IBuildContext?> BuildCte(Expression cteExpression, Func<CteClause?, Tuple<CteClause, IBuildContext?>> buildFunc)
		{
			var value = FindRegisteredCteByExpression(cteExpression, out var idx);
			if (value?.Item2 != null)
				return value;

			value = buildFunc(value?.Item1);

			if (idx != null)
			{
				_ctes!.RemoveAt(idx.Value);
			}
			else
			{
				_ctes ??= new List<Tuple<Expression, Tuple<CteClause, IBuildContext?>>>();
			}

			_ctes.Add(Tuple.Create(cteExpression, value));

			return value;
		}

		public IBuildContext? GetCteContext(Expression cteExpression)
		{
			return FindRegisteredCteByExpression(cteExpression, out _)?.Item2;
		}

		#endregion

		#region Eager Loading

		private List<Tuple<
			object?,
			Func<object?, IDataContext, Expression, object?[]?, object?>,
			Func<object?, IDataContext, Expression, object?[]?, CancellationToken, Task<object?>>>>? _preambles;

		public static readonly ParameterExpression PreambleParam =
			Expression.Parameter(typeof(object[]), "preamble");

		public int RegisterPreamble<T>(
			object? data,
			Func<object?, IDataContext, Expression, object?[]?, T> func,
			Func<object?, IDataContext, Expression, object?[]?, CancellationToken, Task<T>> funcAsync
			)
		{
			_preambles ??= new();
			_preambles.Add(
				Tuple.Create<object?, 
					Func<object?, IDataContext, Expression, object?[]?, object?>, 
					Func<object?, IDataContext, Expression, object?[]?, CancellationToken, Task<object?>>
				>
				(
					data,
					(d, dc, e, ps) => func(d, dc, e, ps),
					async (d, dc, e, ps, ct) => await funcAsync(d, dc, e, ps, ct).ConfigureAwait(Configuration.ContinueOnCapturedContext))
				);
			return _preambles.Count - 1;
		}

		#endregion

		#region Query Filter

		private Stack<Type[]>? _disabledFilters;

		public void AddDisabledQueryFilters(Type[] disabledFilters)
		{
			if (_disabledFilters == null)
				_disabledFilters = new Stack<Type[]>();
			_disabledFilters.Push(disabledFilters);
		}

		public bool IsFilterDisabled(Type entityType)
		{
			if (_disabledFilters == null || _disabledFilters.Count == 0)
				return false;
			var filter = _disabledFilters.Peek();
			if (filter.Length == 0)
				return true;
			return Array.IndexOf(filter, entityType) >= 0;
		}

		public void RemoveDisabledFilter()
		{
			if (_disabledFilters == null)
				throw new InvalidOperationException();

			_ = _disabledFilters.Pop();
		}

		#endregion

		#region Grouping Guard

		public bool IsGroupingGuardDisabled { get; set; }

		#endregion
	}
}<|MERGE_RESOLUTION|>--- conflicted
+++ resolved
@@ -839,31 +839,12 @@
 				{
 					var expr = (ListInitExpression)expression;
 
-<<<<<<< HEAD
-						return sql;
-					}
-
-				/*case ExpressionType.Conditional:
-				{
-					var cond = (ConditionalExpression)expression;
-
-					var sql1 = ConvertExpressions(context, cond.IfTrue, queryConvertFlag, columnDescriptor);
-					var sql2 = ConvertExpressions(context, cond.IfFalse, queryConvertFlag, columnDescriptor);
-
-					var sql  = sql1.Concat(sql2)
-						.Where(s => s.Sql.ElementType != QueryElementType.SqlValue)
-						.ToArray();
-
-					return sql;
-				}*/
-=======
 					var sql = new List<SqlInfo>();
 					foreach (var init in expr.Initializers)
 						foreach (var arg in init.Arguments)
 							sql.AddRange(ConvertExpressions(context, arg, queryConvertFlag, columnDescriptor));
 					return sql.ToArray();
 				}
->>>>>>> 2f30e805
 			}
 
 			var ctx = GetContext(context, expression);
