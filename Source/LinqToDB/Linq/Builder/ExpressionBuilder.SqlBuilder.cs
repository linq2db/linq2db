--- conflicted
+++ resolved
@@ -3,11 +3,7 @@
 using System.Collections.Generic;
 using System.Collections.ObjectModel;
 using System.Data.SqlTypes;
-<<<<<<< HEAD
 using System.Diagnostics;
-=======
-using System.Linq;
->>>>>>> f6ae79d6
 using System.Linq.Expressions;
 using System.Reflection;
 using System.Threading.Tasks;
@@ -1185,87 +1181,58 @@
 
 					if (IsSequence(buildInfo))
 						{
-<<<<<<< HEAD
 						var sequence = BuildSequence(buildInfo);
 
 						newExpr = new ContextRefExpression(ma.Type, sequence);
 						return ConvertToSqlExpr(context, newExpr, flags.HasFlag(ProjectFlags.Test), unwrap, columnDescriptor, isPureExpression);
-=======
+						}
+
+					*/
+
+					if (ma.Expression is not ContextRefExpression)
+					{
+						var buildInfo = new BuildInfo(context, ma.Expression, context.SelectQuery);
+
+						if (IsSequence(buildInfo))
+						{
+							var sequence = BuildSequence(buildInfo);
+
+							newExpr = ma.Update(new ContextRefExpression(ma.Expression.Type, sequence));
+							return ConvertToSqlExpr(context, newExpr, flags, unwrap, columnDescriptor,
+								isPureExpression);
+					}
+					}
+
+					/*
+					var ctx = GetContext(context, expression);
+
+					if (ctx != null)
+					{
+						var sql = ctx.RequireSqlExpression(expression);
+						if (!ReferenceEquals(sql, expression))
+							sql = ConvertToSqlExpr(ctx, sql, flags.HasFlag(ProjectFlags.Test), unwrap, columnDescriptor, isPureExpression);
+
+						return sql;
+					}
+					*/
+					
+
+					break;
+				}
+
+				/*case ExpressionType.Parameter:
+				{
+					var ctx = GetContext(context, expression);
+
+					if (ctx != null)
+					{
+						var sql = ctx.ConvertToSql(expression, 0, ConvertFlags.Field);
+
+						switch (sql.Length)
+						{
 							case 0: break;
 							case 1: return sql[0].Sql;
 							default: throw new InvalidOperationException();
->>>>>>> f6ae79d6
-						}
-
-					*/
-
-					if (ma.Expression is not ContextRefExpression)
-					{
-						var buildInfo = new BuildInfo(context, ma.Expression, context.SelectQuery);
-
-						if (IsSequence(buildInfo))
-						{
-							var sequence = BuildSequence(buildInfo);
-
-							newExpr = ma.Update(new ContextRefExpression(ma.Expression.Type, sequence));
-							return ConvertToSqlExpr(context, newExpr, flags, unwrap, columnDescriptor,
-								isPureExpression);
-					}
-					}
-
-					/*
-					var ctx = GetContext(context, expression);
-
-					if (ctx != null)
-					{
-						var sql = ctx.RequireSqlExpression(expression);
-						if (!ReferenceEquals(sql, expression))
-							sql = ConvertToSqlExpr(ctx, sql, flags.HasFlag(ProjectFlags.Test), unwrap, columnDescriptor, isPureExpression);
-
-						return sql;
-					}
-					*/
-					
-
-					break;
-				}
-
-<<<<<<< HEAD
-				/*case ExpressionType.Parameter:
-=======
-				case ExpressionType.Parameter:
-				{
-					var ctx = GetContext(context, expression);
-
-					if (ctx != null)
-					{
-						var sql = ctx.ConvertToSql(expression, 0, ConvertFlags.Field);
-
-						switch (sql.Length)
-						{
-							case 0: break;
-							case 1: return sql[0].Sql;
-							default: throw new InvalidOperationException();
-						}
-					}
-
-					break;
-				}
-
-				case ExpressionType.Extension:
->>>>>>> f6ae79d6
-				{
-					var ctx = GetContext(context, expression);
-
-					if (ctx != null)
-					{
-						var sql = ctx.ConvertToSql(expression, 0, ConvertFlags.Field);
-
-						switch (sql.Length)
-						{
-							case 0: break;
-							case 1: return sql[0].Sql;
-							default: throw new InvalidOperationException();
 						}
 					}
 
@@ -1350,14 +1317,7 @@
 
 							if (ctx != null)
 							{
-<<<<<<< HEAD
 								var sql = ctx.RequireSqlExpression(expression);
-=======
-								var sql = ctx.ConvertToSql(expression, 0, ConvertFlags.Field);
-
-								if (sql.Length != 1)
-									throw new InvalidOperationException();
->>>>>>> f6ae79d6
 
 								return sql;
 							}
@@ -1471,11 +1431,7 @@
 				return CreatePlaceholder(context, new SqlSearchCondition(new SqlCondition(false, predicate)), expression, alias: alias);
 			}
 
-<<<<<<< HEAD
 			return expression;
-=======
-			throw new LinqException("'{0}' cannot be converted to SQL.", expression);
->>>>>>> f6ae79d6
 		}
 
 
@@ -2425,100 +2381,7 @@
 			return result;
 		}
 
-<<<<<<< HEAD
 		#endregion
-=======
-		public ISqlPredicate? ConvertObjectComparison(
-			ExpressionType nodeType,
-			IBuildContext leftContext,
-			Expression left,
-			IBuildContext rightContext,
-			Expression right)
-		{
-			var qsl = GetContext(leftContext,  left);
-			var qsr = GetContext(rightContext, right);
-
-			var sl = qsl != null && qsl.IsExpression(left,  0, RequestFor.Object).Result;
-			var sr = qsr != null && qsr.IsExpression(right, 0, RequestFor.Object).Result;
-
-			bool      isNull;
-			SqlInfo[] lcols;
-
-			var rmembers = new Dictionary<MemberInfo,Expression>(new MemberInfoComparer());
-
-			if (sl == false && sr == false)
-			{
-				var lmembers = new Dictionary<MemberInfo,Expression>(new MemberInfoComparer());
-
-				var isl = ProcessProjection(lmembers, left);
-				var isr = ProcessProjection(rmembers, right);
-
-				if (!isl && !isr)
-					return null;
-
-				if (lmembers.Count == 0)
-				{
-					(left, right)               = (right, left);
-					(leftContext, rightContext) = (rightContext, leftContext);
-					var q                       = qsr;
-					qsl                         = q;
-
-					sr = false;
-
-					(rmembers, lmembers) = (lmembers, rmembers);
-				}
-
-				isNull = right.IsNullValue();
-				lcols  = new SqlInfo[lmembers.Count];
-				var idx = 0;
-				foreach (var m in lmembers)
-				{
-					lcols[idx] = new SqlInfo(m.Key, ConvertToSql(leftContext, m.Value));
-					idx++;
-				}
-			}
-			else
-			{
-				if (sl == false)
-				{
-					(left, right)               = (right, left);
-					// leftContext value not used below: https://pvs-studio.com/ru/blog/posts/csharp/0887/
-					// but! we have test that fails in this place (TestDefaultExpression_08)
-					// so it could be incomplete implementation
-					(leftContext, rightContext) = (rightContext, leftContext);
-
-					var q = qsr;
-					qsl   = q;
-
-					sr = false;
-				}
-
-				isNull = right.IsNullValue();
-				lcols  = qsl!.ConvertToSql(left, 0, ConvertFlags.Key);
-
-				if (!sr)
-					ProcessProjection(rmembers, right);
-			}
-
-			if (lcols.Length == 0)
-				return null;
-
-			var condition = new SqlSearchCondition();
-
-			foreach (var lcol in lcols)
-			{
-				if (lcol.Sql is SelectQuery innerQuery && isNull)
-				{
-					var existsPredicate = new SqlPredicate.FuncLike(SqlFunction.CreateExists(innerQuery));
-					condition.Conditions.Add(new SqlCondition(nodeType == ExpressionType.Equal, existsPredicate));
-					continue;
-				}
-
-				if (lcol.MemberChain.Length == 0)
-					throw new InvalidOperationException();
-
-				ISqlExpression? rcol = null;
->>>>>>> f6ae79d6
 
 		#region Parameters
 
@@ -2564,85 +2427,6 @@
 
 		static DbDataType GetDataType(ISqlExpression expr, DbDataType baseType)
 		{
-<<<<<<< HEAD
-=======
-			var ret = _findExpressionVisitor.Find(expr);
-
-			if (ret == null)
-				throw new NotImplementedException();
-
-			return ret;
-		}
-
-		private static readonly FindVisitor<object?> _findExpressionVisitor = FindVisitor<object?>.Create(FindExpressionFind);
-
-		static bool FindExpressionFind(Expression pi)
-		{
-			switch (pi.NodeType)
-			{
-				case ExpressionType.Convert:
-				{
-					var e = (UnaryExpression)pi;
-
-					return
-						e.Operand.NodeType == ExpressionType.ArrayIndex &&
-						ReferenceEquals(((BinaryExpression)e.Operand).Left, ParametersParam);
-				}
-				case ExpressionType.MemberAccess:
-				case ExpressionType.New         :
-					return true;
-			}
-
-			return false;
-		}
-
-		#endregion
-
-		#region Parameters
-
-		public static DbDataType GetMemberDataType(MappingSchema mappingSchema, MemberInfo member)
-		{
-			var typeResult = new DbDataType(member.GetMemberType());
-
-			var dta = mappingSchema.GetAttribute<DataTypeAttribute>(member.ReflectedType!, member);
-			var ca  = mappingSchema.GetAttribute<ColumnAttribute>  (member.ReflectedType!, member);
-
-			var dataType = ca?.DataType ?? dta?.DataType;
-
-			if (dataType != null)
-				typeResult = typeResult.WithDataType(dataType.Value);
-
-			var dbType = ca?.DbType ?? dta?.DbType;
-			if (dbType != null)
-				typeResult = typeResult.WithDbType(dbType);
-
-			if (ca != null && ca.HasLength())
-				typeResult = typeResult.WithLength(ca.Length);
-
-			return typeResult;
-		}
-
-		private class GetDataTypeContext
-		{
-			public GetDataTypeContext(DbDataType baseType)
-			{
-				DataType   = baseType.DataType;
-				DbType     = baseType.DbType;
-				Length     = baseType.Length;
-				Precision  = baseType.Precision;
-				Scale      = baseType.Scale;
-			}
-
-			public DataType DataType;
-			public string?  DbType;
-			public int?     Length;
-			public int?     Precision;
-			public int?     Scale;
-		}
-
-		static DbDataType GetDataType(ISqlExpression expr, DbDataType baseType)
-		{
->>>>>>> f6ae79d6
 			var ctx = new GetDataTypeContext(baseType);
 
 			expr.Find(ctx, static (context, e) =>
