--- conflicted
+++ resolved
@@ -1980,11 +1980,7 @@
 					var trueValue  = ConvertToSql(context, ExpressionInstances.True,  unwrap: false, columnDescriptor: descriptor);
 					var falseValue = ConvertToSql(context, ExpressionInstances.False, unwrap: false, columnDescriptor: descriptor);
 
-<<<<<<< HEAD
-					var withNullValue = CompareNullsAsValues &&
-=======
 					var withNullValue = DataOptions.LinqOptions.CompareNullsAsValues &&
->>>>>>> 17968920
 										(isNullable || NeedNullCheck(expression))
 						? withNull
 						: (bool?)null;
@@ -1992,7 +1988,6 @@
 				}
 			}
 
-<<<<<<< HEAD
 			var compareNullsAsValues = CompareNullsAsValues;
 
 			predicate ??= new SqlPredicate.ExprExpr(lOriginal, op, rOriginal,
@@ -2067,10 +2062,6 @@
 			});
 
 			return result;
-=======
-			predicate ??= new SqlPredicate.ExprExpr(l, op, r, DataOptions.LinqOptions.CompareNullsAsValues ? true : null);
-			return predicate;
->>>>>>> 17968920
 		}
 
 		private static bool IsBooleanConstant(Expression expr, out bool? value)
@@ -2325,15 +2316,8 @@
 
 			var dataType = ca?.DataType ?? dta?.DataType;
 
-<<<<<<< HEAD
 			if (dataType != null)
 				typeResult = typeResult.WithDataType(dataType.Value);
-=======
-				var predicate = new SqlPredicate.ExprExpr(
-					lcol.Sql,
-					nodeType == ExpressionType.Equal ? SqlPredicate.Operator.Equal : SqlPredicate.Operator.NotEqual,
-					rex, DataOptions.LinqOptions.CompareNullsAsValues ? true : null);
->>>>>>> 17968920
 
 			var dbType = ca?.DbType ?? dta?.DbType;
 			if (dbType != null)
@@ -2367,113 +2351,6 @@
 		{
 			var ctx = new GetDataTypeContext(baseType);
 
-<<<<<<< HEAD
-=======
-			for (var i = 0; i < newExpr.Arguments.Count; i++)
-			{
-				var lex = ConvertToSql(context, newExpr.Arguments[i]);
-				var rex =
-					right is NewExpression newRight ?
-						ConvertToSql(context, newRight.Arguments[i]) :
-						ParametersContext.GetParameter(right, newExpr.Members[i], QueryHelper.GetColumnDescriptor(lex));
-
-				var predicate =
-					new SqlPredicate.ExprExpr(
-						lex,
-						nodeType == ExpressionType.Equal ? SqlPredicate.Operator.Equal : SqlPredicate.Operator.NotEqual,
-						rex, DataOptions.LinqOptions.CompareNullsAsValues ? true : null);
-
-				condition.Conditions.Add(new SqlCondition(false, predicate));
-			}
-
-			if (nodeType == ExpressionType.NotEqual)
-				foreach (var c in condition.Conditions)
-					c.IsOr = true;
-
-			return condition;
-		}
-
-		static Expression FindExpression(Expression expr)
-		{
-			var ret = _findExpressionVisitor.Find(expr);
-
-			if (ret == null)
-				throw new NotImplementedException();
-
-			return ret;
-		}
-
-		private static readonly FindVisitor<object?> _findExpressionVisitor = FindVisitor<object?>.Create(FindExpressionFind);
-
-		static bool FindExpressionFind(Expression pi)
-		{
-			switch (pi.NodeType)
-			{
-				case ExpressionType.Convert:
-				{
-					var e = (UnaryExpression)pi;
-
-					return
-						e.Operand.NodeType == ExpressionType.ArrayIndex &&
-						ReferenceEquals(((BinaryExpression)e.Operand).Left, ParametersParam);
-				}
-				case ExpressionType.MemberAccess:
-				case ExpressionType.New         :
-					return true;
-			}
-
-			return false;
-		}
-
-		#endregion
-
-		#region Parameters
-
-		public static DbDataType GetMemberDataType(MappingSchema mappingSchema, MemberInfo member)
-		{
-			var typeResult = new DbDataType(member.GetMemberType());
-
-			var dta = mappingSchema.GetAttribute<DataTypeAttribute>(member.ReflectedType!, member);
-			var ca  = mappingSchema.GetAttribute<ColumnAttribute>  (member.ReflectedType!, member);
-
-			var dataType = ca?.DataType ?? dta?.DataType;
-
-			if (dataType != null)
-				typeResult = typeResult.WithDataType(dataType.Value);
-
-			var dbType = ca?.DbType ?? dta?.DbType;
-			if (dbType != null)
-				typeResult = typeResult.WithDbType(dbType);
-
-			if (ca != null && ca.HasLength())
-				typeResult = typeResult.WithLength(ca.Length);
-
-			return typeResult;
-		}
-
-		private sealed class GetDataTypeContext
-		{
-			public GetDataTypeContext(DbDataType baseType)
-			{
-				DataType   = baseType.DataType;
-				DbType     = baseType.DbType;
-				Length     = baseType.Length;
-				Precision  = baseType.Precision;
-				Scale      = baseType.Scale;
-			}
-
-			public DataType DataType;
-			public string?  DbType;
-			public int?     Length;
-			public int?     Precision;
-			public int?     Scale;
-		}
-
-		static DbDataType GetDataType(ISqlExpression expr, DbDataType baseType)
-		{
-			var ctx = new GetDataTypeContext(baseType);
-
->>>>>>> 17968920
 			expr.Find(ctx, static (context, e) =>
 			{
 				switch (e.ElementType)
@@ -2777,7 +2654,6 @@
 					}
 
 				case 1 :
-<<<<<<< HEAD
 				{
 					var discriminatorSql = getSql(getSqlContext, mapping[0].DiscriminatorName);
 					var sqlValue = MappingSchema.GetSqlValue(mapping[0].Discriminator.MemberType, mapping[0].Code);
@@ -2788,18 +2664,12 @@
 							discriminatorSql = new SqlNullabilityExpression(discriminatorSql);
 						return new SqlPredicate.IsNull(discriminatorSql, false);
 					}
-=======
-					return new SqlPredicate.ExprExpr(
-							getSql(getSqlContext, mapping[0].DiscriminatorName),
-							SqlPredicate.Operator.Equal,
-							MappingSchema.GetSqlValue(mapping[0].Discriminator.MemberType, mapping[0].Code), DataOptions.LinqOptions.CompareNullsAsValues ? true : null);
->>>>>>> 17968920
 
 					return new SqlPredicate.ExprExpr(
 						discriminatorSql,
 						SqlPredicate.Operator.Equal,
 						sqlValue,
-						Configuration.Linq.CompareNullsAsValues ? true : null);
+                        DataOptions.LinqOptions.CompareNullsAsValues ? true : null);
 				}
 				default:
 					{
