--- conflicted
+++ resolved
@@ -3146,11 +3146,7 @@
 					var foundMember = typeMembers.Find(tm => tm.Name == param.Name);
 					if (foundMember == null)
 						foundMember = typeMembers.Find(tm =>
-<<<<<<< HEAD
-							tm.Name.Equals(param.Name, StringComparison.CurrentCultureIgnoreCase));
-=======
 							tm.Name.Equals(param.Name, StringComparison.OrdinalIgnoreCase));
->>>>>>> e6d3199c
 					if (foundMember == null)
 						continue;
 
@@ -3187,15 +3183,10 @@
 									members.Add(info.GetPropertyInfo(), converted);
 							}
 						}
-						
-						CollectParameters(expr.Type, expr.Constructor, expr.Arguments);
-
-<<<<<<< HEAD
-=======
+
 						if (!MappingSchema.IsScalarType(expr.Type))
 							CollectParameters(expr.Type, expr.Constructor, expr.Arguments);
 
->>>>>>> e6d3199c
 						return members.Count > 0;
 					}
 
@@ -3228,12 +3219,8 @@
 
 						// process fabric methods
 
-<<<<<<< HEAD
-						CollectParameters(mc.Type, mc.Method, mc.Arguments);
-=======
 						if (!MappingSchema.IsScalarType(mc.Type))
 							CollectParameters(mc.Type, mc.Method, mc.Arguments);
->>>>>>> e6d3199c
 
 						return members.Count > 0;
 					}
