--- conflicted
+++ resolved
@@ -329,18 +329,15 @@
 							result = attr != null && attr.ServerSideOnly;
 						}
 					}
-<<<<<<< HEAD
+
+						break;
+					}
 				case ExpressionType.Extension:
 					{
 						if (expr is ContextRefExpression)
 							result = true;
 						break;
 					}
-=======
-
-					break;
-				}
->>>>>>> 43ca3371
 			}
 
 			_isServerSideOnlyCache.Add(expr, result);
@@ -366,12 +363,8 @@
 
 						return IsQueryMember(call.Object);
 					}
-<<<<<<< HEAD
 				case ExpressionType.Extension    : return expr is ContextRefExpression;
 			}
-=======
-				}
->>>>>>> 43ca3371
 
 			return false;
 		}
