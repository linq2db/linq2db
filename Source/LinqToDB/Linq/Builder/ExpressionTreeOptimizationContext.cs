--- conflicted
+++ resolved
@@ -603,18 +603,10 @@
 			}
 		}
 
-<<<<<<< HEAD
 		static ObjectPool<IsServerSideOnlyCheckVisitor> _serverSideOnlyVisitorPool  = new(() => new IsServerSideOnlyCheckVisitor(), v => v.Cleanup(), 100);
 		static ObjectPool<CanBeCompiledCheckVisitor> _canBeCompiledCheckVisitorPool = new(() => new CanBeCompiledCheckVisitor(), v => v.Cleanup(), 100);
 
 		Dictionary<Expression, bool>? _isServerSideOnlyCache;
-=======
-		static HashSet<Expression> DefaultAllowedParams = new ()
-		{
-			ExpressionBuilder.ParametersParam,
-			ExpressionConstants.DataContextParam
-		};
->>>>>>> 3cff2449
 
 		private FindVisitor<ExpressionTreeOptimizationContext>? _isServerSideOnlyVisitor;
 
