﻿using System;
using System.Collections.Generic;
using System.Linq;
using System.Linq.Expressions;
using System.Reflection;
using System.Runtime.CompilerServices;

namespace LinqToDB.Linq.Builder
{
	using Common;
	using Data;
	using LinqToDB.Expressions;
	using Extensions;
	using Mapping;
	using SqlQuery;
	using Reflection;

	public class ExpressionTreeOptimizationContext
	{
		HashSet<Expression>? _visitedExpressions;

		public IDataContext  DataContext   { get; }
		public MappingSchema MappingSchema { get; }

		public ExpressionTreeOptimizationContext(IDataContext dataContext)
		{
			DataContext = dataContext;
			MappingSchema = dataContext.MappingSchema;

			_expandExpressionTransformer =
				TransformVisitor<ExpressionTreeOptimizationContext>.Create(this,
					static (ctx, expr) => ctx.ExpandExpressionTransformer(expr));
		}

		private EqualsToVisitor.EqualsToInfo? _equalsToContextFalse;
		private EqualsToVisitor.EqualsToInfo? _equalsToContextTrue;
		internal EqualsToVisitor.EqualsToInfo GetSimpleEqualsToContext(bool compareConstantValues)
		{
			if (compareConstantValues)
			{
				if (_equalsToContextTrue == null)
					_equalsToContextTrue = EqualsToVisitor.PrepareEqualsInfo(DataContext, compareConstantValues: compareConstantValues);
				else
					_equalsToContextTrue.Reset();
				return _equalsToContextTrue;
			}
			else
			{
				if (_equalsToContextFalse == null)
					_equalsToContextFalse = EqualsToVisitor.PrepareEqualsInfo(DataContext, compareConstantValues: compareConstantValues);
				else
					_equalsToContextFalse.Reset();
				return _equalsToContextFalse;
			}
		}

		public void ClearVisitedCache()
		{
			_visitedExpressions?.Clear();
		}

		public static Expression AggregateExpression(Expression expression)
		{
			return _aggregateExpressionTransformer.Transform(expression);
		}

		private static readonly TransformVisitor<object?> _aggregateExpressionTransformer = TransformVisitor<object?>.Create(AggregateExpressionTransformer);
		private static Expression AggregateExpressionTransformer(Expression expr)
		{
			switch (expr.NodeType)
			{
				case ExpressionType.Or:
				case ExpressionType.And:
				case ExpressionType.OrElse:
				case ExpressionType.AndAlso:
				{
					var stack  = new Stack<Expression>();
					var items  = new List<Expression>();
					var binary = (BinaryExpression) expr;

					stack.Push(binary.Right);
					stack.Push(binary.Left);
					while (stack.Count > 0)
					{
						var item = stack.Pop();
						if (item.NodeType == expr.NodeType)
						{
							binary = (BinaryExpression)item;
							stack.Push(binary.Right);
							stack.Push(binary.Left);
						}
						else
							items.Add(item);
					}

					if (items.Count > 3)
					{
						// having N items will lead to NxM recursive calls in expression visitors and
						// will result in stack overflow on relatively small numbers (~1000 items).
						// To fix it we will rebalance condition tree here which will result in
						// LOG2(N)*M recursive calls, or 10*M calls for 1000 items.
						//
						// E.g. we have condition A OR B OR C OR D OR E
						// as an expression tree it represented as tree with depth 5
						//   OR
						// A    OR
						//    B    OR
						//       C    OR
						//          D    E
						// for rebalanced tree it will have depth 4
						//                  OR
						//        OR
						//   OR        OR        OR
						// A    B    C    D    E    F
						// Not much on small numbers, but huge improvement on bigger numbers
						while (items.Count != 1)
						{
							items = CompactTree(items, expr.NodeType);
						}

						return items[0];
					}
					break;
				}
			}

			return expr;
		}

		static List<Expression> CompactTree(List<Expression> items, ExpressionType nodeType)
		{
			var result = new List<Expression>();

			// traverse list from left to right to preserve calculation order
			for (var i = 0; i < items.Count; i += 2)
			{
				if (i + 1 == items.Count)
				{
					// last non-paired item
					result.Add(items[i]);
				}
				else
				{
					result.Add(Expression.MakeBinary(nodeType, items[i], items[i + 1]));
				}
			}

			return result;
		}

		public Expression ExpandQueryableMethods(Expression expression)
		{
			var result = (_expandQueryableMethodsTransformer ??= TransformInfoVisitor<ExpressionTreeOptimizationContext>.Create(this, static (ctx, e) => ctx.ExpandQueryableMethodsTransformer(e)))
				.Transform(expression);

			return result;
		}

		private TransformInfoVisitor<ExpressionTreeOptimizationContext>? _expandQueryableMethodsTransformer;

		private TransformInfo ExpandQueryableMethodsTransformer(Expression expr)
		{
			if (expr.NodeType == ExpressionType.Call)
			{
				var mc = (MethodCallExpression)expr;
				if (typeof(IQueryable<>).IsSameOrParentOf(mc.Type)
					&& !mc.IsQueryable(false)
					&& CanBeCompiled(mc))
				{
					var queryable = (IQueryable)mc.EvaluateExpression()!;

					if (!queryable.Expression.EqualsTo(mc, GetSimpleEqualsToContext(compareConstantValues: true)))
						return new TransformInfo(queryable.Expression, false, true);
				}
			}

			return new TransformInfo(expr);
		}

		public Expression ExpandExpression(Expression expression)
		{
			expression = AggregateExpression(expression);

			var result = _expandExpressionTransformer.Transform(expression);

			return result;
		}

		private TransformVisitor<ExpressionTreeOptimizationContext> _expandExpressionTransformer;

		private bool _expressionDependsOnParameters;

		public bool IsDependsOnParameters() => _expressionDependsOnParameters;

		public Expression ExpandExpressionTransformer(Expression expr)
		{
			switch (expr.NodeType)
			{
				case ExpressionType.Call:
				{
					var mc = (MethodCallExpression)expr;

					List<Expression>? newArgs = null;
					for (var index = 0; index < mc.Arguments.Count; index++)
					{
						var arg = mc.Arguments[index];
						Expression? newArg = null;
						if (typeof(LambdaExpression).IsSameOrParentOf(arg.Type))
						{
							var argUnwrapped = arg.Unwrap();
							if (argUnwrapped.NodeType == ExpressionType.MemberAccess ||
									argUnwrapped.NodeType == ExpressionType.Call)
							{
								if (argUnwrapped.EvaluateExpression() is LambdaExpression lambda)
									newArg = ExpandExpression(lambda);
							}
						}

						if (newArg == null)
							newArgs?.Add(arg);
						else
						{
							newArgs ??= new List<Expression>(mc.Arguments.Take(index));
							newArgs.Add(newArg);
						}
					}

					if (newArgs != null)
					{
						mc = mc.Update(mc.Object, newArgs);
					}


					if (mc.Method.Name == "Compile" && typeof(LambdaExpression).IsSameOrParentOf(mc.Method.DeclaringType!))
					{
						if (mc.Object.EvaluateExpression() is LambdaExpression lambda)
						{
							return ExpandExpression(lambda);
						}
					}

					return mc;
				}

				case ExpressionType.Invoke:
				{
					var invocation = (InvocationExpression)expr;
					if (invocation.Expression.NodeType == ExpressionType.Call)
					{
						var mc = (MethodCallExpression)invocation.Expression;
						if (mc.Method.Name == "Compile" &&
								typeof(LambdaExpression).IsSameOrParentOf(mc.Method.DeclaringType!))
						{
							if (mc.Object.EvaluateExpression() is LambdaExpression lambda)
							{
								var newBody = lambda.Body;
								if (invocation.Arguments.Count > 0)
								{
									var map = new Dictionary<Expression, Expression>();
									for (int i = 0; i < invocation.Arguments.Count; i++)
										map.Add(lambda.Parameters[i], invocation.Arguments[i]);

									newBody = lambda.Body.Transform(map, static (map, se) =>
									{
										if (se.NodeType == ExpressionType.Parameter &&
												map.TryGetValue(se, out var newExpr))
											return newExpr;
										return se;
									});
								}

								return ExpandExpression(newBody);
							}
						}
					}
					break;
				}

				case ExpressionType.Conditional:
				{
					var conditional = (ConditionalExpression)expr;
					if (CanBeCompiled(conditional.Test))
					{
						var testValue = conditional.Test.EvaluateExpression();
						if (testValue is bool test)
						{
							_expressionDependsOnParameters = true;
							return test ? ExpandExpression(conditional.IfTrue) : ExpandExpression(conditional.IfFalse);
						}
					}
					break;
				}
			}

			return expr;
		}

		#region IsServerSideOnly

		Dictionary<Expression, bool>? _isServerSideOnlyCache;

		private FindVisitor<ExpressionTreeOptimizationContext>? _isServerSideOnlyVisitor;
		public bool IsServerSideOnly(Expression expr)
		{
			if (_isServerSideOnlyCache != null && _isServerSideOnlyCache.TryGetValue(expr, out var result))
				return result;

			if (expr.Type == typeof(Sql.SqlID))
			{
				result = true;
			}
			else
			{
				result = false;

				switch (expr.NodeType)
				{
					case ExpressionType.MemberAccess:
					{
						var ex = (MemberExpression)expr;
						var l  = Expressions.ConvertMember(MappingSchema, ex.Expression?.Type, ex.Member);

						if (l != null)
						{
							result = IsServerSideOnly(l.Body.Unwrap());
						}
						else
						{
							var attr = ex.Member.GetExpressionAttribute(MappingSchema);
							result = attr != null && attr.ServerSideOnly;
						}

						break;
					}

					case ExpressionType.Call:
					{
						var e = (MethodCallExpression)expr;

						if (e.Method.DeclaringType == typeof(Enumerable))
						{
							if (CountBuilder.MethodNames.Contains(e.Method.Name) || e.IsAggregate(MappingSchema))
								result = IsQueryMember(e.Arguments[0]);
						}
						else if (e.IsAggregate(MappingSchema) || e.IsAssociation(MappingSchema))
						{
							result = true;
						}
						else if (e.Method.DeclaringType == typeof(Queryable))
						{
							switch (e.Method.Name)
							{
								case "Any"     :
								case "All"     :
								case "Contains": result = true; break;
							}
						}
						else
						{
							var l = Expressions.ConvertMember(MappingSchema, e.Object?.Type, e.Method);

							if (l != null)
							{
								result = (_isServerSideOnlyVisitor ??= FindVisitor<ExpressionTreeOptimizationContext>.Create(this, static (ctx, e) => ctx.IsServerSideOnly(e))).Find(l.Body.Unwrap()) != null;
							}
							else
							{
								var attr = e.Method.GetExpressionAttribute(MappingSchema);
								result = attr?.ServerSideOnly == true;
							}
						}

						break;
					}

					case ExpressionType.Extension:
					{
						if (expr is ContextRefExpression || expr is SqlGenericConstructorExpression || expr is SqlGenericParamAccessExpression)
							result = true;
						break;
					}
				}

			}

			(_isServerSideOnlyCache ??= new()).Add(expr, result);
			return result;
		}

		static bool IsQueryMember(Expression? expr)
		{
			expr = expr.Unwrap();
			if (expr != null) 
			{
				switch (expr.NodeType)
				{
					case ExpressionType.Parameter   : return true;
					case ExpressionType.MemberAccess: return IsQueryMember(((MemberExpression)expr).Expression!);
					case ExpressionType.Call:
					{
						var call = (MethodCallExpression)expr;

						if (call.Method.DeclaringType == typeof(Queryable))
							return true;

						if (call.Method.DeclaringType == typeof(Enumerable) && call.Arguments.Count > 0)
							return IsQueryMember(call.Arguments[0]);

						return IsQueryMember(call.Object!);
					}
					case ExpressionType.Extension    : return expr is ContextRefExpression;
				}
			}

			return false;
		}

		#endregion

		#region CanBeCompiled

		Expression? _lastExpr2;
		bool        _lastResult2;

		static HashSet<Expression> DefaultAllowedParams = new ()
		{
			ExpressionBuilder.ParametersParam,
			ExpressionBuilder.DataContextParam
		};

		public bool CanBeCompiled(Expression expr)
		{
			if (_lastExpr2 == expr)
				return _lastResult2;

			// context allocation is cheaper than HashSet allocation
			// and HashSet allocation is rare

			var result = null == GetCanBeCompiledVisitor().Find(expr);

			_lastExpr2 = expr;
			return _lastResult2 = result;
		}

		internal class CanBeCompiledContext
		{
			public CanBeCompiledContext(ExpressionTreeOptimizationContext optimizationContext)
			{
				OptimizationContext = optimizationContext;
				AllowedParams       = DefaultAllowedParams;
			}

			public readonly ExpressionTreeOptimizationContext OptimizationContext;

			public HashSet<Expression> AllowedParams;

			public void Reset()
			{
				AllowedParams = DefaultAllowedParams;
			}
		}

		[MethodImpl(MethodImplOptions.AggressiveInlining)]
		private FindVisitor<CanBeCompiledContext> GetCanBeCompiledVisitor()
		{
			if (_canBeCompiledFindVisitor == null)
				_canBeCompiledFindVisitor = FindVisitor<CanBeCompiledContext>.Create(new CanBeCompiledContext(this), static (ctx, e) => ctx.OptimizationContext.CanBeCompiledFind(ctx, e));
			else
				_canBeCompiledFindVisitor.Value.Context!.Reset();

			return _canBeCompiledFindVisitor.Value;
		}

		private FindVisitor<CanBeCompiledContext>? _canBeCompiledFindVisitor;
		private bool CanBeCompiledFind(CanBeCompiledContext context, Expression ex)
		{
			if (IsServerSideOnly(ex))
				return true;

			switch (ex.NodeType)
			{
				case ExpressionType.Parameter:
					return !context.AllowedParams.Contains(ex);

				case ExpressionType.Call:
				{
					var mc = (MethodCallExpression)ex;
					foreach (var arg in mc.Arguments)
					{
						if (arg.NodeType == ExpressionType.Lambda)
						{
							var lambda = (LambdaExpression)arg;
							foreach (var prm in lambda.Parameters)
							{
								// clone static instance
								if (context.AllowedParams == DefaultAllowedParams)
									context.AllowedParams = new HashSet<Expression>(DefaultAllowedParams);

								context.AllowedParams.Add(prm);
							}
						}
					}
					break;
				}

				case ExpressionType.MemberAccess:
				{
					if (typeof(IDataContext).IsSameOrParentOf(ex.Type) || typeof(IExpressionQuery<>).IsSameOrParentOf(ex.Type))
						return true;
					break;
				}

				case ExpressionType.Constant:
				{
					var cnt = (ConstantExpression)ex;
					if (cnt.Value is ISqlExpression)
						return true;
					if (typeof(IDataContext).IsSameOrParentOf(cnt.Type))
						return true;
					break;
				}
				case ExpressionType.Extension:
				{
					if (ex is ContextRefExpression)
						return true;
					if (ex is SqlErrorExpression)
						return true;
					if (ex is SqlPlaceholderExpression)
						return true;
					if (ex is SqlGenericParamAccessExpression)
						return true;
					return !ex.CanReduce;
				}
			}

			return false;
		}

		#endregion

		#region CanBeConstant

		Expression? _lastExpr1;
		bool        _lastResult1;

		private FindVisitor<ExpressionTreeOptimizationContext>? _canBeConstantVisitor;
		public bool CanBeConstant(Expression expr)
		{
			if (_lastExpr1 == expr)
				return _lastResult1;

			var result = null == (_canBeConstantFindVisitor ??= FindVisitor<ExpressionTreeOptimizationContext>.Create(this, static (ctx, e) => ctx.CanBeConstantFind(e))).Find(expr);

			_lastExpr1 = expr;
			return _lastResult1 = result;
		}

		private FindVisitor<ExpressionTreeOptimizationContext>? _canBeConstantFindVisitor;
		private bool CanBeConstantFind(Expression ex)
		{
			if (ex is BinaryExpression || ex is UnaryExpression /*|| ex.NodeType == ExpressionType.Convert*/)
				return false;

			if (MappingSchema.GetConvertExpression(ex.Type, typeof(DataParameter), false, false) != null)
				return true;

			switch (ex.NodeType)
			{
				case ExpressionType.Default : return false;
				case ExpressionType.Constant:
				{
					var c = (ConstantExpression)ex;

					if (c.Value == null || ex.Type.IsConstantable(false))
						return false;

					break;
				}

				case ExpressionType.MemberAccess:
				{
					var ma = (MemberExpression)ex;

					var l = Expressions.ConvertMember(MappingSchema, ma.Expression?.Type, ma.Member);

					if (l != null)
						return (_canBeConstantVisitor ??= FindVisitor<ExpressionTreeOptimizationContext>.Create(this, static (ctx, e) => ctx.CanBeConstant(e))).Find(l.Body.Unwrap()) == null;

					if (ma.Member.DeclaringType!.IsConstantable(false) || ma.Member.IsNullableValueMember())
						return false;

					break;
				}

				case ExpressionType.Call:
				{
					var mc = (MethodCallExpression)ex;

					if (mc.Method.DeclaringType!.IsConstantable(false) || mc.Method.DeclaringType == typeof(object))
						return false;

					var attr = mc.Method.GetExpressionAttribute(MappingSchema);

					if (attr != null && !attr.ServerSideOnly)
						return false;

					break;
				}
			}

			return true;
		}

		#endregion


		static Expression AliasCall(Expression expression, string alias)
		{
			return Expression.Call(Methods.LinqToDB.SqlExt.Alias.MakeGenericMethod(expression.Type), expression,
				Expression.Constant(alias));
		}

		private TransformInfoVisitor<ExpressionTreeOptimizationContext>? _exposeExpressionTransformer;

		private TransformInfo ExposeExpressionTransformer(Expression expr)
		{
			switch (expr.NodeType)
			{
				case ExpressionType.ArrayLength:
				{
					var ue = (UnaryExpression)expr;
					var ll = Expressions.ConvertMember(MappingSchema, ue.Operand?.Type, ue.Operand!.Type.GetProperty(nameof(Array.Length))!);
					if (ll != null)
					{
						var ex = ConvertMemberExpression(expr, ue.Operand!, ll);

						return new TransformInfo(ex, false, true);
					}

					break;
				}
				case ExpressionType.MemberAccess:
				{
					var me = (MemberExpression)expr;

					if (me.Member.IsNullableHasValueMember())
					{
						return new TransformInfo(Expression.NotEqual(me.Expression!, Expression.Constant(null, me.Expression!.Type)), false, true);
					}

					//if (me.Member.IsNullableValueMember())
					//{
					//	return new TransformInfo(Expression.Convert(me.Expression!, me.Type), false, true);
					//}

					if (CanBeCompiled(expr))
						break;

					var l  = ConvertMethodExpression(me.Expression?.Type ?? me.Member.ReflectedType!, me.Member, out var alias);

					if (l != null)
					{
						var ex = ConvertMemberExpression(expr, me.Expression!, l);

						return new TransformInfo(AliasCall(ex, alias!), false, true);
					}

					l = Expressions.ConvertMember(MappingSchema, me.Member.ReflectedType!, me.Member);

					if (l != null)
					{
						var ex = СonvertMemberExpression(expr, me.Expression!, l);

						return new TransformInfo(ex, false, true);
					}

					break;
				}

				case ExpressionType.Convert:
				{
					var ex = (UnaryExpression)expr;
					if (ex.Method != null)
					{
						var l = ConvertMethodExpression(ex.Method.DeclaringType!, ex.Method, out var alias);
						if (l != null)
						{
							var exposed = l.GetBody(ex.Operand);
							return new TransformInfo(exposed, false, true);
						}
					}

					break;
				}

				case ExpressionType.Constant:
				{
					var c = (ConstantExpression)expr;

					if (c.Value is IQueryable queryable && !(queryable is ITable))
					{
						var e = queryable.Expression;

						if (!(_visitedExpressions ??= new ()).Contains(e))
						{
							_visitedExpressions.Add(e);
							return new TransformInfo(e, false, true);
						}
					}

					break;
				}

				case ExpressionType.Invoke:
				{
					var invocation = (InvocationExpression)expr;
					if (invocation.Expression.NodeType == ExpressionType.Call)
					{
						var mc = (MethodCallExpression)invocation.Expression;
						if (mc.Method.Name == "Compile" &&
							typeof(LambdaExpression).IsSameOrParentOf(mc.Method.DeclaringType!))
						{
							if (mc.Object.EvaluateExpression() is LambdaExpression lambds)
							{
								var newBody = lambds.Body;
								if (invocation.Arguments.Count > 0)
								{
									var map = new Dictionary<Expression, Expression>();
									for (int i = 0; i < invocation.Arguments.Count; i++)
										map.Add(lambds.Parameters[i], invocation.Arguments[i]);

									newBody = lambds.Body.Transform(map, static (map, se) =>
									{
										if (se.NodeType == ExpressionType.Parameter &&
													map.TryGetValue(se, out var newExpr))
											return newExpr;
										return se;
									});
								}

								return new TransformInfo(newBody, false, true);
							}
						}
					}
					break;
				}

				case ExpressionType.Call:
				{
					var call = (MethodCallExpression)expr;

					var l = ConvertMethodExpression(call.Object?.Type ?? call.Method.ReflectedType!, call.Method, out var alias);

					if (l != null)
					{
						var converted = ConvertMethod(call, l);
						return new TransformInfo(converted, false, true);
					}

					break;
				}
			}

			return new TransformInfo(expr, false);
		}

		Dictionary<Expression, Expression>? _exposedCache;
		public Expression ExposeExpression(Expression expression)
		{
			if (expression is SqlGenericParamAccessExpression)
				return expression;

			if (_exposedCache != null && _exposedCache.TryGetValue(expression, out var result))
				return result;

			result = (_exposeExpressionTransformer ??=
				TransformInfoVisitor<ExpressionTreeOptimizationContext>.Create(this,
					static(ctx, e) => ctx.ExposeExpressionTransformer(e))).Transform(expression);

			(_exposedCache ??= new())[expression] = result;

			return result;
		}

<<<<<<< HEAD
		public static Expression СonvertMemberExpression(Expression expr, Expression root, LambdaExpression l)
=======
		private static Expression ConvertMemberExpression(Expression expr, Expression root, LambdaExpression l)
>>>>>>> b24dddb4
		{
			var body  = l.Body.Unwrap();
			var parms = l.Parameters.ToDictionary(p => p);
			var ex    = body.Transform(
					(parms, root),
					static (context, wpi) =>
					{
						if (wpi.NodeType == ExpressionType.Parameter && context.parms.ContainsKey((ParameterExpression)wpi))
						{
							if (wpi.Type.IsSameOrParentOf(context.root.Type))
							{
								return context.root;
							}

							if (ExpressionBuilder.DataContextParam.Type.IsSameOrParentOf(wpi.Type))
							{
								if (ExpressionBuilder.DataContextParam.Type != wpi.Type)
									return Expression.Convert(ExpressionBuilder.DataContextParam, wpi.Type);
								return ExpressionBuilder.DataContextParam;
							}

							throw new LinqToDBException($"Can't convert {wpi} to expression.");
						}

						return wpi;
					});

			if (ex.Type != expr.Type)
			{
				//ex = new ChangeTypeExpression(ex, expr.Type);
				ex = Expression.Convert(ex, expr.Type);
			}

			return ex;
		}

		public LambdaExpression? ConvertMethodExpression(Type type, MemberInfo mi, out string? alias)
		{
			mi = type.GetMemberOverride(mi);

			var attr = MappingSchema.GetAttribute<ExpressionMethodAttribute>(type, mi, a => a.Configuration);

			if (attr != null)
			{
				alias = attr.Alias ?? mi.Name;
				if (attr.Expression != null)
					return attr.Expression;

				if (!string.IsNullOrEmpty(attr.MethodName))
				{
					Expression expr;

					if (mi is MethodInfo method && method.IsGenericMethod)
					{
						var args  = method.GetGenericArguments();
						var names = args.Select(t => (object)t.Name).ToArray();
						var name  = string.Format(attr.MethodName, names);

						expr = Expression.Call(
							mi.DeclaringType!,
							name,
							name != attr.MethodName ? Array<Type>.Empty : args);
					}
					else
					{
						expr = Expression.Call(mi.DeclaringType!, attr.MethodName, Array<Type>.Empty);
					}

					var evaluated = (LambdaExpression?)expr.EvaluateExpression();
					return evaluated;
				}
			}

			alias = null;
			return null;
		}

		public Expression ConvertMethod(MethodCallExpression pi, LambdaExpression lambda)
		{
			var ef    = lambda.Body.Unwrap();
			var parms = new Dictionary<ParameterExpression,int>(lambda.Parameters.Count);
			var pn    = pi.Method.IsStatic ? 0 : -1;

			foreach (var p in lambda.Parameters)
				parms.Add(p, pn++);

			var pie = ef.Transform((pi, parms), static (context, wpi) =>
			{
				if (wpi.NodeType == ExpressionType.Parameter)
				{
					if (context.parms.TryGetValue((ParameterExpression)wpi, out var n))
					{
						if (n >= context.pi.Arguments.Count)
						{
							if (ExpressionBuilder.DataContextParam.Type.IsSameOrParentOf(wpi.Type))
							{
								if (ExpressionBuilder.DataContextParam.Type != wpi.Type)
									return Expression.Convert(ExpressionBuilder.DataContextParam, wpi.Type);
								return ExpressionBuilder.DataContextParam;
							}

							throw new LinqToDBException($"Can't convert {wpi} to expression.");
						}

						var result = n < 0 ? context.pi.Object! : context.pi.Arguments[n];

						if (result.Type != wpi.Type)
						{
							var noConvert = result.UnwrapConvert();
							if (noConvert.Type == wpi.Type)
							{
								result = noConvert;
							}
							else
							{
								if (noConvert.Type.IsValueType)
									result = Expression.Convert(noConvert, wpi.Type);
							}
						}

						return result;
					}
				}

				return wpi;
			});

			if (pi.Method.ReturnType != pie.Type)
			{
				pie = pie.UnwrapConvert();
				if (pi.Method.ReturnType != pie.Type)
				{
					// pie = new ChangeTypeExpression(pie, pi.Method.ReturnType);
					pie = Expression.Convert(pie, pi.Method.ReturnType);
				}
			}

			return pie;
		}

		#region PreferServerSide

		private FindVisitor<ExpressionTreeOptimizationContext>? _enforceServerSideVisitorTrue;
		private FindVisitor<ExpressionTreeOptimizationContext>? _enforceServerSideVisitorFalse;

		[MethodImpl(MethodImplOptions.AggressiveInlining)]
		private FindVisitor<ExpressionTreeOptimizationContext> GetVisitor(bool enforceServerSide)
		{
			if (enforceServerSide)
				return _enforceServerSideVisitorTrue ??= FindVisitor<ExpressionTreeOptimizationContext>.Create(this, static (ctx, e) => ctx.PreferServerSide(e, true));
			else
				return _enforceServerSideVisitorFalse ??= FindVisitor<ExpressionTreeOptimizationContext>.Create(this, static (ctx, e) => ctx.PreferServerSide(e, false));
		}

		public bool PreferServerSide(Expression expr, bool enforceServerSide)
		{
			switch (expr.NodeType)
			{
				case ExpressionType.MemberAccess:
					{
						var pi = (MemberExpression)expr;
						var l  = Expressions.ConvertMember(MappingSchema, pi.Expression?.Type, pi.Member);

						if (l != null)
						{
							var info = l.Body.Unwrap();

							if (l.Parameters.Count == 1 && pi.Expression != null)
								info = info.Replace(l.Parameters[0], pi.Expression);

							return GetVisitor(enforceServerSide).Find(info) != null;
						}

						var attr = pi.Member.GetExpressionAttribute(MappingSchema);
						return attr != null && (attr.PreferServerSide || enforceServerSide) && !CanBeCompiled(expr);
					}

				case ExpressionType.Call:
					{
						var pi = (MethodCallExpression)expr;
						var l  = Expressions.ConvertMember(MappingSchema, pi.Object?.Type, pi.Method);

						if (l != null)
							return GetVisitor(enforceServerSide).Find(l.Body.Unwrap()) != null;

						var attr = pi.Method.GetExpressionAttribute(MappingSchema);
						return attr != null && (attr.PreferServerSide || enforceServerSide) && !CanBeCompiled(expr);
					}
				default:
					{
						if (expr is BinaryExpression binary)
						{
							var l = Expressions.ConvertBinary(MappingSchema, binary);
							if (l != null)
							{
								var body = l.Body.Unwrap();
								var newExpr = body.Transform((l, binary), static (context, wpi) =>
								{
									if (wpi.NodeType == ExpressionType.Parameter)
									{
										if (context.l.Parameters[0] == wpi)
											return context.binary.Left;
										if (context.l.Parameters[1] == wpi)
											return context.binary.Right;
									}

									return wpi;
								});

								return PreferServerSide(newExpr, enforceServerSide);
							}
						}
						break;
					}
			}

			return false;
		}

		#endregion

	}
}<|MERGE_RESOLUTION|>--- conflicted
+++ resolved
@@ -669,7 +669,7 @@
 
 					if (l != null)
 					{
-						var ex = СonvertMemberExpression(expr, me.Expression!, l);
+						var ex = ConvertMemberExpression(expr, me.Expression!, l);
 
 						return new TransformInfo(ex, false, true);
 					}
@@ -782,11 +782,7 @@
 			return result;
 		}
 
-<<<<<<< HEAD
-		public static Expression СonvertMemberExpression(Expression expr, Expression root, LambdaExpression l)
-=======
 		private static Expression ConvertMemberExpression(Expression expr, Expression root, LambdaExpression l)
->>>>>>> b24dddb4
 		{
 			var body  = l.Body.Unwrap();
 			var parms = l.Parameters.ToDictionary(p => p);
