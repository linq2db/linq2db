--- conflicted
+++ resolved
@@ -1,10 +1,7 @@
 ﻿using System;
 using System.Collections.Generic;
-<<<<<<< HEAD
 using System.Collections.ObjectModel;
-=======
 using System.Globalization;
->>>>>>> 3d4641bd
 using System.Linq;
 using System.Linq.Expressions;
 using System.Reflection;
@@ -584,16 +581,8 @@
 				if (!_canBeCompiled)
 					return node;
 
-<<<<<<< HEAD
 				return base.Visit(node);
 			}
-=======
-		static HashSet<Expression> DefaultAllowedParams = new ()
-		{
-			ExpressionBuilder.ParametersParam,
-			ExpressionBuilder.DataContextParam
-		};
->>>>>>> 3d4641bd
 
 			protected override Expression VisitLambda<T>(Expression<T> node)
 			{
@@ -1018,11 +1007,11 @@
 								return context.root;
 							}
 
-							if (ExpressionBuilder.DataContextParam.Type.IsSameOrParentOf(wpi.Type))
+							if (ExpressionConstants.DataContextParam.Type.IsSameOrParentOf(wpi.Type))
 							{
-								if (ExpressionBuilder.DataContextParam.Type != wpi.Type)
-									return Expression.Convert(ExpressionBuilder.DataContextParam, wpi.Type);
-								return ExpressionBuilder.DataContextParam;
+								if (ExpressionConstants.DataContextParam.Type != wpi.Type)
+									return Expression.Convert(ExpressionConstants.DataContextParam, wpi.Type);
+								return ExpressionConstants.DataContextParam;
 							}
 
 							throw new LinqToDBException($"Can't convert {wpi} to expression.");
@@ -1098,11 +1087,11 @@
 					{
 						if (n >= context.pi.Arguments.Count)
 						{
-							if (ExpressionBuilder.DataContextParam.Type.IsSameOrParentOf(wpi.Type))
+							if (ExpressionConstants.DataContextParam.Type.IsSameOrParentOf(wpi.Type))
 							{
-								if (ExpressionBuilder.DataContextParam.Type != wpi.Type)
-									return Expression.Convert(ExpressionBuilder.DataContextParam, wpi.Type);
-								return ExpressionBuilder.DataContextParam;
+								if (ExpressionConstants.DataContextParam.Type != wpi.Type)
+									return Expression.Convert(ExpressionConstants.DataContextParam, wpi.Type);
+								return ExpressionConstants.DataContextParam;
 							}
 
 							throw new LinqToDBException($"Can't convert {wpi} to expression.");
