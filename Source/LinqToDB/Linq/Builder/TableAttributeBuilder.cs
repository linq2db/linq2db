--- conflicted
+++ resolved
@@ -1,4 +1,3 @@
-<<<<<<< HEAD
 ﻿using System;
 using System.Linq.Expressions;
 
@@ -37,44 +36,4 @@
 			return null;
 		}
 	}
-}
-=======
-﻿using System;
-using System.Linq.Expressions;
-
-namespace LinqToDB.Linq.Builder
-{
-	using LinqToDB.Expressions;
-
-	class TableAttributeBuilder : MethodCallBuilder
-	{
-		protected override bool CanBuildMethodCall(ExpressionBuilder builder, MethodCallExpression methodCall, BuildInfo buildInfo)
-		{
-			return methodCall.IsQueryable("TableName", "DatabaseName", "SchemaName", "OwnerName");
-		}
-
-		protected override IBuildContext BuildMethodCall(ExpressionBuilder builder, MethodCallExpression methodCall, BuildInfo buildInfo)
-		{
-			var sequence = builder.BuildSequence(new BuildInfo(buildInfo, methodCall.Arguments[0]));
-			var table    = (TableBuilder.TableContext)sequence;
-			var value    = (string)methodCall.Arguments[1].EvaluateExpression();
-
-			switch (methodCall.Method.Name)
-			{
-				case "TableName"    : table.SqlTable.PhysicalName = value; break;
-				case "DatabaseName" : table.SqlTable.Database     = value; break;
-				case "SchemaName"   :
-				case "OwnerName"    : table.SqlTable.Schema       = value; break;
-			}
-
-			return sequence;
-		}
-
-		protected override SequenceConvertInfo Convert(
-			ExpressionBuilder builder, MethodCallExpression methodCall, BuildInfo buildInfo, ParameterExpression param)
-		{
-			return null;
-		}
-	}
-}
->>>>>>> 5e26fa16
+}