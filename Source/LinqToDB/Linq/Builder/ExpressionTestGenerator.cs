--- conflicted
+++ resolved
@@ -21,7 +21,7 @@
 
 		string _indent = "\t\t\t\t";
 
-		public ExpressionTestGenerator() : this(true)
+		public ExpressionTestGenerator(): this(true)
 		{
 		}
 
@@ -31,7 +31,7 @@
 		}
 
 		void PushIndent() { _indent += '\t'; }
-		void PopIndent() { _indent = _indent.Substring(1); }
+		void PopIndent () { _indent = _indent.Substring(1); }
 
 		readonly HashSet<Expression> _visitedExprs = new HashSet<Expression>();
 
@@ -39,115 +39,95 @@
 		{
 			switch (expr.NodeType)
 			{
-				case ExpressionType.Add               :
-				case ExpressionType.AddChecked        :
-				case ExpressionType.And               :
-				case ExpressionType.AndAlso           :
-				case ExpressionType.Assign            :
-				case ExpressionType.Coalesce          :
-				case ExpressionType.Divide            :
-				case ExpressionType.Equal             :
-				case ExpressionType.ExclusiveOr       :
-				case ExpressionType.GreaterThan       :
+				case ExpressionType.Add:
+				case ExpressionType.AddChecked:
+				case ExpressionType.And:
+				case ExpressionType.AndAlso:
+				case ExpressionType.Assign:
+				case ExpressionType.Coalesce:
+				case ExpressionType.Divide:
+				case ExpressionType.Equal:
+				case ExpressionType.ExclusiveOr:
+				case ExpressionType.GreaterThan:
 				case ExpressionType.GreaterThanOrEqual:
-				case ExpressionType.LeftShift         :
-				case ExpressionType.LessThan          :
-				case ExpressionType.LessThanOrEqual   :
-				case ExpressionType.Modulo            :
-				case ExpressionType.Multiply          :
-				case ExpressionType.MultiplyChecked   :
-				case ExpressionType.NotEqual          :
-				case ExpressionType.Or                :
-				case ExpressionType.OrElse            :
-				case ExpressionType.Power             :
-				case ExpressionType.RightShift        :
-				case ExpressionType.Subtract          :
-				case ExpressionType.SubtractChecked   :
-				{
-					var e = (BinaryExpression)expr;
-
-<<<<<<< HEAD
-					_exprBuilder.Append("(");
-=======
+				case ExpressionType.LeftShift:
+				case ExpressionType.LessThan:
+				case ExpressionType.LessThanOrEqual:
+				case ExpressionType.Modulo:
+				case ExpressionType.Multiply:
+				case ExpressionType.MultiplyChecked:
+				case ExpressionType.NotEqual:
+				case ExpressionType.Or:
+				case ExpressionType.OrElse:
+				case ExpressionType.Power:
+				case ExpressionType.RightShift:
+				case ExpressionType.Subtract:
+				case ExpressionType.SubtractChecked:
+					{
+						var e = (BinaryExpression)expr;
+
 						_exprBuilder.Append('(');
->>>>>>> c8c3c7eb
-
-					e.Left.Visit(BuildExpression);
-
-					switch (expr.NodeType)
-					{
-						case ExpressionType.Add               :
-						case ExpressionType.AddChecked        : _exprBuilder.Append(" + "); break;
-						case ExpressionType.And               : _exprBuilder.Append(" & "); break;
-						case ExpressionType.AndAlso           : _exprBuilder.Append(" && "); break;
-						case ExpressionType.Assign            : _exprBuilder.Append(" = "); break;
-						case ExpressionType.Coalesce          : _exprBuilder.Append(" ?? "); break;
-						case ExpressionType.Divide            : _exprBuilder.Append(" / "); break;
-						case ExpressionType.Equal             : _exprBuilder.Append(" == "); break;
-						case ExpressionType.ExclusiveOr       : _exprBuilder.Append(" ^ "); break;
-						case ExpressionType.GreaterThan       : _exprBuilder.Append(" > "); break;
-						case ExpressionType.GreaterThanOrEqual: _exprBuilder.Append(" >= "); break;
-						case ExpressionType.LeftShift         : _exprBuilder.Append(" << "); break;
-						case ExpressionType.LessThan          : _exprBuilder.Append(" < "); break;
-						case ExpressionType.LessThanOrEqual   : _exprBuilder.Append(" <= "); break;
-						case ExpressionType.Modulo            : _exprBuilder.Append(" % "); break;
-						case ExpressionType.Multiply          :
-						case ExpressionType.MultiplyChecked   : _exprBuilder.Append(" * "); break;
-						case ExpressionType.NotEqual          : _exprBuilder.Append(" != "); break;
-						case ExpressionType.Or                : _exprBuilder.Append(" | "); break;
-						case ExpressionType.OrElse            : _exprBuilder.Append(" || "); break;
-						case ExpressionType.Power             : _exprBuilder.Append(" ** "); break;
-						case ExpressionType.RightShift        : _exprBuilder.Append(" >> "); break;
-						case ExpressionType.Subtract          :
-						case ExpressionType.SubtractChecked   : _exprBuilder.Append(" - "); break;
-					}
-
-					e.Right.Visit(BuildExpression);
-
-<<<<<<< HEAD
-					_exprBuilder.Append(")");
-=======
+
+						e.Left.Visit(BuildExpression);
+
+						switch (expr.NodeType)
+						{
+							case ExpressionType.Add                :
+							case ExpressionType.AddChecked         : _exprBuilder.Append(" + ");  break;
+							case ExpressionType.And                : _exprBuilder.Append(" & ");  break;
+							case ExpressionType.AndAlso            : _exprBuilder.Append(" && "); break;
+							case ExpressionType.Assign             : _exprBuilder.Append(" = ");  break;
+							case ExpressionType.Coalesce           : _exprBuilder.Append(" ?? "); break;
+							case ExpressionType.Divide             : _exprBuilder.Append(" / ");  break;
+							case ExpressionType.Equal              : _exprBuilder.Append(" == "); break;
+							case ExpressionType.ExclusiveOr        : _exprBuilder.Append(" ^ ");  break;
+							case ExpressionType.GreaterThan        : _exprBuilder.Append(" > ");  break;
+							case ExpressionType.GreaterThanOrEqual : _exprBuilder.Append(" >= "); break;
+							case ExpressionType.LeftShift          : _exprBuilder.Append(" << "); break;
+							case ExpressionType.LessThan           : _exprBuilder.Append(" < ");  break;
+							case ExpressionType.LessThanOrEqual    : _exprBuilder.Append(" <= "); break;
+							case ExpressionType.Modulo             : _exprBuilder.Append(" % ");  break;
+							case ExpressionType.Multiply           :
+							case ExpressionType.MultiplyChecked    : _exprBuilder.Append(" * ");  break;
+							case ExpressionType.NotEqual           : _exprBuilder.Append(" != "); break;
+							case ExpressionType.Or                 : _exprBuilder.Append(" | ");  break;
+							case ExpressionType.OrElse             : _exprBuilder.Append(" || "); break;
+							case ExpressionType.Power              : _exprBuilder.Append(" ** "); break;
+							case ExpressionType.RightShift         : _exprBuilder.Append(" >> "); break;
+							case ExpressionType.Subtract           :
+							case ExpressionType.SubtractChecked    : _exprBuilder.Append(" - ");  break;
+						}
+
+						e.Right.Visit(BuildExpression);
+
 						_exprBuilder.Append(')');
->>>>>>> c8c3c7eb
-
-					return false;
-				}
+
+						return false;
+					}
 
 				case ExpressionType.ArrayLength:
-				{
-					var e = (UnaryExpression)expr;
-
-					e.Operand.Visit(BuildExpression);
-					_exprBuilder.Append(".Length");
-
-					return false;
-				}
+					{
+						var e = (UnaryExpression)expr;
+
+						e.Operand.Visit(BuildExpression);
+						_exprBuilder.Append(".Length");
+
+						return false;
+					}
 
 				case ExpressionType.Convert:
 				case ExpressionType.ConvertChecked:
-				{
-					var e = (UnaryExpression)expr;
-
-					_exprBuilder.AppendFormat("({0})", GetTypeName(e.Type));
-					e.Operand.Visit(BuildExpression);
-
-					return false;
-				}
+					{
+						var e = (UnaryExpression)expr;
+
+						_exprBuilder.AppendFormat("({0})", GetTypeName(e.Type));
+						e.Operand.Visit(BuildExpression);
+
+						return false;
+					}
 
 				case ExpressionType.Negate:
 				case ExpressionType.NegateChecked:
-<<<<<<< HEAD
-				{
-					_exprBuilder.Append("-");
-					return true;
-				}
-
-				case ExpressionType.Not:
-				{
-					_exprBuilder.Append("!");
-					return true;
-				}
-=======
 					{
 						_exprBuilder.Append('-');
 						return true;
@@ -158,39 +138,22 @@
 						_exprBuilder.Append('!');
 						return true;
 					}
->>>>>>> c8c3c7eb
 
 				case ExpressionType.Quote:
 					return true;
 
 				case ExpressionType.TypeAs:
-				{
-					var e = (UnaryExpression)expr;
-
-<<<<<<< HEAD
-					_exprBuilder.Append("(");
-					e.Operand.Visit(BuildExpression);
-					_exprBuilder.AppendFormat(" as {0})", GetTypeName(e.Type));
-=======
+					{
+						var e = (UnaryExpression)expr;
+
 						_exprBuilder.Append('(');
 						e.Operand.Visit(BuildExpression);
 						_exprBuilder.AppendFormat(" as {0})", GetTypeName(e.Type));
->>>>>>> c8c3c7eb
-
-					return false;
-				}
+
+						return false;
+					}
 
 				case ExpressionType.UnaryPlus:
-<<<<<<< HEAD
-				{
-					_exprBuilder.Append("+");
-					return true;
-				}
-
-				case ExpressionType.ArrayIndex:
-				{
-					var e = (BinaryExpression)expr;
-=======
 					{
 						_exprBuilder.Append('+');
 						return true;
@@ -204,66 +167,49 @@
 						_exprBuilder.Append('[');
 						e.Right.Visit(BuildExpression);
 						_exprBuilder.Append(']');
->>>>>>> c8c3c7eb
-
-					e.Left.Visit(BuildExpression);
-					_exprBuilder.Append("[");
-					e.Right.Visit(BuildExpression);
-					_exprBuilder.Append("]");
-
-					return false;
-				}
-
-				case ExpressionType.MemberAccess:
-				{
-					var e = (MemberExpression)expr;
-
-					e.Expression.Visit(BuildExpression);
-					_exprBuilder.AppendFormat(".{0}", MangleName(e.Member.DeclaringType!, e.Member.Name, "P"));
-
-					return false;
-				}
-
-				case ExpressionType.Parameter:
-				{
-					var e = (ParameterExpression)expr;
-					_exprBuilder.Append(MangleName(e.Name, "p"));
-					return false;
-				}
-
-				case ExpressionType.Call:
-				{
-					var ex = (MethodCallExpression)expr;
-					var mi = ex.Method;
-
-					var attrs = mi.GetCustomAttributes(typeof(ExtensionAttribute), false);
-
-<<<<<<< HEAD
-					if (attrs.Length != 0)
-					{
-						ex.Arguments[0].Visit(BuildExpression);
-						PushIndent();
-						_exprBuilder.AppendLine().Append(_indent);
-					}
-					else if (ex.Object != null)
-						ex.Object.Visit(BuildExpression);
-					else
-						_exprBuilder.Append(GetTypeName(mi.DeclaringType!));
-
-					_exprBuilder.Append(".").Append(MangleName(mi.DeclaringType!, mi.Name, "M"));
+
+						return false;
+					}
+
+				case ExpressionType.MemberAccess :
+					{
+						var e = (MemberExpression)expr;
+
+						e.Expression.Visit(BuildExpression);
+						_exprBuilder.AppendFormat(".{0}", MangleName(e.Member.DeclaringType!, e.Member.Name, "P"));
+
+						return false;
+					}
+
+				case ExpressionType.Parameter :
+					{
+						var e = (ParameterExpression)expr;
+						_exprBuilder.Append(MangleName(e.Name, "p"));
+						return false;
+					}
+
+				case ExpressionType.Call :
+					{
+						var ex = (MethodCallExpression)expr;
+						var mi = ex.Method;
+
+						var attrs = mi.GetCustomAttributes(typeof(ExtensionAttribute), false);
+
+						if (attrs.Length != 0)
+						{
+							ex.Arguments[0].Visit(BuildExpression);
+							PushIndent();
+							_exprBuilder.AppendLine().Append(_indent);
+						}
+						else if (ex.Object != null)
+							ex.Object.Visit(BuildExpression);
+						else
+							_exprBuilder.Append(GetTypeName(mi.DeclaringType!));
+
+						_exprBuilder.Append('.').Append(MangleName(mi.DeclaringType!, mi.Name, "M"));
 
 					if ((!ex.IsQueryable() || ex.Method.DeclaringType == typeof(DataExtensions))
 						&& mi.IsGenericMethod && mi.GetGenericArguments().Select(GetTypeName).All(t => t != null))
-					{
-						_exprBuilder
-							.Append("<")
-							.Append(GetTypeNames(mi.GetGenericArguments(), ","))
-							.Append(">");
-					}
-=======
-						_exprBuilder.Append('.').Append(MangleName(mi.DeclaringType!, mi.Name, "M"));
-
-						if (!ex.IsQueryable() && mi.IsGenericMethod && mi.GetGenericArguments().Select(GetTypeName).All(t => t != null))
 						{
 							_exprBuilder
 								.Append('<')
@@ -272,113 +218,76 @@
 						}
 
 						_exprBuilder.Append('(');
->>>>>>> c8c3c7eb
-
-					_exprBuilder.Append("(");
-
-					PushIndent();
-
-<<<<<<< HEAD
-					var n = attrs.Length != 0 ? 1 : 0;
-=======
+
+						PushIndent();
+
+						var n = attrs.Length != 0 ? 1 : 0;
+
 						for (var i = n; i < ex.Arguments.Count; i++)
 						{
 							if (i != n)
 								_exprBuilder.Append(',');
->>>>>>> c8c3c7eb
-
-					for (var i = n; i < ex.Arguments.Count; i++)
-					{
-						if (i != n)
-							_exprBuilder.Append(",");
-
-						_exprBuilder.AppendLine().Append(_indent);
-
-						ex.Arguments[i].Visit(BuildExpression);
-					}
-
-<<<<<<< HEAD
-					PopIndent();
-=======
+
+							_exprBuilder.AppendLine().Append(_indent);
+
+							ex.Arguments[i].Visit(BuildExpression);
+						}
+
+						PopIndent();
+
 						_exprBuilder.Append(')');
->>>>>>> c8c3c7eb
-
-					_exprBuilder.Append(")");
-
-					if (attrs.Length != 0)
-					{
-						PopIndent();
-					}
-
-					return false;
-				}
+
+						if (attrs.Length != 0)
+						{
+							PopIndent();
+						}
+
+						return false;
+					}
 
 				case ExpressionType.Constant:
-				{
-					var c = (ConstantExpression)expr;
-
-					if (c.Value is IQueryable queryable)
-					{
-						var e = queryable.Expression;
-
-						if (_visitedExprs.Add(e))
-						{
-							e.Visit(BuildExpression);
-							return false;
-						}
-					}
-
-<<<<<<< HEAD
-					if (typeof(Table<>).IsSameOrParentOf(expr.Type))
-						_exprBuilder.AppendFormat("db.GetTable<{0}>()", GetTypeName(expr.Type.GetGenericArguments()[0]));
+					{
+						var c = (ConstantExpression)expr;
+
+						if (c.Value is IQueryable queryable)
+						{
+							var e = queryable.Expression;
+
+							if (_visitedExprs.Add(e))
+							{
+								e.Visit(BuildExpression);
+								return false;
+							}
+						}
+
+						if (typeof(Table<>).IsSameOrParentOf(expr.Type))
+							_exprBuilder.AppendFormat("db.GetTable<{0}>()", GetTypeName(expr.Type.GetGenericArguments()[0]));
 					else if (c.Value == _dataContext)
 						_exprBuilder.Append("db");
-					else if (expr.ToString() == "value(" + expr.Type + ")")
-						_exprBuilder.Append("value(").Append(GetTypeName(expr.Type)).Append(")");
-					else
-						_exprBuilder.Append(expr);
-=======
-						if (typeof(Table<>).IsSameOrParentOf(expr.Type))
-						{
-							_exprBuilder.AppendFormat("db.GetTable<{0}>()", GetTypeName(expr.Type.GetGenericArguments()[0]));
-						}
 						else if (expr.ToString() == "value(" + expr.Type + ")")
 							_exprBuilder.Append("value(").Append(GetTypeName(expr.Type)).Append(')');
 						else
 							_exprBuilder.Append(expr);
->>>>>>> c8c3c7eb
-
-					return true;
-				}
+
+						return true;
+					}
 
 				case ExpressionType.Lambda:
-				{
-					var le = (LambdaExpression)expr;
-					var ps = string.Join(", ", le.Parameters.Select(p => MangleName(p.Name, "p")));
-
-<<<<<<< HEAD
-					if (le.Parameters.Count == 1)
-						_exprBuilder.Append(ps);
-					else
-						_exprBuilder.Append("(").Append(ps).Append(")");
-					_exprBuilder.Append(" => ");
-=======
+					{
+						var le = (LambdaExpression)expr;
+						var ps = string.Join(", ", le.Parameters.Select(p => MangleName(p.Name, "p")));
+
 						if (le.Parameters.Count == 1)
 							_exprBuilder.Append(ps);
 						else
 							_exprBuilder.Append('(').Append(ps).Append(')');
 						_exprBuilder.Append(" => ");
->>>>>>> c8c3c7eb
-
-					le.Body.Visit(BuildExpression);
-					return false;
-				}
+
+						le.Body.Visit(BuildExpression);
+						return false;
+					}
 
 				case ExpressionType.Conditional:
-<<<<<<< HEAD
-				{
-					var e = (ConditionalExpression)expr;
-=======
 					{
 						var e = (ConditionalExpression)expr;
 
@@ -389,32 +298,16 @@
 						_exprBuilder.Append(" : ");
 						e.IfFalse.Visit(BuildExpression);
 						_exprBuilder.Append(')');
->>>>>>> c8c3c7eb
-
-					_exprBuilder.Append("(");
-					e.Test.Visit(BuildExpression);
-					_exprBuilder.Append(" ? ");
-					e.IfTrue.Visit(BuildExpression);
-					_exprBuilder.Append(" : ");
-					e.IfFalse.Visit(BuildExpression);
-					_exprBuilder.Append(")");
-
-					return false;
-				}
+
+						return false;
+					}
 
 				case ExpressionType.New:
-				{
-					var ne = (NewExpression)expr;
-
-					if (IsAnonymous(ne.Type))
-					{
-						if (ne.Members.Count == 1)
-						{
-<<<<<<< HEAD
-							_exprBuilder.AppendFormat("new {{ {0} = ", MangleName(ne.Members[0].DeclaringType!, ne.Members[0].Name, "P"));
-							ne.Arguments[0].Visit(BuildExpression);
-							_exprBuilder.Append(" }}");
-=======
+					{
+						var ne = (NewExpression)expr;
+
+						if (IsAnonymous(ne.Type))
+						{
 							if (ne.Members.Count == 1)
 							{
 								_exprBuilder.AppendFormat("new {{ {0} = ", MangleName(ne.Members[0].DeclaringType!, ne.Members[0].Name, "P"));
@@ -439,70 +332,51 @@
 								PopIndent();
 								_exprBuilder.AppendLine().Append(_indent).Append('}');
 							}
->>>>>>> c8c3c7eb
 						}
 						else
 						{
-							_exprBuilder.AppendLine("new").Append(_indent).Append("{");
-
-							PushIndent();
-
-							for (var i = 0; i < ne.Members.Count; i++)
+							_exprBuilder.AppendFormat("new {0}(", GetTypeName(ne.Type));
+
+							for (var i = 0; i < ne.Arguments.Count; i++)
 							{
-								_exprBuilder.AppendLine().Append(_indent).AppendFormat("{0} = ", MangleName(ne.Members[i].DeclaringType!, ne.Members[i].Name, "P"));
 								ne.Arguments[i].Visit(BuildExpression);
-
-								if (i + 1 < ne.Members.Count)
-									_exprBuilder.Append(",");
+								if (i + 1 < ne.Arguments.Count)
+									_exprBuilder.Append(", ");
 							}
 
-<<<<<<< HEAD
-							PopIndent();
-							_exprBuilder.AppendLine().Append(_indent).Append("}");
-=======
 							_exprBuilder.Append(')');
->>>>>>> c8c3c7eb
-						}
-					}
-					else
-					{
-						_exprBuilder.AppendFormat("new {0}(", GetTypeName(ne.Type));
-
-						for (var i = 0; i < ne.Arguments.Count; i++)
-						{
-							ne.Arguments[i].Visit(BuildExpression);
-							if (i + 1 < ne.Arguments.Count)
-								_exprBuilder.Append(", ");
-						}
-
-						_exprBuilder.Append(")");
-					}
-
-					return false;
-				}
+						}
+
+						return false;
+					}
 
 				case ExpressionType.MemberInit:
-				{
-					void Modify(MemberBinding b)
-					{
-						switch (b.BindingType)
-						{
-							case MemberBindingType.Assignment:
-								var ma = (MemberAssignment) b;
-								_exprBuilder.AppendFormat("{0} = ", MangleName(ma.Member.DeclaringType!, ma.Member.Name, "P"));
-								ma.Expression.Visit(BuildExpression);
-								break;
-							default:
-								_exprBuilder.Append(b);
-								break;
-						}
-<<<<<<< HEAD
-					}
-
-					var e = (MemberInitExpression)expr;
-
-					e.NewExpression.Visit(BuildExpression);
-=======
+					{
+						void Modify(MemberBinding b)
+						{
+							switch (b.BindingType)
+							{
+								case MemberBindingType.Assignment:
+									var ma = (MemberAssignment) b;
+									_exprBuilder.AppendFormat("{0} = ", MangleName(ma.Member.DeclaringType!, ma.Member.Name, "P"));
+									ma.Expression.Visit(BuildExpression);
+									break;
+								default:
+									_exprBuilder.Append(b);
+									break;
+							}
+						}
+
+						var e = (MemberInitExpression)expr;
+
+						e.NewExpression.Visit(BuildExpression);
+
+						if (e.Bindings.Count == 1)
+						{
+							_exprBuilder.Append(" { ");
+							Modify(e.Bindings[0]);
+							_exprBuilder.Append(" }");
+						}
 						else
 						{
 							_exprBuilder.AppendLine().Append(_indent).Append('{');
@@ -520,46 +394,28 @@
 							PopIndent();
 							_exprBuilder.AppendLine().Append(_indent).Append('}');
 						}
->>>>>>> c8c3c7eb
-
-					if (e.Bindings.Count == 1)
-					{
-						_exprBuilder.Append(" { ");
-						Modify(e.Bindings[0]);
-						_exprBuilder.Append(" }");
-					}
-					else
-					{
-						_exprBuilder.AppendLine().Append(_indent).Append("{");
-
-						PushIndent();
-
-						for (var i = 0; i < e.Bindings.Count; i++)
-						{
-							_exprBuilder.AppendLine().Append(_indent);
-							Modify(e.Bindings[i]);
-							if (i + 1 < e.Bindings.Count)
-								_exprBuilder.Append(",");
-						}
-<<<<<<< HEAD
-=======
+
+						return false;
+					}
+
+				case ExpressionType.NewArrayInit:
+					{
+						var e = (NewArrayExpression)expr;
+
+						_exprBuilder.AppendFormat("new {0}[]", GetTypeName(e.Type.GetElementType()!));
+
+						if (e.Expressions.Count == 1)
+						{
+							_exprBuilder.Append(" { ");
+							e.Expressions[0].Visit(BuildExpression);
+							_exprBuilder.Append(" }");
+						}
 						else
 						{
 							_exprBuilder.AppendLine().Append(_indent).Append('{');
->>>>>>> c8c3c7eb
-
-						PopIndent();
-						_exprBuilder.AppendLine().Append(_indent).Append("}");
-					}
-
-<<<<<<< HEAD
-					return false;
-				}
-
-				case ExpressionType.NewArrayInit:
-				{
-					var e = (NewArrayExpression)expr;
-=======
+
+							PushIndent();
+
 							for (var i = 0; i < e.Expressions.Count; i++)
 							{
 								_exprBuilder.AppendLine().Append(_indent);
@@ -571,17 +427,12 @@
 							PopIndent();
 							_exprBuilder.AppendLine().Append(_indent).Append('}');
 						}
->>>>>>> c8c3c7eb
-
-					_exprBuilder.AppendFormat("new {0}[]", GetTypeName(e.Type.GetElementType()!));
-
-					if (e.Expressions.Count == 1)
-					{
-<<<<<<< HEAD
-						_exprBuilder.Append(" { ");
-						e.Expressions[0].Visit(BuildExpression);
-						_exprBuilder.Append(" }");
-=======
+
+						return false;
+					}
+
+				case ExpressionType.TypeIs:
+					{
 						var e = (TypeBinaryExpression)expr;
 
 						_exprBuilder.Append('(');
@@ -589,40 +440,26 @@
 						_exprBuilder.AppendFormat(" is {0})", e.TypeOperand);
 
 						return false;
->>>>>>> c8c3c7eb
-					}
-					else
-					{
-						_exprBuilder.AppendLine().Append(_indent).Append("{");
-
-						PushIndent();
-
-						for (var i = 0; i < e.Expressions.Count; i++)
-						{
-							_exprBuilder.AppendLine().Append(_indent);
-							e.Expressions[i].Visit(BuildExpression);
-							if (i + 1 < e.Expressions.Count)
-								_exprBuilder.Append(",");
-						}
-<<<<<<< HEAD
-=======
+					}
+
+				case ExpressionType.ListInit:
+					{
+						var e = (ListInitExpression)expr;
+
+						e.NewExpression.Visit(BuildExpression);
+
+						if (e.Initializers.Count == 1)
+						{
+							_exprBuilder.Append(" { ");
+							e.Initializers[0].Arguments[0].Visit(BuildExpression);
+							_exprBuilder.Append(" }");
+						}
 						else
 						{
 							_exprBuilder.AppendLine().Append(_indent).Append('{');
->>>>>>> c8c3c7eb
-
-						PopIndent();
-						_exprBuilder.AppendLine().Append(_indent).Append("}");
-					}
-
-<<<<<<< HEAD
-					return false;
-				}
-
-				case ExpressionType.TypeIs:
-				{
-					var e = (TypeBinaryExpression)expr;
-=======
+
+							PushIndent();
+
 							for (var i = 0; i < e.Initializers.Count; i++)
 							{
 								_exprBuilder.AppendLine().Append(_indent);
@@ -634,66 +471,28 @@
 							PopIndent();
 							_exprBuilder.AppendLine().Append(_indent).Append('}');
 						}
->>>>>>> c8c3c7eb
-
-					_exprBuilder.Append("(");
-					e.Expression.Visit(BuildExpression);
-					_exprBuilder.AppendFormat(" is {0})", e.TypeOperand);
-
-					return false;
-				}
-
-				case ExpressionType.ListInit:
-				{
-					var e = (ListInitExpression)expr;
-
-					e.NewExpression.Visit(BuildExpression);
-
-					if (e.Initializers.Count == 1)
-					{
-						_exprBuilder.Append(" { ");
-						e.Initializers[0].Arguments[0].Visit(BuildExpression);
-						_exprBuilder.Append(" }");
-					}
-					else
-					{
-						_exprBuilder.AppendLine().Append(_indent).Append("{");
-
-						PushIndent();
-
-						for (var i = 0; i < e.Initializers.Count; i++)
-						{
-							_exprBuilder.AppendLine().Append(_indent);
-							e.Initializers[i].Arguments[0].Visit(BuildExpression);
-							if (i + 1 < e.Initializers.Count)
-								_exprBuilder.Append(",");
-						}
-
-						PopIndent();
-						_exprBuilder.AppendLine().Append(_indent).Append("}");
-					}
-
-					return false;
-				}
+
+						return false;
+					}
 
 				case ExpressionType.Invoke:
-				{
-					var e = (InvocationExpression)expr;
-
-					_exprBuilder.Append("Expression.Invoke(");
-					e.Expression.Visit(BuildExpression);
-					_exprBuilder.Append(", (");
-
-					for (var i = 0; i < e.Arguments.Count; i++)
-					{
-						e.Arguments[i].Visit(BuildExpression);
-						if (i + 1 < e.Arguments.Count)
-							_exprBuilder.Append(", ");
-					}
-					_exprBuilder.Append("))");
-
-					return false;
-				}
+					{
+						var e = (InvocationExpression)expr;
+
+						_exprBuilder.Append("Expression.Invoke(");
+						e.Expression.Visit(BuildExpression);
+						_exprBuilder.Append(", (");
+
+						for (var i = 0; i < e.Arguments.Count; i++)
+						{
+							e.Arguments[i].Visit(BuildExpression);
+							if (i + 1 < e.Arguments.Count)
+								_exprBuilder.Append(", ");
+						}
+						_exprBuilder.Append("))");
+
+						return false;
+					}
 
 				default:
 					_exprBuilder.AppendLine("// Unknown expression.").Append(_indent).Append(expr);
@@ -840,7 +639,7 @@
 						m.IsStatic   ? "static "   :
 						m.IsVirtual  ? "virtual "  :
 						m.IsAbstract ? "abstract " :
-									   "",
+						               "",
 						type.IsInterface ? "" : "public ");
 				}))
 			.ToArray();
@@ -931,7 +730,7 @@
 
 		string MangleName(string? name, string prefix)
 		{
-			name ??= "";
+			name ??= ""; 
 			if (!_mangleNames)
 				return name;
 
@@ -1025,56 +824,56 @@
 		{
 			switch (expr.NodeType)
 			{
-				case ExpressionType.Call:
-				{
-					var ex = (MethodCallExpression)expr;
-					_usedMembers.Add(ex.Method);
-
-					if (ex.Method.IsGenericMethod)
-					{
-						var gmd = ex.Method.GetGenericMethodDefinition();
-
-						if (gmd != ex.Method)
-							_usedMembers.Add(gmd);
-
-						var ga = ex.Method.GetGenericArguments();
-
-						foreach (var type in ga)
-							_usedMembers.Add(type);
-					}
-
-					break;
-				}
-
-				case ExpressionType.MemberAccess:
-				{
-					var ex = (MemberExpression)expr;
-					_usedMembers.Add(ex.Member);
-					break;
-				}
-
-				case ExpressionType.MemberInit:
-				{
-					var ex = (MemberInitExpression)expr;
-
-					void Visit(IEnumerable<MemberBinding> bs)
-					{
-						foreach (var b in bs)
-						{
-							_usedMembers.Add(b.Member);
-
-							switch (b.BindingType)
+				case ExpressionType.Call :
+					{
+						var ex = (MethodCallExpression)expr;
+						_usedMembers.Add(ex.Method);
+
+						if (ex.Method.IsGenericMethod)
+						{
+							var gmd = ex.Method.GetGenericMethodDefinition();
+
+							if (gmd != ex.Method)
+								_usedMembers.Add(gmd);
+
+							var ga = ex.Method.GetGenericArguments();
+
+							foreach (var type in ga)
+								_usedMembers.Add(type);
+						}
+
+						break;
+					}
+
+				case ExpressionType.MemberAccess :
+					{
+						var ex = (MemberExpression)expr;
+						_usedMembers.Add(ex.Member);
+						break;
+					}
+
+				case ExpressionType.MemberInit :
+					{
+						var ex = (MemberInitExpression)expr;
+
+						void Visit(IEnumerable<MemberBinding> bs)
+						{
+							foreach (var b in bs)
 							{
-								case MemberBindingType.MemberBinding:
-									Visit(((MemberMemberBinding)b).Bindings);
-									break;
+								_usedMembers.Add(b.Member);
+
+								switch (b.BindingType)
+								{
+									case MemberBindingType.MemberBinding:
+										Visit(((MemberMemberBinding) b).Bindings);
+										break;
+								}
 							}
 						}
-					}
-
-					Visit(ex.Bindings);
-					break;
-				}
+
+						Visit(ex.Bindings);
+						break;
+					}
 			}
 		}
 
@@ -1124,19 +923,19 @@
 
 			switch (expr.NodeType)
 			{
-				case ExpressionType.Call:
-				{
-					var ex = (MethodCallExpression)expr;
-					var mi = ex.Method;
-
-					AddType(mi.DeclaringType);
-					AddType(mi.ReturnType);
-
-					foreach (var arg in mi.GetGenericArguments())
-						AddType(arg);
-
-					break;
-				}
+				case ExpressionType.Call :
+					{
+						var ex = (MethodCallExpression)expr;
+						var mi = ex.Method;
+
+						AddType(mi.DeclaringType);
+						AddType(mi.ReturnType);
+
+						foreach (var arg in mi.GetGenericArguments())
+							AddType(arg);
+
+						break;
+					}
 			}
 		}
 
