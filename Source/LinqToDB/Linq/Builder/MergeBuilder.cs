--- conflicted
+++ resolved
@@ -1,4 +1,4 @@
-﻿using System;
+using System;
 using System.Linq;
 using System.Linq.Expressions;
 using System.Reflection;
@@ -101,9 +101,6 @@
 			return mergeContext;
 		}
 
-<<<<<<< HEAD
-=======
-
 		class MergeOutputContext : SelectContext
 		{
 			public MergeOutputContext(IBuildContext? parent, LambdaExpression lambda, MergeContext mergeContext, IBuildContext emptyTable, IBuildContext deletedTable, IBuildContext insertedTable)
@@ -128,14 +125,6 @@
 			}
 		}
 
-
-		protected override SequenceConvertInfo? Convert(
-			ExpressionBuilder builder, MethodCallExpression methodCall, BuildInfo buildInfo, ParameterExpression? param)
-		{
-			return null;
-		}
-
->>>>>>> 5b15781d
 		private static SelectQuery RemoveContextFromQuery(TableBuilder.TableContext tableContext, SelectQuery query)
 		{
 			var clonedTableSource = tableContext.SelectQuery.From.Tables[0];
