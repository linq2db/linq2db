--- conflicted
+++ resolved
@@ -1,4 +1,4 @@
-using System;
+﻿using System;
 using System.Linq;
 using System.Linq.Expressions;
 using System.Reflection;
@@ -208,13 +208,8 @@
 				//TODO: Why it is not handled by main optimizer
 				var sqlFlags = builder.DataContext.SqlProviderFlags;
 				new SelectQueryOptimizer(sqlFlags, query, query, 0, statement)
-<<<<<<< HEAD
-					.FinalizeAndValidate(sqlFlags.IsApplyJoinSupported, sqlFlags.IsGroupByExpressionSupported);
-
-=======
 					.FinalizeAndValidate(sqlFlags.IsApplyJoinSupported);
 				
->>>>>>> f4350ed7
 				if (query.From.Tables.Count == 0)
 				{
 					result = query.Where.SearchCondition;
