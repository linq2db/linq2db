--- conflicted
+++ resolved
@@ -22,14 +22,9 @@
 		}
 
 #if DEBUG
-<<<<<<< HEAD
-		public string _sqlQueryText => SelectQuery?.SqlText ?? "";
-		public string Path          => this.GetPath();
-		public int    ContextId     { get; }
-=======
 		public string SqlQueryText => SelectQuery?.SqlText ?? "";
 		public string Path         => this.GetPath();
->>>>>>> 08f15370
+		public int    ContextId    { get; }
 #endif
 
 		public IBuildContext?     Parent        { get; set; }
