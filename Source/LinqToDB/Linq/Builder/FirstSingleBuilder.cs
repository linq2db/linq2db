--- conflicted
+++ resolved
@@ -1,22 +1,13 @@
-<<<<<<< HEAD
-﻿using System;
-using System.Linq;
-using System.Linq.Expressions;
-=======
 ﻿using System.Linq.Expressions;
 using LinqToDB.Expressions;
->>>>>>> 0b4c992f
 
 namespace LinqToDB.Linq.Builder
 {
+	using Async;
 	using Common;
-<<<<<<< HEAD
-	using Async;
-=======
 	using Extensions;
 	using Reflection;
 	using SqlQuery;
->>>>>>> 0b4c992f
 
 	class FirstSingleBuilder : MethodCallBuilder
 	{
@@ -44,25 +35,25 @@
 
 			var forceOuter = buildInfo.Parent is DefaultIfEmptyBuilder.DefaultIfEmptyContext; 
 
-			switch (methodCall.Method.Name)
-			{
-				case "First"                :
-				case "FirstOrDefault"       :
-				case "FirstAsync"           :
-				case "FirstOrDefaultAsync"  :
-					take = 1;
-					break;
-
-				case "Single"               :
-				case "SingleOrDefault"      :
-				case "SingleAsync"          :
-				case "SingleOrDefaultAsync" :
-					if (!buildInfo.IsSubQuery)
-						if (buildInfo.SelectQuery.Select.TakeValue == null || buildInfo.SelectQuery.Select.TakeValue is SqlValue takeValue && (int)takeValue.Value! >= 2)
-							take = 2;
-
-					break;
-			}
+				switch (methodCall.Method.Name)
+				{
+					case "First"                :
+					case "FirstOrDefault"       :
+					case "FirstAsync"           :
+					case "FirstOrDefaultAsync"  :
+						take = 1;
+						break;
+
+					case "Single"               :
+					case "SingleOrDefault"      :
+					case "SingleAsync"          :
+					case "SingleOrDefaultAsync" :
+						if (!buildInfo.IsSubQuery)
+							if (buildInfo.SelectQuery.Select.TakeValue == null || buildInfo.SelectQuery.Select.TakeValue is SqlValue takeValue && (int)takeValue.Value! >= 2)
+								take = 2;
+
+						break;
+				}
 
 			if (take != 0)
 			{
@@ -73,13 +64,13 @@
 			var isOuter = false;
 
 			if (forceOuter || methodCall.Method.Name.Contains("OrDefault"))
-			{
+		{
 				sequence = new DefaultIfEmptyBuilder.DefaultIfEmptyContext(buildInfo.Parent, sequence, null);
 				isOuter  = true;
-			}
+				}
 
 			return new FirstSingleContext(buildInfo.Parent, sequence, methodCall, buildInfo.IsSubQuery, buildInfo.IsAssociation, isOuter);
-		}
+					}
 
 		protected override SequenceConvertInfo? Convert(
 			ExpressionBuilder builder, MethodCallExpression methodCall, BuildInfo buildInfo, ParameterExpression? param)
