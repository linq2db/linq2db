--- conflicted
+++ resolved
@@ -229,17 +229,11 @@
 						// Bad thing here. We expect that SelectQueryOptimizer will transfer OUTER APPLY to ROW_NUMBER query. We have to predict it here
 						if (!IsAssociation && !Builder.DataContext.SqlProviderFlags.IsApplyJoinSupported && !Builder.DataContext.SqlProviderFlags.IsWindowFunctionsSupported)
 						{
-<<<<<<< HEAD
 							var sqlProjected = Builder.ConvertToSqlExpr(this, projected, ProjectFlags.Test);
 
 							var placeholders = ExpressionBuilder.CollectDistinctPlaceholders(sqlProjected);
 
 							if (placeholders.Count > 1 || !Builder.DataContext.SqlProviderFlags.IsSubQueryColumnSupported)
-=======
-							if (member is MethodCallExpression mc
-								&& !IsApplicable(mc)
-								&& (context.Builder.IsSubQuery(ctx, mc) || EagerLoading.IsChainContainsNotSupported(mc)))
->>>>>>> 0b8f1e08
 							{
 								if (flags.HasFlag(ProjectFlags.Expression))
 								{
