﻿using System;
using System.Linq;
using System.Linq.Expressions;
using System.Threading.Tasks;

namespace LinqToDB.Linq.Builder
{
	using LinqToDB.Expressions;
	using Extensions;
	using Mapping;
	using SqlQuery;
	using Reflection;

	class AggregationBuilder : MethodCallBuilder
	{
		public  static readonly string[] MethodNames      = { "Average"     , "Min"     , "Max"     , "Sum"      };
		private static readonly string[] MethodNamesAsync = { "AverageAsync", "MinAsync", "MaxAsync", "SumAsync" };

		public static Sql.ExpressionAttribute? GetAggregateDefinition(MethodCallExpression methodCall, MappingSchema mapping)
		{
			var functions = mapping.GetAttributes<Sql.ExpressionAttribute>(methodCall.Method.ReflectedType!,
				methodCall.Method,
				f => f.Configuration);
			return functions.FirstOrDefault(f => f.IsAggregate || f.IsWindowFunction);
		}

		protected override bool CanBuildMethodCall(ExpressionBuilder builder, MethodCallExpression methodCall, BuildInfo buildInfo)
		{
			if (methodCall.IsQueryable(MethodNames) || methodCall.IsAsyncExtension(MethodNamesAsync))
				return true;

			return false;
		}

		protected override IBuildContext BuildMethodCall(ExpressionBuilder builder, MethodCallExpression methodCall, BuildInfo buildInfo)
		{
			var sequence = builder.BuildSequence(new BuildInfo(buildInfo, methodCall.Arguments[0]) { CreateSubQuery = true });

			if (sequence.SelectQuery.Select.IsDistinct        ||
			    sequence.SelectQuery.Select.TakeValue != null ||
			    sequence.SelectQuery.Select.SkipValue != null ||
			   !sequence.SelectQuery.GroupBy.IsEmpty)
			{
				sequence = new SubQueryContext(sequence);
			}

			if (sequence.SelectQuery.OrderBy.Items.Count > 0)
			{
				if (sequence.SelectQuery.Select.TakeValue == null && sequence.SelectQuery.Select.SkipValue == null)
					sequence.SelectQuery.OrderBy.Items.Clear();
				else
					sequence = new SubQueryContext(sequence);
			}

			var context = new AggregationContext(buildInfo.Parent, sequence, methodCall);

			var methodName = methodCall.Method.Name.Replace("Async", "");

			var sql = sequence.ConvertToSql(null, 0, ConvertFlags.Field).Select(_ => _.Sql).ToArray();

			if (sql.Length == 1 && sql[0] is SelectQuery query)
			{
				if (query.Select.Columns.Count == 1)
				{
					var join = query.OuterApply();
					context.SelectQuery.From.Tables[0].Joins.Add(join.JoinedTable);
					sql[0] = query.Select.Columns[0];
				}
			}

			ISqlExpression sqlExpression = new SqlFunction(methodCall.Type, methodName, true, sql);

			if (sqlExpression == null)
				throw new LinqToDBException("Invalid Aggregate function implementation");

			context.Sql        = context.SelectQuery;
			context.FieldIndex = context.SelectQuery.Select.Add(sqlExpression, methodName);

			return context;
		}

		class AggregationContext : SequenceContextBase
		{
			public AggregationContext(IBuildContext? parent, IBuildContext sequence, MethodCallExpression methodCall)
				: base(parent, sequence, null)
			{
				_returnType = methodCall.Method.ReturnType;
				_methodName = methodCall.Method.Name;

				if (_returnType.IsGenericType && _returnType.GetGenericTypeDefinition() == typeof(Task<>))
				{
					_returnType = _returnType.GetGenericArguments()[0];
					_methodName = _methodName.Replace("Async", "");
				}
			}

			readonly string     _methodName;
			readonly Type       _returnType;
			private  SqlInfo[]? _index;

			public int             FieldIndex;
			public ISqlExpression? Sql;

			static int CheckNullValue(bool isNull, object context)
			{
				if (isNull)
					throw new InvalidOperationException(
						$"Function {context} returns non-nullable value, but result is NULL. Use nullable version of the function instead.");
				return 0;
			}

			public override void BuildQuery<T>(Query<T> query, ParameterExpression queryParameter)
			{
				var expr   = BuildExpression(FieldIndex, Sql);
				var mapper = Builder.BuildMapper<object>(expr);

				CompleteColumns();
				QueryRunner.SetRunQuery(query, mapper);
			}

			public override Expression BuildExpression(Expression? expression, int level, bool enforceServerSide)
			{
				var info  = ConvertToIndex(expression, level, ConvertFlags.Field)[0];
				var index = info.Index;
				if (Parent != null)
					index = ConvertToParentIndex(index, Parent);
				return BuildExpression(index, info.Sql);
			}

			Expression BuildExpression(int fieldIndex, ISqlExpression? sqlExpression)
			{
				Expression expr;

				if (Sequence is DefaultIfEmptyBuilder.DefaultIfEmptyContext defaultIfEmpty)
				{
					expr = Builder.BuildSql(_returnType, fieldIndex, sqlExpression);
					if (defaultIfEmpty.DefaultValue != null && expr is ConvertFromDataReaderExpression convert)
					{
						var generator = new ExpressionGenerator();
						expr = convert.MakeNullable();
						if (expr.Type.IsNullable())
						{
<<<<<<< HEAD
							var exprVar = generator.AssignToVariable(expr, "nullable");
							var resultVar = generator.AssignToVariable(defaultIfEmpty.DefaultValue, "result");

=======
							var exprVar      = generator.AssignToVariable(expr, "nullable");
							var defaultValue = defaultIfEmpty.DefaultValue;
							if (defaultValue.Type != expr.Type)
							{
								var convertLambda = Builder.MappingSchema.GenerateSafeConvert(defaultValue.Type, expr.Type);
								defaultValue = InternalExtensions.ApplyLambdaToExpression(convertLambda, defaultValue);
							}

							var resultVar = generator.AssignToVariable(defaultValue, "result");
							
>>>>>>> a90fa34f
							generator.AddExpression(Expression.IfThen(
								Expression.NotEqual(exprVar, ExpressionInstances.UntypedNull),
								Expression.Assign(resultVar, Expression.Convert(exprVar, resultVar.Type))));

							generator.AddExpression(resultVar);

							expr = generator.Build();
						}
					}
				}
				else
				if (_returnType.IsClass || _methodName == "Sum" || _returnType.IsNullable())
				{
					expr = Builder.BuildSql(_returnType, fieldIndex, sqlExpression);
				}
				else
				{
					expr = Expression.Block(
						Expression.Call(null, MemberHelper.MethodOf(() => CheckNullValue(false, null!)), Expression.Call(ExpressionBuilder.DataReaderParam, Methods.ADONet.IsDBNull, ExpressionInstances.Constant0), Expression.Constant(_methodName)),
						Builder.BuildSql(_returnType, fieldIndex, sqlExpression));
				}

				return expr;
			}

			public override SqlInfo[] ConvertToSql(Expression? expression, int level, ConvertFlags flags)
			{
				switch (flags)
				{
					case ConvertFlags.All   :
					case ConvertFlags.Key   :
					case ConvertFlags.Field : return Sequence.ConvertToSql(expression, level + 1, flags);
				}

				throw new InvalidOperationException();
			}

			public override SqlInfo[] ConvertToIndex(Expression? expression, int level, ConvertFlags flags)
			{
				switch (flags)
				{
					case ConvertFlags.Field :
						{
							var result = _index ??= new[]
							{
								new SqlInfo(Sql!, Parent!.SelectQuery, Parent.SelectQuery.Select.Add(Sql!))
							};

							return result;
						}
				}


				throw new InvalidOperationException();
			}

			public override IsExpressionResult IsExpression(Expression? expression, int level, RequestFor requestFlag)
			{
				return requestFlag switch
				{
					RequestFor.Root       => IsExpressionResult.GetResult(Lambda != null && expression == Lambda.Parameters[0]),
					RequestFor.Expression => IsExpressionResult.True,
					_                     => IsExpressionResult.False,
				};
			}

			public override IBuildContext GetContext(Expression? expression, int level, BuildInfo buildInfo)
			{
				throw new NotImplementedException();
			}
		}
	}
}<|MERGE_RESOLUTION|>--- conflicted
+++ resolved
@@ -140,11 +140,6 @@
 						expr = convert.MakeNullable();
 						if (expr.Type.IsNullable())
 						{
-<<<<<<< HEAD
-							var exprVar = generator.AssignToVariable(expr, "nullable");
-							var resultVar = generator.AssignToVariable(defaultIfEmpty.DefaultValue, "result");
-
-=======
 							var exprVar      = generator.AssignToVariable(expr, "nullable");
 							var defaultValue = defaultIfEmpty.DefaultValue;
 							if (defaultValue.Type != expr.Type)
@@ -155,7 +150,6 @@
 
 							var resultVar = generator.AssignToVariable(defaultValue, "result");
 							
->>>>>>> a90fa34f
 							generator.AddExpression(Expression.IfThen(
 								Expression.NotEqual(exprVar, ExpressionInstances.UntypedNull),
 								Expression.Assign(resultVar, Expression.Convert(exprVar, resultVar.Type))));
