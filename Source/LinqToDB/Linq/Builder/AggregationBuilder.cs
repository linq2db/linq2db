--- conflicted
+++ resolved
@@ -176,17 +176,13 @@
 			return context;
 		}
 
-<<<<<<< HEAD
 		protected override SequenceConvertInfo? Convert(
 			ExpressionBuilder builder, MethodCallExpression methodCall, BuildInfo buildInfo, ParameterExpression? param)
 		{
 			return null;
 		}
 
-		class AggregationContext : SequenceContextBase
-=======
 		sealed class AggregationContext : SequenceContextBase
->>>>>>> ce97f12a
 		{
 			public AggregationContext(IBuildContext? parent, IBuildContext sequence, string methodName, Type returnType)
 				: base(parent, sequence, null)
