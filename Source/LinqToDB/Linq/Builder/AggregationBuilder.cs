--- conflicted
+++ resolved
@@ -8,10 +8,6 @@
 	using LinqToDB.Expressions;
 	using Mapping;
 	using SqlQuery;
-<<<<<<< HEAD
-=======
-	using Reflection;
->>>>>>> 0b4c992f
 
 	class AggregationBuilder : MethodCallBuilder
 	{
@@ -57,7 +53,7 @@
 				{
 					functionPlaceholder = ExpressionBuilder.CreatePlaceholder(sequence, SqlFunction.CreateCount(returnType, sequence.SelectQuery), buildInfo.Expression);
 					context = new AggregationContext(buildInfo.Parent, sequence, methodCall.Method.Name, methodCall.Method.ReturnType);
-				}
+			}
 				else
 				{
 					Expression refExpression = new ContextRefExpression(sequenceArgument.Type, sequence);
@@ -88,21 +84,21 @@
 				// It means that as root we have used fake context
 				var testSelectQuery = testSequence.SelectQuery;
 				if (testSelectQuery.From.Tables.Count == 0)
-				{
+			{
 					var valid = true;
 					if (!testSelectQuery.Where.IsEmpty)
-					{
+				{
 						valid = false;
 						/* TODO: we can inject predicate into function if provider supports that
 						switch (methodName)
-						{
+					{
 							case "Sum":
 							{
 								filter = testSelectQuery.
-							}
-						}
+					}
+				}
 						*/
-					}
+			}
 
 					if (valid)
 					{
@@ -246,14 +242,14 @@
 			}
 
 			public override SqlInfo[] ConvertToIndex(Expression? expression, int level, ConvertFlags flags)
-			{
-				throw new NotImplementedException();
-			}
+				{
+				throw new NotImplementedException();
+							}
 
 			private bool _joinCreated;
 
 			void CreateWeakOuterJoin(SelectQuery parentQuery, SelectQuery selectQuery)
-			{
+				{
 				if (!_joinCreated)
 				{
 					_joinCreated = true;
@@ -270,9 +266,9 @@
 				if (OuterJoinParentQuery != null)
 				{
 					if (!flags.HasFlag(ProjectFlags.Test))
-					{
+				{
 						CreateWeakOuterJoin(OuterJoinParentQuery, SelectQuery);
-					}
+				}
 				}
 
 				return Placeholder;
@@ -281,7 +277,7 @@
 			public override IBuildContext Clone(CloningContext context)
 			{
 				return new AggregationContext(null, context.CloneContext(Sequence), _methodName, _returnType);
-			}
+						}
 
 			public override IsExpressionResult IsExpression(Expression? expression, int level, RequestFor requestFlag)
 			{
