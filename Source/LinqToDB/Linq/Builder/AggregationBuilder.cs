﻿using System;
<<<<<<< HEAD
=======
using System.Collections.Generic;
using System.Data;
>>>>>>> 4d8cdc56
using System.Linq;
using System.Linq.Expressions;
using System.Threading.Tasks;

namespace LinqToDB.Linq.Builder
{
	using LinqToDB.Expressions;
	using Extensions;
	using Mapping;
	using SqlQuery;
<<<<<<< HEAD
	using Reflection;
=======
	using LinqToDB.Reflection;
	using LinqToDB.Common.Internal;
>>>>>>> 4d8cdc56

	class AggregationBuilder : MethodCallBuilder
	{
		public  static readonly string[] MethodNames      = { "Average"     , "Min"     , "Max"     , "Sum"      };
		private static readonly string[] MethodNamesAsync = { "AverageAsync", "MinAsync", "MaxAsync", "SumAsync" };

		public static Sql.ExpressionAttribute? GetAggregateDefinition(MethodCallExpression methodCall, MappingSchema mapping)
		{
			var functions = mapping.GetAttributes<Sql.ExpressionAttribute>(methodCall.Method.ReflectedType!,
				methodCall.Method,
				f => f.Configuration);
			return functions.FirstOrDefault(f => f.IsAggregate || f.IsWindowFunction);
		}

		protected override bool CanBuildMethodCall(ExpressionBuilder builder, MethodCallExpression methodCall, BuildInfo buildInfo)
		{
			if (methodCall.IsQueryable(MethodNames) || methodCall.IsAsyncExtension(MethodNamesAsync))
				return true;

			return false;
		}

		protected override IBuildContext BuildMethodCall(ExpressionBuilder builder, MethodCallExpression methodCall, BuildInfo buildInfo)
		{
			var sequence = builder.BuildSequence(new BuildInfo(buildInfo, methodCall.Arguments[0]) { CreateSubQuery = true });

			var prevSequence = sequence;

			// Wrap by subquery to handle aggregate limitations, especially for SQL Server
			//
			sequence = new SubQueryContext(sequence);

			if (prevSequence.SelectQuery.OrderBy.Items.Count > 0)
			{
				if (prevSequence.SelectQuery.Select.TakeValue == null && prevSequence.SelectQuery.Select.SkipValue == null)
					prevSequence.SelectQuery.OrderBy.Items.Clear();
			}

			var context = new AggregationContext(buildInfo.Parent, sequence, methodCall);

			var methodName = methodCall.Method.Name.Replace("Async", "");

			var sql = sequence.ConvertToSql(null, 0, ConvertFlags.Field).Select(_ => _.Sql).ToArray();

			if (sql.Length == 1)
			{
				if (sql[0] is SelectQuery query)
				{
					if (query.Select.Columns.Count == 1)
					{
						var join = query.OuterApply();
						context.SelectQuery.From.Tables[0].Joins.Add(join.JoinedTable);
						sql[0] = query.Select.Columns[0];
					}
				}
			}

			ISqlExpression sqlExpression = new SqlFunction(methodCall.Type, methodName, true, sql);

			if (sqlExpression == null)
				throw new LinqToDBException("Invalid Aggregate function implementation");

			context.Sql        = context.SelectQuery;
			context.FieldIndex = context.SelectQuery.Select.Add(sqlExpression, methodName);

			return context;
		}

		class AggregationContext : SequenceContextBase
		{
			public AggregationContext(IBuildContext? parent, IBuildContext sequence, MethodCallExpression methodCall)
				: base(parent, sequence, null)
			{
				_returnType = methodCall.Method.ReturnType;
				_methodName = methodCall.Method.Name;

				if (_returnType.IsGenericType && _returnType.GetGenericTypeDefinition() == typeof(Task<>))
				{
					_returnType = _returnType.GetGenericArguments()[0];
					_methodName = _methodName.Replace("Async", "");
				}
			}

			readonly string     _methodName;
			readonly Type       _returnType;
			private  SqlInfo[]? _index;
			private  int?       _parentIndex;

			public int            FieldIndex;
			public ISqlExpression Sql = null!;

			static int CheckNullValue(bool isNull, object context)
			{
				if (isNull)
					throw new InvalidOperationException(
						$"Function {context} returns non-nullable value, but result is NULL. Use nullable version of the function instead.");
				return 0;
			}

			public override void BuildQuery<T>(Query<T> query, ParameterExpression queryParameter)
			{
				var expr   = BuildExpression(FieldIndex, Sql);
				var mapper = Builder.BuildMapper<object>(expr);

				CompleteColumns();
				QueryRunner.SetRunQuery(query, mapper);
			}

			public override Expression BuildExpression(Expression? expression, int level, bool enforceServerSide)
			{
				var info  = ConvertToIndex(expression, level, ConvertFlags.Field)[0];
				var index = info.Index;
				if (Parent != null)
					index = ConvertToParentIndex(index, Parent);
				return BuildExpression(index, info.Sql);
			}

			Expression BuildExpression(int fieldIndex, ISqlExpression? sqlExpression)
			{
				Expression expr;

				if (SequenceHelper.UnwrapSubqueryContext(Sequence) is DefaultIfEmptyBuilder.DefaultIfEmptyContext defaultIfEmpty)
				{
					expr = Builder.BuildSql(_returnType, fieldIndex, sqlExpression);
					if (defaultIfEmpty.DefaultValue != null && expr is ConvertFromDataReaderExpression convert)
					{
						var generator = new ExpressionGenerator();
						expr = convert.MakeNullable();
						if (expr.Type.IsNullable())
						{
							var exprVar      = generator.AssignToVariable(expr, "nullable");
							var defaultValue = defaultIfEmpty.DefaultValue;
							if (defaultValue.Type != expr.Type)
							{
								var convertLambda = Builder.MappingSchema.GenerateSafeConvert(defaultValue.Type, expr.Type);
								defaultValue = InternalExtensions.ApplyLambdaToExpression(convertLambda, defaultValue);
							}

							var resultVar = generator.AssignToVariable(defaultValue, "result");
							
							generator.AddExpression(Expression.IfThen(
								Expression.NotEqual(exprVar, ExpressionInstances.UntypedNull),
								Expression.Assign(resultVar, Expression.Convert(exprVar, resultVar.Type))));

							generator.AddExpression(resultVar);

							expr = generator.Build();
						}
					}
				}
				else
				if (_methodName == "Sum" || _returnType.IsNullableType())
				{
					expr = Builder.BuildSql(_returnType, fieldIndex, sqlExpression);
				}
				else
				{
					expr = Expression.Block(
						Expression.Call(null, MemberHelper.MethodOf(() => CheckNullValue(false, null!)), Expression.Call(ExpressionBuilder.DataReaderParam, Methods.ADONet.IsDBNull, ExpressionInstances.Constant0), Expression.Constant(_methodName)),
						Builder.BuildSql(_returnType, fieldIndex, sqlExpression));
				}

				return expr;
			}

			public override SqlInfo[] ConvertToSql(Expression? expression, int level, ConvertFlags flags)
			{
				switch (flags)
				{
					case ConvertFlags.All   :
					case ConvertFlags.Key   :
					case ConvertFlags.Field : return Sequence.ConvertToSql(expression, level + 1, flags);
				}

				throw new InvalidOperationException();
			}

			public override int ConvertToParentIndex(int index, IBuildContext context)
			{
				if (index != FieldIndex)
					throw new InvalidOperationException();

				if (_parentIndex != null)
					return _parentIndex.Value;

				if (Parent != null)
				{
					index = Parent.SelectQuery.Select.Add(Sql);
					_parentIndex = Parent.ConvertToParentIndex(index, Parent);
				}
				else
				{
					_parentIndex = index;
				}

				return _parentIndex.Value;
			}

			public override SqlInfo[] ConvertToIndex(Expression? expression, int level, ConvertFlags flags)
			{
				switch (flags)
				{
					case ConvertFlags.Field :
						{
							var result = _index ??= new[]
							{
								new SqlInfo(Sql!, SelectQuery, FieldIndex)
							};

							return result;
						}
				}


				throw new InvalidOperationException();
			}

			public override IsExpressionResult IsExpression(Expression? expression, int level, RequestFor requestFlag)
			{
				return requestFlag switch
				{
					RequestFor.Root       => IsExpressionResult.GetResult(Lambda != null && expression == Lambda.Parameters[0]),
					RequestFor.Expression => IsExpressionResult.True,
					_                     => IsExpressionResult.False,
				};
			}

			public override IBuildContext GetContext(Expression? expression, int level, BuildInfo buildInfo)
			{
				throw new NotImplementedException();
			}
		}
	}
}<|MERGE_RESOLUTION|>--- conflicted
+++ resolved
@@ -1,9 +1,6 @@
 ﻿using System;
-<<<<<<< HEAD
-=======
 using System.Collections.Generic;
 using System.Data;
->>>>>>> 4d8cdc56
 using System.Linq;
 using System.Linq.Expressions;
 using System.Threading.Tasks;
@@ -14,12 +11,9 @@
 	using Extensions;
 	using Mapping;
 	using SqlQuery;
-<<<<<<< HEAD
 	using Reflection;
-=======
 	using LinqToDB.Reflection;
 	using LinqToDB.Common.Internal;
->>>>>>> 4d8cdc56
 
 	class AggregationBuilder : MethodCallBuilder
 	{
