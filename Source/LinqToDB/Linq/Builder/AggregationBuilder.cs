--- conflicted
+++ resolved
@@ -602,11 +602,7 @@
 				if (sql == null)
 					throw new InvalidOperationException();
 
-<<<<<<< HEAD
-				sql = new SqlFunction(returnType, functionName, isAggregate: true, canBeNull, sql);
-=======
-				sql = new SqlFunction(returnType, functionName, true, true, Precedence.Primary, nullabilityType, canBeNull, sql);
->>>>>>> e8963d8c
+				sql = new SqlFunction(returnType, functionName, isAggregate: true, Precedence.Primary, nullabilityType, canBeNull, sql);
 
 				functionPlaceholder = ExpressionBuilder.CreatePlaceholder(placeholderSequence, /*context*/sql, buildInfo.Expression, convertType: returnType);
 
