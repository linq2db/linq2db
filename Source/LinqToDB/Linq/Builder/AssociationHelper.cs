﻿using System;
using System.Linq.Expressions;
using System.Reflection;

namespace LinqToDB.Linq.Builder
{
	using Common;
	using Extensions;
	using LinqToDB.Expressions;
	using Mapping;
	using Reflection;

	static class AssociationHelper
	{
		private static readonly MethodInfo[] DefaultIfEmptyMethods = new [] { Methods.Queryable.DefaultIfEmpty, Methods.Queryable.DefaultIfEmptyValue };

		// Returns
		// (ParentType p) => dc.GetTable<ObjectType>().Where(...)
		// (ParentType p) => dc.GetTable<ObjectType>().Where(...).DefaultIfEmpty
		public static LambdaExpression CreateAssociationQueryLambda(ExpressionBuilder builder, AccessorMember onMember, AssociationDescriptor association,
			Type parentOriginalType,
			Type parentType,
			Type objectType, bool inline, bool enforceDefault,
			List<LoadWithInfo[]>? loadWith, out bool isLeft)
		{
			var dataContextConstant = Expression.Constant(builder.DataContext, builder.DataContext.GetType());

			// We are trying to keep fast cache hit behaviour, so cache check should be added only if needed
			//
			bool shouldAddCacheCheck = false;

			bool cacheCheckAdded = false;

			LambdaExpression? definedQueryMethod  = null;
			if (association.HasQueryMethod())
			{
				// here we tell for Expression Comparer to compare optimized Association expressions
				//
				definedQueryMethod = (LambdaExpression)builder.AddQueryableMemberAccessors((association, parentType, objectType), onMember, builder.DataContext, static (context, mi, dc) =>
				{
					var queryLambda         = context.association.GetQueryMethod(context.parentType, context.objectType) ?? throw new InvalidOperationException();
					var optimizationContext = new ExpressionTreeOptimizationContext(dc);
					var optimizedExpr       = optimizationContext.ExposeExpression(queryLambda);
					    optimizedExpr       = optimizationContext.ExpandQueryableMethods(optimizedExpr);
					return optimizedExpr;
				});

				cacheCheckAdded = true;

				var parameterMatch = new Dictionary<ParameterExpression, Expression>();
				if (onMember.Arguments == null)
				{
					if (definedQueryMethod.Parameters.Count > 1 && typeof(IDataContext).IsSameOrParentOf(definedQueryMethod.Parameters[1].Type))
						parameterMatch.Add(definedQueryMethod.Parameters[1], dataContextConstant);
				}
				else
				{
					var definedCount = definedQueryMethod.Parameters.Count;
					var argumentsCount = onMember.Arguments.Count;
					var diff = definedCount - argumentsCount;
					for (int i = definedCount - 1; i >= diff; i--)
					{
						parameterMatch.Add(definedQueryMethod.Parameters[i], onMember.Arguments[i - diff]);
					}
				}

				var body = definedQueryMethod.Body.Transform(parameterMatch, static (parameterMatch, e) =>
				{
					if (e.NodeType == ExpressionType.Parameter &&
					    parameterMatch.TryGetValue((ParameterExpression)e, out var newExpression))
					{
						return newExpression;
					}

					return e;
				});

				definedQueryMethod = Expression.Lambda(body, definedQueryMethod.Parameters[0]);
			}

			var shouldAddDefaultIfEmpty = enforceDefault;

			if (definedQueryMethod == null)
			{
				var parentParam = Expression.Parameter(parentType, "parent");
				var childParam  = Expression.Parameter(objectType, association.GenerateAlias());

				var parentAccessor = TypeAccessor.GetAccessor(parentType);
				var childAccessor  = TypeAccessor.GetAccessor(objectType);

				Expression? predicate = null;
				for (var i = 0; i < association.ThisKey.Length; i++)
				{
					var parentName   = association.ThisKey[i];
					var parentMember = parentAccessor.Members.Find(m => m.MemberInfo.Name == parentName);

					if (parentMember == null)
						throw new LinqException("Association key '{0}' not found for type '{1}.", parentName,
							parentType);

					var childName = association.OtherKey[i];
					var childMember = childAccessor.Members.Find(m => m.MemberInfo.Name == childName);

					if (childMember == null)
						throw new LinqException("Association key '{0}' not found for type '{1}.", childName,
							objectType);

					var current = ExpressionBuilder.Equal(builder.MappingSchema,
						Expression.MakeMemberAccess(parentParam, parentMember.MemberInfo),
						Expression.MakeMemberAccess(childParam, childMember.MemberInfo));

					predicate = predicate == null ? current : Expression.AndAlso(predicate, current);
				}

				var expressionPredicate = association.GetPredicate(parentType, objectType);

				if (expressionPredicate != null)
				{
<<<<<<< HEAD
					shouldAddDefaultIfEmpty = shouldAddDefaultIfEmpty || inline;
					shouldAddCacheCheck = true;
=======
					shouldAddDefaultIfEmpty = association.CanBeNull;
					shouldAddCacheCheck     = true;
>>>>>>> 675a1c07

					var replacedBody = expressionPredicate.GetBody(parentParam, childParam);

					predicate = predicate == null ? replacedBody : Expression.AndAlso(predicate, replacedBody);
				}

				if (predicate == null)
					throw new LinqException("Can not generate Association predicate");

				if (inline && !shouldAddDefaultIfEmpty)
				{
					var ed = builder.MappingSchema.GetEntityDescriptor(objectType);
					if (ed.QueryFilterFunc != null)
					{
						shouldAddDefaultIfEmpty = true;
						shouldAddCacheCheck     = true;
					}
				}

				var queryParam = Expression.Call(Methods.LinqToDB.GetTable.MakeGenericMethod(objectType), dataContextConstant);

				var filterLambda = Expression.Lambda(predicate, childParam);
				Expression body  = Expression.Call(Methods.Queryable.Where.MakeGenericMethod(objectType), queryParam,
					Expression.Quote(filterLambda));

				definedQueryMethod = Expression.Lambda(body, parentParam);
			}
			else
			{
				shouldAddDefaultIfEmpty = true;
				var bodyExpression = definedQueryMethod.Body.Unwrap();
				if (bodyExpression.NodeType == ExpressionType.Call)
				{
					var mc = (MethodCallExpression)bodyExpression;
					if (mc.IsSameGenericMethod(DefaultIfEmptyMethods))
						shouldAddDefaultIfEmpty = false;
				}
			}

			if (!cacheCheckAdded && shouldAddCacheCheck)
			{
				// here we tell for Expression Comparer to compare optimized Association expressions
				//
				var closureExpr    = definedQueryMethod;
				definedQueryMethod = (LambdaExpression)builder.AddQueryableMemberAccessors(closureExpr, onMember, builder.DataContext, static (closureExpr, mi, dc) =>
				{
					var optimizationContext = new ExpressionTreeOptimizationContext(dc);
					var optimizedExpr       = optimizationContext.ExposeExpression(closureExpr);
					    optimizedExpr       = optimizationContext.ExpandQueryableMethods(optimizedExpr);
					    optimizedExpr       = optimizedExpr.OptimizeExpression(dc.MappingSchema)!;
					return optimizedExpr;
				});
			}

			if (loadWith != null)
			{
				var associationLoadWith = GetLoadWith(loadWith)
					.FirstOrDefault(li => MemberInfoEqualityComparer.Default.Equals(li.Info.MemberInfo, association.MemberInfo));

				if (associationLoadWith != null &&
				    (associationLoadWith.Info.MemberFilter != null || associationLoadWith.Info.FilterFunc != null))
				{
					var body = definedQueryMethod.Body.Unwrap();

					var memberFilter = associationLoadWith.Info.MemberFilter;
					if (memberFilter != null)
					{
						var elementType = EagerLoading.GetEnumerableElementType(memberFilter.Parameters[0].Type,
							builder.MappingSchema);
						var filtered   = Expression.Convert(body, typeof(IEnumerable<>).MakeGenericType(elementType));
						var filterBody = memberFilter.GetBody(filtered);
						body = Expression.Call(
							Methods.Enumerable.AsQueryable.MakeGenericMethod(objectType), filterBody);
					}

					var loadWithFunc = associationLoadWith.Info.FilterFunc;

					if (loadWithFunc != null)
					{
						loadWithFunc = loadWithFunc.Unwrap();
						if (loadWithFunc is LambdaExpression lambda)
						{
							body = lambda.GetBody(body);
						}
						else
						{
							var filterDelegate = loadWithFunc.EvaluateExpression<Delegate>() ??
							                     throw new LinqException($"Cannot convert filter function '{loadWithFunc}' to Delegate.");

							var argumentType = filterDelegate.GetType().GetGenericArguments()[0].GetGenericArguments()[0];
							// check for fake argument q => q
							if (argumentType.IsSameOrParentOf(objectType))
							{

								var query = ExpressionQueryImpl.CreateQuery(objectType, builder.DataContext, body);
								var filtered = (IQueryable)filterDelegate.DynamicInvoke(query)!;
								body = filtered.Expression;
							}
						}
					}

					definedQueryMethod = Expression.Lambda(body, definedQueryMethod.Parameters);

				}

				if (associationLoadWith?.NextLoadWith != null && associationLoadWith.NextLoadWith.Count > 0)
				{
					definedQueryMethod = (LambdaExpression)EnrichTablesWithLoadWith(builder.DataContext, definedQueryMethod, objectType,
						associationLoadWith.NextLoadWith, builder.MappingSchema);
				}

			}

			if (parentOriginalType != parentType)
			{
				// add discriminator filter
				var ed = builder.MappingSchema.GetEntityDescriptor(parentOriginalType);
				foreach (var inheritanceMapping in ed.InheritanceMapping)
				{
					if (inheritanceMapping.Type == parentType)
					{
						var objParam     = Expression.Parameter(objectType, "o");
						var filterLambda = Expression.Lambda(ExpressionBuilder.Equal(builder.MappingSchema,
							Expression.MakeMemberAccess(definedQueryMethod.Parameters[0], inheritanceMapping.Discriminator.MemberInfo),
							Expression.Constant(inheritanceMapping.Code)), objParam);

						var body = definedQueryMethod.Body.Unwrap();
						body = Expression.Call(Methods.Queryable.Where.MakeGenericMethod(objectType),
							body, Expression.Quote(filterLambda));
						definedQueryMethod = Expression.Lambda(body, definedQueryMethod.Parameters);

						shouldAddDefaultIfEmpty = true;
						break;
					}
				}
			}

			if (inline)
			{
				var body = definedQueryMethod.Body.Unwrap();
				body = Expression.Call(
					(shouldAddDefaultIfEmpty ? Methods.Queryable.SingleOrDefault : Methods.Queryable.Single)
					.MakeGenericMethod(objectType), body);

				definedQueryMethod = Expression.Lambda(body, definedQueryMethod.Parameters);
				isLeft = true;
			}
			else
			{
				if (shouldAddDefaultIfEmpty)
				{
					var body = definedQueryMethod.Body.Unwrap();

					body = Expression.Call(
						(typeof(IQueryable<>).IsSameOrParentOf(body.Type)
							? Methods.Queryable.DefaultIfEmpty
							: Methods.Enumerable.DefaultIfEmpty).MakeGenericMethod(objectType), body);

					definedQueryMethod = Expression.Lambda(body, definedQueryMethod.Parameters);
					isLeft = true;
				}
				else
				{
					isLeft = false;
				}
			}

			definedQueryMethod = (LambdaExpression)builder.ConvertExpressionTree(definedQueryMethod);
			definedQueryMethod = (LambdaExpression)builder.ConvertExpression(definedQueryMethod);
			definedQueryMethod = (LambdaExpression)definedQueryMethod.OptimizeExpression(builder.MappingSchema)!;

			return definedQueryMethod;
		}

		public static Expression BuildAssociationQuery(ExpressionBuilder builder, ContextRefExpression tableContext, 
			AccessorMember onMember, AssociationDescriptor descriptor, bool inline, List<LoadWithInfo[]>? loadwith, ref bool isOuter)
		{
			var elementType     = descriptor.GetElementType(builder.MappingSchema);
			var parentExactType = descriptor.GetParentElementType();

			var queryMethod = CreateAssociationQueryLambda(
<<<<<<< HEAD
				builder, onMember, descriptor, elementType /*tableContext.OriginalType*/, parentExactType, elementType,
				inline, isOuter, loadwith, out isOuter);
=======
				builder, onMember, descriptor, tableContext.OriginalType, parentExactType, elementType,
				inline, isOuter, tableContext.LoadWith, out isOuter);

			var parentRef   = new ContextRefExpression(queryMethod.Parameters[0].Type, tableContext);
			var body = queryMethod.GetBody(parentRef);

			var context = builder.BuildSequence(new BuildInfo(tableContext, body, new SelectQuery()));

			var tableSource = tableContext.SelectQuery.From.Tables.First();
			var join = new SqlFromClause.Join(isOuter ? JoinType.OuterApply : JoinType.CrossApply, context.SelectQuery,
				descriptor.GenerateAlias(), isOuter, null);

			tableSource.Joins.Add(join.JoinedTable);

			return new AssociationContext(builder, descriptor, tableContext, context, join.JoinedTable);
		}

		public static IBuildContext BuildAssociationSelectMany(ExpressionBuilder builder, BuildInfo buildInfo, TableBuilder.TableContext tableContext,
			AccessorMember onMember, AssociationDescriptor descriptor, ref bool isOuter)
		{
			var elementType = descriptor.GetElementType(builder.MappingSchema);

			var queryMethod = CreateAssociationQueryLambda(
				builder, onMember, descriptor, tableContext.OriginalType, tableContext.ObjectType, elementType,
				false, isOuter, tableContext.LoadWith, out isOuter);

			var parentRef   = new ContextRefExpression(queryMethod.Parameters[0].Type, tableContext);
			var body = queryMethod.GetBody(parentRef);

			IBuildContext context;
>>>>>>> 675a1c07

			var body = queryMethod.GetBody(tableContext);

			return body;
		}

		public static Expression EnrichTablesWithLoadWith(IDataContext dataContext, Expression expression, Type entityType, List<LoadWithInfo[]> loadWith, MappingSchema mappingSchema)
		{
			var tableType     = typeof(ITable<>).MakeGenericType(entityType);
			var newExpression = expression.Transform(
				(tableType, dataContext, entityType, loadWith, mappingSchema),
				static (context, e) =>
				{
					if (e.NodeType == ExpressionType.Call)
					{
						var mc = (MethodCallExpression)e;
						if (mc.IsQueryable("GetTable") && context.tableType.IsSameOrParentOf(mc.Type))
							e = EnrichLoadWith(context.dataContext, mc, context.entityType, context.loadWith, context.mappingSchema);
					}

					return e;
				});

			return newExpression;
		}

		public static Expression EnrichLoadWith(IDataContext dataContext, Expression table, Type entityType, List<LoadWithInfo[]> loadWith, MappingSchema mappingSchema)
		{
			var args = new List<Expression>(2);
			var currentObj = table;
			foreach (var members in loadWith)
			{
				var currentEntityType = entityType;
				var isPrevEnumerable = false;
				Type? prevMemberType = null;

				foreach (var member in members)
				{
					args.Clear();
					args.Add(currentObj);

					var memberType = member.MemberInfo.GetMemberType();
					var isEnumerableMember =
						EagerLoading.IsEnumerableType(memberType, mappingSchema);

					var desiredType = member.MemberInfo.IsMethodEx() ? currentEntityType : member.MemberInfo.DeclaringType!;

					var entityParam = Expression.Parameter(currentEntityType, "e");
					var loadBody    = desiredType == currentEntityType
						? (Expression)entityParam
						: Expression.Convert(entityParam, desiredType);

					loadBody = Expression.MakeMemberAccess(loadBody, member.MemberInfo);
					if (member.MemberFilter != null)
						loadBody = member.MemberFilter.GetBody(loadBody);

					var hasFilterFunc = member.FilterFunc != null;

					if (isEnumerableMember && hasFilterFunc)
					{
						var propType = EagerLoading.GetEnumerableElementType(memberType, mappingSchema);
						var enumerableType = typeof(IEnumerable<>).MakeGenericType(propType);
						if (loadBody.Type != enumerableType)
							loadBody = Expression.Convert(loadBody, enumerableType);
					}

					args.Add(Expression.Quote(Expression.Lambda(loadBody, entityParam)));

					if (hasFilterFunc)
						args.Add(member.FilterFunc!);

					MethodInfo method;
					if (prevMemberType == null)
					{
						method = !hasFilterFunc
							? Methods.LinqToDB.LoadWith
							: isEnumerableMember
								? Methods.LinqToDB.LoadWithManyFilter
								: Methods.LinqToDB.LoadWithSingleFilter;


						var propType = memberType;
						if (hasFilterFunc && isEnumerableMember)
						{
							propType = EagerLoading.GetEnumerableElementType(propType, mappingSchema);
						}
						method = method.MakeGenericMethod(entityType, propType);
					}
					else
					{
						if (isPrevEnumerable)
						{
							if (!hasFilterFunc)
								method = Methods.LinqToDB.ThenLoadFromMany;
							else if (isEnumerableMember)
								method = Methods.LinqToDB.ThenLoadFromManyManyFilter;
							else
								method = Methods.LinqToDB.ThenLoadFromManySingleFilter;
						}
						else
						{
							if (!hasFilterFunc)
								method = Methods.LinqToDB.ThenLoadFromSingle;
							else if (isEnumerableMember)
								method = Methods.LinqToDB.ThenLoadFromSingleManyFilter;
							else
								method = Methods.LinqToDB.ThenLoadFromSingleSingleFilter;
						}

						var propType = memberType;
						if (hasFilterFunc && isEnumerableMember)
						{
							propType = EagerLoading.GetEnumerableElementType(propType, mappingSchema);
						}
						method = method.MakeGenericMethod(entityType, prevMemberType, propType);
					}

					currentObj = Expression.Call(method, args);

					isPrevEnumerable  = isEnumerableMember && !hasFilterFunc;

					if (isEnumerableMember)
						memberType = EagerLoading.GetEnumerableElementType(memberType, mappingSchema);

					prevMemberType    = memberType;
					currentEntityType = memberType;
				}

			}

			return currentObj;
		}

		public static Delegate? GetLoadWithFunc(List<LoadWithInfo[]>? loadWith, MemberInfo memberInfo)
		{
			Delegate? loadWithFunc = null;
			if (loadWith != null)
			{
				loadWithFunc = GetLoadWith(loadWith)?
					.FirstOrDefault(li => MemberInfoEqualityComparer.Default.Equals(li.Info.MemberInfo, memberInfo))?.Info.FilterFunc?.EvaluateExpression() as Delegate;
			}

			return loadWithFunc;
		}

		public sealed class LoadWithItem
		{
			public LoadWithInfo Info  = null!;
			public List<LoadWithInfo[]> NextLoadWith = null!;
		}


		public static List<LoadWithItem> GetLoadWith(List<LoadWithInfo[]> infos)
		{
			var result =
			(
				from lw in infos
				select new
				{
					head = lw.First(),
					tail = lw.Skip(1).ToArray()
				}
				into info
				group info by info.head into gr
				select new LoadWithItem
				{
					Info = gr.Key,
					NextLoadWith = (from i in gr where i.tail.Length > 0 select i.tail).ToList()
				}
			).ToList();

			return result;
		}

	}

}<|MERGE_RESOLUTION|>--- conflicted
+++ resolved
@@ -116,13 +116,8 @@
 
 				if (expressionPredicate != null)
 				{
-<<<<<<< HEAD
-					shouldAddDefaultIfEmpty = shouldAddDefaultIfEmpty || inline;
-					shouldAddCacheCheck = true;
-=======
-					shouldAddDefaultIfEmpty = association.CanBeNull;
+					shouldAddDefaultIfEmpty = association.CanBeNull || inline;
 					shouldAddCacheCheck     = true;
->>>>>>> 675a1c07
 
 					var replacedBody = expressionPredicate.GetBody(parentParam, childParam);
 
@@ -304,41 +299,8 @@
 			var parentExactType = descriptor.GetParentElementType();
 
 			var queryMethod = CreateAssociationQueryLambda(
-<<<<<<< HEAD
 				builder, onMember, descriptor, elementType /*tableContext.OriginalType*/, parentExactType, elementType,
 				inline, isOuter, loadwith, out isOuter);
-=======
-				builder, onMember, descriptor, tableContext.OriginalType, parentExactType, elementType,
-				inline, isOuter, tableContext.LoadWith, out isOuter);
-
-			var parentRef   = new ContextRefExpression(queryMethod.Parameters[0].Type, tableContext);
-			var body = queryMethod.GetBody(parentRef);
-
-			var context = builder.BuildSequence(new BuildInfo(tableContext, body, new SelectQuery()));
-
-			var tableSource = tableContext.SelectQuery.From.Tables.First();
-			var join = new SqlFromClause.Join(isOuter ? JoinType.OuterApply : JoinType.CrossApply, context.SelectQuery,
-				descriptor.GenerateAlias(), isOuter, null);
-
-			tableSource.Joins.Add(join.JoinedTable);
-
-			return new AssociationContext(builder, descriptor, tableContext, context, join.JoinedTable);
-		}
-
-		public static IBuildContext BuildAssociationSelectMany(ExpressionBuilder builder, BuildInfo buildInfo, TableBuilder.TableContext tableContext,
-			AccessorMember onMember, AssociationDescriptor descriptor, ref bool isOuter)
-		{
-			var elementType = descriptor.GetElementType(builder.MappingSchema);
-
-			var queryMethod = CreateAssociationQueryLambda(
-				builder, onMember, descriptor, tableContext.OriginalType, tableContext.ObjectType, elementType,
-				false, isOuter, tableContext.LoadWith, out isOuter);
-
-			var parentRef   = new ContextRefExpression(queryMethod.Parameters[0].Type, tableContext);
-			var body = queryMethod.GetBody(parentRef);
-
-			IBuildContext context;
->>>>>>> 675a1c07
 
 			var body = queryMethod.GetBody(tableContext);
 
