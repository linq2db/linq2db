﻿using System;
using System.Collections.Generic;
using System.Linq;
using System.Linq.Expressions;
using System.Reflection;

namespace LinqToDB.Linq.Builder
{
	using Common;
	using Extensions;
	using LinqToDB.Expressions;
	using Mapping;
	using Reflection;
	using Interceptors;

	static class AssociationHelper
	{
		static readonly MethodInfo[] DefaultIfEmptyMethods = new [] { Methods.Queryable.DefaultIfEmpty, Methods.Queryable.DefaultIfEmptyValue };

		// Returns
		// (ParentType p) => dc.GetTable<ObjectType>().Where(...)
		// (ParentType p) => dc.GetTable<ObjectType>().Where(...).DefaultIfEmpty
		public static LambdaExpression CreateAssociationQueryLambda(
			ExpressionBuilder     builder,
			MappingSchema         mappingSchema,
			AccessorMember        onMember,
			AssociationDescriptor association,
			Type                  parentOriginalType,
			Type                  parentType,
			Type                  objectType,
			Expression?           additionalCondition,
			bool                  inline,
			bool?                 enforceDefault,
			LoadWithInfo?         loadWith,
			MemberInfo[]?         loadWithPath,
			out bool?             isOuter)
		{
			Expression dataContextExpr = SqlQueryRootExpression.Create(mappingSchema, builder.DataContext.GetType());

			// We are trying to keep fast cache hit behaviour, so cache check should be added only if needed
			//
			bool shouldAddCacheCheck = false;

			bool cacheCheckAdded = false;

			LambdaExpression? definedQueryMethod  = null;
			if (association.HasQueryMethod())
			{
<<<<<<< HEAD
				definedQueryMethod = association.GetQueryMethod(parentType, objectType) ?? throw new InvalidOperationException();

				if (builder.DataContext is IInterceptable<IQueryExpressionInterceptor> { Interceptor: { } interceptor })
				{
					definedQueryMethod = (LambdaExpression)interceptor.ProcessExpression(definedQueryMethod,
						new QueryExpressionArgs(builder.DataContext, definedQueryMethod, QueryExpressionArgs.ExpressionKind.AssociationExpression));
				}
=======
				// Closure should handle only association, objectType and parentType.
				// Here we tell for EqualsToVisitor to compare optimized Association expressions
				definedQueryMethod = (LambdaExpression)builder.ParametersContext.RegisterDynamicExpressionAccessor(Expression.Constant(association), builder.DataContext, mappingSchema, (dc, _) =>
				{
					var associationExpression = association.GetQueryMethod(parentType, objectType) ?? throw new InvalidOperationException();
					var optimizationContext   = new ExpressionTreeOptimizationContext(dc);
					associationExpression = (LambdaExpression)ExpressionBuilder.ExposeExpression(associationExpression, dc, optimizationContext, null, optimizeConditions : true, compactBinary : true);
					return associationExpression;
				});
>>>>>>> 5ca6e896

				cacheCheckAdded = true;

				var parameterMatch = new Dictionary<ParameterExpression, Expression>();
				if (onMember.Arguments == null)
				{
					if (definedQueryMethod.Parameters.Count > 1 && typeof(IDataContext).IsSameOrParentOf(definedQueryMethod.Parameters[1].Type))
						parameterMatch.Add(definedQueryMethod.Parameters[1], dataContextExpr);
				}
				else
				{
					var definedCount = definedQueryMethod.Parameters.Count;
					var argumentsCount = onMember.Arguments.Count;
					var diff = definedCount - argumentsCount;
					for (int i = definedCount - 1; i >= diff; i--)
					{
						parameterMatch.Add(definedQueryMethod.Parameters[i], onMember.Arguments[i - diff]);
					}
				}

				var body = definedQueryMethod.Body.Transform(parameterMatch, static (parameterMatch, e) =>
				{
					if (e.NodeType == ExpressionType.Parameter &&
					    parameterMatch.TryGetValue((ParameterExpression)e, out var newExpression))
					{
						return newExpression;
					}

					return e;
				});

				definedQueryMethod = Expression.Lambda(body, definedQueryMethod.Parameters[0]);
			}

			var shouldAddDefaultIfEmpty = enforceDefault == true;

			if (definedQueryMethod == null)
			{
				var parentParam = Expression.Parameter(parentType, "parent");
				var childParam  = Expression.Parameter(objectType, association.GenerateAlias());

				var parentAccessor = TypeAccessor.GetAccessor(parentType);
				var childAccessor  = TypeAccessor.GetAccessor(objectType);

				Expression? predicate = null;
				for (var i = 0; i < association.ThisKey.Length; i++)
				{
					var parentName   = association.ThisKey[i];
					var parentMember = parentAccessor.Members.Find(m => m.MemberInfo.Name == parentName);

					if (parentMember == null)
						throw new LinqException("Association key '{0}' not found for type '{1}.", parentName,
							parentType);

					var childName = association.OtherKey[i];
					var childMember = childAccessor.Members.Find(m => m.MemberInfo.Name == childName);

					if (childMember == null)
						throw new LinqException("Association key '{0}' not found for type '{1}.", childName,
							objectType);

					var current = ExpressionBuilder.Equal(builder.MappingSchema,
						Expression.MakeMemberAccess(parentParam, parentMember.MemberInfo),
						Expression.MakeMemberAccess(childParam, childMember.MemberInfo));

					predicate = predicate == null ? current : Expression.AndAlso(predicate, current);
				}

				var expressionPredicate = association.GetPredicate(parentType, objectType);

				if (expressionPredicate != null)
				{
					shouldAddDefaultIfEmpty = shouldAddDefaultIfEmpty || (association.CanBeNull && inline);
					shouldAddCacheCheck     = true;

					var replacedBody = expressionPredicate.GetBody(parentParam, childParam);

					predicate = predicate == null ? replacedBody : Expression.AndAlso(predicate, replacedBody);
				}

				if (predicate == null)
					throw new LinqException("Can not generate Association predicate");

				if (inline && !shouldAddDefaultIfEmpty)
				{
					var ed = builder.MappingSchema.GetEntityDescriptor(objectType, builder.DataOptions.ConnectionOptions.OnEntityDescriptorCreated);
					if (ed.QueryFilterLambda != null)
					{
						shouldAddDefaultIfEmpty = true;
						shouldAddCacheCheck     = true;
					}
				}

				var queryParam = Expression.Call(Methods.LinqToDB.GetTable.MakeGenericMethod(objectType), dataContextExpr);

				if (additionalCondition != null)
				{
					predicate = Expression.AndAlso(additionalCondition, predicate);
				}

				var filterLambda = Expression.Lambda(predicate, childParam);
				Expression body  = Expression.Call(Methods.Queryable.Where.MakeGenericMethod(objectType), queryParam,
					Expression.Quote(filterLambda));

				definedQueryMethod = Expression.Lambda(body, parentParam);
			}
			else
			{
				shouldAddDefaultIfEmpty = true;
				var bodyExpression = definedQueryMethod.Body.Unwrap();
				if (bodyExpression.NodeType == ExpressionType.Call)
				{
					var mc = (MethodCallExpression)bodyExpression;
					if (mc.IsSameGenericMethod(DefaultIfEmptyMethods))
						shouldAddDefaultIfEmpty = false;
				}

				if (additionalCondition != null)
				{
					var newBody          = definedQueryMethod.Body;
					var objParam         = Expression.Parameter(objectType);
					var additionalLambda = Expression.Lambda(additionalCondition, objParam);
					if (typeof(IQueryable<>).IsSameOrParentOf(definedQueryMethod.Body.Type))
					{
						newBody = Expression.Call(Methods.Queryable.Where.MakeGenericMethod(objectType),
							newBody,
							Expression.Quote(additionalLambda));
					}
					else
					{
						newBody = Expression.Call(Methods.Enumerable.Where.MakeGenericMethod(objectType),
							newBody,
							additionalLambda);
					}
					definedQueryMethod = Expression.Lambda(newBody, definedQueryMethod.Parameters);
				}

			}

			if (!cacheCheckAdded && shouldAddCacheCheck)
			{
				// here we tell for Expression Comparer to compare optimized Association expressions
				//
				var closureExpr    = definedQueryMethod;
				definedQueryMethod = (LambdaExpression)builder.ParametersContext.RegisterDynamicExpressionAccessor(closureExpr, builder.DataContext, mappingSchema, (dc, ms) =>
				{
					var optimizationContext = new ExpressionTreeOptimizationContext(dc);
<<<<<<< HEAD
					var optimizedExpr = ExpressionBuilder.ExposeExpression(closureExpr, dc, optimizationContext, optimizeConditions : true, compactBinary : true);
					optimizedExpr = optimizedExpr.OptimizeExpression(dc.MappingSchema)!;
=======
					var optimizedExpr       = ExpressionBuilder.ExposeExpression(closureExpr, dc, optimizationContext, null, optimizeConditions : true, compactBinary : true);
					optimizedExpr = optimizedExpr.OptimizeExpression(ms);
>>>>>>> 5ca6e896
					return optimizedExpr;
				});
			}

			if (loadWith != null)
			{
				var newPath = new[] { association.MemberInfo };
				var path = loadWithPath == null || loadWithPath.Length == 0
					? newPath
					: loadWithPath.Concat(newPath).ToArray();

				var body = definedQueryMethod.Body;

				body = Expression.Call(
					Methods.LinqToDB.LoadWithInternal.MakeGenericMethod(body.Type),
					body,
					Expression.Constant(loadWith),
					Expression.Constant(path, typeof(MemberInfo[])));

				definedQueryMethod = Expression.Lambda(body, definedQueryMethod.Parameters);
			}

			if (loadWith?.NextInfos != null)
			{
				var associationLoadWith = loadWith.NextInfos
					.FirstOrDefault(li =>
						MemberInfoEqualityComparer.Default.Equals(li.MemberInfo, association.MemberInfo));

				associationLoadWith ??= loadWith.NextInfos
					.FirstOrDefault(li =>
						li.MemberInfo?.Name == association.MemberInfo.Name);

				if (associationLoadWith != null &&
				    (associationLoadWith.MemberFilter != null || associationLoadWith.FilterFunc != null))
				{
					var body = definedQueryMethod.Body.Unwrap();

					var memberFilter = associationLoadWith.MemberFilter;
					if (memberFilter != null)
					{
						var elementType = EagerLoading.GetEnumerableElementType(memberFilter.Parameters[0].Type,
							builder.MappingSchema);
						var filtered   = Expression.Convert(body, typeof(IEnumerable<>).MakeGenericType(elementType));
						var filterBody = memberFilter.GetBody(filtered);
						body = Expression.Call(
							Methods.Queryable.AsQueryable.MakeGenericMethod(objectType), filterBody);
					}

					var loadWithFunc = associationLoadWith.FilterFunc;

					if (loadWithFunc != null)
					{
						loadWithFunc = loadWithFunc.Unwrap();
						if (loadWithFunc is LambdaExpression lambda)
						{
							body = lambda.GetBody(body);
						}
						else
						{
							var filterDelegate = builder.EvaluateExpression<Delegate>(loadWithFunc) ??
							                     throw new LinqException($"Cannot convert filter function '{loadWithFunc}' to Delegate.");

							var argumentType = filterDelegate.GetType().GetGenericArguments()[0].GetGenericArguments()[0];
							// check for fake argument q => q
							if (argumentType.IsSameOrParentOf(objectType))
							{

								var query = ExpressionQueryImpl.CreateQuery(objectType, builder.DataContext, body);
								var filtered = (IQueryable)filterDelegate.DynamicInvoke(query)!;
								body = filtered.Expression;
							}
						}
					}

					definedQueryMethod = Expression.Lambda(body, definedQueryMethod.Parameters);

				}
			}

			if (parentOriginalType != parentType)
			{
				// add discriminator filter
				var ed = builder.MappingSchema.GetEntityDescriptor(parentOriginalType, builder.DataOptions.ConnectionOptions.OnEntityDescriptorCreated);
				foreach (var inheritanceMapping in ed.InheritanceMapping)
				{
					if (inheritanceMapping.Type == parentType)
					{
						var objParam     = Expression.Parameter(objectType, "o");
						var filterLambda = Expression.Lambda(ExpressionBuilder.Equal(builder.MappingSchema,
							Expression.MakeMemberAccess(definedQueryMethod.Parameters[0], inheritanceMapping.Discriminator.MemberInfo),
							Expression.Constant(inheritanceMapping.Code)), objParam);

						var body = definedQueryMethod.Body.Unwrap();
						body = Expression.Call(Methods.Queryable.Where.MakeGenericMethod(objectType),
							body, Expression.Quote(filterLambda));
						definedQueryMethod = Expression.Lambda(body, definedQueryMethod.Parameters);

						shouldAddDefaultIfEmpty = true;
						break;
					}
				}
			}

			if (enforceDefault == false)
			{
				shouldAddDefaultIfEmpty = false;
			}

			if (inline)
			{
				var body = definedQueryMethod.Body.Unwrap();
				body = Expression.Call(
					(shouldAddDefaultIfEmpty ? Methods.Queryable.SingleOrDefault : Methods.Queryable.Single)
					.MakeGenericMethod(objectType), body);

				definedQueryMethod = Expression.Lambda(body, definedQueryMethod.Parameters);
				isOuter = true;
			}
			else
			{
				if (shouldAddDefaultIfEmpty)
				{
					isOuter = true;
				}
				else
				{
					isOuter = false;
				}
			}

			definedQueryMethod = (LambdaExpression)builder.ConvertExpressionTree(definedQueryMethod);
			definedQueryMethod = (LambdaExpression)definedQueryMethod.OptimizeExpression(builder.MappingSchema)!;

			return definedQueryMethod;
		}

		public static Expression BuildAssociationQuery(ExpressionBuilder builder, ContextRefExpression tableContext,
			AccessorMember onMember, AssociationDescriptor descriptor, Expression? additionalCondition, bool inline, LoadWithInfo? loadwith, MemberInfo[]? loadWithPath, ref bool? isOuter)
		{
			var elementType     = descriptor.GetElementType(builder.MappingSchema);
			var parentExactType = descriptor.GetParentElementType();

			var queryMethod = CreateAssociationQueryLambda(
				builder, tableContext.BuildContext.MappingSchema, onMember, descriptor, elementType /*tableContext.OriginalType*/, parentExactType, elementType,
				additionalCondition,
				inline, isOuter, loadwith, loadWithPath, out isOuter);

			var correctedContext = tableContext.WithType(parentExactType);

			var body = queryMethod.GetBody(correctedContext);

			return body;
		}

	}

}<|MERGE_RESOLUTION|>--- conflicted
+++ resolved
@@ -46,25 +46,22 @@
 			LambdaExpression? definedQueryMethod  = null;
 			if (association.HasQueryMethod())
 			{
-<<<<<<< HEAD
-				definedQueryMethod = association.GetQueryMethod(parentType, objectType) ?? throw new InvalidOperationException();
-
-				if (builder.DataContext is IInterceptable<IQueryExpressionInterceptor> { Interceptor: { } interceptor })
-				{
-					definedQueryMethod = (LambdaExpression)interceptor.ProcessExpression(definedQueryMethod,
-						new QueryExpressionArgs(builder.DataContext, definedQueryMethod, QueryExpressionArgs.ExpressionKind.AssociationExpression));
-				}
-=======
 				// Closure should handle only association, objectType and parentType.
 				// Here we tell for EqualsToVisitor to compare optimized Association expressions
 				definedQueryMethod = (LambdaExpression)builder.ParametersContext.RegisterDynamicExpressionAccessor(Expression.Constant(association), builder.DataContext, mappingSchema, (dc, _) =>
 				{
 					var associationExpression = association.GetQueryMethod(parentType, objectType) ?? throw new InvalidOperationException();
-					var optimizationContext   = new ExpressionTreeOptimizationContext(dc);
+
+                    if (dc is IInterceptable<IQueryExpressionInterceptor> { Interceptor: { } interceptor })
+                    {
+                        associationExpression = (LambdaExpression)interceptor.ProcessExpression(associationExpression,
+                            new QueryExpressionArgs(dc, associationExpression, QueryExpressionArgs.ExpressionKind.AssociationExpression));
+                    }
+
+                    var optimizationContext = new ExpressionTreeOptimizationContext(dc);
 					associationExpression = (LambdaExpression)ExpressionBuilder.ExposeExpression(associationExpression, dc, optimizationContext, null, optimizeConditions : true, compactBinary : true);
 					return associationExpression;
 				});
->>>>>>> 5ca6e896
 
 				cacheCheckAdded = true;
 
@@ -212,13 +209,8 @@
 				definedQueryMethod = (LambdaExpression)builder.ParametersContext.RegisterDynamicExpressionAccessor(closureExpr, builder.DataContext, mappingSchema, (dc, ms) =>
 				{
 					var optimizationContext = new ExpressionTreeOptimizationContext(dc);
-<<<<<<< HEAD
-					var optimizedExpr = ExpressionBuilder.ExposeExpression(closureExpr, dc, optimizationContext, optimizeConditions : true, compactBinary : true);
-					optimizedExpr = optimizedExpr.OptimizeExpression(dc.MappingSchema)!;
-=======
 					var optimizedExpr       = ExpressionBuilder.ExposeExpression(closureExpr, dc, optimizationContext, null, optimizeConditions : true, compactBinary : true);
-					optimizedExpr = optimizedExpr.OptimizeExpression(ms);
->>>>>>> 5ca6e896
+					optimizedExpr = optimizedExpr.OptimizeExpression(dc.MappingSchema);
 					return optimizedExpr;
 				});
 			}
