﻿using System;
using System.Collections.Generic;
using System.Linq;
using System.Linq.Expressions;
using System.Reflection;
using LinqToDB.Common;
using LinqToDB.SqlQuery;

namespace LinqToDB.Linq.Builder
{
	using Extensions;
	using LinqToDB.Expressions;
	using Mapping;
	using Reflection;

	static class AssociationHelper
	{
		private static readonly MethodInfo[] DefaultIfEmptyMethods = new [] { Methods.Queryable.DefaultIfEmpty, Methods.Queryable.DefaultIfEmptyValue };

		// Returns
		// (ParentType p) => dc.GetTable<ObjectType>().Where(...)
		// (ParentType p) => dc.GetTable<ObjectType>().Where(...).DefaultIfEmpty
		public static LambdaExpression CreateAssociationQueryLambda(ExpressionBuilder builder, AccessorMember onMember, AssociationDescriptor association,
			Type parentOriginalType,
			Type parentType,
			Type objectType, bool inline, bool enforceDefault,
			List<LoadWithInfo[]>? loadWith, out bool isLeft)
		{
			var dataContextConstant = Expression.Constant(builder.DataContext, builder.DataContext.GetType());

			// We are trying to keep fast cache hit behaviour, so cache check should be added only if needed
			//
			bool shouldAddCacheCheck = false;

			bool cacheCheckAdded = false;

			LambdaExpression? definedQueryMethod  = null;
			if (association.HasQueryMethod())
			{
				// here we tell for Expression Comparer to compare optimized Association expressions
				//
				definedQueryMethod = (LambdaExpression)builder.AddQueryableMemberAccessors((association, parentType, objectType), onMember, builder.DataContext, static (context, mi, dc) =>
				{
					var queryLambda         = context.association.GetQueryMethod(context.parentType, context.objectType) ?? throw new InvalidOperationException();
					var optimizationContext = new ExpressionTreeOptimizationContext(dc);
					var optimizedExpr       = optimizationContext.ExposeExpression(queryLambda);
					    optimizedExpr       = optimizationContext.ExpandQueryableMethods(optimizedExpr);
					return optimizedExpr;
				});

				cacheCheckAdded = true;

				var parameterMatch = new Dictionary<ParameterExpression, Expression>();
				if (onMember.Arguments == null)
				{
					if (definedQueryMethod.Parameters.Count > 1 && typeof(IDataContext).IsSameOrParentOf(definedQueryMethod.Parameters[1].Type))
						parameterMatch.Add(definedQueryMethod.Parameters[1], dataContextConstant);
				}
				else
				{
					var definedCount = definedQueryMethod.Parameters.Count;
					var argumentsCount = onMember.Arguments.Count;
					var diff = definedCount - argumentsCount;
					for (int i = definedCount - 1; i >= diff; i--)
					{
						parameterMatch.Add(definedQueryMethod.Parameters[i], onMember.Arguments[i - diff]);
					}
				}

				var body = definedQueryMethod.Body.Transform(parameterMatch, static (parameterMatch, e) =>
				{
					if (e.NodeType == ExpressionType.Parameter &&
					    parameterMatch.TryGetValue((ParameterExpression)e, out var newExpression))
					{
						return newExpression;
					}

					return e;
				});

				definedQueryMethod = Expression.Lambda(body, definedQueryMethod.Parameters[0]);
			}

			var shouldAddDefaultIfEmpty = enforceDefault;

			if (definedQueryMethod == null)
			{
				var parentParam = Expression.Parameter(parentType, "parent");
				var childParam  = Expression.Parameter(objectType, association.GenerateAlias());

				var parentAccessor = TypeAccessor.GetAccessor(parentType);
				var childAccessor  = TypeAccessor.GetAccessor(objectType);

				Expression? predicate = null;
				for (var i = 0; i < association.ThisKey.Length; i++)
				{
					var parentName   = association.ThisKey[i];
					var parentMember = parentAccessor.Members.Find(m => m.MemberInfo.Name == parentName);

					if (parentMember == null)
						throw new LinqException("Association key '{0}' not found for type '{1}.", parentName,
							parentType);

					var childName = association.OtherKey[i];
					var childMember = childAccessor.Members.Find(m => m.MemberInfo.Name == childName);

					if (childMember == null)
						throw new LinqException("Association key '{0}' not found for type '{1}.", childName,
							objectType);

					var current = ExpressionBuilder.Equal(builder.MappingSchema,
						Expression.MakeMemberAccess(parentParam, parentMember.MemberInfo),
						Expression.MakeMemberAccess(childParam, childMember.MemberInfo));

					predicate = predicate == null ? current : Expression.AndAlso(predicate, current);
				}

				var expressionPredicate = association.GetPredicate(parentType, objectType);

				if (expressionPredicate != null)
				{
					shouldAddDefaultIfEmpty = shouldAddDefaultIfEmpty || inline;
					shouldAddCacheCheck     = true;

					var replacedBody = expressionPredicate.GetBody(parentParam, childParam);

					predicate = predicate == null ? replacedBody : Expression.AndAlso(predicate, replacedBody);
				}

				if (predicate == null)
					throw new LinqException("Can not generate Association predicate");

				if (inline && !shouldAddDefaultIfEmpty)
				{
					var ed = builder.MappingSchema.GetEntityDescriptor(objectType);
					if (ed.QueryFilterFunc != null)
					{
						shouldAddDefaultIfEmpty = true;
						shouldAddCacheCheck = true;
					}
				}

				var queryParam = Expression.Call(Methods.LinqToDB.GetTable.MakeGenericMethod(objectType), dataContextConstant);

				var filterLambda = Expression.Lambda(predicate, childParam);
				Expression body  = Expression.Call(Methods.Queryable.Where.MakeGenericMethod(objectType), queryParam,
					filterLambda);

				definedQueryMethod = Expression.Lambda(body, parentParam);
			}
			else
			{
				shouldAddDefaultIfEmpty = true;
				var bodyExpression = definedQueryMethod.Body.Unwrap();
				if (bodyExpression.NodeType == ExpressionType.Call)
				{
					var mc = (MethodCallExpression)bodyExpression;
					if (mc.IsSameGenericMethod(DefaultIfEmptyMethods))
						shouldAddDefaultIfEmpty = false;
				}
			}

			if (!cacheCheckAdded && shouldAddCacheCheck)
			{
				// here we tell for Expression Comparer to compare optimized Association expressions
				//
				var closureExpr    = definedQueryMethod;
				definedQueryMethod = (LambdaExpression)builder.AddQueryableMemberAccessors(closureExpr, onMember, builder.DataContext, static (closureExpr, mi, dc) =>
				{
					var optimizationContext = new ExpressionTreeOptimizationContext(dc);
					var optimizedExpr       = optimizationContext.ExposeExpression(closureExpr);
					    optimizedExpr       = optimizationContext.ExpandQueryableMethods(optimizedExpr);
					    optimizedExpr       = optimizedExpr.OptimizeExpression()!;
					return optimizedExpr;
				});
			}

			if (loadWith != null)
			{
				var associationLoadWith = GetLoadWith(loadWith)
					.FirstOrDefault(li => MemberInfoEqualityComparer.Default.Equals(li.Info.MemberInfo, association.MemberInfo));

				if (associationLoadWith != null &&
				    (associationLoadWith.Info.MemberFilter != null || associationLoadWith.Info.FilterFunc != null))
				{
					var body = definedQueryMethod.Body.Unwrap();

					var memberFilter = associationLoadWith.Info.MemberFilter;
					if (memberFilter != null)
					{
						var elementType = EagerLoading.GetEnumerableElementType(memberFilter.Parameters[0].Type,
							builder.MappingSchema);
						var filtered   = Expression.Convert(body, typeof(IEnumerable<>).MakeGenericType(elementType));
						var filterBody = memberFilter.GetBody(filtered);
						body = Expression.Call(
							Methods.Enumerable.AsQueryable.MakeGenericMethod(objectType), filterBody);
					}

					var loadWithFunc = associationLoadWith.Info.FilterFunc;

					if (loadWithFunc != null)
					{
						loadWithFunc = loadWithFunc.Unwrap();
						if (loadWithFunc is LambdaExpression lambda)
						{
							body = lambda.GetBody(body);
						}
						else
						{
							var filterDelegate = loadWithFunc.EvaluateExpression<Delegate>() ??
							                     throw new LinqException($"Cannot convert filter function '{loadWithFunc}' to Delegate.");

							var argumentType = filterDelegate.GetType().GetGenericArguments()[0].GetGenericArguments()[0];
							// check for fake argument q => q
							if (argumentType.IsSameOrParentOf(objectType))
							{

								var query = ExpressionQueryImpl.CreateQuery(objectType, builder.DataContext, body);
								var filtered = (IQueryable)filterDelegate.DynamicInvoke(query)!;
								body = filtered.Expression;
							}
						}
					}

					definedQueryMethod = Expression.Lambda(body, definedQueryMethod.Parameters);

				}

				if (associationLoadWith?.NextLoadWith != null && associationLoadWith.NextLoadWith.Count > 0)
				{
					definedQueryMethod = (LambdaExpression)EnrichTablesWithLoadWith(builder.DataContext, definedQueryMethod, objectType,
						associationLoadWith.NextLoadWith, builder.MappingSchema);
				}

			}

			if (parentOriginalType != parentType)
			{
				// add discriminator filter
				var ed = builder.MappingSchema.GetEntityDescriptor(parentOriginalType);
				foreach (var inheritanceMapping in ed.InheritanceMapping)
				{
					if (inheritanceMapping.Type == parentType)
					{
						var objParam     = Expression.Parameter(objectType, "o");
						var filterLambda = Expression.Lambda(ExpressionBuilder.Equal(builder.MappingSchema,
							Expression.MakeMemberAccess(definedQueryMethod.Parameters[0], inheritanceMapping.Discriminator.MemberInfo),
							Expression.Constant(inheritanceMapping.Code)), objParam);

						var body = definedQueryMethod.Body.Unwrap();
						body = Expression.Call(Methods.Queryable.Where.MakeGenericMethod(objectType),
							body, filterLambda);
						definedQueryMethod = Expression.Lambda(body, definedQueryMethod.Parameters);

						shouldAddDefaultIfEmpty = true;
						break;
					}
				}
			}

			if (inline)
			{
				var body = definedQueryMethod.Body.Unwrap();
				body = Expression.Call(
					(shouldAddDefaultIfEmpty ? Methods.Queryable.SingleOrDefault : Methods.Queryable.Single)
					.MakeGenericMethod(objectType), body);

				definedQueryMethod = Expression.Lambda(body, definedQueryMethod.Parameters);
				isLeft = true;
			}
			else
			{
				if (shouldAddDefaultIfEmpty)
				{
					var body = definedQueryMethod.Body.Unwrap();

					body = Expression.Call(
						(typeof(IQueryable<>).IsSameOrParentOf(body.Type)
							? Methods.Queryable.DefaultIfEmpty
							: Methods.Enumerable.DefaultIfEmpty).MakeGenericMethod(objectType), body);

					definedQueryMethod = Expression.Lambda(body, definedQueryMethod.Parameters);
					isLeft             = true;
				}
				else
				{
					isLeft = false;
				}
			}

			definedQueryMethod = (LambdaExpression)builder.ConvertExpressionTree(definedQueryMethod);
			definedQueryMethod = (LambdaExpression)builder.ConvertExpression(definedQueryMethod);
			definedQueryMethod = (LambdaExpression)definedQueryMethod.OptimizeExpression()!;

			return definedQueryMethod;
		}

<<<<<<< HEAD
		public static IBuildContext BuildAssociationInline(ExpressionBuilder builder, BuildInfo buildInfo, IBuildContext tableContext, 
=======
		public static IBuildContext BuildAssociationInline(ExpressionBuilder builder, BuildInfo buildInfo, TableBuilder.TableContext tableContext,
>>>>>>> 8fb36cb7
			AccessorMember onMember, AssociationDescriptor descriptor, bool inline, ref bool isOuter)
		{
			var elementType     = descriptor.GetElementType(builder.MappingSchema);
			var parentExactType = descriptor.GetParentElementType();

			var queryMethod = CreateAssociationQueryLambda(
				builder, onMember, descriptor, elementType /*tableContext.OriginalType*/, parentExactType, elementType,
				inline, isOuter, null /*tableContext.LoadWith*/, out isOuter);

			var parentRef   = new ContextRefExpression(queryMethod.Parameters[0].Type, tableContext);
			var body = queryMethod.GetBody(parentRef);

			var context = builder.BuildSequence(new BuildInfo((IBuildContext?)null, body, new SelectQuery()));

			var tableSource = tableContext.SelectQuery.From.Tables.First();
			var join = new SqlFromClause.Join(isOuter ? JoinType.OuterApply : JoinType.CrossApply, context.SelectQuery,
				descriptor.GenerateAlias(), true, null);

			tableSource.Joins.Add(join.JoinedTable);

			return new AssociationContext(builder, descriptor, tableContext, context, join.JoinedTable);
		}

<<<<<<< HEAD
		public static Expression BuildAssociationQuery(ExpressionBuilder builder, ContextRefExpression tableContext, 
			AccessorMember onMember, AssociationDescriptor descriptor, bool inline, List<LoadWithInfo[]>? loadwith, ref bool isOuter)
		{
			var elementType     = descriptor.GetElementType(builder.MappingSchema);
			var parentExactType = descriptor.GetParentElementType();

			var queryMethod = CreateAssociationQueryLambda(
				builder, onMember, descriptor, elementType /*tableContext.OriginalType*/, parentExactType, elementType,
				inline, isOuter, loadwith, out isOuter);

			var body = queryMethod.GetBody(tableContext);

			return body;
		}

		public static IBuildContext BuildAssociationSelectMany(ExpressionBuilder builder, BuildInfo buildInfo, IBuildContext tableContext, 
=======
		public static IBuildContext BuildAssociationSelectMany(ExpressionBuilder builder, BuildInfo buildInfo, TableBuilder.TableContext tableContext,
>>>>>>> 8fb36cb7
			AccessorMember onMember, AssociationDescriptor descriptor, ref bool isOuter)
		{
			var elementType     = descriptor.GetElementType(builder.MappingSchema);
			var parentExactType = descriptor.GetParentElementType();

			var queryMethod = CreateAssociationQueryLambda(
				builder, onMember, descriptor, elementType /*tableContext.OriginalType*/, parentExactType /*tableContext.ObjectType*/, elementType,
				false, isOuter, null /*tableContext.LoadWith*/, out isOuter);

			var parentRef = new ContextRefExpression(queryMethod.Parameters[0].Type, tableContext);
			var body = queryMethod.GetBody(parentRef);

			IBuildContext context;

			context = builder.BuildSequence(new BuildInfo(buildInfo, body));
			context.SelectQuery.From.Tables[0].Alias = descriptor.GenerateAlias();

			return context;
		}

		public static Expression EnrichTablesWithLoadWith(IDataContext dataContext, Expression expression, Type entityType, List<LoadWithInfo[]> loadWith, MappingSchema mappingSchema)
		{
			var tableType     = typeof(ITable<>).MakeGenericType(entityType);
			var newExpression = expression.Transform(
				(tableType, dataContext, entityType, loadWith, mappingSchema),
				static (context, e) =>
				{
					if (e.NodeType == ExpressionType.Call)
					{
						var mc = (MethodCallExpression)e;
						if (mc.IsQueryable("GetTable") && context.tableType.IsSameOrParentOf(mc.Type))
							e = EnrichLoadWith(context.dataContext, mc, context.entityType, context.loadWith, context.mappingSchema);
					}

					return e;
				});

			return newExpression;
		}

		public static Expression EnrichLoadWith(IDataContext dataContext, Expression table, Type entityType, List<LoadWithInfo[]> loadWith, MappingSchema mappingSchema)
		{
			var args = new List<Expression>(2);
			var currentObj = table;
			foreach (var members in loadWith)
			{
				var currentEntityType = entityType;
				var isPrevEnumerable = false;
				Type? prevMemberType = null;

				foreach (var member in members)
				{
					args.Clear();
					args.Add(currentObj);

					var memberType = member.MemberInfo.GetMemberType();
					var isEnumerableMember =
						EagerLoading.IsEnumerableType(memberType, mappingSchema);

					var desiredType = member.MemberInfo.IsMethodEx() ? currentEntityType : member.MemberInfo.DeclaringType!;

					var entityParam = Expression.Parameter(currentEntityType, "e");
					var loadBody    = desiredType == currentEntityType
						? (Expression)entityParam
						: Expression.Convert(entityParam, desiredType);

					loadBody = Expression.MakeMemberAccess(loadBody, member.MemberInfo);
					if (member.MemberFilter != null)
						loadBody = member.MemberFilter.GetBody(loadBody);

					var hasFilterFunc = member.FilterFunc != null;

					if (isEnumerableMember && hasFilterFunc)
					{
						var propType = EagerLoading.GetEnumerableElementType(memberType, mappingSchema);
						var enumerableType = typeof(IEnumerable<>).MakeGenericType(propType);
						if (loadBody.Type != enumerableType)
							loadBody = Expression.Convert(loadBody, enumerableType);
					}

					args.Add(Expression.Quote(Expression.Lambda(loadBody, entityParam)));

					if (hasFilterFunc)
						args.Add(member.FilterFunc!);

					MethodInfo method;
					if (prevMemberType == null)
					{
						method = !hasFilterFunc
							? Methods.LinqToDB.LoadWith
							: isEnumerableMember
								? Methods.LinqToDB.LoadWithManyFilter
								: Methods.LinqToDB.LoadWithSingleFilter;


						var propType = memberType;
						if (hasFilterFunc && isEnumerableMember)
						{
							propType = EagerLoading.GetEnumerableElementType(propType, mappingSchema);
						}
						method = method.MakeGenericMethod(entityType, propType);
					}
					else
					{
						if (isPrevEnumerable)
						{
							if (!hasFilterFunc)
								method = Methods.LinqToDB.ThenLoadFromMany;
							else if (isEnumerableMember)
								method = Methods.LinqToDB.ThenLoadFromManyManyFilter;
							else
								method = Methods.LinqToDB.ThenLoadFromManySingleFilter;
						}
						else
						{
							if (!hasFilterFunc)
								method = Methods.LinqToDB.ThenLoadFromSingle;
							else if (isEnumerableMember)
								method = Methods.LinqToDB.ThenLoadFromSingleManyFilter;
							else
								method = Methods.LinqToDB.ThenLoadFromSingleSingleFilter;
						}

						var propType = memberType;
						if (hasFilterFunc && isEnumerableMember)
						{
							propType = EagerLoading.GetEnumerableElementType(propType, mappingSchema);
						}
						method = method.MakeGenericMethod(entityType, prevMemberType, propType);
					}

					currentObj = Expression.Call(method, args);

					isPrevEnumerable  = isEnumerableMember && !hasFilterFunc;

					if (isEnumerableMember)
						memberType = EagerLoading.GetEnumerableElementType(memberType, mappingSchema);

					prevMemberType    = memberType;
					currentEntityType = memberType;
				}

			}

			return currentObj;
		}

		public static Delegate? GetLoadWithFunc(List<LoadWithInfo[]>? loadWith, MemberInfo memberInfo)
		{
			Delegate? loadWithFunc = null;
			if (loadWith != null)
			{
				loadWithFunc = GetLoadWith(loadWith)?
					.FirstOrDefault(li => MemberInfoEqualityComparer.Default.Equals(li.Info.MemberInfo, memberInfo))?.Info.FilterFunc?.EvaluateExpression() as Delegate;
			}

			return loadWithFunc;
		}

		public class LoadWithItem
		{
			public LoadWithInfo Info  = null!;
			public List<LoadWithInfo[]> NextLoadWith = null!;
		}


		public static List<LoadWithItem> GetLoadWith(List<LoadWithInfo[]> infos)
		{
			var result =
			(
				from lw in infos
				select new
				{
					head = lw.First(),
					tail = lw.Skip(1).ToArray()
				}
				into info
				group info by info.head into gr
				select new LoadWithItem
				{
					Info = gr.Key,
					NextLoadWith = (from i in gr where i.tail.Length > 0 select i.tail).ToList()
				}
			).ToList();

			return result;
		}

	}

}<|MERGE_RESOLUTION|>--- conflicted
+++ resolved
@@ -120,7 +120,7 @@
 				if (expressionPredicate != null)
 				{
 					shouldAddDefaultIfEmpty = shouldAddDefaultIfEmpty || inline;
-					shouldAddCacheCheck     = true;
+					shouldAddCacheCheck = true;
 
 					var replacedBody = expressionPredicate.GetBody(parentParam, childParam);
 
@@ -279,13 +279,13 @@
 							? Methods.Queryable.DefaultIfEmpty
 							: Methods.Enumerable.DefaultIfEmpty).MakeGenericMethod(objectType), body);
 
-					definedQueryMethod = Expression.Lambda(body, definedQueryMethod.Parameters);
-					isLeft             = true;
-				}
-				else
-				{
-					isLeft = false;
-				}
+				definedQueryMethod = Expression.Lambda(body, definedQueryMethod.Parameters);
+				isLeft = true;
+			}
+			else
+			{
+				isLeft = false;
+			}
 			}
 
 			definedQueryMethod = (LambdaExpression)builder.ConvertExpressionTree(definedQueryMethod);
@@ -295,11 +295,7 @@
 			return definedQueryMethod;
 		}
 
-<<<<<<< HEAD
 		public static IBuildContext BuildAssociationInline(ExpressionBuilder builder, BuildInfo buildInfo, IBuildContext tableContext, 
-=======
-		public static IBuildContext BuildAssociationInline(ExpressionBuilder builder, BuildInfo buildInfo, TableBuilder.TableContext tableContext,
->>>>>>> 8fb36cb7
 			AccessorMember onMember, AssociationDescriptor descriptor, bool inline, ref bool isOuter)
 		{
 			var elementType     = descriptor.GetElementType(builder.MappingSchema);
@@ -319,11 +315,10 @@
 				descriptor.GenerateAlias(), true, null);
 
 			tableSource.Joins.Add(join.JoinedTable);
-
+			
 			return new AssociationContext(builder, descriptor, tableContext, context, join.JoinedTable);
 		}
 
-<<<<<<< HEAD
 		public static Expression BuildAssociationQuery(ExpressionBuilder builder, ContextRefExpression tableContext, 
 			AccessorMember onMember, AssociationDescriptor descriptor, bool inline, List<LoadWithInfo[]>? loadwith, ref bool isOuter)
 		{
@@ -340,19 +335,16 @@
 		}
 
 		public static IBuildContext BuildAssociationSelectMany(ExpressionBuilder builder, BuildInfo buildInfo, IBuildContext tableContext, 
-=======
-		public static IBuildContext BuildAssociationSelectMany(ExpressionBuilder builder, BuildInfo buildInfo, TableBuilder.TableContext tableContext,
->>>>>>> 8fb36cb7
 			AccessorMember onMember, AssociationDescriptor descriptor, ref bool isOuter)
 		{
-			var elementType     = descriptor.GetElementType(builder.MappingSchema);
+			var elementType = descriptor.GetElementType(builder.MappingSchema);
 			var parentExactType = descriptor.GetParentElementType();
 
 			var queryMethod = CreateAssociationQueryLambda(
 				builder, onMember, descriptor, elementType /*tableContext.OriginalType*/, parentExactType /*tableContext.ObjectType*/, elementType,
 				false, isOuter, null /*tableContext.LoadWith*/, out isOuter);
 
-			var parentRef = new ContextRefExpression(queryMethod.Parameters[0].Type, tableContext);
+			var parentRef   = new ContextRefExpression(queryMethod.Parameters[0].Type, tableContext);
 			var body = queryMethod.GetBody(parentRef);
 
 			IBuildContext context;
