﻿using System;
using System.Collections.Generic;
using System.Linq.Expressions;
using System.Diagnostics.CodeAnalysis;
using System.Linq;

namespace LinqToDB.Linq.Builder
{
<<<<<<< HEAD
	using LinqToDB.Expressions;
=======
	using Async;
	using Common;
	using Common.Internal;
>>>>>>> 3cff2449
	using Extensions;
	using LinqToDB.Expressions;
	using Mapping;
	using SqlQuery;

	internal sealed class EagerLoading
	{
		static bool IsDetailType(Type type)
		{
			var isEnumerable = type != typeof(string) && typeof(IEnumerable<>).IsSameOrParentOf(type);

			if (!isEnumerable && type.IsClass && type.IsGenericType && type.Name.StartsWith("<>"))
			{
				isEnumerable = type.GenericTypeArguments.Any(IsDetailType);
			}

			return isEnumerable;
		}

		public static bool IsDetailsMember(IBuildContext context, Expression expression)
		{
			if (IsDetailType(expression.Type))
			{
				if (expression.NodeType == ExpressionType.Call)
				{
					return true;
				}

				var buildInfo = new BuildInfo(context, expression, new SelectQuery());
				if (context.Builder.IsSequence(buildInfo))
					return true;
			}

			return false;
		}

		public static Type GetEnumerableElementType(Type type, MappingSchema mappingSchema)
		{
			if (!IsEnumerableType(type, mappingSchema))
				return type;
			if (type.IsArray)
				return type.GetElementType()!;
			if (typeof(IGrouping<,>).IsSameOrParentOf(type))
				return type.GetGenericArguments()[1];
			return type.GetGenericArguments()[0];
		}

		public static bool IsEnumerableType(Type type, MappingSchema mappingSchema)
		{
			if (mappingSchema.IsScalarType(type))
				return false;
			if (!typeof(IEnumerable<>).IsSameOrParentOf(type))
				return false;
			return true;
		}

		static bool IsQueryableMethod(Expression expression, string methodName, [NotNullWhen(true)] out MethodCallExpression? queryableMethod)
		{
			expression = expression.Unwrap();
			if (expression.NodeType == ExpressionType.Call)
			{
				queryableMethod = (MethodCallExpression)expression;
				return queryableMethod.IsQueryable(methodName);
			}

			queryableMethod = null;
			return false;
		}

		public static Expression EnsureEnumerable(Expression expression, MappingSchema mappingSchema)
		{
			var enumerable = typeof(IEnumerable<>).MakeGenericType(GetEnumerableElementType(expression.Type, mappingSchema));
			if (expression.Type != enumerable)
				expression = Expression.Convert(expression, enumerable);
			return expression;
		}
<<<<<<< HEAD
=======

		static Expression ValidateMainQuery(Expression mainQuery)
		{
			if (typeof(IQueryable<>).IsSameOrParentOf(mainQuery.Type))
				return mainQuery;

			if (mainQuery.NodeType != ExpressionType.Call)
				throw new LinqException($"Expected Method call but found '{mainQuery.NodeType}'");
			var mc = (MethodCallExpression) mainQuery;
			if (!mc.IsQueryable() || !FirstSingleMethods.Contains(mc.Method.Name))
				throw new LinqException($"Unsupported Method call '{mc.Method.Name}'");

			var newExpr = TypeHelper.MakeMethodCall(Methods.Queryable.Take, mc.Arguments[0], ExpressionInstances.Constant1);
			return newExpr;
		}

		private static readonly HashSet<string> FirstSingleMethods        = new () { "First", "FirstOrDefault", "Single", "SingleOrDefault" };
		private static readonly HashSet<string> NotSupportedDetailMethods = new ()
		{
			"Any",
			"Sum",
			"Min",
			"Max",
			"Count",
			"Average",
			"Distinct",
			"Skip",
			"Take",
			"First",
			"FirstOrDefault",
			"Last",
			"LastOrDefault",
			"Single",
			"SingleOrDefault",
			"ToArray",
			"ToList",
			"ToDictionary",
			"AsEnumerable",
			"GroupBy"
		};

		internal static bool IsChainContainsNotSupported(Expression expression)
		{
			var current = expression;
			while (current?.NodeType == ExpressionType.Call)
			{
				var mc = (MethodCallExpression)current;
				if (!mc.IsQueryable())
					return false;
				if (NotSupportedDetailMethods.Contains(mc.Method.Name))
					return true;
				current = mc.Arguments[0];
			}

			return false;
		}

		sealed class ExtractNotSupportedPartContext
		{
			public ExtractNotSupportedPartContext(MappingSchema mappingSchema)
			{
				MappingSchema = mappingSchema;
			}

			public readonly MappingSchema MappingSchema;

			public Expression?          NewQueryable;
			public ParameterExpression? NewParam;
		}

		static void ExtractNotSupportedPart(
			MappingSchema mappingSchema,
			Expression detailExpression,
			Type desiredType,
			out Expression queryableExpression,
			out Expression finalExpression,
			out ParameterExpression? replaceParam)
		{
			queryableExpression = detailExpression;
			finalExpression = null!;
			replaceParam = null;

			var ctx = new ExtractNotSupportedPartContext(mappingSchema);

			finalExpression = detailExpression.Transform(ctx, static (context, e) =>
			{
				switch (e.NodeType)
				{
					case ExpressionType.Call:
					{
						if (context.NewQueryable != null)
							return new TransformInfo(e, true);

						var mc = (MethodCallExpression)e;
						if (mc.IsQueryable(LoadWithBuilder.MethodNames))
							return new TransformInfo(mc, true);

						if (mc.IsQueryable(true))
						{
							var isSupported = !NotSupportedDetailMethods.Contains(mc.Method.Name);
							var isChainContainsNotSupported = IsChainContainsNotSupported(mc.Arguments[0]);
							if (isSupported && !isChainContainsNotSupported)
							{
								context.NewQueryable = mc;
								var subElementType   = GetEnumerableElementType(context.NewQueryable.Type, context.MappingSchema);
								context.NewParam     = Expression.Parameter(typeof(List<>).MakeGenericType(subElementType), "replacement");
								var replaceExpr      = (Expression)context.NewParam;
								if (mc.IsQueryable(false))
								{
									replaceExpr = Expression.Call(
										Methods.Enumerable.AsQueryable.MakeGenericMethod(subElementType), replaceExpr);
								}
								return new TransformInfo(replaceExpr, true);
							}

							if (!isSupported && !isChainContainsNotSupported)
							{
								context.NewQueryable = mc.Arguments[0];
								var subElementType   = GetEnumerableElementType(context.NewQueryable.Type, context.MappingSchema);
								context.NewParam     = Expression.Parameter(typeof(List<>).MakeGenericType(subElementType), "replacement");
								var replaceExpr      = (Expression)context.NewParam;
								if (typeof(IQueryable<>).IsSameOrParentOf(mc.Method.GetParameters()[0].ParameterType))
								{
									replaceExpr = Expression.Call(
										Methods.Enumerable.AsQueryable.MakeGenericMethod(subElementType), replaceExpr);
								}
								var newMethod       = mc.Update(mc.Object, new[]{replaceExpr}.Concat(mc.Arguments.Skip(1)));
								return new TransformInfo(newMethod, true);
							}
						}

						break;
					}
				}

				return new TransformInfo(e);
			});

			if (ctx.NewQueryable != null)
			{
				queryableExpression = ctx.NewQueryable;
				replaceParam        = ctx.NewParam;

				// remove not needed AsQueryable() call
				//
				while (finalExpression is MethodCallExpression mc && mc.IsQueryable("AsQueryable"))
				{
					finalExpression = mc.Arguments[0];
				}

				if (!IsEnumerableType(desiredType, mappingSchema))
				{
					if (desiredType != finalExpression.Type)
					{
						finalExpression =
							Expression.Call(Methods.Enumerable.FirstOrDefault.MakeGenericMethod(desiredType),
								finalExpression);
					}

					return;
				}
			}

			var elementType = GetEnumerableElementType(desiredType, mappingSchema);
			if (replaceParam == null)
			{
				replaceParam    = Expression.Parameter(typeof(List<>).MakeGenericType(elementType), "replacement");
				finalExpression = replaceParam;
			}

			finalExpression = AdjustType(finalExpression, desiredType, mappingSchema);

		}

		public static Expression AdjustType(Expression expression, Type desiredType, MappingSchema mappingSchema)
		{
			if (desiredType.IsSameOrParentOf(expression.Type))
				return expression;

			var elementType = GetEnumerableElementType(desiredType, mappingSchema);

			var result = (Expression?)null;

			if (desiredType.IsArray)
			{
				var method = typeof(IQueryable<>).IsSameOrParentOf(expression.Type)
					? Methods.Queryable.ToArray
					: Methods.Enumerable.ToArray;

				result = Expression.Call(method.MakeGenericMethod(elementType),
					expression);
			}
			else if (typeof(IOrderedEnumerable<>).IsSameOrParentOf(desiredType))
			{
				result = expression;
			}
			else if (!typeof(IQueryable<>).IsSameOrParentOf(desiredType) && !desiredType.IsArray)
			{
				var convertExpr = mappingSchema.GetConvertExpression(
					typeof(IEnumerable<>).MakeGenericType(elementType), desiredType);
				if (convertExpr != null)
					result = Expression.Invoke(convertExpr, expression);
			}

			if (result == null)
			{
				result = expression;
				if (!typeof(IQueryable<>).IsSameOrParentOf(result.Type))
				{
					result = Expression.Call(Methods.Enumerable.AsQueryable.MakeGenericMethod(elementType),
						expression);
				}

				if (typeof(ITable<>).IsSameOrParentOf(desiredType))
				{
					var tableType   = typeof(PersistentTable<>).MakeGenericType(elementType);
					result = Expression.New(tableType.GetConstructor(new[] { result.Type })!,
						result);
				}
			}

			return result;
		}

		sealed class KeyInfo
		{
			public Expression Original       = null!;
			public Expression ForSelect      = null!;
			public Expression ForCompilation = null!;
		}

		static IEnumerable<KeyInfo> ExtractKeys(IBuildContext context, Expression expr)
		{
			foreach (var arg in ExtractArguments(expr))
			{
				var ctx = context.Builder.GetContext(context, arg);
				if (ctx == null)
					continue;

				foreach (var keyInfo in ConvertToKeyInfos(ctx, arg, arg))
					yield return keyInfo;
			}
		}

		static IEnumerable<KeyInfo> ExtractKeysFromContext(IBuildContext context, IEnumerable<Expression> keys)
		{
			foreach (var key in keys)
			{
				foreach (var extracted in ConvertToKeyInfos2(context, key))
				{
					yield return extracted;
				}
			}
		}

		static IEnumerable<KeyInfo> ConvertToKeyInfos2(IBuildContext ctx, Expression forExpr)
		{
			var mappingSchema = ctx.Builder.MappingSchema;

			forExpr = forExpr.Unwrap();
			var exprCtx = ctx.Builder.GetContext(ctx, forExpr) ?? ctx;

			var level      = forExpr.GetLevel(mappingSchema);
			var flags = ctx.IsExpression(forExpr, level, RequestFor.Field).Result ||
						ctx.IsExpression(forExpr, 0, RequestFor.Field).Result
				? ConvertFlags.Field
				: ConvertFlags.Key;
			var noIndexSql = exprCtx.ConvertToSql(forExpr, 0, flags);

			// filter out keys which are queries
			//
			if (noIndexSql.Any(s => s.Sql.ElementType == QueryElementType.SqlQuery))
			{
				yield break;
			}

			var sql = exprCtx.ConvertToIndex(forExpr, 0, flags);

			if (sql.Length == 1)
			{
				var sqlInfo = sql[0];
				var memberChain = sqlInfo.MemberChain.Length > 0
					? sqlInfo.MemberChain
					: noIndexSql.FirstOrDefault(s => sqlInfo.Sql.Equals(s.Sql) && s.MemberChain.Length > 0)
						?.MemberChain ?? Array<MemberInfo>.Empty;

				if (memberChain.Length == 0 && sqlInfo.Sql.SystemType == forExpr.Type)
				{
					var parentIdx      = exprCtx.ConvertToParentIndex(sqlInfo.Index, exprCtx);
					var forCompilation = exprCtx.Builder.BuildSql(sqlInfo.Sql.SystemType, parentIdx, sqlInfo.Sql);
					yield return new KeyInfo
					{
						Original = forExpr,
						ForSelect = forExpr,
						ForCompilation = forCompilation
					};
					yield break;
				}
			}

			foreach (var sqlInfo in sql)
			{
				var memberChain = sqlInfo.MemberChain.Length > 0
					? sqlInfo.MemberChain
					: noIndexSql.FirstOrDefault(s => sqlInfo.Sql.Equals(s.Sql) && s.MemberChain.Length > 0)
						?.MemberChain ?? Array<MemberInfo>.Empty;

				if (sqlInfo.Sql.ElementType == QueryElementType.SqlQuery)
					continue;

				if (sqlInfo.Sql.SystemType == null || !mappingSchema.IsScalarType(sqlInfo.Sql.SystemType))
					continue;

				var forSelect = ConstructMemberPath(memberChain, forExpr, false);

				if (forSelect == null)
				{
					// TODO: We need more support from sequences to do that correctly
					var members = memberChain.ToList();
					while (members.Count > 1)
					{
						members.RemoveAt(0);
						forSelect = ConstructMemberPath(members, forExpr, false);
						if (forSelect != null)
							break;
					}
				}

				if (forSelect == null && forExpr is MemberExpression forExprMember)
				{
					if (memberChain.Last() == forExprMember.Member)
						forSelect = forExpr;
				}

				if (forSelect != null)
				{
					var parentIdx      = exprCtx.ConvertToParentIndex(sqlInfo.Index, exprCtx);
					var forCompilation = exprCtx.Builder.BuildSql(sqlInfo.Sql.SystemType, parentIdx, sqlInfo.Sql);

					yield return new KeyInfo
					{
						Original = forExpr,
						ForSelect = forSelect,
						ForCompilation = forCompilation
					};
				}
			}
		}

		static IEnumerable<KeyInfo> ExtractKeys(IBuildContext context, ParameterExpression param)
		{
			return ConvertToKeyInfos(context, null, param);
		}

		static IEnumerable<KeyInfo> ConvertToKeyInfos(IBuildContext ctx, Expression? forExpr,
			Expression obj)
		{
			var flags = forExpr == null || forExpr.NodeType == ExpressionType.Parameter ? ConvertFlags.Key : ConvertFlags.Field;
			var sql   = ctx.ConvertToIndex(forExpr, 0, flags);

			if (sql.Length == 1)
			{
				var sqlInfo = sql[0];
				if (sqlInfo.MemberChain.Length == 0 && sqlInfo.Sql.SystemType == obj.Type)
				{
					var parentIdx      = ctx.ConvertToParentIndex(sqlInfo.Index, ctx);
					var forCompilation = ctx.Builder.BuildSql(sqlInfo.Sql.SystemType, parentIdx, sqlInfo.Sql);
					yield return new KeyInfo
					{
						Original = forExpr ?? obj,
						ForSelect = obj,
						ForCompilation = forCompilation
					};
					yield break;
				}
			}

			foreach (var sqlInfo in sql)
			{
				var forSelect = ConstructMemberPath(sqlInfo.MemberChain, obj, false);
				if (forSelect == null && forExpr?.NodeType == ExpressionType.MemberAccess)
					forSelect = forExpr;
				if (forSelect != null)
				{
					var parentIdx = ctx.ConvertToParentIndex(sqlInfo.Index, ctx);
					var forCompilation = ctx.Builder.BuildSql(sqlInfo.Sql.SystemType!, parentIdx, sqlInfo.Sql);

					yield return new KeyInfo
					{
						Original = forExpr ?? obj,
						ForSelect = forSelect,
						ForCompilation = forCompilation
					};
				}
			}
		}

		static Expression RemoveProjection(Expression expression)
		{
			while (expression is MethodCallExpression mc)
			{
				if (mc.IsQueryable("Select"))
					expression = mc.Arguments[0];
				else
					break;
			}

			return expression;
		}

		public static Expression? GenerateAssociationExpression(ExpressionBuilder builder, IBuildContext context, Expression expression, AssociationDescriptor association)
		{
			var initialMainQuery = ValidateMainQuery(builder.Expression);
			var mainQuery        = RemoveProjection(initialMainQuery);
			var mappingSchema    = builder.MappingSchema;

			// that means we processing association from TableContext. First parameter is master
			//
			Expression? detailQuery;

			var mainQueryElementType  = GetEnumerableElementType(mainQuery.Type, builder.MappingSchema);
			var alias = "lw_" + (association.MemberInfo.DeclaringType?.Name ?? "master");

			var masterParam           = Expression.Parameter(mainQueryElementType, alias);


			var reversedAssociationPath = builder.AssociationPath == null
				? new List<Tuple<AccessorMember, IBuildContext, List<LoadWithInfo[]>?>>()
				: new List<Tuple<AccessorMember, IBuildContext, List<LoadWithInfo[]>?>>(builder.AssociationPath);

			reversedAssociationPath.Reverse();

			var projectionVariant = false;

			if (reversedAssociationPath.Count == 0)
			{
				reversedAssociationPath.Add(new Tuple<AccessorMember, IBuildContext, List<LoadWithInfo[]>?>(
					new AccessorMember(expression),
					context,
					null
				));

				projectionVariant = true;
			}

			var associationPath = new List<AccessorMember>(reversedAssociationPath.Select(a => a.Item1));


			var extractContext        = reversedAssociationPath[0].Item2;
			var associationParentType = associationPath[0].MemberInfo.DeclaringType!;
			var loadWithItems         = reversedAssociationPath[reversedAssociationPath.Count - 1].Item3;

			if (!associationParentType.IsSameOrParentOf(mainQueryElementType) && !typeof(KeyDetailEnvelope<,>).IsSameOrParentOf(mainQueryElementType))
			{
				var parentExpr = builder.AssociationRoot;

				if (parentExpr == null)
				{
					throw new NotImplementedException();
				}

				if (projectionVariant)
					detailQuery = parentExpr;
				else
					detailQuery = ConstructMemberPath(associationPath, parentExpr, true)!;

				var result = GenerateDetailsExpression(context.Parent!, builder.MappingSchema, detailQuery);

				return result;
			}

			Expression           resultExpression;
			Expression           finalExpression;
			ParameterExpression? replaceParam;

			// recursive processing
			if (typeof(KeyDetailEnvelope<,>).IsSameOrParentOf(mainQueryElementType))
			{
				if (!IsQueryableMethod(mainQuery, "SelectMany", out var mainSelectManyMethod))
					throw new InvalidOperationException("Unexpected Main Query");

				var detailProp   = ExpressionHelper.Field(masterParam, nameof(KeyDetailEnvelope<object, object>.Detail));

				if (!detailProp.Type.IsSameOrParentOf(associationParentType))
				{
					var parentExpr = builder.AssociationRoot;

					if (parentExpr == null)
					{
						throw new NotImplementedException();
					}

					if (projectionVariant)
						detailQuery = parentExpr;
					else
						detailQuery = ConstructMemberPath(associationPath, parentExpr, true)!;

					var result = GenerateDetailsExpression(context.Parent!, builder.MappingSchema, detailQuery);

					return result;
				}

				var envelopeCreateLambda = (LambdaExpression)mainSelectManyMethod.Arguments[2].Unwrap();
				var envelopeCreateMethod = (MemberInitExpression)envelopeCreateLambda.Body;

				var keyExpression    = ((MemberAssignment)envelopeCreateMethod.Bindings[0]).Expression;
				var detailExpression = ((MemberAssignment)envelopeCreateMethod.Bindings[1]).Expression;

				var prevKeys       = ExtractKeys(context, keyExpression).ToArray();
				var subMasterKeys  = ExtractKeys(context, detailExpression).ToArray();

				var prevKeysByParameter = ExtractTupleValues(keyExpression, ExpressionHelper.Field(masterParam, nameof(KeyDetailEnvelope<object, object>.Key)));

				var correctLookup = prevKeysByParameter.ToLookup(tv => tv.Item1, tv => tv.Item2, ExpressionEqualityComparer.Instance);
				foreach (var key in prevKeys)
				{
					if (correctLookup.Contains(key.ForSelect))
						key.ForSelect = correctLookup[key.ForSelect].First();
				}

				var subMasterObj = detailExpression;
				foreach (var key in subMasterKeys)
				{
					key.ForSelect = key.ForSelect.Replace(subMasterObj, detailProp);
				}

				var associationMember = associationPath[associationPath.Count - 1];
				associationPath.RemoveAt(associationPath.Count - 1);
				if (associationPath.Count == 0)
					detailQuery = detailProp;
				else
					detailQuery = ConstructMemberPath(associationPath, detailProp, true)!;

				var parentType = association.GetParentElementType();
				var objectType = association.GetElementType(builder.MappingSchema);
				var associationLambda = AssociationHelper.CreateAssociationQueryLambda(builder, associationMember, association, parentType, parentType,
					objectType, false, false, loadWithItems, out _);

				detailQuery = associationLambda.GetBody(detailQuery);

				var desiredType = association.GetAssociationDesiredAssignmentType(associationMember.MemberInfo, parentType, objectType);
				ExtractNotSupportedPart(mappingSchema, detailQuery, desiredType, out detailQuery, out finalExpression, out replaceParam);

				var masterKeys   = prevKeys.Concat(subMasterKeys).ToArray();
				resultExpression = GeneratePreambleExpression(masterKeys, masterParam, detailQuery, mainQuery, builder);
			}
			else
			{
				if (!associationParentType.IsSameOrParentOf(mainQueryElementType))
				{
					var parentExpr = builder.AssociationRoot;

					if (parentExpr == null)
					{
						throw new NotImplementedException();
					}

					detailQuery = ConstructMemberPath(associationPath, parentExpr, true)!;

					var result = GenerateDetailsExpression(context.Parent!, builder.MappingSchema, detailQuery);

					return result;
				}

				var associationMember = associationPath[associationPath.Count - 1];
				associationPath.RemoveAt(associationPath.Count - 1);
				if (associationPath.Count == 0)
					detailQuery = masterParam;
				else
					detailQuery = ConstructMemberPath(associationPath, masterParam, true)!;

				var parentType = association.GetParentElementType();
				var objectType = association.GetElementType(builder.MappingSchema);
				var associationLambda = AssociationHelper.CreateAssociationQueryLambda(builder, associationMember, association, parentType, parentType,
					objectType, false, false, loadWithItems, out _);

				var dependencyAnchor = detailQuery;
				detailQuery = associationLambda.GetBody(dependencyAnchor);

				var dependencies = new List<Expression>();
				CollectDependenciesByParameter(mappingSchema, detailQuery, dependencyAnchor, dependencies);

				var masterKeys  = ExtractKeysFromContext(extractContext, dependencies).ToList();

				var allCollected = dependencies.Count > 0 && dependencies.All(d => masterKeys.Any(ki => ki.Original == d));
				if (!allCollected)
				{
					masterKeys.AddRange(ExtractKeys(extractContext, masterParam));
				}
				
				var desiredType = association.GetAssociationDesiredAssignmentType(associationMember.MemberInfo, parentType, objectType);
				ExtractNotSupportedPart(mappingSchema, detailQuery, desiredType, out detailQuery, out finalExpression, out replaceParam);

				resultExpression = GeneratePreambleExpression(masterKeys, masterParam, detailQuery, mainQuery, builder);
			}

			if (replaceParam != null)
			{
				resultExpression = finalExpression.Replace(replaceParam, resultExpression);
			}

			return resultExpression;
		}

		public static LambdaExpression? FindContainingLambda(Expression expr, Expression toFind)
		{
			var ctx = new WritableContext<LambdaExpression?, Expression>(toFind);

			expr.Visit(ctx, static (context, e) =>
			{
				if (context.WriteableValue == null && e.NodeType == ExpressionType.Lambda)
				{
					var lambda = (LambdaExpression)e;
					var found = lambda.Body.Find(context.StaticValue);
					if (found != null)
					{
						context.WriteableValue = lambda;
					}
				}
			});

			return ctx.WriteableValue;
		}

		public static MethodCallExpression? FindContainingMethod(Expression expr, Expression toFind)
		{
			var ctx = new WritableContext<MethodCallExpression?, Expression>(toFind);

			expr.Find(ctx, static (context, e) =>
			{
				if (context.WriteableValue != null)
					return true;

				if (e.NodeType == ExpressionType.Call)
				{
					var mc = (MethodCallExpression)e;
					foreach (var argument in mc.Arguments)
					{
						var method = FindContainingMethod(argument, context.StaticValue);
						if (method != null)
						{
							context.WriteableValue = method;
							break;
						}
					}

					if (context.WriteableValue == null)
					{
						foreach (var argument in mc.Arguments)
						{
							var lambda = FindContainingLambda(argument, context.StaticValue);
							if (lambda != null)
							{
								context.WriteableValue = mc;
								break;
							}
						}
					}
				}

				return context.WriteableValue != null;
			});

			return ctx.WriteableValue;
		}

		private static void CollectDependenciesByParameter(MappingSchema mappingSchema, Expression forExpr, Expression byParameter, List<Expression> dependencies)
		{
			var ignore  = new HashSet<Expression>();
			ignore.Add(forExpr);

			// child first
			forExpr.Visit((ignore, mappingSchema, byParameter, dependencies), static (context, e) =>
			{
				if (context.ignore.Contains(e))
					return true;

				if (e.NodeType == ExpressionType.MemberAccess)
				{
					var ma = (MemberExpression)e;

					if (IsEnumerableType(ma.Type, context.mappingSchema))
						return true;

					var root = InternalExtensions.GetRootObject(ma, context.mappingSchema);
					if (root == context.byParameter || ma.Expression == context.byParameter)
					{
						context.dependencies.Add(e);
						while (ma.Expression.Unwrap()?.NodeType == ExpressionType.MemberAccess)
						{
							context.ignore.Add(ma.Expression!);
							ma = (MemberExpression) ma.Expression!.Unwrap();
						}
					}
				}

				return true;
			});
		}

		private static void CollectDependencies(MappingSchema mappingSchema, Expression forExpr, List<Expression> dependencies, List<ParameterExpression> dependencyParameters)
		{
			var ignore  = new HashSet<Expression>();
			ignore.Add(forExpr);

			// parent first
			forExpr.Visit(ignore, static (ignore, e) =>
			{
				if (e.NodeType == ExpressionType.Lambda)
					ignore.AddRange(((LambdaExpression)e).Parameters);
			});

			// child first
			forExpr.Visit((ignore, mappingSchema, dependencies, dependencyParameters), static (context, e) =>
			{
				if (context.ignore.Contains(e))
					return true;

				if (e.NodeType == ExpressionType.MemberAccess)
				{
					var ma = (MemberExpression)e;

					if (IsEnumerableType(ma.Type, context.mappingSchema))
						return true;

					var root = InternalExtensions.GetRootObject(ma, context.mappingSchema);
					if (root.NodeType == ExpressionType.Parameter && !context.ignore.Contains(root))
					{
						context.dependencies.Add(e);
						if (ma.Expression?.NodeType == ExpressionType.Parameter)
						{
							context.ignore.Add(ma.Expression);
							context.dependencyParameters.Add((ParameterExpression)ma.Expression);
						}
						else
							while (ma.Expression.Unwrap()?.NodeType == ExpressionType.MemberAccess)
							{
								ma = (MemberExpression)ma.Expression.Unwrap()!;
								context.ignore.Add(ma);
							}
					}
				}
				else if (e.NodeType == ExpressionType.Parameter && e != ExpressionConstants.DataContextParam)
				{
					context.dependencies.Add(e);
					context.dependencyParameters.Add((ParameterExpression)e);
					context.ignore.Add(e);
				}

				return true;
			});
		}

		private static IEnumerable<Expression> GenerateEquals(MappingSchema mappingSchema, Expression expr1,
			Expression expr2)
		{
			switch (expr1.NodeType)
			{
				case ExpressionType.New:
					{
						var ne1 = (NewExpression)expr1;
						var ne2 = (NewExpression)expr2;
						for (var index = 0; index < ne1.Arguments.Count; index++)
						{
							var a1 = ne1.Arguments[index];
							var a2 = ne2.Arguments[index];

							foreach (var equal in GenerateEquals(mappingSchema, a1, a2))
							{
								yield return equal;
							}
						}

						break;
					}
				case ExpressionType.MemberInit:
					{
						var mi1 = (MemberInitExpression)expr1;
						var mi2 = (MemberInitExpression)expr2;

						var b1 = mi1.Bindings.OfType<MemberAssignment>();
						var b2 = mi2.Bindings.OfType<MemberAssignment>();

						var found = b1.Join(b2, _ => _.Member, _ => _.Member, Tuple.Create);

						foreach (var tuple in found)
						{
							foreach (var equal in GenerateEquals(mappingSchema, tuple.Item1.Expression, tuple.Item2.Expression))
							{
								yield return equal;
							}
						}

						break;
					}
				default:
					yield return ExpressionBuilder.Equal(mappingSchema, expr1, expr2);
					break;
			}

		}

		private static Expression InjectQuery(Expression destination, Expression query, MappingSchema mappingSchema)
		{
			var allowed = new HashSet<ParameterExpression>();
			var result = destination.Transform((allowed, mappingSchema, query), static (context, e) =>
			{
				switch (e.NodeType)
				{
					case ExpressionType.Lambda:
						{
							context.allowed.AddRange(((LambdaExpression)e).Parameters);
							break;
						}
					case ExpressionType.MemberAccess:
						{
							var ma = (MemberExpression)e;
							if (typeof(IEnumerable<>).IsSameOrParentOf(ma.Type) &&
								GetEnumerableElementType(ma.Type, context.mappingSchema) ==
								GetEnumerableElementType(context.query.Type, context.mappingSchema))
							{
								var root = InternalExtensions.GetRootObject(ma, context.mappingSchema);
								if (root.NodeType == ExpressionType.Parameter &&
									!context.allowed.Contains((ParameterExpression)root))
								{
									return context.query;
								}
							}

							break;
						}
					case ExpressionType.Parameter:
						{
							var prm = (ParameterExpression)e;
							if (!context.allowed.Contains(prm))
							{
								if (typeof(IEnumerable<>).IsSameOrParentOf(prm.Type) &&
									GetEnumerableElementType(prm.Type, context.mappingSchema) ==
									GetEnumerableElementType(context.query.Type, context.mappingSchema))
								{
									return context.query;
								}
							}

							break;
						}
				}

				return e;
			});
			return result;
		}

		public static Expression? GenerateDetailsExpression(IBuildContext context, MappingSchema mappingSchema, Expression expression)
		{
			expression                  = expression.Unwrap();

			var builder                 = context.Builder;
			var initialMainQuery        = ValidateMainQuery(builder.Expression.Unwrap());
			var unchangedDetailQuery    = expression;
			var hasConnectionWithMaster = true;

			ExtractNotSupportedPart(builder.MappingSchema, unchangedDetailQuery,
				unchangedDetailQuery.Type, out var queryableDetail, out var finalExpression,
				out var replaceParam);

			Expression resultExpression;
			LambdaExpression? detailLambda;

			var dependencies         = new List<Expression>();
			var dependencyParameters = new List<ParameterExpression>();

			//GroupJoin case, we do not need keys from itself
			if (queryableDetail.NodeType == ExpressionType.Parameter)
			{
				dependencyParameters.Remove((ParameterExpression)queryableDetail);
				dependencies.Remove(queryableDetail);
			}

			//TODO: we have to create sophisticated grouping handling
			var root = builder.GetRootObject(queryableDetail);
			if (typeof(IGrouping<,>).IsSameOrParentOf(root.Type))
				return null;

			var contextForKeys = context;

			if (context is JoinBuilder.GroupJoinContext groupJoin)
			{
				// GroupJoin contains keys in second and third parameters. We will create query based on these keys

				var groupJoinMethod   = FindContainingMethod(initialMainQuery, groupJoin.OuterKeyLambda.Body)!;
				detailLambda          = (LambdaExpression)groupJoinMethod.Arguments[4].Unwrap();
				contextForKeys        = groupJoin.Sequence[0];
				var masterKeySelector = (LambdaExpression)groupJoinMethod.Arguments[2].Unwrap();

				CollectDependencies(mappingSchema, masterKeySelector.GetBody(detailLambda.Parameters[0]), dependencies, dependencyParameters);

				// creating detail query
				var detailParam  = groupJoin.InnerKeyLambda.Parameters[0];
				var param_d      = Expression.Parameter(detailParam.Type, "gjd_" + detailParam.Name);

				var detailQuery = groupJoinMethod.Arguments[1].Unwrap();

				var equalityBody = GenerateEquals(mappingSchema,
						groupJoin.InnerKeyLambda.GetBody(param_d).Unwrap(),
						groupJoin.OuterKeyLambda.GetBody(detailLambda.Parameters[0]).Unwrap())
					.Aggregate((Expression?)null, (a, e) => a == null ? e : Expression.AndAlso(a, e))!;

				var methodInfo  = Methods.Queryable.Where.MakeGenericMethod(param_d.Type);
				var filteredQueryableDetail = Expression.Call(methodInfo, detailQuery,
					Expression.Quote(Expression.Lambda(equalityBody, param_d)));

				queryableDetail = InjectQuery(queryableDetail, filteredQueryableDetail, mappingSchema);
			}
			else
			{
				var searchExpression = queryableDetail;

				// handling case with association
				for (;;)
				{
					detailLambda = FindContainingLambda(initialMainQuery, searchExpression);
					if (detailLambda != null)
						break;

					if (searchExpression.NodeType == ExpressionType.MemberAccess)
						searchExpression = ((MemberExpression)searchExpression).Expression!;
					else
						throw new NotImplementedException();
				}

				CollectDependencies(mappingSchema, queryableDetail, dependencies, dependencyParameters);

				if (dependencies.Count == 0 && dependencyParameters.Count == 0)
					hasConnectionWithMaster = false;
				else
				{
					// append lambda parameters
					dependencyParameters.AddRange(detailLambda.Parameters.Except(dependencyParameters));
				}
			}


			if (!hasConnectionWithMaster)
			{
				// detail query has no dependency with master, so load all

				var enlistMethod =
					EnlistEagerLoadingFunctionalityDetachedMethodInfo.MakeGenericMethod(GetEnumerableElementType(unchangedDetailQuery.Type, builder.MappingSchema));

				resultExpression = (Expression)enlistMethod.Invoke(null,
					new object[]
						{ builder, unchangedDetailQuery })!;
			}
			else
			{
				var replaceInfo = new ReplaceInfo(mappingSchema) { TargetLambda = detailLambda };

				var keysInfo     = ExtractKeysFromContext(contextForKeys, dependencies).ToList();
				var allCollected = dependencies.Count > 0 && dependencies.All(d => keysInfo.Any(ki => ki.Original == d));

				if (!allCollected)
				{
					var keysInfoByParams = ExtractKeysFromContext(contextForKeys, dependencyParameters).ToList();
					foreach (var info in keysInfoByParams)
					{
						if (!keysInfo.Any(_ =>
							_.ForSelect.EqualsTo(info.ForSelect, builder.OptimizationContext.GetSimpleEqualsToContext(false))))
							keysInfo.Add(info);
					}
				}

				// replaceInfo.Keys.AddRange(keysInfo.Select(k => k.ForSelect));
				replaceInfo.Keys.AddRange(dependencyParameters);

				var mainQueryWithCollectedKey = ApplyReMapping(initialMainQuery, replaceInfo, true);

				// something happened and we failed to enrich query
				if (mainQueryWithCollectedKey == initialMainQuery)
					return null;

				var resultParameterType = GetEnumerableElementType(mainQueryWithCollectedKey.Type, builder.MappingSchema);
				var resultParameter     = Expression.Parameter(resultParameterType, "key_data_result");

				var dataType = resultParameterType.GetGenericArguments()[1];

				// Collecting keys from previous iteration
				if (typeof(KeyDetailEnvelope<,>).IsSameOrParentOf(dataType))
				{
					if (!IsQueryableMethod(initialMainQuery, "SelectMany", out var mainSelectManyMethod))
						throw new InvalidOperationException("Unexpected Main Query");

					var envelopeCreateLambda = (LambdaExpression)mainSelectManyMethod.Arguments[2].Unwrap();
					var envelopeCreateMethod = (MemberInitExpression)envelopeCreateLambda.Body;

					var keyExpression = ((MemberAssignment)envelopeCreateMethod.Bindings[0]).Expression;
					var prevKeys      = ExtractKeys(context, keyExpression).ToArray();

					var keysPath      = ExpressionHelper.PropertyOrField(ExpressionHelper.PropertyOrField(resultParameter, "Data"), "Key");
					var prevPairs     = ExtractTupleValues(keyExpression, keysPath)
						.ToLookup(p => p.Item1);

					foreach (var prevKey in prevKeys)
					{
						prevKey.ForSelect = prevKey.ForSelect.Transform(prevPairs, static (prevPairs, e) => prevPairs.Contains(e) ? prevPairs[e].First().Item2 : e);
					}

					keysInfo.AddRange(prevKeys);
				}

				if (keysInfo.Count == 0)
					throw new LinqException("Could not retrieve information about unique keys for generating detail query.");

				var generateKeyExpression   = GenerateKeyExpression(keysInfo.Select(k => k.ForCompilation).ToArray(), 0);
				var keySelectExpression     = GenerateKeyExpression(keysInfo.Select(k => k.ForSelect).ToArray(), 0);
				var keyParametersExpression = GenerateKeyExpression(dependencyParameters.Cast<Expression>().ToArray(), 0);

				var keyField = ExpressionHelper.PropertyOrField(resultParameter, "Key");
				var pairs    = ExtractTupleValues(keyParametersExpression, keyField)
					.ToArray();

				var keySelectExpressionCorrected = keySelectExpression.Transform((dependencyParameters, pairs), static (context, e) =>
				{
					if (e.NodeType == ExpressionType.Parameter)
					{
						var idx = context.dependencyParameters.IndexOf((ParameterExpression)e);
						if (idx >= 0)
						{
							return context.pairs[idx].Item2;
						}
					}

					return e;
				});

				var queryableDetailCorrected = queryableDetail.Transform((dependencyParameters, pairs), static (context, e) =>
				{
					if (e.NodeType == ExpressionType.Parameter)
					{
						var idx = context.dependencyParameters.IndexOf((ParameterExpression)e);
						if (idx >= 0)
						{
							return context.pairs[idx].Item2;
						}
					}

					return e;
				});

				queryableDetailCorrected = MakeExpressionCopy(queryableDetailCorrected);
				queryableDetailCorrected = EnsureEnumerable(queryableDetailCorrected, builder.MappingSchema);

				var queryableDetailLambda = Expression.Lambda(queryableDetailCorrected, resultParameter);
				var keySelectLambda       = Expression.Lambda(keySelectExpressionCorrected, resultParameter);

				// mark query as distinct
				//
				mainQueryWithCollectedKey = TypeHelper.MakeMethodCall(Methods.LinqToDB.SelectDistinct, mainQueryWithCollectedKey);

				var enlistMethodFinal =
					EnlistEagerLoadingFunctionalityMethodInfo.MakeGenericMethod(
						resultParameterType,
						GetEnumerableElementType(queryableDetail.Type, builder.MappingSchema),
						generateKeyExpression.Type);

				resultExpression = (Expression)enlistMethodFinal.Invoke(null,
					new object[]
						{ builder, mainQueryWithCollectedKey, queryableDetailLambda, generateKeyExpression, keySelectLambda })!;
			}

			if (replaceParam != null)
			{
				resultExpression = finalExpression.Replace(replaceParam, resultExpression);
			}

			return resultExpression;
		}

		private static bool IsEqualPath(Expression? exp1, Expression? exp2)
		{
			if (ReferenceEquals(exp1, exp2))
				return true;

			if (exp1 == null || exp2 == null)
				return false;

			if (exp1.NodeType != exp2.NodeType)
				return false;

			if (exp1.NodeType == ExpressionType.Parameter)
				return exp1 == exp2;

			if (exp1.NodeType == ExpressionType.MemberAccess)
			{
				var ma1 = (MemberExpression)exp1;
				var ma2 = (MemberExpression)exp2;
				return ma1.Member == ma2.Member && IsEqualPath(ma1.Expression, ma2.Expression);
			}

			return false;
		}

		private static Expression GeneratePreambleExpression(IList<KeyInfo> preparedKeys,
			ParameterExpression masterParam, Expression detailQuery, Expression masterQuery, ExpressionBuilder builder)
		{
			// mark query as distinct
			//
			masterQuery = TypeHelper.MakeMethodCall(Methods.LinqToDB.SelectDistinct, masterQuery);

			var keyCompiledExpression = GenerateKeyExpression(preparedKeys.Select(k => k.ForCompilation).ToArray(), 0);
			var keySelectExpression   = GenerateKeyExpression(preparedKeys.Select(k => k.ForSelect).ToArray(), 0);

			var keySelectLambda    = Expression.Lambda(keySelectExpression, masterParam);
			var detailsQueryLambda = Expression.Lambda(EnsureEnumerable(detailQuery, builder.MappingSchema), masterParam);

			var enlistMethod =
				EnlistEagerLoadingFunctionalityMethodInfo.MakeGenericMethod(
					GetEnumerableElementType(masterQuery.Type, builder.MappingSchema),
					GetEnumerableElementType(detailQuery.Type, builder.MappingSchema),
					keyCompiledExpression.Type);

			var resultExpression = (Expression)enlistMethod.Invoke(null,
				new object[]
					{ builder, masterQuery, detailsQueryLambda, keyCompiledExpression, keySelectLambda })!;
			return resultExpression;
		}

		static Expression EnlistEagerLoadingFunctionalityDetached<TD>(
			ExpressionBuilder builder,
			Expression detailQueryExpression)
		{
			var detailQuery = Internals.CreateExpressionQueryInstance<TD>(builder.DataContext, detailQueryExpression);

			//TODO: currently we run in separate query

			var idx = RegisterPreamblesDetached(builder, detailQuery);

			var resultExpression = Expression.Convert(
				Expression.ArrayIndex(ExpressionBuilder.PreambleParam, ExpressionInstances.Int32(idx)),
				typeof(List<TD>));

			return resultExpression;
		}


		internal struct KeyDetailEnvelope<TKey, TDetail>
			where TKey: notnull
		{
			public TKey    Key;
			public TDetail Detail;
		}

		static Expression EnlistEagerLoadingFunctionality<T, TD, TKey>(
			ExpressionBuilder builder,
			Expression mainQueryExpr,
			Expression<Func<T, IEnumerable<TD>>> detailQueryLambda,
			Expression compiledKeyExpression,
			Expression<Func<T, TKey>> selectKeyExpression)
			where TKey : notnull
		{
			var mainQuery   = Internals.CreateExpressionQueryInstance<T>(builder.DataContext, mainQueryExpr);
			var detailQuery = mainQuery
				.RemoveOrderBy()
				.SelectMany(detailQueryLambda,
					(main, detail) => new KeyDetailEnvelope<TKey, TD>()
					{
						// don't replace with CompileExpression extension point
						// Compile will be replaced with expression embedding
						Key    = selectKeyExpression.Compile()(main),
						Detail = detail
					});

			//TODO: currently we run in separate query

			var idx = RegisterPreambles(builder, detailQuery);

			var getListMethod = MemberHelper.MethodOf((EagerLoadingContext<TD, TKey> c) => c.GetList(default!));

			var resultExpression =
				Expression.Call(
					Expression.Convert(Expression.ArrayIndex(ExpressionBuilder.PreambleParam, ExpressionInstances.Int32(idx)),
						typeof(EagerLoadingContext<TD, TKey>)), getListMethod, compiledKeyExpression);

			return resultExpression;
		}

		private static int RegisterPreamblesDetached<TD>(ExpressionBuilder builder, IQueryable<TD> detailQuery)
		{
			var detailQueryPrepared = Query<TD>.CreateQuery(builder.OptimizationContext, builder.ParametersContext, builder.DataContext,
				detailQuery.Expression);

			var idx = builder.RegisterPreamble(detailQueryPrepared,
				static (data, dc, expr, ps) =>
				{
					var query      = (Query<TD>)data!;
					var preambles  = query.InitPreambles(dc, expr, ps);
					var enumerable = query.GetIEnumerable(dc, expr, ps, preambles);

					var details = enumerable.ToList();
					return details;
				},
				async static (data, dc, expr, ps, ct) =>
				{
					var query      = (Query<TD>)data!;
					var preambles  = await query.InitPreamblesAsync(dc, expr, ps, ct).ConfigureAwait(Configuration.ContinueOnCapturedContext);
					var enumerable = query.GetIAsyncEnumerable(dc, expr, ps, preambles);

					return await enumerable.ToListAsync(ct).ConfigureAwait(Configuration.ContinueOnCapturedContext);
				}
			);
			return idx;
		}

		private static int RegisterPreambles<TD, TKey>(ExpressionBuilder builder, IQueryable<KeyDetailEnvelope<TKey, TD>> detailQuery)
			where TKey : notnull
		{
			// Finalize keys for recursive processing
			var expression = detailQuery.Expression;
			expression     = builder.ExposeExpression(expression);
			expression     = FinalizeExpressionKeys(new HashSet<Expression>(), expression);

			var detailQueryPrepared = Query<KeyDetailEnvelope<TKey, TD>>.CreateQuery(builder.OptimizationContext, builder.ParametersContext, builder.DataContext,
				expression);

			// Filler code is duplicated for the future usage with IAsyncEnumerable
			var idx = builder.RegisterPreamble(detailQueryPrepared,
				static (data, dc, expr, ps) =>
				{
					var query       = (Query<KeyDetailEnvelope<TKey, TD>>)data!;

					var preambles = query.InitPreambles(dc, expr, ps);
					var enumerable = query.GetIEnumerable(dc, expr, ps, preambles);

					var eagerLoadingContext = new EagerLoadingContext<TD, TKey>();

					foreach (var d in enumerable)
					{
						eagerLoadingContext.Add(d.Key, d.Detail);
					}

					return eagerLoadingContext;
				},
				static async (data, dc, expr, ps, ct) =>
				{
					var query = (Query<KeyDetailEnvelope<TKey, TD>>)data!;

					var preambles  = await query.InitPreamblesAsync(dc, expr, ps, ct).ConfigureAwait(Configuration.ContinueOnCapturedContext);
					var enumerable = query.GetIAsyncEnumerable(dc, expr, ps, preambles)!;

					var eagerLoadingContext = new EagerLoadingContext<TD, TKey>();
#if NATIVE_ASYNC

					await foreach (var d in enumerable.WithCancellation(ct).ConfigureAwait(Configuration.ContinueOnCapturedContext))
					{
						eagerLoadingContext.Add(d.Key, d.Detail);
					}
#else
					var details = await enumerable.ToListAsync(ct).ConfigureAwait(Configuration.ContinueOnCapturedContext);

					foreach (var d in details)
					{
						eagerLoadingContext.Add(d.Key, d.Detail);
					}
#endif

					return eagerLoadingContext;
				}
			);
			return idx;
		}

		public static LambdaExpression CorrectLambdaType(LambdaExpression before, LambdaExpression after, MappingSchema mappingSchema)
		{
			if (IsEnumerableType(before.ReturnType, mappingSchema) && before.ReturnType.IsGenericType && before.ReturnType.GenericTypeArguments.Length == 1)
			{
				var generic     = before.ReturnType.GetGenericTypeDefinition();
				var elementType = GetEnumerableElementType(after.ReturnType, mappingSchema);
				var desiredType = generic.MakeGenericType(elementType);
				if (after.ReturnType != desiredType && IsEnumerableType(after.ReturnType, mappingSchema))
				{
					after = Expression.Lambda(Expression.Convert(after.Body, desiredType), after.Parameters);
				}
			}

			return after;
		}

		internal sealed class ReplaceInfo
		{
			public ReplaceInfo(MappingSchema mappingSchema)
			{
				MappingSchema = mappingSchema;
			}

			public MappingSchema                        MappingSchema { get;      }
			public LambdaExpression                     TargetLambda  { get; set; } = null!;
			public List<Expression>                     Keys          { get;      } = new List<Expression>();
			public Dictionary<MemberInfo, MemberInfo[]> MemberMapping { get;      } = new Dictionary<MemberInfo, MemberInfo[]>();
		}

		internal static Expression CreateKDH(Expression key, Expression data)
		{
			var genericType   = typeof(KDH<,>).MakeGenericType(key.Type, data.Type);
			var constructor   = genericType.GetConstructor(Array<Type>.Empty)!;
			var newExpression = Expression.New(constructor);

			var memberInit    = Expression.MemberInit(newExpression,
				Expression.Bind(genericType.GetProperty(nameof(KDH<object,object>.Key))!, key),
				Expression.Bind(genericType.GetProperty(nameof(KDH<object,object>.Data))!, data));

			return memberInit;
		}

		internal static Expression MakeExpressionCopy(Expression expression)
		{
			var result = _makeExpressionCopyTransformer.Transform(expression);

			return result;
		}

		private static readonly TransformVisitor<object?> _makeExpressionCopyTransformer = TransformVisitor<object?>.Create(MakeExpressionCopyTransformer);
		private static Expression MakeExpressionCopyTransformer(Expression e)
		{
			if (e.NodeType == ExpressionType.Lambda)
			{
				var lambda        = (LambdaExpression)e;
				var newParameters = lambda.Parameters
						.Select(p => Expression.Parameter(p.Type, "_" + p.Name))
						.ToList();

				var newBody = lambda.Body.Transform((lambda, newParameters), static (context, b) =>
					{
						if (b.NodeType == ExpressionType.Parameter)
						{
							var prm = (ParameterExpression)b;
							var idx = context.lambda.Parameters.IndexOf(prm);
							if (idx >= 0)
								return context.newParameters[idx];
						}

						return b;
					});

				newBody = MakeExpressionCopy(newBody);

				// The following conversion is needed because compiler can create Lambda with specific ReturnType but in runtime we cannot specify that.
				//
				if (newBody.Type != lambda.ReturnType)
					newBody = Expression.Convert(newBody, lambda.ReturnType);

				return Expression.Lambda(newBody, newParameters);
			}

			return e;
		}

		internal static Type FinalizeType(Type type)
		{
			if (!type.IsGenericType)
				return type;

			var arguments = type.GenericTypeArguments.Select(FinalizeType).ToArray();

			var newType = type;

			if (typeof(KDH<,>).IsSameOrParentOf(type))
				newType = typeof(FKDH<,>).MakeGenericType(arguments);
			else
				newType = type.GetGenericTypeDefinition().MakeGenericType(arguments);

			return newType;
		}

		internal static MemberInfo? GetMemberForType(Type type, MemberInfo memberInfo)
		{
			if (type == memberInfo.DeclaringType)
				return memberInfo;
			return type.GetMemberEx(memberInfo);
		}


		[return: NotNullIfNotNull(nameof(body))]
		internal static Expression? ReplaceParametersWithChangedType(Expression? body, IList<ParameterExpression> before, IList<ParameterExpression> after)
		{
			if (body == null)
				return null;

			var newBody = body.Transform((before, after), static (context, b) =>
			{
				if (b.NodeType == ExpressionType.MemberAccess)
				{
					var ma = (MemberExpression)b;
					if (ma.Expression?.NodeType == ExpressionType.Parameter)
					{
						var idx = context.before.IndexOf((ParameterExpression)ma.Expression);
						if (idx >= 0)
						{
							var prm = context.after[idx];
							if (prm != ma.Expression)
								return Expression.MakeMemberAccess(prm, GetMemberForType(prm.Type, ma.Member)!);
						}
					}
				}
				else if (b.NodeType == ExpressionType.Invoke)
				{
					var inv = (InvocationExpression)b;
					var newExpression = ReplaceParametersWithChangedType(inv.Expression, context.before, context.after);
					var newArguments  = inv.Arguments.Select(a => ReplaceParametersWithChangedType(a, context.before, context.after));
					return Expression.Invoke(newExpression, newArguments);
				}

				return b;
			});

			newBody = newBody.Transform((before, after), static (context, b) =>
			{
				if (b.NodeType == ExpressionType.Parameter)
				{
					var idx = context.before.IndexOf((ParameterExpression)b);
					if (idx >= 0)
					{
						return context.after[idx];
					}
				}

				return b;
			});

			return newBody;
		}

		[return: NotNullIfNotNull(nameof(expr))]
		internal static Expression? FinalizeExpressionKeys(HashSet<Expression> stable, Expression? expr)
		{
			if (expr == null)
				return null;

			if (stable.Contains(expr))
				return expr;

			var result = expr.Transform(stable, static (stable, e) =>
			{
				if (stable.Contains(e))
					return e;

				switch (e.NodeType)
				{
					case ExpressionType.MemberInit:
						{
							var newType = FinalizeType(e.Type);
							if (newType != e.Type)
							{
								var mi = (MemberInitExpression)e;
								var newAssignments = mi.Bindings.Cast<MemberAssignment>().Select(a =>
									{
										var finalized = FinalizeExpressionKeys(stable, a.Expression);
										return Expression.Bind(GetMemberForType(newType, a.Member)!, finalized);
									})
									.ToArray();

								var newMemberInit = Expression.MemberInit(
									Expression.New(newType.GetConstructor(Array<Type>.Empty) ??
												   throw new InvalidOperationException($"Default constructor not found for type {newType}")), newAssignments);
								return newMemberInit;
							}

							break;
						}
					case ExpressionType.Convert:
						{
							var unary      = (UnaryExpression)e;
							var newType    = FinalizeType(unary.Type);
							var newOperand = FinalizeExpressionKeys(stable, unary.Operand);
							if (newType != unary.Type || newOperand != unary.Operand)
								return Expression.Convert(newOperand, newType);
							break;
						}
					case ExpressionType.Call:
						{
							var mc = (MethodCallExpression)e;

							var changed = false;
							var newArguments = mc.Arguments.Select(a =>
							{
								var n = FinalizeExpressionKeys(stable, a);
								changed = changed || n != a;
								return n;
							}).ToArray();

							var method = mc.Method;
							if (mc.Method.IsGenericMethod)
							{
								var newGenericArguments = mc.Method.GetGenericArguments().Select(t =>
									{
										var nt = FinalizeType(t);
										changed = changed || nt != t;
										return nt;
									})
									.ToArray();

								if (changed)
									method = mc.Method.GetGenericMethodDefinition()
										.MakeGenericMethod(newGenericArguments);

							}

							if (changed)
								return Expression.Call(method, newArguments);

							break;
						}
					case ExpressionType.MemberAccess:
						{
							var ma     = (MemberExpression)e;
							var newObj = FinalizeExpressionKeys(stable, ma.Expression!);
							if (newObj != ma.Expression)
							{
								return Expression.MakeMemberAccess(newObj, GetMemberForType(newObj.Type, ma.Member)!);
							}
							break;
						}
					case ExpressionType.Invoke:
						{
							break;
						}
					case ExpressionType.Lambda:
						{
							var lambda  = (LambdaExpression)e;
							var changed = false;
							var newParameters = lambda.Parameters.Select(p =>
								{
									var nt = FinalizeType(p.Type);
									if (nt != p.Type)
									{
										p = Expression.Parameter(nt, p.Name);
										changed = true;
									}

									return p;
								})
								.ToArray();

							var newBody = FinalizeExpressionKeys(stable, lambda.Body);
							if (changed || newBody != lambda.Body)
							{
								newBody = ReplaceParametersWithChangedType(newBody, lambda.Parameters, newParameters);
								return Expression.Lambda(newBody, newParameters);
							}

							break;
						}
				}

				return e;
			});

			if (ReferenceEquals(expr, result))
			{
				stable.Add(expr);
			}

			return result;
		}

		private static readonly MethodInfo[] JoinMethods = new []
		{
			Methods.Enumerable.GroupJoin, Methods.Queryable.GroupJoin,
			Methods.Enumerable.Join,      Methods.Queryable.Join
		};

		internal static bool IsTransientParam(MethodCallExpression mc, int paramIndex)
		{
			if (mc.IsSameGenericMethod(JoinMethods))
				return paramIndex == 2 || paramIndex == 3;

			return false;
		}

		internal static Expression ApplyReMapping(Expression expr, ReplaceInfo replaceInfo, bool isQueryable)
		{
			var newExpr = expr;
			switch (expr.NodeType)
			{
				case ExpressionType.Lambda:
					{
						var lambdaExpression = (LambdaExpression)expr;

						if (expr == replaceInfo.TargetLambda)
						{
							if (isQueryable)
							{
								// replacing body
								var neededKey     = GenerateKeyExpression(replaceInfo.Keys.ToArray(), 0);
								var itemType      = GetEnumerableElementType(lambdaExpression.Body.Type, replaceInfo.MappingSchema);
								var parameter     = Expression.Parameter(itemType, "t");
								var selectBody    = CreateKDH(neededKey, parameter);

								var selectMethod  = Methods.Queryable.Select.MakeGenericMethod(itemType, selectBody.Type);
								var newBody       = Expression.Call(selectMethod, lambdaExpression.Body, Expression.Lambda(selectBody, parameter));
								newExpr           = Expression.Lambda(newBody, lambdaExpression.Parameters);

								newExpr = CorrectLambdaType(lambdaExpression, (LambdaExpression)newExpr, replaceInfo.MappingSchema);
							}
							else
							{
								// replacing body
								var neededKey = GenerateKeyExpression(replaceInfo.Keys.ToArray(), 0);

								var newBody   = CreateKDH(neededKey, lambdaExpression.Body);
								newExpr       = Expression.Lambda(newBody, lambdaExpression.Parameters);
							}

						}
						else
						{
							var current = lambdaExpression.Body.Unwrap();
							var newBody = ApplyReMapping(current, replaceInfo, isQueryable);
							if (newBody != current)
							{
								newExpr = Expression.Lambda(newBody, lambdaExpression.Parameters);
								if (isQueryable)
									newExpr = CorrectLambdaType(lambdaExpression, (LambdaExpression)newExpr, replaceInfo.MappingSchema);
							}

						}
						break;
					}
				case ExpressionType.Call:
					{
						var mc = (MethodCallExpression)expr;

						if (mc.IsQueryable() && mc.Method.IsGenericMethod)
						{
							var methodGenericArguments  = mc.Method.GetGenericArguments();
							var methodGenericDefinition = mc.Method.GetGenericMethodDefinition();
							var genericArguments        = methodGenericDefinition.GetGenericArguments();
							var genericParameters       = methodGenericDefinition.GetParameters();
							var typesMapping            = new Dictionary<Type, Type>();
							var newArguments            = mc.Arguments.ToArray();
							var methodNeedsUpdate       = false;

							for (int i = 0; i < mc.Arguments.Count; i++)
							{
								var arg = mc.Arguments[i];
								if (!methodNeedsUpdate)
								{
									var genericParameter = genericParameters[i];
									var expectQueryable = typeof(IEnumerable<>).IsSameOrParentOf(genericParameter.ParameterType);
									if (!expectQueryable)
									{
										var lambdaType = typeof(Expression<>).IsSameOrParentOf(genericParameter.ParameterType)
											? genericParameter.ParameterType.GetGenericArguments()[0]
											: genericParameter.ParameterType;

										if (lambdaType.IsGenericType)
										{
											var lambdaGenericParams = lambdaType.GetGenericArguments();
											var resultType          = lambdaGenericParams[lambdaGenericParams.Length - 1];
											expectQueryable         = typeof(IEnumerable<>).IsSameOrParentOf(resultType);
										}
									}

									if (!expectQueryable)
									{
										var unwrapped = arg.Unwrap();
										if (unwrapped is LambdaExpression lambda)
										{
											if (typeof(IQueryable<>).IsSameOrParentOf(lambda.Body.Type))
											{
												expectQueryable = false;
											}
										}
									}

									var newArg = ApplyReMapping(arg, replaceInfo, expectQueryable);

									if (arg != newArg)
									{
										if (typeof(Expression<>).IsSameOrParentOf(genericParameters[i].ParameterType)
										    && newArg.Unwrap().NodeType == ExpressionType.Lambda)
										{
											newArg = Expression.Quote(CorrectLambdaType((LambdaExpression)arg.Unwrap(),
												(LambdaExpression)newArg.Unwrap(), replaceInfo.MappingSchema));
										}


										methodNeedsUpdate = true;
										TypeHelper.RegisterTypeRemapping(genericParameters[i].ParameterType, newArg.Type,
											genericArguments, typesMapping);

										newArguments[i] = newArg;
									}
								}
								else
								{
									arg = arg.Unwrap();
									if (arg.NodeType == ExpressionType.Lambda && typesMapping.Count > 0)
									{
										var currentLambdaTemplateParams = genericParameters[i];
										var templateLambdaType = currentLambdaTemplateParams.ParameterType;
										var lambdaGenericArguments =
											typeof(Expression<>).IsSameOrParentOf(templateLambdaType)
												? templateLambdaType.GetGenericArguments()[0]
													.GetGenericArguments()
												: templateLambdaType.GetGenericArguments();


										var argLambda     = (LambdaExpression)arg;
										var newParameters = argLambda.Parameters.ToArray();
										var newBody       = argLambda.Body;
										var needsUpdate   = false;
										ParameterExpression? transientParam = null;
										for (int j = 0; j < argLambda.Parameters.Count; j++)
										{
											var prm = argLambda.Parameters[j];

											var genericType = lambdaGenericArguments[j];
											if (typesMapping.TryGetValue(genericType, out var replacedType))
											{
												if (replacedType != prm.Type)
												{
													needsUpdate = true;

													if (typeof(KDH<,>).IsSameOrParentOf(replacedType))
													{
														var newParam     = Expression.Parameter(replacedType, prm.Name);
														transientParam   = newParam;
														newParameters[j] = newParam;

														var accessExpr =
															ExpressionHelper.PropertyOrField(newParam, "Data");
														newBody = newBody.Replace(prm, accessExpr);
													}
													else if (typeof(IGrouping<,>).IsSameOrParentOf(replacedType))
													{
														//We do not support grouping yet
														return expr;
													}
												}
											}
										}

										if (needsUpdate)
										{
											var resultTemplateParam =
												lambdaGenericArguments[lambdaGenericArguments.Length - 1];

											if (typesMapping.TryGetValue(resultTemplateParam, out var replacedType))
											{
												throw new NotImplementedException();
											}
											else
											{
												if (transientParam != null)
												{
													// replacing body
													if (typeof(IEnumerable<>).IsSameOrParentOf(resultTemplateParam))
													{
														// not SelectMany second param
														if (i == mc.Arguments.Count - 1)
														{
															var neededKey  = ExpressionHelper.PropertyOrField(transientParam, "Key");
															var itemType   = GetEnumerableElementType(newBody.Type, replaceInfo.MappingSchema);
															var parameter  = Expression.Parameter(itemType, "t");
															var selectBody = CreateKDH(neededKey, parameter);

															var selectMethod =
																(typeof(IQueryable<>).IsSameOrParentOf(
																	resultTemplateParam)
																	? Methods.Queryable.Select
																	: Methods.Enumerable.Select)
																.MakeGenericMethod(itemType, selectBody.Type);
															newBody = Expression.Call(selectMethod, newBody,
																Expression.Lambda(selectBody, parameter));
														}
													}
													else
													{
														// Where, OrderBy, ThenBy, etc
														var isTransient =
															GetEnumerableElementType(genericParameters[0].ParameterType,
																replaceInfo.MappingSchema) ==
															GetEnumerableElementType(methodGenericDefinition.ReturnType,
																replaceInfo.MappingSchema);
														if (!isTransient && !IsTransientParam(mc, i))
														{
															var neededKey =
																ExpressionHelper.PropertyOrField(transientParam, "Key");
															newBody = CreateKDH(neededKey, newBody);
														}
													}

												}
											}

											var newArgLambda = Expression.Lambda(newBody, newParameters);
											    newArgLambda = CorrectLambdaType(argLambda, newArgLambda, replaceInfo.MappingSchema);

											var forRegister = typeof(Expression<>).IsSameOrParentOf(templateLambdaType)
												? templateLambdaType.GetGenericArguments()[0]
												: templateLambdaType;

											TypeHelper.RegisterTypeRemapping(forRegister,
												newArgLambda.Type, genericArguments, typesMapping);

											newArguments[i] = newArgLambda;
										}
									}
								}
							}

							if (methodNeedsUpdate)
							{
								var newGenericArguments = genericArguments.Select((t, i) =>
								{
									if (typesMapping.TryGetValue(t, out var replaced))
										return replaced;
									return methodGenericArguments[i];
								}).ToArray();

								var newMethodInfo = methodGenericDefinition.MakeGenericMethod(newGenericArguments);
								newExpr = Expression.Call(newMethodInfo, newArguments);
							}
						}

						break;
					}
				case ExpressionType.MemberInit:
					{
						var mi = (MemberInitExpression)expr;
						Expression? updated = null;
						for (int i = 0; i < mi.Bindings.Count; i++)
						{
							if (mi.Bindings[i] is MemberAssignment arg)
							{
								var newArg = ApplyReMapping(arg.Expression, replaceInfo, false);
								if (newArg != arg.Expression)
								{
									updated = newArg;
									break;
								}
							}
						}

						if (updated != null)
						{
							if (typeof(KDH<,>).IsSameOrParentOf(updated.Type))
							{
								updated = updated.NodeType == ExpressionType.MemberInit
									? ((MemberAssignment)((MemberInitExpression)updated).Bindings[0]).Expression
									: ExpressionHelper.PropertyOrField(updated, "Key");
							}
							newExpr = CreateKDH(updated, mi);
						}

						break;
					}
				case ExpressionType.New:
					{
						var ne = (NewExpression)expr;
						Expression? updated = null;
						for (int i = 0; i < ne.Arguments.Count; i++)
						{
							var arg    = ne.Arguments[i];
							var newArg = ApplyReMapping(arg, replaceInfo, false);
							if (arg != newArg)
							{
								updated = newArg;
								break;
							}
						}

						if (updated != null)
						{
							if (typeof(KDH<,>).IsSameOrParentOf(updated.Type))
							{
								updated = updated.NodeType == ExpressionType.MemberInit
									? ((MemberAssignment)((MemberInitExpression)updated).Bindings[0]).Expression
									: ExpressionHelper.PropertyOrField(updated, "Key");
							}
							else if (IsEnumerableType(updated.Type, replaceInfo.MappingSchema))
							{
								var elementType = GetEnumerableElementType(updated.Type, replaceInfo.MappingSchema);
								if (typeof(KDH<,>).IsSameOrParentOf(elementType))
								{
									var p          = Expression.Parameter(elementType, "t");
									var body       = ExpressionHelper.PropertyOrField(p, "Key");
									var methodInfo = (typeof(IQueryable<>).IsSameOrParentOf(
										updated.Type)
										? Methods.Queryable.Select
										: Methods.Enumerable.Select).MakeGenericMethod(p.Type, body.Type);
									updated = Expression.Call(methodInfo, updated, Expression.Lambda(body, p));
								}
								else
									throw new NotImplementedException();
							};
							newExpr = CreateKDH(updated, ne);
						}

						break;
					}
				default:
					{
						if (expr is UnaryExpression unary)
						{
							var newArg = ApplyReMapping(unary.Operand, replaceInfo, isQueryable);
							if (newArg != unary.Operand && newArg.NodeType == ExpressionType.Lambda)
							{
								newArg = CorrectLambdaType((LambdaExpression)unary.Operand, (LambdaExpression)newArg, replaceInfo.MappingSchema);
							}

							newExpr = unary.Update(newArg);
						}

						break;
					}
			}

			return newExpr;
		}

>>>>>>> 3cff2449
	}
}<|MERGE_RESOLUTION|>--- conflicted
+++ resolved
@@ -6,13 +6,7 @@
 
 namespace LinqToDB.Linq.Builder
 {
-<<<<<<< HEAD
 	using LinqToDB.Expressions;
-=======
-	using Async;
-	using Common;
-	using Common.Internal;
->>>>>>> 3cff2449
 	using Extensions;
 	using LinqToDB.Expressions;
 	using Mapping;
@@ -89,1929 +83,5 @@
 				expression = Expression.Convert(expression, enumerable);
 			return expression;
 		}
-<<<<<<< HEAD
-=======
-
-		static Expression ValidateMainQuery(Expression mainQuery)
-		{
-			if (typeof(IQueryable<>).IsSameOrParentOf(mainQuery.Type))
-				return mainQuery;
-
-			if (mainQuery.NodeType != ExpressionType.Call)
-				throw new LinqException($"Expected Method call but found '{mainQuery.NodeType}'");
-			var mc = (MethodCallExpression) mainQuery;
-			if (!mc.IsQueryable() || !FirstSingleMethods.Contains(mc.Method.Name))
-				throw new LinqException($"Unsupported Method call '{mc.Method.Name}'");
-
-			var newExpr = TypeHelper.MakeMethodCall(Methods.Queryable.Take, mc.Arguments[0], ExpressionInstances.Constant1);
-			return newExpr;
-		}
-
-		private static readonly HashSet<string> FirstSingleMethods        = new () { "First", "FirstOrDefault", "Single", "SingleOrDefault" };
-		private static readonly HashSet<string> NotSupportedDetailMethods = new ()
-		{
-			"Any",
-			"Sum",
-			"Min",
-			"Max",
-			"Count",
-			"Average",
-			"Distinct",
-			"Skip",
-			"Take",
-			"First",
-			"FirstOrDefault",
-			"Last",
-			"LastOrDefault",
-			"Single",
-			"SingleOrDefault",
-			"ToArray",
-			"ToList",
-			"ToDictionary",
-			"AsEnumerable",
-			"GroupBy"
-		};
-
-		internal static bool IsChainContainsNotSupported(Expression expression)
-		{
-			var current = expression;
-			while (current?.NodeType == ExpressionType.Call)
-			{
-				var mc = (MethodCallExpression)current;
-				if (!mc.IsQueryable())
-					return false;
-				if (NotSupportedDetailMethods.Contains(mc.Method.Name))
-					return true;
-				current = mc.Arguments[0];
-			}
-
-			return false;
-		}
-
-		sealed class ExtractNotSupportedPartContext
-		{
-			public ExtractNotSupportedPartContext(MappingSchema mappingSchema)
-			{
-				MappingSchema = mappingSchema;
-			}
-
-			public readonly MappingSchema MappingSchema;
-
-			public Expression?          NewQueryable;
-			public ParameterExpression? NewParam;
-		}
-
-		static void ExtractNotSupportedPart(
-			MappingSchema mappingSchema,
-			Expression detailExpression,
-			Type desiredType,
-			out Expression queryableExpression,
-			out Expression finalExpression,
-			out ParameterExpression? replaceParam)
-		{
-			queryableExpression = detailExpression;
-			finalExpression = null!;
-			replaceParam = null;
-
-			var ctx = new ExtractNotSupportedPartContext(mappingSchema);
-
-			finalExpression = detailExpression.Transform(ctx, static (context, e) =>
-			{
-				switch (e.NodeType)
-				{
-					case ExpressionType.Call:
-					{
-						if (context.NewQueryable != null)
-							return new TransformInfo(e, true);
-
-						var mc = (MethodCallExpression)e;
-						if (mc.IsQueryable(LoadWithBuilder.MethodNames))
-							return new TransformInfo(mc, true);
-
-						if (mc.IsQueryable(true))
-						{
-							var isSupported = !NotSupportedDetailMethods.Contains(mc.Method.Name);
-							var isChainContainsNotSupported = IsChainContainsNotSupported(mc.Arguments[0]);
-							if (isSupported && !isChainContainsNotSupported)
-							{
-								context.NewQueryable = mc;
-								var subElementType   = GetEnumerableElementType(context.NewQueryable.Type, context.MappingSchema);
-								context.NewParam     = Expression.Parameter(typeof(List<>).MakeGenericType(subElementType), "replacement");
-								var replaceExpr      = (Expression)context.NewParam;
-								if (mc.IsQueryable(false))
-								{
-									replaceExpr = Expression.Call(
-										Methods.Enumerable.AsQueryable.MakeGenericMethod(subElementType), replaceExpr);
-								}
-								return new TransformInfo(replaceExpr, true);
-							}
-
-							if (!isSupported && !isChainContainsNotSupported)
-							{
-								context.NewQueryable = mc.Arguments[0];
-								var subElementType   = GetEnumerableElementType(context.NewQueryable.Type, context.MappingSchema);
-								context.NewParam     = Expression.Parameter(typeof(List<>).MakeGenericType(subElementType), "replacement");
-								var replaceExpr      = (Expression)context.NewParam;
-								if (typeof(IQueryable<>).IsSameOrParentOf(mc.Method.GetParameters()[0].ParameterType))
-								{
-									replaceExpr = Expression.Call(
-										Methods.Enumerable.AsQueryable.MakeGenericMethod(subElementType), replaceExpr);
-								}
-								var newMethod       = mc.Update(mc.Object, new[]{replaceExpr}.Concat(mc.Arguments.Skip(1)));
-								return new TransformInfo(newMethod, true);
-							}
-						}
-
-						break;
-					}
-				}
-
-				return new TransformInfo(e);
-			});
-
-			if (ctx.NewQueryable != null)
-			{
-				queryableExpression = ctx.NewQueryable;
-				replaceParam        = ctx.NewParam;
-
-				// remove not needed AsQueryable() call
-				//
-				while (finalExpression is MethodCallExpression mc && mc.IsQueryable("AsQueryable"))
-				{
-					finalExpression = mc.Arguments[0];
-				}
-
-				if (!IsEnumerableType(desiredType, mappingSchema))
-				{
-					if (desiredType != finalExpression.Type)
-					{
-						finalExpression =
-							Expression.Call(Methods.Enumerable.FirstOrDefault.MakeGenericMethod(desiredType),
-								finalExpression);
-					}
-
-					return;
-				}
-			}
-
-			var elementType = GetEnumerableElementType(desiredType, mappingSchema);
-			if (replaceParam == null)
-			{
-				replaceParam    = Expression.Parameter(typeof(List<>).MakeGenericType(elementType), "replacement");
-				finalExpression = replaceParam;
-			}
-
-			finalExpression = AdjustType(finalExpression, desiredType, mappingSchema);
-
-		}
-
-		public static Expression AdjustType(Expression expression, Type desiredType, MappingSchema mappingSchema)
-		{
-			if (desiredType.IsSameOrParentOf(expression.Type))
-				return expression;
-
-			var elementType = GetEnumerableElementType(desiredType, mappingSchema);
-
-			var result = (Expression?)null;
-
-			if (desiredType.IsArray)
-			{
-				var method = typeof(IQueryable<>).IsSameOrParentOf(expression.Type)
-					? Methods.Queryable.ToArray
-					: Methods.Enumerable.ToArray;
-
-				result = Expression.Call(method.MakeGenericMethod(elementType),
-					expression);
-			}
-			else if (typeof(IOrderedEnumerable<>).IsSameOrParentOf(desiredType))
-			{
-				result = expression;
-			}
-			else if (!typeof(IQueryable<>).IsSameOrParentOf(desiredType) && !desiredType.IsArray)
-			{
-				var convertExpr = mappingSchema.GetConvertExpression(
-					typeof(IEnumerable<>).MakeGenericType(elementType), desiredType);
-				if (convertExpr != null)
-					result = Expression.Invoke(convertExpr, expression);
-			}
-
-			if (result == null)
-			{
-				result = expression;
-				if (!typeof(IQueryable<>).IsSameOrParentOf(result.Type))
-				{
-					result = Expression.Call(Methods.Enumerable.AsQueryable.MakeGenericMethod(elementType),
-						expression);
-				}
-
-				if (typeof(ITable<>).IsSameOrParentOf(desiredType))
-				{
-					var tableType   = typeof(PersistentTable<>).MakeGenericType(elementType);
-					result = Expression.New(tableType.GetConstructor(new[] { result.Type })!,
-						result);
-				}
-			}
-
-			return result;
-		}
-
-		sealed class KeyInfo
-		{
-			public Expression Original       = null!;
-			public Expression ForSelect      = null!;
-			public Expression ForCompilation = null!;
-		}
-
-		static IEnumerable<KeyInfo> ExtractKeys(IBuildContext context, Expression expr)
-		{
-			foreach (var arg in ExtractArguments(expr))
-			{
-				var ctx = context.Builder.GetContext(context, arg);
-				if (ctx == null)
-					continue;
-
-				foreach (var keyInfo in ConvertToKeyInfos(ctx, arg, arg))
-					yield return keyInfo;
-			}
-		}
-
-		static IEnumerable<KeyInfo> ExtractKeysFromContext(IBuildContext context, IEnumerable<Expression> keys)
-		{
-			foreach (var key in keys)
-			{
-				foreach (var extracted in ConvertToKeyInfos2(context, key))
-				{
-					yield return extracted;
-				}
-			}
-		}
-
-		static IEnumerable<KeyInfo> ConvertToKeyInfos2(IBuildContext ctx, Expression forExpr)
-		{
-			var mappingSchema = ctx.Builder.MappingSchema;
-
-			forExpr = forExpr.Unwrap();
-			var exprCtx = ctx.Builder.GetContext(ctx, forExpr) ?? ctx;
-
-			var level      = forExpr.GetLevel(mappingSchema);
-			var flags = ctx.IsExpression(forExpr, level, RequestFor.Field).Result ||
-						ctx.IsExpression(forExpr, 0, RequestFor.Field).Result
-				? ConvertFlags.Field
-				: ConvertFlags.Key;
-			var noIndexSql = exprCtx.ConvertToSql(forExpr, 0, flags);
-
-			// filter out keys which are queries
-			//
-			if (noIndexSql.Any(s => s.Sql.ElementType == QueryElementType.SqlQuery))
-			{
-				yield break;
-			}
-
-			var sql = exprCtx.ConvertToIndex(forExpr, 0, flags);
-
-			if (sql.Length == 1)
-			{
-				var sqlInfo = sql[0];
-				var memberChain = sqlInfo.MemberChain.Length > 0
-					? sqlInfo.MemberChain
-					: noIndexSql.FirstOrDefault(s => sqlInfo.Sql.Equals(s.Sql) && s.MemberChain.Length > 0)
-						?.MemberChain ?? Array<MemberInfo>.Empty;
-
-				if (memberChain.Length == 0 && sqlInfo.Sql.SystemType == forExpr.Type)
-				{
-					var parentIdx      = exprCtx.ConvertToParentIndex(sqlInfo.Index, exprCtx);
-					var forCompilation = exprCtx.Builder.BuildSql(sqlInfo.Sql.SystemType, parentIdx, sqlInfo.Sql);
-					yield return new KeyInfo
-					{
-						Original = forExpr,
-						ForSelect = forExpr,
-						ForCompilation = forCompilation
-					};
-					yield break;
-				}
-			}
-
-			foreach (var sqlInfo in sql)
-			{
-				var memberChain = sqlInfo.MemberChain.Length > 0
-					? sqlInfo.MemberChain
-					: noIndexSql.FirstOrDefault(s => sqlInfo.Sql.Equals(s.Sql) && s.MemberChain.Length > 0)
-						?.MemberChain ?? Array<MemberInfo>.Empty;
-
-				if (sqlInfo.Sql.ElementType == QueryElementType.SqlQuery)
-					continue;
-
-				if (sqlInfo.Sql.SystemType == null || !mappingSchema.IsScalarType(sqlInfo.Sql.SystemType))
-					continue;
-
-				var forSelect = ConstructMemberPath(memberChain, forExpr, false);
-
-				if (forSelect == null)
-				{
-					// TODO: We need more support from sequences to do that correctly
-					var members = memberChain.ToList();
-					while (members.Count > 1)
-					{
-						members.RemoveAt(0);
-						forSelect = ConstructMemberPath(members, forExpr, false);
-						if (forSelect != null)
-							break;
-					}
-				}
-
-				if (forSelect == null && forExpr is MemberExpression forExprMember)
-				{
-					if (memberChain.Last() == forExprMember.Member)
-						forSelect = forExpr;
-				}
-
-				if (forSelect != null)
-				{
-					var parentIdx      = exprCtx.ConvertToParentIndex(sqlInfo.Index, exprCtx);
-					var forCompilation = exprCtx.Builder.BuildSql(sqlInfo.Sql.SystemType, parentIdx, sqlInfo.Sql);
-
-					yield return new KeyInfo
-					{
-						Original = forExpr,
-						ForSelect = forSelect,
-						ForCompilation = forCompilation
-					};
-				}
-			}
-		}
-
-		static IEnumerable<KeyInfo> ExtractKeys(IBuildContext context, ParameterExpression param)
-		{
-			return ConvertToKeyInfos(context, null, param);
-		}
-
-		static IEnumerable<KeyInfo> ConvertToKeyInfos(IBuildContext ctx, Expression? forExpr,
-			Expression obj)
-		{
-			var flags = forExpr == null || forExpr.NodeType == ExpressionType.Parameter ? ConvertFlags.Key : ConvertFlags.Field;
-			var sql   = ctx.ConvertToIndex(forExpr, 0, flags);
-
-			if (sql.Length == 1)
-			{
-				var sqlInfo = sql[0];
-				if (sqlInfo.MemberChain.Length == 0 && sqlInfo.Sql.SystemType == obj.Type)
-				{
-					var parentIdx      = ctx.ConvertToParentIndex(sqlInfo.Index, ctx);
-					var forCompilation = ctx.Builder.BuildSql(sqlInfo.Sql.SystemType, parentIdx, sqlInfo.Sql);
-					yield return new KeyInfo
-					{
-						Original = forExpr ?? obj,
-						ForSelect = obj,
-						ForCompilation = forCompilation
-					};
-					yield break;
-				}
-			}
-
-			foreach (var sqlInfo in sql)
-			{
-				var forSelect = ConstructMemberPath(sqlInfo.MemberChain, obj, false);
-				if (forSelect == null && forExpr?.NodeType == ExpressionType.MemberAccess)
-					forSelect = forExpr;
-				if (forSelect != null)
-				{
-					var parentIdx = ctx.ConvertToParentIndex(sqlInfo.Index, ctx);
-					var forCompilation = ctx.Builder.BuildSql(sqlInfo.Sql.SystemType!, parentIdx, sqlInfo.Sql);
-
-					yield return new KeyInfo
-					{
-						Original = forExpr ?? obj,
-						ForSelect = forSelect,
-						ForCompilation = forCompilation
-					};
-				}
-			}
-		}
-
-		static Expression RemoveProjection(Expression expression)
-		{
-			while (expression is MethodCallExpression mc)
-			{
-				if (mc.IsQueryable("Select"))
-					expression = mc.Arguments[0];
-				else
-					break;
-			}
-
-			return expression;
-		}
-
-		public static Expression? GenerateAssociationExpression(ExpressionBuilder builder, IBuildContext context, Expression expression, AssociationDescriptor association)
-		{
-			var initialMainQuery = ValidateMainQuery(builder.Expression);
-			var mainQuery        = RemoveProjection(initialMainQuery);
-			var mappingSchema    = builder.MappingSchema;
-
-			// that means we processing association from TableContext. First parameter is master
-			//
-			Expression? detailQuery;
-
-			var mainQueryElementType  = GetEnumerableElementType(mainQuery.Type, builder.MappingSchema);
-			var alias = "lw_" + (association.MemberInfo.DeclaringType?.Name ?? "master");
-
-			var masterParam           = Expression.Parameter(mainQueryElementType, alias);
-
-
-			var reversedAssociationPath = builder.AssociationPath == null
-				? new List<Tuple<AccessorMember, IBuildContext, List<LoadWithInfo[]>?>>()
-				: new List<Tuple<AccessorMember, IBuildContext, List<LoadWithInfo[]>?>>(builder.AssociationPath);
-
-			reversedAssociationPath.Reverse();
-
-			var projectionVariant = false;
-
-			if (reversedAssociationPath.Count == 0)
-			{
-				reversedAssociationPath.Add(new Tuple<AccessorMember, IBuildContext, List<LoadWithInfo[]>?>(
-					new AccessorMember(expression),
-					context,
-					null
-				));
-
-				projectionVariant = true;
-			}
-
-			var associationPath = new List<AccessorMember>(reversedAssociationPath.Select(a => a.Item1));
-
-
-			var extractContext        = reversedAssociationPath[0].Item2;
-			var associationParentType = associationPath[0].MemberInfo.DeclaringType!;
-			var loadWithItems         = reversedAssociationPath[reversedAssociationPath.Count - 1].Item3;
-
-			if (!associationParentType.IsSameOrParentOf(mainQueryElementType) && !typeof(KeyDetailEnvelope<,>).IsSameOrParentOf(mainQueryElementType))
-			{
-				var parentExpr = builder.AssociationRoot;
-
-				if (parentExpr == null)
-				{
-					throw new NotImplementedException();
-				}
-
-				if (projectionVariant)
-					detailQuery = parentExpr;
-				else
-					detailQuery = ConstructMemberPath(associationPath, parentExpr, true)!;
-
-				var result = GenerateDetailsExpression(context.Parent!, builder.MappingSchema, detailQuery);
-
-				return result;
-			}
-
-			Expression           resultExpression;
-			Expression           finalExpression;
-			ParameterExpression? replaceParam;
-
-			// recursive processing
-			if (typeof(KeyDetailEnvelope<,>).IsSameOrParentOf(mainQueryElementType))
-			{
-				if (!IsQueryableMethod(mainQuery, "SelectMany", out var mainSelectManyMethod))
-					throw new InvalidOperationException("Unexpected Main Query");
-
-				var detailProp   = ExpressionHelper.Field(masterParam, nameof(KeyDetailEnvelope<object, object>.Detail));
-
-				if (!detailProp.Type.IsSameOrParentOf(associationParentType))
-				{
-					var parentExpr = builder.AssociationRoot;
-
-					if (parentExpr == null)
-					{
-						throw new NotImplementedException();
-					}
-
-					if (projectionVariant)
-						detailQuery = parentExpr;
-					else
-						detailQuery = ConstructMemberPath(associationPath, parentExpr, true)!;
-
-					var result = GenerateDetailsExpression(context.Parent!, builder.MappingSchema, detailQuery);
-
-					return result;
-				}
-
-				var envelopeCreateLambda = (LambdaExpression)mainSelectManyMethod.Arguments[2].Unwrap();
-				var envelopeCreateMethod = (MemberInitExpression)envelopeCreateLambda.Body;
-
-				var keyExpression    = ((MemberAssignment)envelopeCreateMethod.Bindings[0]).Expression;
-				var detailExpression = ((MemberAssignment)envelopeCreateMethod.Bindings[1]).Expression;
-
-				var prevKeys       = ExtractKeys(context, keyExpression).ToArray();
-				var subMasterKeys  = ExtractKeys(context, detailExpression).ToArray();
-
-				var prevKeysByParameter = ExtractTupleValues(keyExpression, ExpressionHelper.Field(masterParam, nameof(KeyDetailEnvelope<object, object>.Key)));
-
-				var correctLookup = prevKeysByParameter.ToLookup(tv => tv.Item1, tv => tv.Item2, ExpressionEqualityComparer.Instance);
-				foreach (var key in prevKeys)
-				{
-					if (correctLookup.Contains(key.ForSelect))
-						key.ForSelect = correctLookup[key.ForSelect].First();
-				}
-
-				var subMasterObj = detailExpression;
-				foreach (var key in subMasterKeys)
-				{
-					key.ForSelect = key.ForSelect.Replace(subMasterObj, detailProp);
-				}
-
-				var associationMember = associationPath[associationPath.Count - 1];
-				associationPath.RemoveAt(associationPath.Count - 1);
-				if (associationPath.Count == 0)
-					detailQuery = detailProp;
-				else
-					detailQuery = ConstructMemberPath(associationPath, detailProp, true)!;
-
-				var parentType = association.GetParentElementType();
-				var objectType = association.GetElementType(builder.MappingSchema);
-				var associationLambda = AssociationHelper.CreateAssociationQueryLambda(builder, associationMember, association, parentType, parentType,
-					objectType, false, false, loadWithItems, out _);
-
-				detailQuery = associationLambda.GetBody(detailQuery);
-
-				var desiredType = association.GetAssociationDesiredAssignmentType(associationMember.MemberInfo, parentType, objectType);
-				ExtractNotSupportedPart(mappingSchema, detailQuery, desiredType, out detailQuery, out finalExpression, out replaceParam);
-
-				var masterKeys   = prevKeys.Concat(subMasterKeys).ToArray();
-				resultExpression = GeneratePreambleExpression(masterKeys, masterParam, detailQuery, mainQuery, builder);
-			}
-			else
-			{
-				if (!associationParentType.IsSameOrParentOf(mainQueryElementType))
-				{
-					var parentExpr = builder.AssociationRoot;
-
-					if (parentExpr == null)
-					{
-						throw new NotImplementedException();
-					}
-
-					detailQuery = ConstructMemberPath(associationPath, parentExpr, true)!;
-
-					var result = GenerateDetailsExpression(context.Parent!, builder.MappingSchema, detailQuery);
-
-					return result;
-				}
-
-				var associationMember = associationPath[associationPath.Count - 1];
-				associationPath.RemoveAt(associationPath.Count - 1);
-				if (associationPath.Count == 0)
-					detailQuery = masterParam;
-				else
-					detailQuery = ConstructMemberPath(associationPath, masterParam, true)!;
-
-				var parentType = association.GetParentElementType();
-				var objectType = association.GetElementType(builder.MappingSchema);
-				var associationLambda = AssociationHelper.CreateAssociationQueryLambda(builder, associationMember, association, parentType, parentType,
-					objectType, false, false, loadWithItems, out _);
-
-				var dependencyAnchor = detailQuery;
-				detailQuery = associationLambda.GetBody(dependencyAnchor);
-
-				var dependencies = new List<Expression>();
-				CollectDependenciesByParameter(mappingSchema, detailQuery, dependencyAnchor, dependencies);
-
-				var masterKeys  = ExtractKeysFromContext(extractContext, dependencies).ToList();
-
-				var allCollected = dependencies.Count > 0 && dependencies.All(d => masterKeys.Any(ki => ki.Original == d));
-				if (!allCollected)
-				{
-					masterKeys.AddRange(ExtractKeys(extractContext, masterParam));
-				}
-				
-				var desiredType = association.GetAssociationDesiredAssignmentType(associationMember.MemberInfo, parentType, objectType);
-				ExtractNotSupportedPart(mappingSchema, detailQuery, desiredType, out detailQuery, out finalExpression, out replaceParam);
-
-				resultExpression = GeneratePreambleExpression(masterKeys, masterParam, detailQuery, mainQuery, builder);
-			}
-
-			if (replaceParam != null)
-			{
-				resultExpression = finalExpression.Replace(replaceParam, resultExpression);
-			}
-
-			return resultExpression;
-		}
-
-		public static LambdaExpression? FindContainingLambda(Expression expr, Expression toFind)
-		{
-			var ctx = new WritableContext<LambdaExpression?, Expression>(toFind);
-
-			expr.Visit(ctx, static (context, e) =>
-			{
-				if (context.WriteableValue == null && e.NodeType == ExpressionType.Lambda)
-				{
-					var lambda = (LambdaExpression)e;
-					var found = lambda.Body.Find(context.StaticValue);
-					if (found != null)
-					{
-						context.WriteableValue = lambda;
-					}
-				}
-			});
-
-			return ctx.WriteableValue;
-		}
-
-		public static MethodCallExpression? FindContainingMethod(Expression expr, Expression toFind)
-		{
-			var ctx = new WritableContext<MethodCallExpression?, Expression>(toFind);
-
-			expr.Find(ctx, static (context, e) =>
-			{
-				if (context.WriteableValue != null)
-					return true;
-
-				if (e.NodeType == ExpressionType.Call)
-				{
-					var mc = (MethodCallExpression)e;
-					foreach (var argument in mc.Arguments)
-					{
-						var method = FindContainingMethod(argument, context.StaticValue);
-						if (method != null)
-						{
-							context.WriteableValue = method;
-							break;
-						}
-					}
-
-					if (context.WriteableValue == null)
-					{
-						foreach (var argument in mc.Arguments)
-						{
-							var lambda = FindContainingLambda(argument, context.StaticValue);
-							if (lambda != null)
-							{
-								context.WriteableValue = mc;
-								break;
-							}
-						}
-					}
-				}
-
-				return context.WriteableValue != null;
-			});
-
-			return ctx.WriteableValue;
-		}
-
-		private static void CollectDependenciesByParameter(MappingSchema mappingSchema, Expression forExpr, Expression byParameter, List<Expression> dependencies)
-		{
-			var ignore  = new HashSet<Expression>();
-			ignore.Add(forExpr);
-
-			// child first
-			forExpr.Visit((ignore, mappingSchema, byParameter, dependencies), static (context, e) =>
-			{
-				if (context.ignore.Contains(e))
-					return true;
-
-				if (e.NodeType == ExpressionType.MemberAccess)
-				{
-					var ma = (MemberExpression)e;
-
-					if (IsEnumerableType(ma.Type, context.mappingSchema))
-						return true;
-
-					var root = InternalExtensions.GetRootObject(ma, context.mappingSchema);
-					if (root == context.byParameter || ma.Expression == context.byParameter)
-					{
-						context.dependencies.Add(e);
-						while (ma.Expression.Unwrap()?.NodeType == ExpressionType.MemberAccess)
-						{
-							context.ignore.Add(ma.Expression!);
-							ma = (MemberExpression) ma.Expression!.Unwrap();
-						}
-					}
-				}
-
-				return true;
-			});
-		}
-
-		private static void CollectDependencies(MappingSchema mappingSchema, Expression forExpr, List<Expression> dependencies, List<ParameterExpression> dependencyParameters)
-		{
-			var ignore  = new HashSet<Expression>();
-			ignore.Add(forExpr);
-
-			// parent first
-			forExpr.Visit(ignore, static (ignore, e) =>
-			{
-				if (e.NodeType == ExpressionType.Lambda)
-					ignore.AddRange(((LambdaExpression)e).Parameters);
-			});
-
-			// child first
-			forExpr.Visit((ignore, mappingSchema, dependencies, dependencyParameters), static (context, e) =>
-			{
-				if (context.ignore.Contains(e))
-					return true;
-
-				if (e.NodeType == ExpressionType.MemberAccess)
-				{
-					var ma = (MemberExpression)e;
-
-					if (IsEnumerableType(ma.Type, context.mappingSchema))
-						return true;
-
-					var root = InternalExtensions.GetRootObject(ma, context.mappingSchema);
-					if (root.NodeType == ExpressionType.Parameter && !context.ignore.Contains(root))
-					{
-						context.dependencies.Add(e);
-						if (ma.Expression?.NodeType == ExpressionType.Parameter)
-						{
-							context.ignore.Add(ma.Expression);
-							context.dependencyParameters.Add((ParameterExpression)ma.Expression);
-						}
-						else
-							while (ma.Expression.Unwrap()?.NodeType == ExpressionType.MemberAccess)
-							{
-								ma = (MemberExpression)ma.Expression.Unwrap()!;
-								context.ignore.Add(ma);
-							}
-					}
-				}
-				else if (e.NodeType == ExpressionType.Parameter && e != ExpressionConstants.DataContextParam)
-				{
-					context.dependencies.Add(e);
-					context.dependencyParameters.Add((ParameterExpression)e);
-					context.ignore.Add(e);
-				}
-
-				return true;
-			});
-		}
-
-		private static IEnumerable<Expression> GenerateEquals(MappingSchema mappingSchema, Expression expr1,
-			Expression expr2)
-		{
-			switch (expr1.NodeType)
-			{
-				case ExpressionType.New:
-					{
-						var ne1 = (NewExpression)expr1;
-						var ne2 = (NewExpression)expr2;
-						for (var index = 0; index < ne1.Arguments.Count; index++)
-						{
-							var a1 = ne1.Arguments[index];
-							var a2 = ne2.Arguments[index];
-
-							foreach (var equal in GenerateEquals(mappingSchema, a1, a2))
-							{
-								yield return equal;
-							}
-						}
-
-						break;
-					}
-				case ExpressionType.MemberInit:
-					{
-						var mi1 = (MemberInitExpression)expr1;
-						var mi2 = (MemberInitExpression)expr2;
-
-						var b1 = mi1.Bindings.OfType<MemberAssignment>();
-						var b2 = mi2.Bindings.OfType<MemberAssignment>();
-
-						var found = b1.Join(b2, _ => _.Member, _ => _.Member, Tuple.Create);
-
-						foreach (var tuple in found)
-						{
-							foreach (var equal in GenerateEquals(mappingSchema, tuple.Item1.Expression, tuple.Item2.Expression))
-							{
-								yield return equal;
-							}
-						}
-
-						break;
-					}
-				default:
-					yield return ExpressionBuilder.Equal(mappingSchema, expr1, expr2);
-					break;
-			}
-
-		}
-
-		private static Expression InjectQuery(Expression destination, Expression query, MappingSchema mappingSchema)
-		{
-			var allowed = new HashSet<ParameterExpression>();
-			var result = destination.Transform((allowed, mappingSchema, query), static (context, e) =>
-			{
-				switch (e.NodeType)
-				{
-					case ExpressionType.Lambda:
-						{
-							context.allowed.AddRange(((LambdaExpression)e).Parameters);
-							break;
-						}
-					case ExpressionType.MemberAccess:
-						{
-							var ma = (MemberExpression)e;
-							if (typeof(IEnumerable<>).IsSameOrParentOf(ma.Type) &&
-								GetEnumerableElementType(ma.Type, context.mappingSchema) ==
-								GetEnumerableElementType(context.query.Type, context.mappingSchema))
-							{
-								var root = InternalExtensions.GetRootObject(ma, context.mappingSchema);
-								if (root.NodeType == ExpressionType.Parameter &&
-									!context.allowed.Contains((ParameterExpression)root))
-								{
-									return context.query;
-								}
-							}
-
-							break;
-						}
-					case ExpressionType.Parameter:
-						{
-							var prm = (ParameterExpression)e;
-							if (!context.allowed.Contains(prm))
-							{
-								if (typeof(IEnumerable<>).IsSameOrParentOf(prm.Type) &&
-									GetEnumerableElementType(prm.Type, context.mappingSchema) ==
-									GetEnumerableElementType(context.query.Type, context.mappingSchema))
-								{
-									return context.query;
-								}
-							}
-
-							break;
-						}
-				}
-
-				return e;
-			});
-			return result;
-		}
-
-		public static Expression? GenerateDetailsExpression(IBuildContext context, MappingSchema mappingSchema, Expression expression)
-		{
-			expression                  = expression.Unwrap();
-
-			var builder                 = context.Builder;
-			var initialMainQuery        = ValidateMainQuery(builder.Expression.Unwrap());
-			var unchangedDetailQuery    = expression;
-			var hasConnectionWithMaster = true;
-
-			ExtractNotSupportedPart(builder.MappingSchema, unchangedDetailQuery,
-				unchangedDetailQuery.Type, out var queryableDetail, out var finalExpression,
-				out var replaceParam);
-
-			Expression resultExpression;
-			LambdaExpression? detailLambda;
-
-			var dependencies         = new List<Expression>();
-			var dependencyParameters = new List<ParameterExpression>();
-
-			//GroupJoin case, we do not need keys from itself
-			if (queryableDetail.NodeType == ExpressionType.Parameter)
-			{
-				dependencyParameters.Remove((ParameterExpression)queryableDetail);
-				dependencies.Remove(queryableDetail);
-			}
-
-			//TODO: we have to create sophisticated grouping handling
-			var root = builder.GetRootObject(queryableDetail);
-			if (typeof(IGrouping<,>).IsSameOrParentOf(root.Type))
-				return null;
-
-			var contextForKeys = context;
-
-			if (context is JoinBuilder.GroupJoinContext groupJoin)
-			{
-				// GroupJoin contains keys in second and third parameters. We will create query based on these keys
-
-				var groupJoinMethod   = FindContainingMethod(initialMainQuery, groupJoin.OuterKeyLambda.Body)!;
-				detailLambda          = (LambdaExpression)groupJoinMethod.Arguments[4].Unwrap();
-				contextForKeys        = groupJoin.Sequence[0];
-				var masterKeySelector = (LambdaExpression)groupJoinMethod.Arguments[2].Unwrap();
-
-				CollectDependencies(mappingSchema, masterKeySelector.GetBody(detailLambda.Parameters[0]), dependencies, dependencyParameters);
-
-				// creating detail query
-				var detailParam  = groupJoin.InnerKeyLambda.Parameters[0];
-				var param_d      = Expression.Parameter(detailParam.Type, "gjd_" + detailParam.Name);
-
-				var detailQuery = groupJoinMethod.Arguments[1].Unwrap();
-
-				var equalityBody = GenerateEquals(mappingSchema,
-						groupJoin.InnerKeyLambda.GetBody(param_d).Unwrap(),
-						groupJoin.OuterKeyLambda.GetBody(detailLambda.Parameters[0]).Unwrap())
-					.Aggregate((Expression?)null, (a, e) => a == null ? e : Expression.AndAlso(a, e))!;
-
-				var methodInfo  = Methods.Queryable.Where.MakeGenericMethod(param_d.Type);
-				var filteredQueryableDetail = Expression.Call(methodInfo, detailQuery,
-					Expression.Quote(Expression.Lambda(equalityBody, param_d)));
-
-				queryableDetail = InjectQuery(queryableDetail, filteredQueryableDetail, mappingSchema);
-			}
-			else
-			{
-				var searchExpression = queryableDetail;
-
-				// handling case with association
-				for (;;)
-				{
-					detailLambda = FindContainingLambda(initialMainQuery, searchExpression);
-					if (detailLambda != null)
-						break;
-
-					if (searchExpression.NodeType == ExpressionType.MemberAccess)
-						searchExpression = ((MemberExpression)searchExpression).Expression!;
-					else
-						throw new NotImplementedException();
-				}
-
-				CollectDependencies(mappingSchema, queryableDetail, dependencies, dependencyParameters);
-
-				if (dependencies.Count == 0 && dependencyParameters.Count == 0)
-					hasConnectionWithMaster = false;
-				else
-				{
-					// append lambda parameters
-					dependencyParameters.AddRange(detailLambda.Parameters.Except(dependencyParameters));
-				}
-			}
-
-
-			if (!hasConnectionWithMaster)
-			{
-				// detail query has no dependency with master, so load all
-
-				var enlistMethod =
-					EnlistEagerLoadingFunctionalityDetachedMethodInfo.MakeGenericMethod(GetEnumerableElementType(unchangedDetailQuery.Type, builder.MappingSchema));
-
-				resultExpression = (Expression)enlistMethod.Invoke(null,
-					new object[]
-						{ builder, unchangedDetailQuery })!;
-			}
-			else
-			{
-				var replaceInfo = new ReplaceInfo(mappingSchema) { TargetLambda = detailLambda };
-
-				var keysInfo     = ExtractKeysFromContext(contextForKeys, dependencies).ToList();
-				var allCollected = dependencies.Count > 0 && dependencies.All(d => keysInfo.Any(ki => ki.Original == d));
-
-				if (!allCollected)
-				{
-					var keysInfoByParams = ExtractKeysFromContext(contextForKeys, dependencyParameters).ToList();
-					foreach (var info in keysInfoByParams)
-					{
-						if (!keysInfo.Any(_ =>
-							_.ForSelect.EqualsTo(info.ForSelect, builder.OptimizationContext.GetSimpleEqualsToContext(false))))
-							keysInfo.Add(info);
-					}
-				}
-
-				// replaceInfo.Keys.AddRange(keysInfo.Select(k => k.ForSelect));
-				replaceInfo.Keys.AddRange(dependencyParameters);
-
-				var mainQueryWithCollectedKey = ApplyReMapping(initialMainQuery, replaceInfo, true);
-
-				// something happened and we failed to enrich query
-				if (mainQueryWithCollectedKey == initialMainQuery)
-					return null;
-
-				var resultParameterType = GetEnumerableElementType(mainQueryWithCollectedKey.Type, builder.MappingSchema);
-				var resultParameter     = Expression.Parameter(resultParameterType, "key_data_result");
-
-				var dataType = resultParameterType.GetGenericArguments()[1];
-
-				// Collecting keys from previous iteration
-				if (typeof(KeyDetailEnvelope<,>).IsSameOrParentOf(dataType))
-				{
-					if (!IsQueryableMethod(initialMainQuery, "SelectMany", out var mainSelectManyMethod))
-						throw new InvalidOperationException("Unexpected Main Query");
-
-					var envelopeCreateLambda = (LambdaExpression)mainSelectManyMethod.Arguments[2].Unwrap();
-					var envelopeCreateMethod = (MemberInitExpression)envelopeCreateLambda.Body;
-
-					var keyExpression = ((MemberAssignment)envelopeCreateMethod.Bindings[0]).Expression;
-					var prevKeys      = ExtractKeys(context, keyExpression).ToArray();
-
-					var keysPath      = ExpressionHelper.PropertyOrField(ExpressionHelper.PropertyOrField(resultParameter, "Data"), "Key");
-					var prevPairs     = ExtractTupleValues(keyExpression, keysPath)
-						.ToLookup(p => p.Item1);
-
-					foreach (var prevKey in prevKeys)
-					{
-						prevKey.ForSelect = prevKey.ForSelect.Transform(prevPairs, static (prevPairs, e) => prevPairs.Contains(e) ? prevPairs[e].First().Item2 : e);
-					}
-
-					keysInfo.AddRange(prevKeys);
-				}
-
-				if (keysInfo.Count == 0)
-					throw new LinqException("Could not retrieve information about unique keys for generating detail query.");
-
-				var generateKeyExpression   = GenerateKeyExpression(keysInfo.Select(k => k.ForCompilation).ToArray(), 0);
-				var keySelectExpression     = GenerateKeyExpression(keysInfo.Select(k => k.ForSelect).ToArray(), 0);
-				var keyParametersExpression = GenerateKeyExpression(dependencyParameters.Cast<Expression>().ToArray(), 0);
-
-				var keyField = ExpressionHelper.PropertyOrField(resultParameter, "Key");
-				var pairs    = ExtractTupleValues(keyParametersExpression, keyField)
-					.ToArray();
-
-				var keySelectExpressionCorrected = keySelectExpression.Transform((dependencyParameters, pairs), static (context, e) =>
-				{
-					if (e.NodeType == ExpressionType.Parameter)
-					{
-						var idx = context.dependencyParameters.IndexOf((ParameterExpression)e);
-						if (idx >= 0)
-						{
-							return context.pairs[idx].Item2;
-						}
-					}
-
-					return e;
-				});
-
-				var queryableDetailCorrected = queryableDetail.Transform((dependencyParameters, pairs), static (context, e) =>
-				{
-					if (e.NodeType == ExpressionType.Parameter)
-					{
-						var idx = context.dependencyParameters.IndexOf((ParameterExpression)e);
-						if (idx >= 0)
-						{
-							return context.pairs[idx].Item2;
-						}
-					}
-
-					return e;
-				});
-
-				queryableDetailCorrected = MakeExpressionCopy(queryableDetailCorrected);
-				queryableDetailCorrected = EnsureEnumerable(queryableDetailCorrected, builder.MappingSchema);
-
-				var queryableDetailLambda = Expression.Lambda(queryableDetailCorrected, resultParameter);
-				var keySelectLambda       = Expression.Lambda(keySelectExpressionCorrected, resultParameter);
-
-				// mark query as distinct
-				//
-				mainQueryWithCollectedKey = TypeHelper.MakeMethodCall(Methods.LinqToDB.SelectDistinct, mainQueryWithCollectedKey);
-
-				var enlistMethodFinal =
-					EnlistEagerLoadingFunctionalityMethodInfo.MakeGenericMethod(
-						resultParameterType,
-						GetEnumerableElementType(queryableDetail.Type, builder.MappingSchema),
-						generateKeyExpression.Type);
-
-				resultExpression = (Expression)enlistMethodFinal.Invoke(null,
-					new object[]
-						{ builder, mainQueryWithCollectedKey, queryableDetailLambda, generateKeyExpression, keySelectLambda })!;
-			}
-
-			if (replaceParam != null)
-			{
-				resultExpression = finalExpression.Replace(replaceParam, resultExpression);
-			}
-
-			return resultExpression;
-		}
-
-		private static bool IsEqualPath(Expression? exp1, Expression? exp2)
-		{
-			if (ReferenceEquals(exp1, exp2))
-				return true;
-
-			if (exp1 == null || exp2 == null)
-				return false;
-
-			if (exp1.NodeType != exp2.NodeType)
-				return false;
-
-			if (exp1.NodeType == ExpressionType.Parameter)
-				return exp1 == exp2;
-
-			if (exp1.NodeType == ExpressionType.MemberAccess)
-			{
-				var ma1 = (MemberExpression)exp1;
-				var ma2 = (MemberExpression)exp2;
-				return ma1.Member == ma2.Member && IsEqualPath(ma1.Expression, ma2.Expression);
-			}
-
-			return false;
-		}
-
-		private static Expression GeneratePreambleExpression(IList<KeyInfo> preparedKeys,
-			ParameterExpression masterParam, Expression detailQuery, Expression masterQuery, ExpressionBuilder builder)
-		{
-			// mark query as distinct
-			//
-			masterQuery = TypeHelper.MakeMethodCall(Methods.LinqToDB.SelectDistinct, masterQuery);
-
-			var keyCompiledExpression = GenerateKeyExpression(preparedKeys.Select(k => k.ForCompilation).ToArray(), 0);
-			var keySelectExpression   = GenerateKeyExpression(preparedKeys.Select(k => k.ForSelect).ToArray(), 0);
-
-			var keySelectLambda    = Expression.Lambda(keySelectExpression, masterParam);
-			var detailsQueryLambda = Expression.Lambda(EnsureEnumerable(detailQuery, builder.MappingSchema), masterParam);
-
-			var enlistMethod =
-				EnlistEagerLoadingFunctionalityMethodInfo.MakeGenericMethod(
-					GetEnumerableElementType(masterQuery.Type, builder.MappingSchema),
-					GetEnumerableElementType(detailQuery.Type, builder.MappingSchema),
-					keyCompiledExpression.Type);
-
-			var resultExpression = (Expression)enlistMethod.Invoke(null,
-				new object[]
-					{ builder, masterQuery, detailsQueryLambda, keyCompiledExpression, keySelectLambda })!;
-			return resultExpression;
-		}
-
-		static Expression EnlistEagerLoadingFunctionalityDetached<TD>(
-			ExpressionBuilder builder,
-			Expression detailQueryExpression)
-		{
-			var detailQuery = Internals.CreateExpressionQueryInstance<TD>(builder.DataContext, detailQueryExpression);
-
-			//TODO: currently we run in separate query
-
-			var idx = RegisterPreamblesDetached(builder, detailQuery);
-
-			var resultExpression = Expression.Convert(
-				Expression.ArrayIndex(ExpressionBuilder.PreambleParam, ExpressionInstances.Int32(idx)),
-				typeof(List<TD>));
-
-			return resultExpression;
-		}
-
-
-		internal struct KeyDetailEnvelope<TKey, TDetail>
-			where TKey: notnull
-		{
-			public TKey    Key;
-			public TDetail Detail;
-		}
-
-		static Expression EnlistEagerLoadingFunctionality<T, TD, TKey>(
-			ExpressionBuilder builder,
-			Expression mainQueryExpr,
-			Expression<Func<T, IEnumerable<TD>>> detailQueryLambda,
-			Expression compiledKeyExpression,
-			Expression<Func<T, TKey>> selectKeyExpression)
-			where TKey : notnull
-		{
-			var mainQuery   = Internals.CreateExpressionQueryInstance<T>(builder.DataContext, mainQueryExpr);
-			var detailQuery = mainQuery
-				.RemoveOrderBy()
-				.SelectMany(detailQueryLambda,
-					(main, detail) => new KeyDetailEnvelope<TKey, TD>()
-					{
-						// don't replace with CompileExpression extension point
-						// Compile will be replaced with expression embedding
-						Key    = selectKeyExpression.Compile()(main),
-						Detail = detail
-					});
-
-			//TODO: currently we run in separate query
-
-			var idx = RegisterPreambles(builder, detailQuery);
-
-			var getListMethod = MemberHelper.MethodOf((EagerLoadingContext<TD, TKey> c) => c.GetList(default!));
-
-			var resultExpression =
-				Expression.Call(
-					Expression.Convert(Expression.ArrayIndex(ExpressionBuilder.PreambleParam, ExpressionInstances.Int32(idx)),
-						typeof(EagerLoadingContext<TD, TKey>)), getListMethod, compiledKeyExpression);
-
-			return resultExpression;
-		}
-
-		private static int RegisterPreamblesDetached<TD>(ExpressionBuilder builder, IQueryable<TD> detailQuery)
-		{
-			var detailQueryPrepared = Query<TD>.CreateQuery(builder.OptimizationContext, builder.ParametersContext, builder.DataContext,
-				detailQuery.Expression);
-
-			var idx = builder.RegisterPreamble(detailQueryPrepared,
-				static (data, dc, expr, ps) =>
-				{
-					var query      = (Query<TD>)data!;
-					var preambles  = query.InitPreambles(dc, expr, ps);
-					var enumerable = query.GetIEnumerable(dc, expr, ps, preambles);
-
-					var details = enumerable.ToList();
-					return details;
-				},
-				async static (data, dc, expr, ps, ct) =>
-				{
-					var query      = (Query<TD>)data!;
-					var preambles  = await query.InitPreamblesAsync(dc, expr, ps, ct).ConfigureAwait(Configuration.ContinueOnCapturedContext);
-					var enumerable = query.GetIAsyncEnumerable(dc, expr, ps, preambles);
-
-					return await enumerable.ToListAsync(ct).ConfigureAwait(Configuration.ContinueOnCapturedContext);
-				}
-			);
-			return idx;
-		}
-
-		private static int RegisterPreambles<TD, TKey>(ExpressionBuilder builder, IQueryable<KeyDetailEnvelope<TKey, TD>> detailQuery)
-			where TKey : notnull
-		{
-			// Finalize keys for recursive processing
-			var expression = detailQuery.Expression;
-			expression     = builder.ExposeExpression(expression);
-			expression     = FinalizeExpressionKeys(new HashSet<Expression>(), expression);
-
-			var detailQueryPrepared = Query<KeyDetailEnvelope<TKey, TD>>.CreateQuery(builder.OptimizationContext, builder.ParametersContext, builder.DataContext,
-				expression);
-
-			// Filler code is duplicated for the future usage with IAsyncEnumerable
-			var idx = builder.RegisterPreamble(detailQueryPrepared,
-				static (data, dc, expr, ps) =>
-				{
-					var query       = (Query<KeyDetailEnvelope<TKey, TD>>)data!;
-
-					var preambles = query.InitPreambles(dc, expr, ps);
-					var enumerable = query.GetIEnumerable(dc, expr, ps, preambles);
-
-					var eagerLoadingContext = new EagerLoadingContext<TD, TKey>();
-
-					foreach (var d in enumerable)
-					{
-						eagerLoadingContext.Add(d.Key, d.Detail);
-					}
-
-					return eagerLoadingContext;
-				},
-				static async (data, dc, expr, ps, ct) =>
-				{
-					var query = (Query<KeyDetailEnvelope<TKey, TD>>)data!;
-
-					var preambles  = await query.InitPreamblesAsync(dc, expr, ps, ct).ConfigureAwait(Configuration.ContinueOnCapturedContext);
-					var enumerable = query.GetIAsyncEnumerable(dc, expr, ps, preambles)!;
-
-					var eagerLoadingContext = new EagerLoadingContext<TD, TKey>();
-#if NATIVE_ASYNC
-
-					await foreach (var d in enumerable.WithCancellation(ct).ConfigureAwait(Configuration.ContinueOnCapturedContext))
-					{
-						eagerLoadingContext.Add(d.Key, d.Detail);
-					}
-#else
-					var details = await enumerable.ToListAsync(ct).ConfigureAwait(Configuration.ContinueOnCapturedContext);
-
-					foreach (var d in details)
-					{
-						eagerLoadingContext.Add(d.Key, d.Detail);
-					}
-#endif
-
-					return eagerLoadingContext;
-				}
-			);
-			return idx;
-		}
-
-		public static LambdaExpression CorrectLambdaType(LambdaExpression before, LambdaExpression after, MappingSchema mappingSchema)
-		{
-			if (IsEnumerableType(before.ReturnType, mappingSchema) && before.ReturnType.IsGenericType && before.ReturnType.GenericTypeArguments.Length == 1)
-			{
-				var generic     = before.ReturnType.GetGenericTypeDefinition();
-				var elementType = GetEnumerableElementType(after.ReturnType, mappingSchema);
-				var desiredType = generic.MakeGenericType(elementType);
-				if (after.ReturnType != desiredType && IsEnumerableType(after.ReturnType, mappingSchema))
-				{
-					after = Expression.Lambda(Expression.Convert(after.Body, desiredType), after.Parameters);
-				}
-			}
-
-			return after;
-		}
-
-		internal sealed class ReplaceInfo
-		{
-			public ReplaceInfo(MappingSchema mappingSchema)
-			{
-				MappingSchema = mappingSchema;
-			}
-
-			public MappingSchema                        MappingSchema { get;      }
-			public LambdaExpression                     TargetLambda  { get; set; } = null!;
-			public List<Expression>                     Keys          { get;      } = new List<Expression>();
-			public Dictionary<MemberInfo, MemberInfo[]> MemberMapping { get;      } = new Dictionary<MemberInfo, MemberInfo[]>();
-		}
-
-		internal static Expression CreateKDH(Expression key, Expression data)
-		{
-			var genericType   = typeof(KDH<,>).MakeGenericType(key.Type, data.Type);
-			var constructor   = genericType.GetConstructor(Array<Type>.Empty)!;
-			var newExpression = Expression.New(constructor);
-
-			var memberInit    = Expression.MemberInit(newExpression,
-				Expression.Bind(genericType.GetProperty(nameof(KDH<object,object>.Key))!, key),
-				Expression.Bind(genericType.GetProperty(nameof(KDH<object,object>.Data))!, data));
-
-			return memberInit;
-		}
-
-		internal static Expression MakeExpressionCopy(Expression expression)
-		{
-			var result = _makeExpressionCopyTransformer.Transform(expression);
-
-			return result;
-		}
-
-		private static readonly TransformVisitor<object?> _makeExpressionCopyTransformer = TransformVisitor<object?>.Create(MakeExpressionCopyTransformer);
-		private static Expression MakeExpressionCopyTransformer(Expression e)
-		{
-			if (e.NodeType == ExpressionType.Lambda)
-			{
-				var lambda        = (LambdaExpression)e;
-				var newParameters = lambda.Parameters
-						.Select(p => Expression.Parameter(p.Type, "_" + p.Name))
-						.ToList();
-
-				var newBody = lambda.Body.Transform((lambda, newParameters), static (context, b) =>
-					{
-						if (b.NodeType == ExpressionType.Parameter)
-						{
-							var prm = (ParameterExpression)b;
-							var idx = context.lambda.Parameters.IndexOf(prm);
-							if (idx >= 0)
-								return context.newParameters[idx];
-						}
-
-						return b;
-					});
-
-				newBody = MakeExpressionCopy(newBody);
-
-				// The following conversion is needed because compiler can create Lambda with specific ReturnType but in runtime we cannot specify that.
-				//
-				if (newBody.Type != lambda.ReturnType)
-					newBody = Expression.Convert(newBody, lambda.ReturnType);
-
-				return Expression.Lambda(newBody, newParameters);
-			}
-
-			return e;
-		}
-
-		internal static Type FinalizeType(Type type)
-		{
-			if (!type.IsGenericType)
-				return type;
-
-			var arguments = type.GenericTypeArguments.Select(FinalizeType).ToArray();
-
-			var newType = type;
-
-			if (typeof(KDH<,>).IsSameOrParentOf(type))
-				newType = typeof(FKDH<,>).MakeGenericType(arguments);
-			else
-				newType = type.GetGenericTypeDefinition().MakeGenericType(arguments);
-
-			return newType;
-		}
-
-		internal static MemberInfo? GetMemberForType(Type type, MemberInfo memberInfo)
-		{
-			if (type == memberInfo.DeclaringType)
-				return memberInfo;
-			return type.GetMemberEx(memberInfo);
-		}
-
-
-		[return: NotNullIfNotNull(nameof(body))]
-		internal static Expression? ReplaceParametersWithChangedType(Expression? body, IList<ParameterExpression> before, IList<ParameterExpression> after)
-		{
-			if (body == null)
-				return null;
-
-			var newBody = body.Transform((before, after), static (context, b) =>
-			{
-				if (b.NodeType == ExpressionType.MemberAccess)
-				{
-					var ma = (MemberExpression)b;
-					if (ma.Expression?.NodeType == ExpressionType.Parameter)
-					{
-						var idx = context.before.IndexOf((ParameterExpression)ma.Expression);
-						if (idx >= 0)
-						{
-							var prm = context.after[idx];
-							if (prm != ma.Expression)
-								return Expression.MakeMemberAccess(prm, GetMemberForType(prm.Type, ma.Member)!);
-						}
-					}
-				}
-				else if (b.NodeType == ExpressionType.Invoke)
-				{
-					var inv = (InvocationExpression)b;
-					var newExpression = ReplaceParametersWithChangedType(inv.Expression, context.before, context.after);
-					var newArguments  = inv.Arguments.Select(a => ReplaceParametersWithChangedType(a, context.before, context.after));
-					return Expression.Invoke(newExpression, newArguments);
-				}
-
-				return b;
-			});
-
-			newBody = newBody.Transform((before, after), static (context, b) =>
-			{
-				if (b.NodeType == ExpressionType.Parameter)
-				{
-					var idx = context.before.IndexOf((ParameterExpression)b);
-					if (idx >= 0)
-					{
-						return context.after[idx];
-					}
-				}
-
-				return b;
-			});
-
-			return newBody;
-		}
-
-		[return: NotNullIfNotNull(nameof(expr))]
-		internal static Expression? FinalizeExpressionKeys(HashSet<Expression> stable, Expression? expr)
-		{
-			if (expr == null)
-				return null;
-
-			if (stable.Contains(expr))
-				return expr;
-
-			var result = expr.Transform(stable, static (stable, e) =>
-			{
-				if (stable.Contains(e))
-					return e;
-
-				switch (e.NodeType)
-				{
-					case ExpressionType.MemberInit:
-						{
-							var newType = FinalizeType(e.Type);
-							if (newType != e.Type)
-							{
-								var mi = (MemberInitExpression)e;
-								var newAssignments = mi.Bindings.Cast<MemberAssignment>().Select(a =>
-									{
-										var finalized = FinalizeExpressionKeys(stable, a.Expression);
-										return Expression.Bind(GetMemberForType(newType, a.Member)!, finalized);
-									})
-									.ToArray();
-
-								var newMemberInit = Expression.MemberInit(
-									Expression.New(newType.GetConstructor(Array<Type>.Empty) ??
-												   throw new InvalidOperationException($"Default constructor not found for type {newType}")), newAssignments);
-								return newMemberInit;
-							}
-
-							break;
-						}
-					case ExpressionType.Convert:
-						{
-							var unary      = (UnaryExpression)e;
-							var newType    = FinalizeType(unary.Type);
-							var newOperand = FinalizeExpressionKeys(stable, unary.Operand);
-							if (newType != unary.Type || newOperand != unary.Operand)
-								return Expression.Convert(newOperand, newType);
-							break;
-						}
-					case ExpressionType.Call:
-						{
-							var mc = (MethodCallExpression)e;
-
-							var changed = false;
-							var newArguments = mc.Arguments.Select(a =>
-							{
-								var n = FinalizeExpressionKeys(stable, a);
-								changed = changed || n != a;
-								return n;
-							}).ToArray();
-
-							var method = mc.Method;
-							if (mc.Method.IsGenericMethod)
-							{
-								var newGenericArguments = mc.Method.GetGenericArguments().Select(t =>
-									{
-										var nt = FinalizeType(t);
-										changed = changed || nt != t;
-										return nt;
-									})
-									.ToArray();
-
-								if (changed)
-									method = mc.Method.GetGenericMethodDefinition()
-										.MakeGenericMethod(newGenericArguments);
-
-							}
-
-							if (changed)
-								return Expression.Call(method, newArguments);
-
-							break;
-						}
-					case ExpressionType.MemberAccess:
-						{
-							var ma     = (MemberExpression)e;
-							var newObj = FinalizeExpressionKeys(stable, ma.Expression!);
-							if (newObj != ma.Expression)
-							{
-								return Expression.MakeMemberAccess(newObj, GetMemberForType(newObj.Type, ma.Member)!);
-							}
-							break;
-						}
-					case ExpressionType.Invoke:
-						{
-							break;
-						}
-					case ExpressionType.Lambda:
-						{
-							var lambda  = (LambdaExpression)e;
-							var changed = false;
-							var newParameters = lambda.Parameters.Select(p =>
-								{
-									var nt = FinalizeType(p.Type);
-									if (nt != p.Type)
-									{
-										p = Expression.Parameter(nt, p.Name);
-										changed = true;
-									}
-
-									return p;
-								})
-								.ToArray();
-
-							var newBody = FinalizeExpressionKeys(stable, lambda.Body);
-							if (changed || newBody != lambda.Body)
-							{
-								newBody = ReplaceParametersWithChangedType(newBody, lambda.Parameters, newParameters);
-								return Expression.Lambda(newBody, newParameters);
-							}
-
-							break;
-						}
-				}
-
-				return e;
-			});
-
-			if (ReferenceEquals(expr, result))
-			{
-				stable.Add(expr);
-			}
-
-			return result;
-		}
-
-		private static readonly MethodInfo[] JoinMethods = new []
-		{
-			Methods.Enumerable.GroupJoin, Methods.Queryable.GroupJoin,
-			Methods.Enumerable.Join,      Methods.Queryable.Join
-		};
-
-		internal static bool IsTransientParam(MethodCallExpression mc, int paramIndex)
-		{
-			if (mc.IsSameGenericMethod(JoinMethods))
-				return paramIndex == 2 || paramIndex == 3;
-
-			return false;
-		}
-
-		internal static Expression ApplyReMapping(Expression expr, ReplaceInfo replaceInfo, bool isQueryable)
-		{
-			var newExpr = expr;
-			switch (expr.NodeType)
-			{
-				case ExpressionType.Lambda:
-					{
-						var lambdaExpression = (LambdaExpression)expr;
-
-						if (expr == replaceInfo.TargetLambda)
-						{
-							if (isQueryable)
-							{
-								// replacing body
-								var neededKey     = GenerateKeyExpression(replaceInfo.Keys.ToArray(), 0);
-								var itemType      = GetEnumerableElementType(lambdaExpression.Body.Type, replaceInfo.MappingSchema);
-								var parameter     = Expression.Parameter(itemType, "t");
-								var selectBody    = CreateKDH(neededKey, parameter);
-
-								var selectMethod  = Methods.Queryable.Select.MakeGenericMethod(itemType, selectBody.Type);
-								var newBody       = Expression.Call(selectMethod, lambdaExpression.Body, Expression.Lambda(selectBody, parameter));
-								newExpr           = Expression.Lambda(newBody, lambdaExpression.Parameters);
-
-								newExpr = CorrectLambdaType(lambdaExpression, (LambdaExpression)newExpr, replaceInfo.MappingSchema);
-							}
-							else
-							{
-								// replacing body
-								var neededKey = GenerateKeyExpression(replaceInfo.Keys.ToArray(), 0);
-
-								var newBody   = CreateKDH(neededKey, lambdaExpression.Body);
-								newExpr       = Expression.Lambda(newBody, lambdaExpression.Parameters);
-							}
-
-						}
-						else
-						{
-							var current = lambdaExpression.Body.Unwrap();
-							var newBody = ApplyReMapping(current, replaceInfo, isQueryable);
-							if (newBody != current)
-							{
-								newExpr = Expression.Lambda(newBody, lambdaExpression.Parameters);
-								if (isQueryable)
-									newExpr = CorrectLambdaType(lambdaExpression, (LambdaExpression)newExpr, replaceInfo.MappingSchema);
-							}
-
-						}
-						break;
-					}
-				case ExpressionType.Call:
-					{
-						var mc = (MethodCallExpression)expr;
-
-						if (mc.IsQueryable() && mc.Method.IsGenericMethod)
-						{
-							var methodGenericArguments  = mc.Method.GetGenericArguments();
-							var methodGenericDefinition = mc.Method.GetGenericMethodDefinition();
-							var genericArguments        = methodGenericDefinition.GetGenericArguments();
-							var genericParameters       = methodGenericDefinition.GetParameters();
-							var typesMapping            = new Dictionary<Type, Type>();
-							var newArguments            = mc.Arguments.ToArray();
-							var methodNeedsUpdate       = false;
-
-							for (int i = 0; i < mc.Arguments.Count; i++)
-							{
-								var arg = mc.Arguments[i];
-								if (!methodNeedsUpdate)
-								{
-									var genericParameter = genericParameters[i];
-									var expectQueryable = typeof(IEnumerable<>).IsSameOrParentOf(genericParameter.ParameterType);
-									if (!expectQueryable)
-									{
-										var lambdaType = typeof(Expression<>).IsSameOrParentOf(genericParameter.ParameterType)
-											? genericParameter.ParameterType.GetGenericArguments()[0]
-											: genericParameter.ParameterType;
-
-										if (lambdaType.IsGenericType)
-										{
-											var lambdaGenericParams = lambdaType.GetGenericArguments();
-											var resultType          = lambdaGenericParams[lambdaGenericParams.Length - 1];
-											expectQueryable         = typeof(IEnumerable<>).IsSameOrParentOf(resultType);
-										}
-									}
-
-									if (!expectQueryable)
-									{
-										var unwrapped = arg.Unwrap();
-										if (unwrapped is LambdaExpression lambda)
-										{
-											if (typeof(IQueryable<>).IsSameOrParentOf(lambda.Body.Type))
-											{
-												expectQueryable = false;
-											}
-										}
-									}
-
-									var newArg = ApplyReMapping(arg, replaceInfo, expectQueryable);
-
-									if (arg != newArg)
-									{
-										if (typeof(Expression<>).IsSameOrParentOf(genericParameters[i].ParameterType)
-										    && newArg.Unwrap().NodeType == ExpressionType.Lambda)
-										{
-											newArg = Expression.Quote(CorrectLambdaType((LambdaExpression)arg.Unwrap(),
-												(LambdaExpression)newArg.Unwrap(), replaceInfo.MappingSchema));
-										}
-
-
-										methodNeedsUpdate = true;
-										TypeHelper.RegisterTypeRemapping(genericParameters[i].ParameterType, newArg.Type,
-											genericArguments, typesMapping);
-
-										newArguments[i] = newArg;
-									}
-								}
-								else
-								{
-									arg = arg.Unwrap();
-									if (arg.NodeType == ExpressionType.Lambda && typesMapping.Count > 0)
-									{
-										var currentLambdaTemplateParams = genericParameters[i];
-										var templateLambdaType = currentLambdaTemplateParams.ParameterType;
-										var lambdaGenericArguments =
-											typeof(Expression<>).IsSameOrParentOf(templateLambdaType)
-												? templateLambdaType.GetGenericArguments()[0]
-													.GetGenericArguments()
-												: templateLambdaType.GetGenericArguments();
-
-
-										var argLambda     = (LambdaExpression)arg;
-										var newParameters = argLambda.Parameters.ToArray();
-										var newBody       = argLambda.Body;
-										var needsUpdate   = false;
-										ParameterExpression? transientParam = null;
-										for (int j = 0; j < argLambda.Parameters.Count; j++)
-										{
-											var prm = argLambda.Parameters[j];
-
-											var genericType = lambdaGenericArguments[j];
-											if (typesMapping.TryGetValue(genericType, out var replacedType))
-											{
-												if (replacedType != prm.Type)
-												{
-													needsUpdate = true;
-
-													if (typeof(KDH<,>).IsSameOrParentOf(replacedType))
-													{
-														var newParam     = Expression.Parameter(replacedType, prm.Name);
-														transientParam   = newParam;
-														newParameters[j] = newParam;
-
-														var accessExpr =
-															ExpressionHelper.PropertyOrField(newParam, "Data");
-														newBody = newBody.Replace(prm, accessExpr);
-													}
-													else if (typeof(IGrouping<,>).IsSameOrParentOf(replacedType))
-													{
-														//We do not support grouping yet
-														return expr;
-													}
-												}
-											}
-										}
-
-										if (needsUpdate)
-										{
-											var resultTemplateParam =
-												lambdaGenericArguments[lambdaGenericArguments.Length - 1];
-
-											if (typesMapping.TryGetValue(resultTemplateParam, out var replacedType))
-											{
-												throw new NotImplementedException();
-											}
-											else
-											{
-												if (transientParam != null)
-												{
-													// replacing body
-													if (typeof(IEnumerable<>).IsSameOrParentOf(resultTemplateParam))
-													{
-														// not SelectMany second param
-														if (i == mc.Arguments.Count - 1)
-														{
-															var neededKey  = ExpressionHelper.PropertyOrField(transientParam, "Key");
-															var itemType   = GetEnumerableElementType(newBody.Type, replaceInfo.MappingSchema);
-															var parameter  = Expression.Parameter(itemType, "t");
-															var selectBody = CreateKDH(neededKey, parameter);
-
-															var selectMethod =
-																(typeof(IQueryable<>).IsSameOrParentOf(
-																	resultTemplateParam)
-																	? Methods.Queryable.Select
-																	: Methods.Enumerable.Select)
-																.MakeGenericMethod(itemType, selectBody.Type);
-															newBody = Expression.Call(selectMethod, newBody,
-																Expression.Lambda(selectBody, parameter));
-														}
-													}
-													else
-													{
-														// Where, OrderBy, ThenBy, etc
-														var isTransient =
-															GetEnumerableElementType(genericParameters[0].ParameterType,
-																replaceInfo.MappingSchema) ==
-															GetEnumerableElementType(methodGenericDefinition.ReturnType,
-																replaceInfo.MappingSchema);
-														if (!isTransient && !IsTransientParam(mc, i))
-														{
-															var neededKey =
-																ExpressionHelper.PropertyOrField(transientParam, "Key");
-															newBody = CreateKDH(neededKey, newBody);
-														}
-													}
-
-												}
-											}
-
-											var newArgLambda = Expression.Lambda(newBody, newParameters);
-											    newArgLambda = CorrectLambdaType(argLambda, newArgLambda, replaceInfo.MappingSchema);
-
-											var forRegister = typeof(Expression<>).IsSameOrParentOf(templateLambdaType)
-												? templateLambdaType.GetGenericArguments()[0]
-												: templateLambdaType;
-
-											TypeHelper.RegisterTypeRemapping(forRegister,
-												newArgLambda.Type, genericArguments, typesMapping);
-
-											newArguments[i] = newArgLambda;
-										}
-									}
-								}
-							}
-
-							if (methodNeedsUpdate)
-							{
-								var newGenericArguments = genericArguments.Select((t, i) =>
-								{
-									if (typesMapping.TryGetValue(t, out var replaced))
-										return replaced;
-									return methodGenericArguments[i];
-								}).ToArray();
-
-								var newMethodInfo = methodGenericDefinition.MakeGenericMethod(newGenericArguments);
-								newExpr = Expression.Call(newMethodInfo, newArguments);
-							}
-						}
-
-						break;
-					}
-				case ExpressionType.MemberInit:
-					{
-						var mi = (MemberInitExpression)expr;
-						Expression? updated = null;
-						for (int i = 0; i < mi.Bindings.Count; i++)
-						{
-							if (mi.Bindings[i] is MemberAssignment arg)
-							{
-								var newArg = ApplyReMapping(arg.Expression, replaceInfo, false);
-								if (newArg != arg.Expression)
-								{
-									updated = newArg;
-									break;
-								}
-							}
-						}
-
-						if (updated != null)
-						{
-							if (typeof(KDH<,>).IsSameOrParentOf(updated.Type))
-							{
-								updated = updated.NodeType == ExpressionType.MemberInit
-									? ((MemberAssignment)((MemberInitExpression)updated).Bindings[0]).Expression
-									: ExpressionHelper.PropertyOrField(updated, "Key");
-							}
-							newExpr = CreateKDH(updated, mi);
-						}
-
-						break;
-					}
-				case ExpressionType.New:
-					{
-						var ne = (NewExpression)expr;
-						Expression? updated = null;
-						for (int i = 0; i < ne.Arguments.Count; i++)
-						{
-							var arg    = ne.Arguments[i];
-							var newArg = ApplyReMapping(arg, replaceInfo, false);
-							if (arg != newArg)
-							{
-								updated = newArg;
-								break;
-							}
-						}
-
-						if (updated != null)
-						{
-							if (typeof(KDH<,>).IsSameOrParentOf(updated.Type))
-							{
-								updated = updated.NodeType == ExpressionType.MemberInit
-									? ((MemberAssignment)((MemberInitExpression)updated).Bindings[0]).Expression
-									: ExpressionHelper.PropertyOrField(updated, "Key");
-							}
-							else if (IsEnumerableType(updated.Type, replaceInfo.MappingSchema))
-							{
-								var elementType = GetEnumerableElementType(updated.Type, replaceInfo.MappingSchema);
-								if (typeof(KDH<,>).IsSameOrParentOf(elementType))
-								{
-									var p          = Expression.Parameter(elementType, "t");
-									var body       = ExpressionHelper.PropertyOrField(p, "Key");
-									var methodInfo = (typeof(IQueryable<>).IsSameOrParentOf(
-										updated.Type)
-										? Methods.Queryable.Select
-										: Methods.Enumerable.Select).MakeGenericMethod(p.Type, body.Type);
-									updated = Expression.Call(methodInfo, updated, Expression.Lambda(body, p));
-								}
-								else
-									throw new NotImplementedException();
-							};
-							newExpr = CreateKDH(updated, ne);
-						}
-
-						break;
-					}
-				default:
-					{
-						if (expr is UnaryExpression unary)
-						{
-							var newArg = ApplyReMapping(unary.Operand, replaceInfo, isQueryable);
-							if (newArg != unary.Operand && newArg.NodeType == ExpressionType.Lambda)
-							{
-								newArg = CorrectLambdaType((LambdaExpression)unary.Operand, (LambdaExpression)newArg, replaceInfo.MappingSchema);
-							}
-
-							newExpr = unary.Update(newArg);
-						}
-
-						break;
-					}
-			}
-
-			return newExpr;
-		}
-
->>>>>>> 3cff2449
 	}
 }