﻿using System;
using System.Linq.Expressions;

namespace LinqToDB.Linq.Builder
{
	using LinqToDB.Expressions;
	using SqlQuery;

	class TakeSkipBuilder : MethodCallBuilder
	{
		private static readonly string[] MethodNames = { "Skip", "Take" };

		protected override bool CanBuildMethodCall(ExpressionBuilder builder, MethodCallExpression methodCall, BuildInfo buildInfo)
		{
			return methodCall.IsQueryable(MethodNames);
		}

		protected override IBuildContext BuildMethodCall(ExpressionBuilder builder, MethodCallExpression methodCall, BuildInfo buildInfo)
		{
			var sequence = builder.BuildSequence(new BuildInfo(buildInfo, methodCall.Arguments[0]));

			var arg = methodCall.Arguments[1].Unwrap();

			ISqlExpression expr;
<<<<<<< HEAD
			var parameterize = !buildInfo.IsSubQuery && Common.Configuration.Linq.ParameterizeTakeSkip;
=======
			var parameterize = Common.Configuration.Linq.ParameterizeTakeSkip;

>>>>>>> 08f15370
			if (arg.NodeType == ExpressionType.Lambda)
			{
				arg  = ((LambdaExpression)arg).Body.Unwrap();
				expr = builder.ConvertToSql(sequence, arg);
			}
			else
			{
				// revert unwrap
				arg  = methodCall.Arguments[1];
				expr = builder.ConvertToSql(sequence, arg);

				if (expr.ElementType == QueryElementType.SqlValue)
				{
					var param   = builder.ParametersContext.BuildParameter(methodCall.Arguments[1], null, true).SqlParameter;
<<<<<<< HEAD
					param.Name             = methodCall.Method.Name == "Take" ? "take" : "skip";
					param.IsQueryParameter = param.IsQueryParameter && parameterize;
					expr                   = param;
=======
					param.Name  = methodCall.Method.Name == "Take" ? "take" : "skip";
					param.IsQueryParameter = param.IsQueryParameter && parameterize;
					expr = param;
>>>>>>> 08f15370
				}
			}

			if (methodCall.Method.Name == "Take")
			{
				TakeHints? hints = null;
				if (methodCall.Arguments.Count == 3 && methodCall.Arguments[2].Type == typeof(TakeHints))
					hints = (TakeHints)methodCall.Arguments[2].EvaluateExpression()!;

				BuildTake(builder, sequence, expr, hints);
			}
			else
			{
				BuildSkip(builder, sequence, expr);
			}

			return sequence;
		}

		protected override SequenceConvertInfo? Convert(
			ExpressionBuilder builder, MethodCallExpression methodCall, BuildInfo buildInfo, ParameterExpression? param)
		{
			var info = builder.ConvertSequence(new BuildInfo(buildInfo, methodCall.Arguments[0]), null, true);

			if (info != null)
			{
				info.Expression =
					Expression.Call(
						methodCall.Method.DeclaringType!,
						methodCall.Method.Name,
						new[] { info.Expression.Type.GetGenericArguments()[0] },
						info.Expression, methodCall.Arguments[1]);
					//methodCall.Transform(ex => ConvertMethod(methodCall, 0, info, null, ex));
				info.Parameter  = param;

				return info;
			}

			return null;
		}

		static void BuildTake(ExpressionBuilder builder, IBuildContext sequence, ISqlExpression expr, TakeHints? hints)
		{
			var sql = sequence.SelectQuery;

			if (hints != null && !builder.DataContext.SqlProviderFlags.GetIsTakeHintsSupported(hints.Value))
				throw new LinqException($"TakeHints are {hints} not supported by current database");

			if (hints != null && sql.Select.SkipValue != null)
				throw new LinqException("Take with hints could not be applied with Skip");

			if (sql.Select.TakeValue != null)
				expr = new SqlFunction(
					typeof(int),
					"CASE",
					new SqlBinaryExpression(typeof(bool), sql.Select.TakeValue, "<", expr, Precedence.Comparison),
					sql.Select.TakeValue,
					expr);

			sql.Select.Take(expr, hints);

			if ( sql.Select.SkipValue != null &&
				 builder.DataContext.SqlProviderFlags.IsTakeSupported &&
				!builder.DataContext.SqlProviderFlags.GetIsSkipSupportedFlag(sql.Select.TakeValue, sql.Select.SkipValue))
				sql.Select.Take(
					new SqlBinaryExpression(typeof(int), sql.Select.SkipValue, "+", sql.Select.TakeValue!, Precedence.Additive), hints);
		}

		static void BuildSkip(ExpressionBuilder builder, IBuildContext sequence, ISqlExpression expr)
		{
			var sql = sequence.SelectQuery;

			if (sql.Select.TakeHints != null)
				throw new LinqException("Skip could not be applied with Take with hints");

			if (sql.Select.SkipValue != null)
				sql.Select.Skip(new SqlBinaryExpression(typeof(int), sql.Select.SkipValue, "+", expr, Precedence.Additive));
			else
				sql.Select.Skip(expr);

			if (sql.Select.TakeValue != null)
			{
				if (builder.DataContext.SqlProviderFlags.GetIsSkipSupportedFlag(sql.Select.TakeValue, sql.Select.SkipValue) ||
					!builder.DataContext.SqlProviderFlags.IsTakeSupported)
					sql.Select.Take(
						new SqlBinaryExpression(typeof(int), sql.Select.TakeValue, "-", expr, Precedence.Additive), sql.Select.TakeHints);
			}
		}
	}
}<|MERGE_RESOLUTION|>--- conflicted
+++ resolved
@@ -22,12 +22,8 @@
 			var arg = methodCall.Arguments[1].Unwrap();
 
 			ISqlExpression expr;
-<<<<<<< HEAD
-			var parameterize = !buildInfo.IsSubQuery && Common.Configuration.Linq.ParameterizeTakeSkip;
-=======
-			var parameterize = Common.Configuration.Linq.ParameterizeTakeSkip;
+			var parametrize = Common.Configuration.Linq.ParameterizeTakeSkip;
 
->>>>>>> 08f15370
 			if (arg.NodeType == ExpressionType.Lambda)
 			{
 				arg  = ((LambdaExpression)arg).Body.Unwrap();
@@ -42,15 +38,9 @@
 				if (expr.ElementType == QueryElementType.SqlValue)
 				{
 					var param   = builder.ParametersContext.BuildParameter(methodCall.Arguments[1], null, true).SqlParameter;
-<<<<<<< HEAD
 					param.Name             = methodCall.Method.Name == "Take" ? "take" : "skip";
-					param.IsQueryParameter = param.IsQueryParameter && parameterize;
+					param.IsQueryParameter = param.IsQueryParameter && parametrize;
 					expr                   = param;
-=======
-					param.Name  = methodCall.Method.Name == "Take" ? "take" : "skip";
-					param.IsQueryParameter = param.IsQueryParameter && parameterize;
-					expr = param;
->>>>>>> 08f15370
 				}
 			}
 
