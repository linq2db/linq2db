﻿using System;
using System.Linq.Expressions;

namespace LinqToDB.Linq.Builder
{
	using LinqToDB.Expressions;
	using SqlQuery;

	class TakeSkipBuilder : MethodCallBuilder
	{
		private static readonly string[] MethodNames = { "Skip", "Take" };

		protected override bool CanBuildMethodCall(ExpressionBuilder builder, MethodCallExpression methodCall, BuildInfo buildInfo)
		{
			return methodCall.IsQueryable(MethodNames);
		}

		protected override IBuildContext BuildMethodCall(ExpressionBuilder builder, MethodCallExpression methodCall, BuildInfo buildInfo)
		{
			var sequence = builder.BuildSequence(new BuildInfo(buildInfo, methodCall.Arguments[0]));

			var arg = methodCall.Arguments[1].Unwrap();

			ISqlExpression expr;
<<<<<<< HEAD

			var linqOptions = builder.DataContext.GetLinqOptions();
			var parametrize = linqOptions.ParameterizeTakeSkip;
=======
			var parameterize = Common.Configuration.Linq.ParameterizeTakeSkip;
>>>>>>> c374d714

			if (arg.NodeType == ExpressionType.Lambda)
			{
				arg  = ((LambdaExpression)arg).Body.Unwrap();
				expr = builder.ConvertToSql(sequence, arg);
			}
			else
			{
				// revert unwrap
				arg  = methodCall.Arguments[1];
				expr = builder.ConvertToSql(sequence, arg);

				if (expr.ElementType == QueryElementType.SqlValue)
				{
					var param   = builder.ParametersContext.BuildParameter(methodCall.Arguments[1], null, true).SqlParameter;
					param.Name  = methodCall.Method.Name == "Take" ? "take" : "skip";
					param.IsQueryParameter = param.IsQueryParameter && parameterize;
					expr = param;
				}
			}

			if (methodCall.Method.Name == "Take")
			{
				TakeHints? hints = null;
				if (methodCall.Arguments.Count == 3 && methodCall.Arguments[2].Type == typeof(TakeHints))
					hints = (TakeHints)methodCall.Arguments[2].EvaluateExpression()!;

				BuildTake(builder, sequence, expr, hints);
			}
			else
			{
				BuildSkip(builder, sequence, expr);
			}

			return sequence;
		}

		protected override SequenceConvertInfo? Convert(
			ExpressionBuilder builder, MethodCallExpression methodCall, BuildInfo buildInfo, ParameterExpression? param)
		{
			var info = builder.ConvertSequence(new BuildInfo(buildInfo, methodCall.Arguments[0]), null, true);

			if (info != null)
			{
				info.Expression =
					Expression.Call(
						methodCall.Method.DeclaringType!,
						methodCall.Method.Name,
						new[] { info.Expression.Type.GetGenericArguments()[0] },
						info.Expression, methodCall.Arguments[1]);
					//methodCall.Transform(ex => ConvertMethod(methodCall, 0, info, null, ex));
				info.Parameter  = param;

				return info;
			}

			return null;
		}

		static void BuildTake(ExpressionBuilder builder, IBuildContext sequence, ISqlExpression expr, TakeHints? hints)
		{
			var sql = sequence.SelectQuery;

			if (hints != null && !builder.DataContext.SqlProviderFlags.GetIsTakeHintsSupported(hints.Value))
				throw new LinqException($"TakeHints are {hints} not supported by current database");

			if (hints != null && sql.Select.SkipValue != null)
				throw new LinqException("Take with hints could not be applied with Skip");

			if (sql.Select.TakeValue != null)
				expr = new SqlFunction(
					typeof(int),
					"CASE",
					new SqlBinaryExpression(typeof(bool), sql.Select.TakeValue, "<", expr, Precedence.Comparison),
					sql.Select.TakeValue,
					expr);

			sql.Select.Take(expr, hints);

			if ( sql.Select.SkipValue != null &&
				 builder.DataContext.SqlProviderFlags.IsTakeSupported &&
				!builder.DataContext.SqlProviderFlags.GetIsSkipSupportedFlag(sql.Select.TakeValue, sql.Select.SkipValue))
				sql.Select.Take(
					new SqlBinaryExpression(typeof(int), sql.Select.SkipValue, "+", sql.Select.TakeValue!, Precedence.Additive), hints);
		}

		static void BuildSkip(ExpressionBuilder builder, IBuildContext sequence, ISqlExpression expr)
		{
			var sql = sequence.SelectQuery;

			if (sql.Select.TakeHints != null)
				throw new LinqException("Skip could not be applied with Take with hints");

			if (sql.Select.SkipValue != null)
				sql.Select.Skip(new SqlBinaryExpression(typeof(int), sql.Select.SkipValue, "+", expr, Precedence.Additive));
			else
				sql.Select.Skip(expr);

			if (sql.Select.TakeValue != null)
			{
				if (builder.DataContext.SqlProviderFlags.GetIsSkipSupportedFlag(sql.Select.TakeValue, sql.Select.SkipValue) ||
					!builder.DataContext.SqlProviderFlags.IsTakeSupported)
					sql.Select.Take(
						new SqlBinaryExpression(typeof(int), sql.Select.TakeValue, "-", expr, Precedence.Additive), sql.Select.TakeHints);
			}
		}
	}
}<|MERGE_RESOLUTION|>--- conflicted
+++ resolved
@@ -22,13 +22,9 @@
 			var arg = methodCall.Arguments[1].Unwrap();
 
 			ISqlExpression expr;
-<<<<<<< HEAD
 
 			var linqOptions = builder.DataContext.GetLinqOptions();
-			var parametrize = linqOptions.ParameterizeTakeSkip;
-=======
-			var parameterize = Common.Configuration.Linq.ParameterizeTakeSkip;
->>>>>>> c374d714
+			var parameterize = linqOptions.ParameterizeTakeSkip;
 
 			if (arg.NodeType == ExpressionType.Lambda)
 			{
