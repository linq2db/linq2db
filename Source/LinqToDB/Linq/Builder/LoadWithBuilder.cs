--- conflicted
+++ resolved
@@ -67,16 +67,6 @@
 			if (associations.Length == 0)
 				ThrowHelper.ThrowLinqToDBException($"Unable to retrieve properties path for LoadWith/ThenLoad. Path: '{path}'");
 
-<<<<<<< HEAD
-=======
-			if (methodCall.Method.Name == "ThenLoad")
-			{
-				if (!(table.LoadWith?.Count > 0))
-					ThrowHelper.ThrowLinqToDBException($"ThenLoad function should be followed after LoadWith. Can not find previous property for '{path}'.");
-
-				var lastPath = table.LoadWith[table.LoadWith.Count - 1];
-				associations = Array<LoadWithInfo>.Append(lastPath, associations);
->>>>>>> 6ebaac9c
 
 			if (methodCall.Arguments.Count == 3)
 			{
@@ -206,19 +196,14 @@
 					{
 						if (lastMember == null)
 							goto default;
-<<<<<<< HEAD
 						stop = true;
 						break;
-=======
-						yield break;
->>>>>>> 6ebaac9c
 					}
 
 					case ExpressionType.Call      :
 					{
 						var cexpr = (MethodCallExpression)expression;
 
-<<<<<<< HEAD
 							if (cexpr.Method.IsSqlPropertyMethodEx())
 							{
 								throw new NotImplementedException();
@@ -228,15 +213,6 @@
 
 								yield break;*/
 							}
-=======
-						if (cexpr.Method.IsSqlPropertyMethodEx())
-						{
-							foreach (var assoc in GetAssociations(builder, builder.ConvertExpression(expression), stopExpression))
-								yield return assoc;
-
-							yield break;
-						}
->>>>>>> 6ebaac9c
 
 						if (lastMember == null)
 							goto default;
@@ -266,13 +242,7 @@
 					}
 
 					case ExpressionType.MemberAccess :
-					{
-						var mexpr  = (MemberExpression)expression;
-						var member = lastMember = mexpr.Member;
-						var attr   = builder.MappingSchema.GetAttribute<AssociationAttribute>(member.ReflectedType!, member);
-						if (attr == null)
 						{
-<<<<<<< HEAD
 							var mexpr  = (MemberExpression)expression;
 							var member = lastMember = mexpr.Member;
 							var attr   = builder.MappingSchema.GetAttribute<AssociationAttribute>(member.ReflectedType!, member);
@@ -292,15 +262,6 @@
 							}
 
 							members.Add(member);
-=======
-							member = mexpr.Expression!.Type.GetMemberEx(member)!;
-							attr = builder.MappingSchema.GetAttribute<AssociationAttribute>(mexpr.Expression.Type, member);
-						}
-						if (attr == null)
-							ThrowHelper.ThrowLinqToDBException($"Member '{expression}' is not an association.");
-
-						yield return member;
->>>>>>> 6ebaac9c
 
 						expression = mexpr.Expression!;
 
@@ -317,12 +278,9 @@
 					{
 						if (expression is GetItemExpression getItemExpression)
 						{
-<<<<<<< HEAD
-							if (expression is GetItemExpression getItemExpression)
-							{
-								expression = getItemExpression.Expression;
-								break;
-							}
+							expression = getItemExpression.Expression;
+							break;
+						}
 
 							if (expression is ContextRefExpression contextRef)
 							{
@@ -341,14 +299,7 @@
 							}
 
 							goto default;
-=======
-							expression = getItemExpression.Expression;
-							break;
->>>>>>> 6ebaac9c
 						}
-
-						goto default;
-					}
 
 					case ExpressionType.Convert      :
 					{
