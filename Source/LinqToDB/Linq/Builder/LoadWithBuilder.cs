--- conflicted
+++ resolved
@@ -5,10 +5,6 @@
 
 namespace LinqToDB.Linq.Builder
 {
-<<<<<<< HEAD
-=======
-	using System;
->>>>>>> f6ae79d6
 	using Extensions;
 	using LinqToDB.Expressions;
 	using Mapping;
@@ -70,16 +66,6 @@
 			if (associations.Length == 0)
 				throw new LinqToDBException($"Unable to retrieve properties path for LoadWith/ThenLoad. Path: '{path}'");
 
-<<<<<<< HEAD
-=======
-			if (methodCall.Method.Name == "ThenLoad")
-			{
-				if (!(table.LoadWith?.Count > 0))
-					throw new LinqToDBException($"ThenLoad function should be followed after LoadWith. Can not find previous property for '{path}'.");
-
-				var lastPath = table.LoadWith[table.LoadWith.Count - 1];
-				associations = Array<LoadWithInfo>.Append(lastPath, associations);
->>>>>>> f6ae79d6
 
 			if (methodCall.Arguments.Count == 3)
 			{
@@ -206,16 +192,16 @@
 				switch (expression.NodeType)
 				{
 					case ExpressionType.Parameter :
-						if (lastMember == null)
-							goto default;
-<<<<<<< HEAD
-						stop = true;
-						break;
-					}
+						{
+							if (lastMember == null)
+								goto default;
+							stop = true;
+							break;
+						}
 
 					case ExpressionType.Call      :
-					{
-						var cexpr = (MethodCallExpression)expression;
+						{
+							var cexpr = (MethodCallExpression)expression;
 
 							if (cexpr.Method.IsSqlPropertyMethodEx())
 							{
@@ -226,21 +212,6 @@
 
 								yield break;*/
 							}
-=======
-						yield break;
-
-					case ExpressionType.Call      :
-						{
-							var cexpr = (MethodCallExpression)expression;
-
-							if (cexpr.Method.IsSqlPropertyMethodEx())
-							{
-								foreach (var assoc in GetAssociations(builder, builder.ConvertExpression(expression), stopExpression))
-									yield return assoc;
->>>>>>> f6ae79d6
-
-								yield break;
-							}
 
 							if (lastMember == null)
 								goto default;
@@ -279,7 +250,6 @@
 								member = mexpr.Expression!.Type.GetMemberEx(member)!;
 								attr = builder.MappingSchema.GetAttribute<AssociationAttribute>(mexpr.Expression.Type, member);
 							}
-<<<<<<< HEAD
 
 							if (attr == null)
 							{
@@ -291,12 +261,6 @@
 							}
 
 							members.Add(member);
-=======
-							if (attr == null)
-								throw new LinqToDBException($"Member '{expression}' is not an association.");
-
-							yield return member;
->>>>>>> f6ae79d6
 
 							expression = mexpr.Expression!;
 
@@ -309,26 +273,6 @@
 							break;
 						}
 
-<<<<<<< HEAD
-						if (expression is ContextRefExpression contextRef)
-						{
-							var newExpression = builder.MakeExpression(context, expression, ProjectFlags.AssociationRoot);
-							if (!ReferenceEquals(newExpression, expression))
-							{
-								expression = newExpression;
-							}
-							else
-							{
-								stop    = true;
-								context = contextRef.BuildContext;
-							}
-
-							break;
-						}
-
-						goto default;
-					}
-=======
 					case ExpressionType.Extension    :
 						{
 							if (expression is GetItemExpression getItemExpression)
@@ -337,9 +281,24 @@
 								break;
 							}
 
+							if (expression is ContextRefExpression contextRef)
+							{
+								var newExpression = builder.MakeExpression(context, expression, ProjectFlags.AssociationRoot);
+								if (!ReferenceEquals(newExpression, expression))
+								{
+									expression = newExpression;
+								}
+								else
+								{
+									stop    = true;
+									context = contextRef.BuildContext;
+								}
+
+								break;
+							}
+
 							goto default;
-						}
->>>>>>> f6ae79d6
+					}
 
 					case ExpressionType.Convert      :
 						{
