<<<<<<< HEAD
﻿using System;
using System.Collections.Generic;
using System.Diagnostics;
using System.Linq;
using System.Linq.Expressions;
=======
﻿using System.Linq.Expressions;
>>>>>>> 0b4c992f

namespace LinqToDB.Linq.Builder
{
	using SqlQuery;

	[DebuggerDisplay("{BuildContextDebuggingHelper.GetContextInfo(this)}")]
	class SubQueryContext : PassThroughContext
	{
#if DEBUG
		public override string? SqlQueryText => SelectQuery.ToString();
#endif

		public SubQueryContext(IBuildContext subQuery, SelectQuery selectQuery, bool addToSql)
			: base(subQuery)
		{
			if (selectQuery == subQuery.SelectQuery)
				ThrowHelper.ThrowArgumentException(nameof(subQuery), "Wrong subQuery argument.");

			SubQuery        = subQuery;
			SubQuery.Parent = this;
			SelectQuery     = selectQuery;
			Statement       = subQuery.Statement;

			if (addToSql)
				selectQuery.From.Table(SubQuery.SelectQuery);
		}

		public SubQueryContext(IBuildContext subQuery, bool addToSql = true)
			: this(subQuery, new SelectQuery { ParentSelect = subQuery.SelectQuery.ParentSelect }, addToSql)
		{
			Statement = subQuery.Statement;
		}

		public          IBuildContext  SubQuery    { get; private set; }
		public override SelectQuery    SelectQuery { get; set; }
		public override IBuildContext? Parent      { get; set; }

		public override SqlInfo[] ConvertToSql(Expression? expression, int level, ConvertFlags flags)
		{
			throw new NotImplementedException();
		}

		public override SqlInfo[] ConvertToIndex(Expression? expression, int level, ConvertFlags flags)
		{
			throw new NotImplementedException();
		}

		public override IsExpressionResult IsExpression(Expression? expression, int level, RequestFor requestFlag)
		{
			throw new NotImplementedException();
		}

		protected virtual bool OptimizeColumns => true;
		protected internal readonly Dictionary<int,int> ColumnIndexes = new ();

		protected virtual int GetIndex(int index, ISqlExpression column)
		{
			throw new NotImplementedException();
		}

		public override int ConvertToParentIndex(int index, IBuildContext context)
		{
			throw new NotImplementedException();
		}

		public override void SetAlias(string? alias)
		{
			if (alias == null)
				return;

			if (alias.Contains('<'))
				return;

			if (SelectQuery.From.Tables[0].Alias == null)
				SelectQuery.From.Tables[0].Alias = alias;
		}

		public override ISqlExpression? GetSubQuery(IBuildContext context)
		{
			return null;
		}

		public override SqlStatement GetResultStatement()
		{
			return Statement ??= new SqlSelectStatement(SelectQuery);
		}

		public override IBuildContext Clone(CloningContext context)
		{
			var selectQuery = context.CloneElement(SelectQuery);
			return new SubQueryContext(context.CloneContext(SubQuery), selectQuery, false);
		}

		public override Expression MakeExpression(Expression path, ProjectFlags flags)
		{
			if (flags.HasFlag(ProjectFlags.Root) && SequenceHelper.IsSameContext(path, this))
				return path;

			var result = base.MakeExpression(path, flags);

			/*
			if (flags.HasFlag(ProjectFlags.SQL))
			{
				result = Builder.ConvertToSqlExpr(SubQuery, result, flags);

				if (!flags.HasFlag(ProjectFlags.Test)/* && !flags.HasFlag(ProjectFlags.Expression)#1#)
					result = Builder.UpdateNesting(this, result);
			}
			*/

			if (!flags.HasFlag(ProjectFlags.Test))
			{
				result = Builder.UpdateNesting(this, result);

				// remap back, especially for Recursive CTE
				result = SequenceHelper.ReplaceContext(result, SubQuery, this);
			}

			return result;
		}
	}
}<|MERGE_RESOLUTION|>--- conflicted
+++ resolved
@@ -1,12 +1,5 @@
-<<<<<<< HEAD
-﻿using System;
-using System.Collections.Generic;
-using System.Diagnostics;
-using System.Linq;
+﻿using System.Diagnostics;
 using System.Linq.Expressions;
-=======
-﻿using System.Linq.Expressions;
->>>>>>> 0b4c992f
 
 namespace LinqToDB.Linq.Builder
 {
@@ -65,7 +58,7 @@
 		protected virtual int GetIndex(int index, ISqlExpression column)
 		{
 			throw new NotImplementedException();
-		}
+			}
 
 		public override int ConvertToParentIndex(int index, IBuildContext context)
 		{
@@ -98,7 +91,7 @@
 		{
 			var selectQuery = context.CloneElement(SelectQuery);
 			return new SubQueryContext(context.CloneContext(SubQuery), selectQuery, false);
-		}
+	}
 
 		public override Expression MakeExpression(Expression path, ProjectFlags flags)
 		{
@@ -114,7 +107,7 @@
 
 				if (!flags.HasFlag(ProjectFlags.Test)/* && !flags.HasFlag(ProjectFlags.Expression)#1#)
 					result = Builder.UpdateNesting(this, result);
-			}
+}
 			*/
 
 			if (!flags.HasFlag(ProjectFlags.Test))
