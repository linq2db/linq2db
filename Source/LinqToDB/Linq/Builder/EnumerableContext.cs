--- conflicted
+++ resolved
@@ -27,14 +27,9 @@
 		{
 			Parent            = buildInfo.Parent;
 			_elementType      = elementType;
-<<<<<<< HEAD
-			_entityDescriptor = Builder.MappingSchema.GetEntityDescriptor(elementType);
+            _entityDescriptor = Builder.MappingSchema.GetEntityDescriptor(elementType, Builder.DataOptions.ConnectionOptions.OnEntityDescriptorCreated);
 			Table             = BuildValuesTable(buildInfo.Expression);
 			Expression        = buildInfo.Expression;
-=======
-			_entityDescriptor = Builder.MappingSchema.GetEntityDescriptor(elementType, Builder.DataOptions.ConnectionOptions.OnEntityDescriptorCreated);
-			Table             = BuildValuesTable();
->>>>>>> c31fb753
 
 			foreach (var field in Table.Fields)
 			{
@@ -129,42 +124,7 @@
 
 		SqlField? GetField(MemberExpression path)
 		{
-<<<<<<< HEAD
 			foreach (var column in _entityDescriptor.Columns)
-=======
-			if (buildBlock && _variable != null)
-				return _variable;
-
-			var recordType       = RecordsHelper.GetRecordType(objectType);
-			var entityDescriptor = Builder.MappingSchema.GetEntityDescriptor(objectType, Builder.DataOptions.ConnectionOptions.OnEntityDescriptorCreated);
-
-			// choosing type that can be instantiated
-			/*if ((objectType.IsInterface || objectType.IsAbstract) && !(ObjectType.IsInterface || ObjectType.IsAbstract))
-			{
-				objectType = ObjectType;
-			}*/
-
-			var expr =
-				recordType != RecordType.NotRecord ?
-					BuildRecordConstructor (entityDescriptor, objectType, index, recordType) :
-					BuildDefaultConstructor(entityDescriptor, objectType, index);
-
-			/*expr = BuildCalculatedColumns(entityDescriptor, expr);
-			expr = ProcessExpression(expr);
-			expr = NotifyEntityCreated(expr);*/
-
-			if (!buildBlock)
-				return expr;
-
-			return _variable = Builder.BuildVariable(expr);
-		}
-
-		#endregion
-
-		public SqlInfo[] ConvertToSql(Expression? expression, int level, ConvertFlags flags)
-		{
-			if (expression == null)
->>>>>>> c31fb753
 			{
 				if (!column.MemberInfo.EqualsTo(path.Member, _elementType))
 				{
