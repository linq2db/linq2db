﻿using System.Diagnostics;
using System.Linq.Expressions;
using System.Reflection;
<<<<<<< HEAD
using System.Runtime.CompilerServices;
=======
using LinqToDB.Expressions;
>>>>>>> 0b4c992f

namespace LinqToDB.Linq.Builder
{
	using Common;
	using Data;
	using Extensions;
	using Mapping;
	using SqlQuery;
	using Reflection;

	[DebuggerDisplay("{BuildContextDebuggingHelper.GetContextInfo(this)}")]
	class EnumerableContext : IBuildContext
	{
		readonly Type _elementType;

#if DEBUG
		public string?               SqlQueryText { get; }
		public string  Path          => this.GetPath();
		public int     ContextId     { get; }
#endif
		public  ExpressionBuilder    Builder       { get; }
		public  Expression           Expression    { get; }
		public  SelectQuery          SelectQuery   { get; set; }
		public  SqlStatement?        Statement     { get; set; }
		public  IBuildContext?       Parent        { get; set; }

		private readonly EntityDescriptor _entityDescriptor;

		public SqlValuesTable Table { get; }

		public EnumerableContext(ExpressionBuilder builder, BuildInfo buildInfo, SelectQuery query, Type elementType)
		{
			Parent            = buildInfo.Parent;
			Builder           = builder;
			Expression        = buildInfo.Expression;
			SelectQuery       = query;
			_elementType      = elementType;
			_entityDescriptor = Builder.MappingSchema.GetEntityDescriptor(elementType);
			Table             = BuildValuesTable();

			foreach (var field in Table.Fields)
			{
				SelectQuery.Select.AddNew(field);
			}

			SelectQuery.From.Table(Table);
#if DEBUG
			ContextId = builder.GenerateContextId();
#endif
		}

		SqlValuesTable BuildValuesTable()
		{
			if (Expression.NodeType == ExpressionType.NewArrayInit)
				return BuildValuesTableFromArray((NewArrayExpression)Expression);

			return new SqlValuesTable(Builder.ConvertToSql(Parent, Expression));
		}

		SqlValuesTable BuildValuesTableFromArray(NewArrayExpression arrayExpression)
		{
			if (Builder.MappingSchema.IsScalarType(_elementType))
			{
				var rows  = arrayExpression.Expressions.Select(e => new[] {Builder.ConvertToSql(Parent, e)}).ToList();
				var field = new SqlField(Table, "item");
				return new SqlValuesTable(new[] { field }, null, rows);
			}

			var knownMembers = new HashSet<MemberInfo>();

			foreach (var row in arrayExpression.Expressions)
			{
				var members = new Dictionary<MemberInfo, Expression>();
				Builder.ProcessProjection(members, row);

				knownMembers.AddRange(members.Keys);
			}

			var ed = Builder.MappingSchema.GetEntityDescriptor(_elementType);

			var builtRows = new List<ISqlExpression[]>(arrayExpression.Expressions.Count);

			var columnsInfo = knownMembers.Select(m => (Member: m, Column: ed.Columns.Find(c => c.MemberInfo == m)))
				.ToList();

			foreach (var row in arrayExpression.Expressions)
			{
				var members = new Dictionary<MemberInfo, Expression>();
				Builder.ProcessProjection(members, row);

				var rowValues = new ISqlExpression[columnsInfo.Count];

				var idx = 0;
				foreach (var (member, column) in columnsInfo)
				{
					ISqlExpression sql;
					if (members.TryGetValue(member, out var accessExpr))
					{
						sql = Builder.ConvertToSql(Parent, accessExpr, columnDescriptor: column);
					}
					else
					{
						var nullValue = Expression.Constant(Builder.MappingSchema.GetDefaultValue(_elementType), _elementType);
						sql = Builder.ConvertToSql(Parent, nullValue, columnDescriptor: column);
					}

					rowValues[idx] = sql;
					++idx;
				}

				builtRows.Add(rowValues);
			}

			var fields = new SqlField[columnsInfo.Count];

			for (var index = 0; index < columnsInfo.Count; index++)
			{
				var (member, column) = columnsInfo[index];
				var field            = column != null
					? new SqlField(column)
					: new SqlField(member.GetMemberType(), "item" + (index + 1), true);
				fields[index]        = field;
			}

			return new SqlValuesTable(fields, columnsInfo.Select(ci => ci.Member).ToArray(), builtRows);
		}

		public void BuildQuery<T>(Query<T> query, ParameterExpression queryParameter)
		{
			throw new NotImplementedException();

			/*var expr = Builder.FinalizeProjection(this,
				Builder.MakeExpression(new ContextRefExpression(typeof(T), this), ProjectFlags.Expression));

			var mapper = Builder.BuildMapper<T>(expr);

			QueryRunner.SetRunQuery(query, mapper);*/
		}

		public Expression BuildExpression(Expression? expression, int level, bool enforceServerSide)
		{
			throw new NotImplementedException();
		}

		public SqlInfo[] ConvertToSql(Expression? expression, int level, ConvertFlags flags)
		{
			throw new NotImplementedException();
		}

		private static ConstructorInfo _parameterConstructor =
			MemberHelper.ConstructorOf(() => new SqlParameter(new DbDataType(typeof(object)), "", null));

		private static ConstructorInfo _sqlValueconstructor =
			MemberHelper.ConstructorOf(() => new SqlValue(new DbDataType(typeof(object)), null));

		private SqlField? GetField(MemberExpression path)
		{
			foreach (var column in _entityDescriptor.Columns)
			{
				if (column.MemberInfo.EqualsTo(path.Member, _elementType))
				{
					var newField = BuildField(column);

					return newField;
				}
			}

			return null;
		}

		private SqlField BuildField(ColumnDescriptor column)
		{
			var memberName = column.MemberName;
			if (!Table.FieldsLookup!.TryGetValue(column.MemberInfo, out var newField))
			{
				var getter = column.GetDbParamLambda();

				var generator = new ExpressionGenerator();
				if (typeof(DataParameter).IsSameOrParentOf(getter.Body.Type))
				{
					
					var variable  = generator.AssignToVariable(getter.Body);
					generator.AddExpression(
						Expression.New(
							_parameterConstructor,
							Expression.Property(variable, Methods.LinqToDB.DataParameter.DbDataType),
							Expression.Constant(memberName),
							Expression.Property(variable, Methods.LinqToDB.DataParameter.Value)
						));
				}
				else
				{
					generator.AddExpression(Expression.New(_sqlValueconstructor,
						Expression.Constant(column.GetDbDataType(true)),
						Expression.Convert(getter.Body, typeof(object))));
				}

				var param = Expression.Parameter(typeof(object), "e");

				var body = generator.Build();
				body = body.Replace(getter.Parameters[0], Expression.Convert(param, _elementType));

				var getterLambda = Expression.Lambda<Func<object, ISqlExpression>>(body, param);
				var getterFunc   = getterLambda.Compile();

				Table.Add(newField = new SqlField(column), column.MemberInfo, getterFunc);
			}

			return newField;
		}

		public SqlInfo[] ConvertToIndex(Expression? expression, int level, ConvertFlags flags)
		{
			throw new NotImplementedException();
		}

		public Expression MakeExpression(Expression path, ProjectFlags flags)
		{
			if (SequenceHelper.IsSameContext(path, this))
			{
				if (flags.HasFlag(ProjectFlags.Root))
					return path;

				// trying to access Queryable variant
				if (path.Type != _elementType && flags.HasFlag(ProjectFlags.Expression))
					return new SqlEagerLoadExpression((ContextRefExpression)path, path, Builder.GetSequenceExpression(this));

				return Builder.BuildEntityExpression(this, _elementType, flags);
			}

			if (path is not MemberExpression member)
				return ExpressionBuilder.CreateSqlError(this, path);

			var sql = GetField(member);
			if (sql == null)
				return ExpressionBuilder.CreateSqlError(this, path);

			var placeholder = ExpressionBuilder.CreatePlaceholder(this, sql, path);

			return placeholder;
		}

		public IBuildContext Clone(CloningContext context)
		{
			//TODO: Clone
			throw new NotImplementedException();
		}

		public void SetRunQuery<T>(Query<T> query, Expression expr)
		{
			var mapper = Builder.BuildMapper<T>(expr);

			QueryRunner.SetRunQuery(query, mapper);
		}

		public IsExpressionResult IsExpression(Expression? expression, int level, RequestFor requestFlag)
		{
			throw new NotImplementedException();
		}

		public IBuildContext? GetContext(Expression? expression, int level, BuildInfo buildInfo)
		{
			return null;
		}

		public int ConvertToParentIndex(int index, IBuildContext context)
		{
			throw new NotImplementedException();
		}

		public void SetAlias(string? alias)
		{
			if (SelectQuery.Select.Columns.Count == 1)
				SelectQuery.Select.Columns[0].Alias = alias;
		}

		public ISqlExpression GetSubQuery(IBuildContext context)
		{
			return ThrowHelper.ThrowNotImplementedException<ISqlExpression>();
		}

		public SqlStatement GetResultStatement()
		{
			return new SqlSelectStatement(SelectQuery);
		}

		public void CompleteColumns()
		{
		}
	}
}<|MERGE_RESOLUTION|>--- conflicted
+++ resolved
@@ -1,11 +1,8 @@
 ﻿using System.Diagnostics;
 using System.Linq.Expressions;
 using System.Reflection;
-<<<<<<< HEAD
 using System.Runtime.CompilerServices;
-=======
 using LinqToDB.Expressions;
->>>>>>> 0b4c992f
 
 namespace LinqToDB.Linq.Builder
 {
@@ -148,12 +145,12 @@
 		public Expression BuildExpression(Expression? expression, int level, bool enforceServerSide)
 		{
 			throw new NotImplementedException();
-		}
+			}
 
 		public SqlInfo[] ConvertToSql(Expression? expression, int level, ConvertFlags flags)
 		{
 			throw new NotImplementedException();
-		}
+					}
 
 		private static ConstructorInfo _parameterConstructor =
 			MemberHelper.ConstructorOf(() => new SqlParameter(new DbDataType(typeof(object)), "", null));
@@ -162,19 +159,19 @@
 			MemberHelper.ConstructorOf(() => new SqlValue(new DbDataType(typeof(object)), null));
 
 		private SqlField? GetField(MemberExpression path)
-		{
-			foreach (var column in _entityDescriptor.Columns)
-			{
+			{
+						foreach (var column in _entityDescriptor.Columns)
+						{
 				if (column.MemberInfo.EqualsTo(path.Member, _elementType))
-				{
-					var newField = BuildField(column);
+							{
+								var newField = BuildField(column);
 
 					return newField;
-				}
-			}
+							}
+						}
 
 			return null;
-		}
+				}
 
 		private SqlField BuildField(ColumnDescriptor column)
 		{
@@ -223,7 +220,7 @@
 		}
 
 		public Expression MakeExpression(Expression path, ProjectFlags flags)
-		{
+			{
 			if (SequenceHelper.IsSameContext(path, this))
 			{
 				if (flags.HasFlag(ProjectFlags.Root))
@@ -252,14 +249,14 @@
 		{
 			//TODO: Clone
 			throw new NotImplementedException();
-		}
+				}
 
 		public void SetRunQuery<T>(Query<T> query, Expression expr)
-		{
+						{
 			var mapper = Builder.BuildMapper<T>(expr);
 
 			QueryRunner.SetRunQuery(query, mapper);
-		}
+					}
 
 		public IsExpressionResult IsExpression(Expression? expression, int level, RequestFor requestFlag)
 		{
