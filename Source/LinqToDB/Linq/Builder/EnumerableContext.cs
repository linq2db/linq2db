--- conflicted
+++ resolved
@@ -147,257 +147,7 @@
 
 		public Expression BuildExpression(Expression? expression, int level, bool enforceServerSide)
 		{
-<<<<<<< HEAD
-			throw new NotImplementedException();
-=======
-			if (expression != null || Builder.MappingSchema.IsScalarType(_elementType))
-			{
-				var info  = ConvertToIndex(expression, level, ConvertFlags.Field)[0];
-				var index = info.Index;
-				if (Parent != null)
-					index = ConvertToParentIndex(index, Parent);
-
-				var elementType = info.Sql.SystemType ?? _elementType;
-				return Builder.BuildSql(elementType, index, info.Sql);
-			}
-
-			var sqlInfos = ConvertToIndex(null, level, ConvertFlags.All);
-			if (Parent != null)
-				for (var i = 0; i < sqlInfos.Length; i++)
-				{
-					var info  = sqlInfos[i];
-					var index = ConvertToParentIndex(info.Index, Parent);
-					sqlInfos[i] = info.WithIndex(index);
-				}
-
-			var indexes = sqlInfos.Select(static info => Tuple.Create(info.Index, QueryHelper.ExtractField(info.Sql))).ToArray();
-
-			var expr = BuildTableExpression(!Builder.IsBlockDisable, _elementType, indexes);
-
-			return expr;
-		}
-
-		#region TableContext code almost not changed. TODO: Remove after implementing base ObjectContext
-
-		class ColumnInfo
-		{
-			public bool       IsComplex;
-			public string     Name       = null!;
-			public Expression Expression = null!;
-		}
-
-		IEnumerable<(string Name, Expression? Expr)> GetExpressions(TypeAccessor typeAccessor, RecordType recordType, List<ColumnInfo> columns)
-		{
-			IEnumerable<MemberAccessor> members = typeAccessor.Members;
-
-			if (recordType == RecordType.FSharp)
-			{
-				var membersWithOrder = new List<(int sequence, MemberAccessor ma)>();
-				foreach (var member in typeAccessor.Members)
-				{
-					var sequence = RecordsHelper.GetFSharpRecordMemberSequence(Builder.MappingSchema, typeAccessor.Type, member.MemberInfo);
-					if (sequence != -1)
-					{
-						membersWithOrder.Add((sequence, member));
-					}
-
-					members = membersWithOrder.OrderBy(static _ => _!.sequence).Select(static _ => _.ma);
-				}
-			}
-
-			/*
-			var loadWith      = GetLoadWith();
-			var loadWithItems = loadWith == null ? new List<AssociationHelper.LoadWithItem>() : AssociationHelper.GetLoadWith(loadWith);
-			*/
-
-			foreach (var member in members)
-			{
-				ColumnInfo? column = null;
-				foreach (var c in columns)
-				{
-					if (!c.IsComplex && c.Name == member.Name)
-					{
-						column = c;
-						break;
-					}
-				}
-
-				if (column != null)
-				{
-					yield return (member.Name, column.Expression);
-				}
-				else
-				{
-					var assocAttr = Builder.MappingSchema.GetAttributes<AssociationAttribute>(typeAccessor.Type, member.MemberInfo).FirstOrDefault();
-					var isAssociation = assocAttr != null;
-
-					if (isAssociation)
-					{
-						/*var loadWithItem = loadWithItems.FirstOrDefault(_ => MemberInfoEqualityComparer.Default.Equals(_.Info.MemberInfo, member.MemberInfo));
-						if (loadWithItem != null)
-						{
-							var ma = Expression.MakeMemberAccess(Expression.Constant(null, typeAccessor.Type), member.MemberInfo);
-							yield return (member.Name, BuildExpression(ma, 1, false));
-						}*/
-					}
-					else
-					{
-						var name = member.Name + '.';
-						var cols = new List<ColumnInfo>();
-						foreach (var c in columns)
-						{
-							if (c.IsComplex && c.Name.StartsWith(name))
-							{
-								cols.Add(c);
-							}
-						}
-
-						if (cols.Count == 0)
-						{
-							yield return (member.Name, null);
-						}
-						else
-						{
-							foreach (var col in cols)
-							{
-								col.Name      = col.Name.Substring(name.Length);
-								col.IsComplex = col.Name.Contains(".");
-							}
-
-							var typeAcc          = TypeAccessor.GetAccessor(member.Type);
-							var memberRecordType = RecordsHelper.GetRecordType(Builder.MappingSchema, member.Type);
-
-							var exprs = GetExpressions(typeAcc, memberRecordType, cols).ToList();
-
-							if ((memberRecordType & RecordType.CallConstructorOnWrite) != 0)
-							{
-								var expr = BuildFromParameterizedConstructor(member.Type, exprs);
-
-								yield return (member.Name, expr);
-							}
-							else
-							{
-								var bindings = new List<MemberBinding>();
-								for (var i = 0; i < typeAcc.Members.Count && i < exprs.Count; i++)
-								{
-									if (exprs[i].Expr != null)
-									{
-										bindings.Add(Expression.Bind(typeAcc.Members[i].MemberInfo, exprs[i].Expr!));
-									}
-								}
-
-								var expr = Expression.MemberInit(Expression.New(member.Type), bindings);
-
-								yield return (member.Name, expr);
-							}
-						}
-					}
-				}
-			}
-		}
-
-		ConstructorInfo SelectParameterizedConstructor(Type objectType)
-		{
-			var constructors = objectType.GetConstructors();
-
-			if (constructors.Length == 0)
-			{
-				constructors = objectType.GetConstructors(BindingFlags.Instance | BindingFlags.NonPublic);
-
-				if (constructors.Length == 0)
-					ThrowHelper.ThrowInvalidOperationException($"Type '{objectType.Name}' has no constructors.");
-			}
-
-			if (constructors.Length > 1)
-				ThrowHelper.ThrowInvalidOperationException($"Type '{objectType.Name}' has ambiguous constructors.");
-
-			return constructors[0];
-		}
-
-		Expression BuildFromParameterizedConstructor(Type objectType,
-			IList<(string Name, Expression? Expr)> expressions)
-		{
-			var ctor = SelectParameterizedConstructor(objectType);
-
-			var parameters = ctor.GetParameters();
-			var argFound   = false;
-
-			var args = new Expression[parameters.Length];
-			for (int i = 0; i < parameters.Length; i++)
-			{
-				var param = parameters[i];
-				Expression? memberExpr = null;
-				foreach (var (Name, Expr) in expressions)
-				{
-					if (Name == param.Name)
-					{
-						memberExpr = Expr;
-						break;
-					}
-				}
-				if (memberExpr == null)
-				{
-					foreach (var (Name, Expr) in expressions)
-					{
-						if (Name.Equals(param.Name, StringComparison.OrdinalIgnoreCase))
-						{
-							memberExpr = Expr;
-							break;
-						}
-					}
-				}
-
-				var arg = memberExpr;
-				argFound = argFound || arg != null;
-
-				arg ??= new DefaultValueExpression(Builder.MappingSchema, param.ParameterType);
-
-				args[i] = arg;
-			}
-
-			if (!argFound)
-			{
-				ThrowHelper.ThrowInvalidOperationException($"Type '{objectType.Name}' has no suitable constructor.");
-			}
-
-			var expr = Expression.New(ctor, args);
-
-			return expr;
-		}
-
-		Expression BuildRecordConstructor(EntityDescriptor entityDescriptor, Type objectType, Tuple<int, SqlField?>[] index, RecordType recordType)
-		{
-			var columns = new List<ColumnInfo>();
-			foreach (var idx in index)
-			{
-				if (idx.Item1 >= 0 && idx.Item2 != null)
-				{
-					ColumnDescriptor? cd = null;
-					foreach (var c in entityDescriptor.Columns)
-					{
-						if (c.ColumnName == idx.Item2.PhysicalName)
-						{
-							cd = c;
-							break;
-						}
-					}
-
-					if (cd != null)
-					{
-						columns.Add(new ColumnInfo
-						{
-							IsComplex  = cd.MemberAccessor.IsComplex,
-							Name       = cd.MemberName,
-							Expression = new ConvertFromDataReaderExpression(cd.MemberType, idx.Item1, cd.ValueConverter, Builder.DataReaderLocal)
-						});
-					}
-				}
-			}
-
-			var exprs = GetExpressions(entityDescriptor.TypeAccessor, recordType, columns).ToList();
-
-			return BuildFromParameterizedConstructor(objectType, exprs);
->>>>>>> 6ebaac9c
+			throw new NotImplementedException();
 		}
 
 		public SqlInfo[] ConvertToSql(Expression? expression, int level, ConvertFlags flags)
@@ -413,58 +163,7 @@
 
 		private SqlField? GetField(MemberExpression path)
 		{
-<<<<<<< HEAD
 			foreach (var column in _entityDescriptor.Columns)
-=======
-			if (expression == null)
-			{
-				SqlInfo[] sql;
-				if (Builder.MappingSchema.IsScalarType(_elementType))
-				{
-					SqlField field;
-					if (Table.Fields.Count > 0)
-					{
-						field = Table.Fields[0];
-					}
-					else
-					{
-						field = new SqlField(_elementType, "item", true);
-						var param = Expression.Parameter(typeof(object), "record");
-						var body = Expression.New(Methods.LinqToDB.Sql.SqlValueConstructor,
-							Expression.Constant(ColumnDescriptor.CalculateDbDataType(Builder.MappingSchema, _elementType)),
-							param);
-
-						var getterLambda = Expression.Lambda<Func<object, ISqlExpression>>(body, param);
-						var getterFunc   = getterLambda.Compile();
-						Table.Add(field, null, getterFunc);
-					}
-
-					sql = new[] { new SqlInfo(field, SelectQuery) };
-				}
-				else
-				{
-					if (Table.Rows != null)
-					{
-						sql = new SqlInfo[Table.Fields.Count];
-						for (var i = 0; i < Table.Fields.Count; i++)
-							sql[i] = new SqlInfo(Table.Fields[i].ColumnDescriptor.MemberInfo, Table.Fields[i], SelectQuery);
-					}
-					else
-					{
-						sql = new SqlInfo[_entityDescriptor.Columns.Count];
-						for (var i = 0; i < _entityDescriptor.Columns.Count; i++)
-							sql[i] = new SqlInfo(_entityDescriptor.Columns[i].MemberInfo, BuildField(_entityDescriptor.Columns[i]), SelectQuery);
-					}
-
-					if (sql.Length == 0)
-						ThrowHelper.ThrowLinqToDBException($"Entity of type '{_elementType.Name}' as no defined columns.");
-				}
-
-				return sql;
-			}
-
-			switch (flags)
->>>>>>> 6ebaac9c
 			{
 				if (column.MemberInfo.EqualsTo(path.Member, _elementType))
 				{
@@ -474,11 +173,7 @@
 				}
 			}
 
-<<<<<<< HEAD
 			return null;
-=======
-			return ThrowHelper.ThrowNotImplementedException<SqlInfo[]>();
->>>>>>> 6ebaac9c
 		}
 
 		private SqlField BuildField(ColumnDescriptor column)
@@ -568,7 +263,7 @@
 
 		public IsExpressionResult IsExpression(Expression? expression, int level, RequestFor requestFlag)
 		{
-			return ThrowHelper.ThrowNotImplementedException<IBuildContext?>();
+			throw new NotImplementedException();
 		}
 
 		public IBuildContext? GetContext(Expression? expression, int level, BuildInfo buildInfo)
