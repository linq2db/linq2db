﻿using System;
using System.Linq.Expressions;
using System.Reflection;

namespace LinqToDB.Linq.Builder
{
	using Common;
	using Data;
	using LinqToDB.Expressions;
	using Extensions;
	using Mapping;
	using SqlQuery;
	using Reflection;

	//TODO: review
	sealed class EnumerableContext : BuildContextBase
	{
		readonly Type _elementType;

		readonly EntityDescriptor _entityDescriptor;

		public override Expression?    Expression { get; }
		public          SqlValuesTable Table      { get; }

		public EnumerableContext(ExpressionBuilder builder, BuildInfo buildInfo, SelectQuery query, Type elementType)
			: base(builder, query)
		{
			Parent            = buildInfo.Parent;
			_elementType      = elementType;
			_entityDescriptor = Builder.MappingSchema.GetEntityDescriptor(elementType);
			Table             = BuildValuesTable();
			Expression        = buildInfo.Expression;

			foreach (var field in Table.Fields)
			{
				SelectQuery.Select.AddNew(field);
			}

			if (!buildInfo.IsTest)
				SelectQuery.From.Table(Table);
		}

		SqlValuesTable BuildValuesTable()
		{
			if (Expression!.NodeType == ExpressionType.NewArrayInit)
				return BuildValuesTableFromArray((NewArrayExpression)Expression);

			return new SqlValuesTable(Builder.ConvertToSql(this, Expression));
		}

		SqlValuesTable BuildValuesTableFromArray(NewArrayExpression arrayExpression)
		{
			if (Builder.MappingSchema.IsScalarType(_elementType))
			{
				var rows  = arrayExpression.Expressions.Select(e => new[] {Builder.ConvertToSql(Parent, e)}).ToList();
				var field = new SqlField(Table, "item");
				return new SqlValuesTable(new[] { field }, null, rows);
			}

			var knownMembers = new HashSet<MemberInfo>();

			foreach (var row in arrayExpression.Expressions)
			{
				var members = new Dictionary<MemberInfo, Expression>();
				Builder.ProcessProjection(members, row);

				knownMembers.AddRange(members.Keys);
			}

			var ed = Builder.MappingSchema.GetEntityDescriptor(_elementType);

			var builtRows = new List<ISqlExpression[]>(arrayExpression.Expressions.Count);

			var columnsInfo = knownMembers.Select(m => (Member: m, Column: ed.Columns.Find(c => c.MemberInfo == m)))
				.ToList();

			foreach (var row in arrayExpression.Expressions)
			{
				var members = new Dictionary<MemberInfo, Expression>();
				Builder.ProcessProjection(members, row);

				var rowValues = new ISqlExpression[columnsInfo.Count];

				var idx = 0;
				foreach (var (member, column) in columnsInfo)
				{
					ISqlExpression sql;
					if (members.TryGetValue(member, out var accessExpr))
					{
						sql = Builder.ConvertToSql(Parent, accessExpr, columnDescriptor: column);
					}
					else
					{
						var nullValue = Expression.Constant(Builder.MappingSchema.GetDefaultValue(_elementType), _elementType);
						sql = Builder.ConvertToSql(Parent, nullValue, columnDescriptor: column);
					}

					rowValues[idx] = sql;
					++idx;
				}

				builtRows.Add(rowValues);
			}

			var fields = new SqlField[columnsInfo.Count];

			for (var index = 0; index < columnsInfo.Count; index++)
			{
				var (member, column) = columnsInfo[index];
				var field            = column != null
					? new SqlField(column)
					: new SqlField(new DbDataType(member.GetMemberType()), "item" + (index + 1), true);
				fields[index]        = field;
			}

<<<<<<< HEAD
			return new SqlValuesTable(fields, columnsInfo.Select(ci => ci.Member).ToArray(), builtRows);
=======
			return new SqlValuesTable(fields, columnsInfo.Select(static ci => ci.Member).ToArray(), builtRows);
		}

		public void BuildQuery<T>(Query<T> query, ParameterExpression queryParameter)
		{
			//TODO: refactor TableContext to base class ObjectContext

			var expr   = BuildExpression(null, 0, false);
			var mapper = Builder.BuildMapper<T>(expr);

			QueryRunner.SetRunQuery(query, mapper);
		}

		public Expression BuildExpression(Expression? expression, int level, bool enforceServerSide)
		{
			if (expression != null || Builder.MappingSchema.IsScalarType(_elementType))
			{
				var info  = ConvertToIndex(expression, level, ConvertFlags.Field)[0];
				var index = info.Index;
				if (Parent != null)
					index = ConvertToParentIndex(index, Parent);

				var elementType = info.Sql.SystemType ?? _elementType;
				return Builder.BuildSql(elementType, index, info.Sql);
			}

			var sqlInfos = ConvertToIndex(null, level, ConvertFlags.All);
			if (Parent != null)
				for (var i = 0; i < sqlInfos.Length; i++)
				{
					var info  = sqlInfos[i];
					var index = ConvertToParentIndex(info.Index, Parent);
					sqlInfos[i] = info.WithIndex(index);
				}

			var indexes = sqlInfos.Select(static info => Tuple.Create(info.Index, QueryHelper.ExtractField(info.Sql))).ToArray();

			var expr = BuildTableExpression(!Builder.IsBlockDisable, _elementType, indexes);

			return expr;
		}

		#region TableContext code almost not changed. TODO: Remove after implementing base ObjectContext

		sealed class ColumnInfo
		{
			public bool       IsComplex;
			public string     Name       = null!;
			public Expression Expression = null!;
		}

		IEnumerable<(string Name, Expression? Expr)> GetExpressions(TypeAccessor typeAccessor, RecordType recordType, List<ColumnInfo> columns)
		{
			IEnumerable<MemberAccessor> members = typeAccessor.Members;

			if (recordType == RecordType.FSharp)
			{
				var membersWithOrder = new List<(int sequence, MemberAccessor ma)>();
				foreach (var member in typeAccessor.Members)
				{
					var sequence = RecordsHelper.GetFSharpRecordMemberSequence(member.MemberInfo);
					if (sequence != -1)
					{
						membersWithOrder.Add((sequence, member));
					}

					members = membersWithOrder.OrderBy(static _ => _!.sequence).Select(static _ => _.ma);
				}
			}

			/*
			var loadWith      = GetLoadWith();
			var loadWithItems = loadWith == null ? new List<AssociationHelper.LoadWithItem>() : AssociationHelper.GetLoadWith(loadWith);
			*/

			foreach (var member in members)
			{
				ColumnInfo? column = null;
				foreach (var c in columns)
				{
					if (!c.IsComplex && c.Name == member.Name)
					{
						column = c;
						break;
					}
				}

				if (column != null)
				{
					yield return (member.Name, column.Expression);
				}
				else
				{
					if (Builder.MappingSchema.HasAttribute<AssociationAttribute>(typeAccessor.Type, member.MemberInfo))
					{
						/*var loadWithItem = loadWithItems.FirstOrDefault(_ => MemberInfoEqualityComparer.Default.Equals(_.Info.MemberInfo, member.MemberInfo));
						if (loadWithItem != null)
						{
							var ma = Expression.MakeMemberAccess(Expression.Constant(null, typeAccessor.Type), member.MemberInfo);
							yield return (member.Name, BuildExpression(ma, 1, false));
						}*/
					}
					else
					{
						var name = member.Name + '.';
						var cols = new List<ColumnInfo>();
						foreach (var c in columns)
						{
							if (c.IsComplex && c.Name.StartsWith(name))
							{
								cols.Add(c);
							}
						}

						if (cols.Count == 0)
						{
							yield return (member.Name, null);
						}
						else
						{
							foreach (var col in cols)
							{
								col.Name      = col.Name.Substring(name.Length);
								col.IsComplex = col.Name.Contains(".");
							}

							var typeAcc          = TypeAccessor.GetAccessor(member.Type);
							var memberRecordType = RecordsHelper.GetRecordType(member.Type);

							var exprs = GetExpressions(typeAcc, memberRecordType, cols).ToList();

							if ((memberRecordType & RecordType.CallConstructorOnWrite) != 0)
							{
								var expr = BuildFromParameterizedConstructor(member.Type, exprs);

								yield return (member.Name, expr);
							}
							else
							{
								var bindings = new List<MemberBinding>();
								for (var i = 0; i < typeAcc.Members.Count && i < exprs.Count; i++)
								{
									if (exprs[i].Expr != null)
									{
										bindings.Add(Expression.Bind(typeAcc.Members[i].MemberInfo, exprs[i].Expr!));
									}
								}

								var expr = Expression.MemberInit(Expression.New(member.Type), bindings);

								yield return (member.Name, expr);
							}
						}
					}
				}
			}
>>>>>>> 675a1c07
		}

		static ConstructorInfo _parameterConstructor =
			MemberHelper.ConstructorOf(() => new SqlParameter(new DbDataType(typeof(object)), "", null));

		static ConstructorInfo _sqlValueconstructor =
			MemberHelper.ConstructorOf(() => new SqlValue(new DbDataType(typeof(object)), null));

		SqlField? GetField(MemberExpression path)
		{
			foreach (var column in _entityDescriptor.Columns)
			{
				if (!column.MemberInfo.EqualsTo(path.Member, _elementType))
				{
					continue;
				}

				var newField = BuildField(column);

				return newField;
			}

			return null;
        }

		SqlField BuildField(ColumnDescriptor column)
		{
			var memberName = column.MemberName;
			if (!Table.FieldsLookup!.TryGetValue(column.MemberInfo, out var newField))
			{
				var getter = column.GetDbParamLambda();

				var generator = new ExpressionGenerator();
				if (typeof(DataParameter).IsSameOrParentOf(getter.Body.Type))
				{
					
					var variable  = generator.AssignToVariable(getter.Body);
					generator.AddExpression(
						Expression.New(
							_parameterConstructor,
							Expression.Property(variable, Methods.LinqToDB.DataParameter.DbDataType),
							Expression.Constant(memberName),
							Expression.Property(variable, Methods.LinqToDB.DataParameter.Value)
						));
				}
				else
				{
					generator.AddExpression(Expression.New(_sqlValueconstructor,
						Expression.Constant(column.GetDbDataType(true)),
						Expression.Convert(getter.Body, typeof(object))));
				}

				var param = Expression.Parameter(typeof(object), "e");

				var body = generator.Build();
				body = body.Replace(getter.Parameters[0], Expression.Convert(param, _elementType));

				var getterLambda = Expression.Lambda<Func<object, ISqlExpression>>(body, param);
				var getterFunc   = getterLambda.Compile();

				Table.Add(newField = new SqlField(column), column.MemberInfo, getterFunc);
			}

			return newField;
		}

		public override Expression MakeExpression(Expression path, ProjectFlags flags)
		{
			if (SequenceHelper.IsSameContext(path, this))
			{
				if (flags.HasFlag(ProjectFlags.Root))
					return path;

				// trying to access Queryable variant
				if (path.Type != _elementType && flags.HasFlag(ProjectFlags.Expression))
					return new SqlEagerLoadExpression((ContextRefExpression)path, path, Builder.GetSequenceExpression(this));

				if (flags.HasFlag(ProjectFlags.Expression))
					return Expression!; // do nothing

				var result = Builder.BuildSqlExpression(this, Expression!, flags.SqlFlag());

				return result;
				//return Builder.BuildEntityExpression(this, _elementType, flags);
			}

			if (path is not MemberExpression member)
				return ExpressionBuilder.CreateSqlError(this, path);

			var sql = GetField(member);
			if (sql == null)
				return ExpressionBuilder.CreateSqlError(this, path);

			var placeholder = ExpressionBuilder.CreatePlaceholder(this, sql, path);

			return placeholder;
		}

		public override IBuildContext Clone(CloningContext context)
		{
			//TODO: Clone
			throw new NotImplementedException();
		}

		public override void SetRunQuery<T>(Query<T> query, Expression expr)
		{
			var mapper = Builder.BuildMapper<T>(SelectQuery, expr);

			QueryRunner.SetRunQuery(query, mapper);
		}

		public override void SetAlias(string? alias)
		{
			if (SelectQuery.Select.Columns.Count == 1)
				SelectQuery.Select.Columns[0].Alias = alias;
		}

		public override SqlStatement GetResultStatement()
		{
			return new SqlSelectStatement(SelectQuery);
		}
	}
}<|MERGE_RESOLUTION|>--- conflicted
+++ resolved
@@ -71,7 +71,7 @@
 
 			var builtRows = new List<ISqlExpression[]>(arrayExpression.Expressions.Count);
 
-			var columnsInfo = knownMembers.Select(m => (Member: m, Column: ed.Columns.Find(c => c.MemberInfo == m)))
+			var columnsInfo = knownMembers.Select(m => (Member: m, Column: ed.Columns.FirstOrDefault(c => c.MemberInfo == m)))
 				.ToList();
 
 			foreach (var row in arrayExpression.Expressions)
@@ -113,166 +113,7 @@
 				fields[index]        = field;
 			}
 
-<<<<<<< HEAD
 			return new SqlValuesTable(fields, columnsInfo.Select(ci => ci.Member).ToArray(), builtRows);
-=======
-			return new SqlValuesTable(fields, columnsInfo.Select(static ci => ci.Member).ToArray(), builtRows);
-		}
-
-		public void BuildQuery<T>(Query<T> query, ParameterExpression queryParameter)
-		{
-			//TODO: refactor TableContext to base class ObjectContext
-
-			var expr   = BuildExpression(null, 0, false);
-			var mapper = Builder.BuildMapper<T>(expr);
-
-			QueryRunner.SetRunQuery(query, mapper);
-		}
-
-		public Expression BuildExpression(Expression? expression, int level, bool enforceServerSide)
-		{
-			if (expression != null || Builder.MappingSchema.IsScalarType(_elementType))
-			{
-				var info  = ConvertToIndex(expression, level, ConvertFlags.Field)[0];
-				var index = info.Index;
-				if (Parent != null)
-					index = ConvertToParentIndex(index, Parent);
-
-				var elementType = info.Sql.SystemType ?? _elementType;
-				return Builder.BuildSql(elementType, index, info.Sql);
-			}
-
-			var sqlInfos = ConvertToIndex(null, level, ConvertFlags.All);
-			if (Parent != null)
-				for (var i = 0; i < sqlInfos.Length; i++)
-				{
-					var info  = sqlInfos[i];
-					var index = ConvertToParentIndex(info.Index, Parent);
-					sqlInfos[i] = info.WithIndex(index);
-				}
-
-			var indexes = sqlInfos.Select(static info => Tuple.Create(info.Index, QueryHelper.ExtractField(info.Sql))).ToArray();
-
-			var expr = BuildTableExpression(!Builder.IsBlockDisable, _elementType, indexes);
-
-			return expr;
-		}
-
-		#region TableContext code almost not changed. TODO: Remove after implementing base ObjectContext
-
-		sealed class ColumnInfo
-		{
-			public bool       IsComplex;
-			public string     Name       = null!;
-			public Expression Expression = null!;
-		}
-
-		IEnumerable<(string Name, Expression? Expr)> GetExpressions(TypeAccessor typeAccessor, RecordType recordType, List<ColumnInfo> columns)
-		{
-			IEnumerable<MemberAccessor> members = typeAccessor.Members;
-
-			if (recordType == RecordType.FSharp)
-			{
-				var membersWithOrder = new List<(int sequence, MemberAccessor ma)>();
-				foreach (var member in typeAccessor.Members)
-				{
-					var sequence = RecordsHelper.GetFSharpRecordMemberSequence(member.MemberInfo);
-					if (sequence != -1)
-					{
-						membersWithOrder.Add((sequence, member));
-					}
-
-					members = membersWithOrder.OrderBy(static _ => _!.sequence).Select(static _ => _.ma);
-				}
-			}
-
-			/*
-			var loadWith      = GetLoadWith();
-			var loadWithItems = loadWith == null ? new List<AssociationHelper.LoadWithItem>() : AssociationHelper.GetLoadWith(loadWith);
-			*/
-
-			foreach (var member in members)
-			{
-				ColumnInfo? column = null;
-				foreach (var c in columns)
-				{
-					if (!c.IsComplex && c.Name == member.Name)
-					{
-						column = c;
-						break;
-					}
-				}
-
-				if (column != null)
-				{
-					yield return (member.Name, column.Expression);
-				}
-				else
-				{
-					if (Builder.MappingSchema.HasAttribute<AssociationAttribute>(typeAccessor.Type, member.MemberInfo))
-					{
-						/*var loadWithItem = loadWithItems.FirstOrDefault(_ => MemberInfoEqualityComparer.Default.Equals(_.Info.MemberInfo, member.MemberInfo));
-						if (loadWithItem != null)
-						{
-							var ma = Expression.MakeMemberAccess(Expression.Constant(null, typeAccessor.Type), member.MemberInfo);
-							yield return (member.Name, BuildExpression(ma, 1, false));
-						}*/
-					}
-					else
-					{
-						var name = member.Name + '.';
-						var cols = new List<ColumnInfo>();
-						foreach (var c in columns)
-						{
-							if (c.IsComplex && c.Name.StartsWith(name))
-							{
-								cols.Add(c);
-							}
-						}
-
-						if (cols.Count == 0)
-						{
-							yield return (member.Name, null);
-						}
-						else
-						{
-							foreach (var col in cols)
-							{
-								col.Name      = col.Name.Substring(name.Length);
-								col.IsComplex = col.Name.Contains(".");
-							}
-
-							var typeAcc          = TypeAccessor.GetAccessor(member.Type);
-							var memberRecordType = RecordsHelper.GetRecordType(member.Type);
-
-							var exprs = GetExpressions(typeAcc, memberRecordType, cols).ToList();
-
-							if ((memberRecordType & RecordType.CallConstructorOnWrite) != 0)
-							{
-								var expr = BuildFromParameterizedConstructor(member.Type, exprs);
-
-								yield return (member.Name, expr);
-							}
-							else
-							{
-								var bindings = new List<MemberBinding>();
-								for (var i = 0; i < typeAcc.Members.Count && i < exprs.Count; i++)
-								{
-									if (exprs[i].Expr != null)
-									{
-										bindings.Add(Expression.Bind(typeAcc.Members[i].MemberInfo, exprs[i].Expr!));
-									}
-								}
-
-								var expr = Expression.MemberInit(Expression.New(member.Type), bindings);
-
-								yield return (member.Name, expr);
-							}
-						}
-					}
-				}
-			}
->>>>>>> 675a1c07
 		}
 
 		static ConstructorInfo _parameterConstructor =
