﻿using System;
using System.Collections.Generic;
using System.Diagnostics;
using System.Linq;
using System.Linq.Expressions;
using System.Reflection;

namespace LinqToDB.Linq.Builder
{
	using Common;
	using Data;
	using LinqToDB.Expressions;
	using Extensions;
	using Mapping;
	using SqlQuery;
	using Reflection;

	[DebuggerDisplay("{BuildContextDebuggingHelper.GetContextInfo(this)}")]
<<<<<<< HEAD
	internal class EnumerableContext : IBuildContext
=======
	sealed class EnumerableContext : IBuildContext
>>>>>>> ce97f12a
	{
		readonly Type _elementType;

#if DEBUG
		public string?               SqlQueryText { get; }
		public string  Path          => this.GetPath();
		public int     ContextId     { get; }
#endif
		public  ExpressionBuilder    Builder       { get; }
		public  Expression           Expression    { get; }
		public  SelectQuery          SelectQuery   { get; set; }
		public  SqlStatement?        Statement     { get; set; }
		public  IBuildContext?       Parent        { get; set; }

		readonly EntityDescriptor _entityDescriptor;

		public SqlValuesTable Table { get; }

		public EnumerableContext(ExpressionBuilder builder, BuildInfo buildInfo, SelectQuery query, Type elementType)
		{
			Parent            = buildInfo.Parent;
			Builder           = builder;
			Expression        = buildInfo.Expression;
			SelectQuery       = query;
			_elementType      = elementType;
			_entityDescriptor = Builder.MappingSchema.GetEntityDescriptor(elementType);
			Table             = BuildValuesTable();

			foreach (var field in Table.Fields)
			{
				SelectQuery.Select.AddNew(field);
			}

			SelectQuery.From.Table(Table);
#if DEBUG
			ContextId = builder.GenerateContextId();
#endif
		}

		SqlValuesTable BuildValuesTable()
		{
			if (Expression.NodeType == ExpressionType.NewArrayInit)
				return BuildValuesTableFromArray((NewArrayExpression)Expression);

			return new SqlValuesTable(Builder.ConvertToSql(this, Expression));
		}

		SqlValuesTable BuildValuesTableFromArray(NewArrayExpression arrayExpression)
		{
			if (Builder.MappingSchema.IsScalarType(_elementType))
			{
				var rows  = arrayExpression.Expressions.Select(e => new[] {Builder.ConvertToSql(Parent, e)}).ToList();
				var field = new SqlField(Table, "item");
				return new SqlValuesTable(new[] { field }, null, rows);
			}

			var knownMembers = new HashSet<MemberInfo>();

			foreach (var row in arrayExpression.Expressions)
			{
				var members = new Dictionary<MemberInfo, Expression>();
				Builder.ProcessProjection(members, row);

				knownMembers.AddRange(members.Keys);
			}

			var ed = Builder.MappingSchema.GetEntityDescriptor(_elementType);

			var builtRows = new List<ISqlExpression[]>(arrayExpression.Expressions.Count);

			var columnsInfo = knownMembers.Select(m => (Member: m, Column: ed.Columns.Find(c => c.MemberInfo == m)))
				.ToList();

			foreach (var row in arrayExpression.Expressions)
			{
				var members = new Dictionary<MemberInfo, Expression>();
				Builder.ProcessProjection(members, row);

				var rowValues = new ISqlExpression[columnsInfo.Count];

				var idx = 0;
				foreach (var (member, column) in columnsInfo)
				{
					ISqlExpression sql;
					if (members.TryGetValue(member, out var accessExpr))
					{
						sql = Builder.ConvertToSql(Parent, accessExpr, columnDescriptor: column);
					}
					else
					{
						var nullValue = Expression.Constant(Builder.MappingSchema.GetDefaultValue(_elementType), _elementType);
						sql = Builder.ConvertToSql(Parent, nullValue, columnDescriptor: column);
					}

					rowValues[idx] = sql;
					++idx;
				}

				builtRows.Add(rowValues);
			}

			var fields = new SqlField[columnsInfo.Count];

			for (var index = 0; index < columnsInfo.Count; index++)
			{
				var (member, column) = columnsInfo[index];
				var field            = column != null
					? new SqlField(column)
					: new SqlField(member.GetMemberType(), "item" + (index + 1), true);
				fields[index]        = field;
			}

			return new SqlValuesTable(fields, columnsInfo.Select(ci => ci.Member).ToArray(), builtRows);
		}

		public void BuildQuery<T>(Query<T> query, ParameterExpression queryParameter)
		{
			throw new NotImplementedException();

			/*var expr = Builder.FinalizeProjection(this,
				Builder.MakeExpression(new ContextRefExpression(typeof(T), this), ProjectFlags.Expression));

			var mapper = Builder.BuildMapper<T>(expr);

			QueryRunner.SetRunQuery(query, mapper);*/
		}

		public Expression BuildExpression(Expression? expression, int level, bool enforceServerSide)
		{
<<<<<<< HEAD
			throw new NotImplementedException();
=======
			if (expression != null || Builder.MappingSchema.IsScalarType(_elementType))
			{
				var info  = ConvertToIndex(expression, level, ConvertFlags.Field)[0];
				var index = info.Index;
				if (Parent != null)
					index = ConvertToParentIndex(index, Parent);

				var elementType = info.Sql.SystemType ?? _elementType;
				return Builder.BuildSql(elementType, index, info.Sql);
			}

			var sqlInfos = ConvertToIndex(null, level, ConvertFlags.All);
			if (Parent != null)
				for (var i = 0; i < sqlInfos.Length; i++)
				{
					var info  = sqlInfos[i];
					var index = ConvertToParentIndex(info.Index, Parent);
					sqlInfos[i] = info.WithIndex(index);
				}

			var indexes = sqlInfos.Select(static info => Tuple.Create(info.Index, QueryHelper.ExtractField(info.Sql))).ToArray();

			var expr = BuildTableExpression(!Builder.IsBlockDisable, _elementType, indexes);

			return expr;
		}

		#region TableContext code almost not changed. TODO: Remove after implementing base ObjectContext

		sealed class ColumnInfo
		{
			public bool       IsComplex;
			public string     Name       = null!;
			public Expression Expression = null!;
		}

		IEnumerable<(string Name, Expression? Expr)> GetExpressions(TypeAccessor typeAccessor, RecordType recordType, List<ColumnInfo> columns)
		{
			IEnumerable<MemberAccessor> members = typeAccessor.Members;

			if (recordType == RecordType.FSharp)
			{
				var membersWithOrder = new List<(int sequence, MemberAccessor ma)>();
				foreach (var member in typeAccessor.Members)
				{
					var sequence = RecordsHelper.GetFSharpRecordMemberSequence(Builder.MappingSchema, typeAccessor.Type, member.MemberInfo);
					if (sequence != -1)
					{
						membersWithOrder.Add((sequence, member));
					}

					members = membersWithOrder.OrderBy(static _ => _!.sequence).Select(static _ => _.ma);
				}
			}

			/*
			var loadWith      = GetLoadWith();
			var loadWithItems = loadWith == null ? new List<AssociationHelper.LoadWithItem>() : AssociationHelper.GetLoadWith(loadWith);
			*/

			foreach (var member in members)
			{
				ColumnInfo? column = null;
				foreach (var c in columns)
				{
					if (!c.IsComplex && c.Name == member.Name)
					{
						column = c;
						break;
					}
				}

				if (column != null)
				{
					yield return (member.Name, column.Expression);
				}
				else
				{
					var assocAttr = Builder.MappingSchema.GetAttributes<AssociationAttribute>(typeAccessor.Type, member.MemberInfo).FirstOrDefault();
					var isAssociation = assocAttr != null;

					if (isAssociation)
					{
						/*var loadWithItem = loadWithItems.FirstOrDefault(_ => MemberInfoEqualityComparer.Default.Equals(_.Info.MemberInfo, member.MemberInfo));
						if (loadWithItem != null)
						{
							var ma = Expression.MakeMemberAccess(Expression.Constant(null, typeAccessor.Type), member.MemberInfo);
							yield return (member.Name, BuildExpression(ma, 1, false));
						}*/
					}
					else
					{
						var name = member.Name + '.';
						var cols = new List<ColumnInfo>();
						foreach (var c in columns)
						{
							if (c.IsComplex && c.Name.StartsWith(name))
							{
								cols.Add(c);
							}
						}

						if (cols.Count == 0)
						{
							yield return (member.Name, null);
						}
						else
						{
							foreach (var col in cols)
							{
								col.Name      = col.Name.Substring(name.Length);
								col.IsComplex = col.Name.Contains(".");
							}

							var typeAcc          = TypeAccessor.GetAccessor(member.Type);
							var memberRecordType = RecordsHelper.GetRecordType(Builder.MappingSchema, member.Type);

							var exprs = GetExpressions(typeAcc, memberRecordType, cols).ToList();

							if ((memberRecordType & RecordType.CallConstructorOnWrite) != 0)
							{
								var expr = BuildFromParameterizedConstructor(member.Type, exprs);

								yield return (member.Name, expr);
							}
							else
							{
								var bindings = new List<MemberBinding>();
								for (var i = 0; i < typeAcc.Members.Count && i < exprs.Count; i++)
								{
									if (exprs[i].Expr != null)
									{
										bindings.Add(Expression.Bind(typeAcc.Members[i].MemberInfo, exprs[i].Expr!));
									}
								}

								var expr = Expression.MemberInit(Expression.New(member.Type), bindings);

								yield return (member.Name, expr);
							}
						}
					}
				}
			}
		}

		ConstructorInfo SelectParameterizedConstructor(Type objectType)
		{
			var constructors = objectType.GetConstructors();

			if (constructors.Length == 0)
			{
				constructors = objectType.GetConstructors(BindingFlags.Instance | BindingFlags.NonPublic);

				if (constructors.Length == 0)
					throw new InvalidOperationException($"Type '{objectType.Name}' has no constructors.");
			}

			if (constructors.Length > 1)
				throw new InvalidOperationException($"Type '{objectType.Name}' has ambiguous constructors.");

			return constructors[0];
		}

		Expression BuildFromParameterizedConstructor(Type objectType,
			IList<(string Name, Expression? Expr)> expressions)
		{
			var ctor = SelectParameterizedConstructor(objectType);

			var parameters = ctor.GetParameters();
			var argFound   = false;

			var args = new Expression[parameters.Length];
			for (int i = 0; i < parameters.Length; i++)
			{
				var param = parameters[i];
				Expression? memberExpr = null;
				foreach (var (Name, Expr) in expressions)
				{
					if (Name == param.Name)
					{
						memberExpr = Expr;
						break;
					}
				}
				if (memberExpr == null)
				{
					foreach (var (Name, Expr) in expressions)
					{
						if (Name.Equals(param.Name, StringComparison.OrdinalIgnoreCase))
						{
							memberExpr = Expr;
							break;
						}
					}
				}

				var arg = memberExpr;
				argFound = argFound || arg != null;

				arg ??= new DefaultValueExpression(Builder.MappingSchema, param.ParameterType);

				args[i] = arg;
			}

			if (!argFound)
			{
				throw new InvalidOperationException($"Type '{objectType.Name}' has no suitable constructor.");
			}

			var expr = Expression.New(ctor, args);

			return expr;
		}

		Expression BuildRecordConstructor(EntityDescriptor entityDescriptor, Type objectType, Tuple<int, SqlField?>[] index, RecordType recordType)
		{
			var columns = new List<ColumnInfo>();
			foreach (var idx in index)
			{
				if (idx.Item1 >= 0 && idx.Item2 != null)
				{
					ColumnDescriptor? cd = null;
					foreach (var c in entityDescriptor.Columns)
					{
						if (c.ColumnName == idx.Item2.PhysicalName)
						{
							cd = c;
							break;
						}
					}

					if (cd != null)
					{
						columns.Add(new ColumnInfo
						{
							IsComplex  = cd.MemberAccessor.IsComplex,
							Name       = cd.MemberName,
							Expression = new ConvertFromDataReaderExpression(cd.MemberType, idx.Item1, cd.ValueConverter, Builder.DataReaderLocal)
						});
					}
				}
			}

			var exprs = GetExpressions(entityDescriptor.TypeAccessor, recordType, columns).ToList();

			return BuildFromParameterizedConstructor(objectType, exprs);
>>>>>>> ce97f12a
		}

		public SqlInfo[] ConvertToSql(Expression? expression, int level, ConvertFlags flags)
		{
			throw new NotImplementedException();
		}

		static ConstructorInfo _parameterConstructor =
			MemberHelper.ConstructorOf(() => new SqlParameter(new DbDataType(typeof(object)), "", null));

		static ConstructorInfo _sqlValueconstructor =
			MemberHelper.ConstructorOf(() => new SqlValue(new DbDataType(typeof(object)), null));

		SqlField? GetField(MemberExpression path)
		{
			foreach (var column in _entityDescriptor.Columns)
			{
				if (!column.MemberInfo.EqualsTo(path.Member, _elementType))
				{
					continue;
				}

				var newField = BuildField(column);

				return newField;
			}

			return null;
        }

		SqlField BuildField(ColumnDescriptor column)
		{
			var memberName = column.MemberName;
			if (!Table.FieldsLookup!.TryGetValue(column.MemberInfo, out var newField))
			{
				var getter = column.GetDbParamLambda();

				var generator = new ExpressionGenerator();
				if (typeof(DataParameter).IsSameOrParentOf(getter.Body.Type))
				{
					
					var variable  = generator.AssignToVariable(getter.Body);
					generator.AddExpression(
						Expression.New(
							_parameterConstructor,
							Expression.Property(variable, Methods.LinqToDB.DataParameter.DbDataType),
							Expression.Constant(memberName),
							Expression.Property(variable, Methods.LinqToDB.DataParameter.Value)
						));
				}
				else
				{
					generator.AddExpression(Expression.New(_sqlValueconstructor,
						Expression.Constant(column.GetDbDataType(true)),
						Expression.Convert(getter.Body, typeof(object))));
				}

				var param = Expression.Parameter(typeof(object), "e");

				var body = generator.Build();
				body = body.Replace(getter.Parameters[0], Expression.Convert(param, _elementType));

				var getterLambda = Expression.Lambda<Func<object, ISqlExpression>>(body, param);
				var getterFunc   = getterLambda.Compile();

				Table.Add(newField = new SqlField(column), column.MemberInfo, getterFunc);
			}

			return newField;
		}

		public SqlInfo[] ConvertToIndex(Expression? expression, int level, ConvertFlags flags)
		{
			throw new NotImplementedException();
		}

		public Expression MakeExpression(Expression path, ProjectFlags flags)
		{
			if (SequenceHelper.IsSameContext(path, this))
			{
				if (flags.HasFlag(ProjectFlags.Root))
					return path;

				// trying to access Queryable variant
				if (path.Type != _elementType && flags.HasFlag(ProjectFlags.Expression))
					return new SqlEagerLoadExpression((ContextRefExpression)path, path, Builder.GetSequenceExpression(this));

				if (flags.HasFlag(ProjectFlags.Expression))
					return Expression; // do nothing

				var result =
					Builder.BuildSqlExpression(new Dictionary<Expression, Expression>(), this, Expression, flags.SqlFlag());

				return result;
				//return Builder.BuildEntityExpression(this, _elementType, flags);
			}

			if (path is not MemberExpression member)
				return ExpressionBuilder.CreateSqlError(this, path);

			var sql = GetField(member);
			if (sql == null)
				return ExpressionBuilder.CreateSqlError(this, path);

			var placeholder = ExpressionBuilder.CreatePlaceholder(this, sql, path);

			return placeholder;
		}

		public IBuildContext Clone(CloningContext context)
		{
			//TODO: Clone
			throw new NotImplementedException();
		}

		public void SetRunQuery<T>(Query<T> query, Expression expr)
		{
			var mapper = Builder.BuildMapper<T>(expr);

			QueryRunner.SetRunQuery(query, mapper);
		}

		public IsExpressionResult IsExpression(Expression? expression, int level, RequestFor requestFlag)
		{
			throw new NotImplementedException();
		}

		public IBuildContext? GetContext(Expression? expression, int level, BuildInfo buildInfo)
		{
			return null;
		}

		public int ConvertToParentIndex(int index, IBuildContext context)
		{
			throw new NotImplementedException();
		}

		public void SetAlias(string? alias)
		{
			if (SelectQuery.Select.Columns.Count == 1)
				SelectQuery.Select.Columns[0].Alias = alias;
		}

		public ISqlExpression GetSubQuery(IBuildContext context)
		{
			throw new NotImplementedException();
		}

		public SqlStatement GetResultStatement()
		{
			return new SqlSelectStatement(SelectQuery);
		}

		public void CompleteColumns()
		{
		}
	}
}<|MERGE_RESOLUTION|>--- conflicted
+++ resolved
@@ -16,11 +16,7 @@
 	using Reflection;
 
 	[DebuggerDisplay("{BuildContextDebuggingHelper.GetContextInfo(this)}")]
-<<<<<<< HEAD
-	internal class EnumerableContext : IBuildContext
-=======
 	sealed class EnumerableContext : IBuildContext
->>>>>>> ce97f12a
 	{
 		readonly Type _elementType;
 
@@ -150,257 +146,7 @@
 
 		public Expression BuildExpression(Expression? expression, int level, bool enforceServerSide)
 		{
-<<<<<<< HEAD
-			throw new NotImplementedException();
-=======
-			if (expression != null || Builder.MappingSchema.IsScalarType(_elementType))
-			{
-				var info  = ConvertToIndex(expression, level, ConvertFlags.Field)[0];
-				var index = info.Index;
-				if (Parent != null)
-					index = ConvertToParentIndex(index, Parent);
-
-				var elementType = info.Sql.SystemType ?? _elementType;
-				return Builder.BuildSql(elementType, index, info.Sql);
-			}
-
-			var sqlInfos = ConvertToIndex(null, level, ConvertFlags.All);
-			if (Parent != null)
-				for (var i = 0; i < sqlInfos.Length; i++)
-				{
-					var info  = sqlInfos[i];
-					var index = ConvertToParentIndex(info.Index, Parent);
-					sqlInfos[i] = info.WithIndex(index);
-				}
-
-			var indexes = sqlInfos.Select(static info => Tuple.Create(info.Index, QueryHelper.ExtractField(info.Sql))).ToArray();
-
-			var expr = BuildTableExpression(!Builder.IsBlockDisable, _elementType, indexes);
-
-			return expr;
-		}
-
-		#region TableContext code almost not changed. TODO: Remove after implementing base ObjectContext
-
-		sealed class ColumnInfo
-		{
-			public bool       IsComplex;
-			public string     Name       = null!;
-			public Expression Expression = null!;
-		}
-
-		IEnumerable<(string Name, Expression? Expr)> GetExpressions(TypeAccessor typeAccessor, RecordType recordType, List<ColumnInfo> columns)
-		{
-			IEnumerable<MemberAccessor> members = typeAccessor.Members;
-
-			if (recordType == RecordType.FSharp)
-			{
-				var membersWithOrder = new List<(int sequence, MemberAccessor ma)>();
-				foreach (var member in typeAccessor.Members)
-				{
-					var sequence = RecordsHelper.GetFSharpRecordMemberSequence(Builder.MappingSchema, typeAccessor.Type, member.MemberInfo);
-					if (sequence != -1)
-					{
-						membersWithOrder.Add((sequence, member));
-					}
-
-					members = membersWithOrder.OrderBy(static _ => _!.sequence).Select(static _ => _.ma);
-				}
-			}
-
-			/*
-			var loadWith      = GetLoadWith();
-			var loadWithItems = loadWith == null ? new List<AssociationHelper.LoadWithItem>() : AssociationHelper.GetLoadWith(loadWith);
-			*/
-
-			foreach (var member in members)
-			{
-				ColumnInfo? column = null;
-				foreach (var c in columns)
-				{
-					if (!c.IsComplex && c.Name == member.Name)
-					{
-						column = c;
-						break;
-					}
-				}
-
-				if (column != null)
-				{
-					yield return (member.Name, column.Expression);
-				}
-				else
-				{
-					var assocAttr = Builder.MappingSchema.GetAttributes<AssociationAttribute>(typeAccessor.Type, member.MemberInfo).FirstOrDefault();
-					var isAssociation = assocAttr != null;
-
-					if (isAssociation)
-					{
-						/*var loadWithItem = loadWithItems.FirstOrDefault(_ => MemberInfoEqualityComparer.Default.Equals(_.Info.MemberInfo, member.MemberInfo));
-						if (loadWithItem != null)
-						{
-							var ma = Expression.MakeMemberAccess(Expression.Constant(null, typeAccessor.Type), member.MemberInfo);
-							yield return (member.Name, BuildExpression(ma, 1, false));
-						}*/
-					}
-					else
-					{
-						var name = member.Name + '.';
-						var cols = new List<ColumnInfo>();
-						foreach (var c in columns)
-						{
-							if (c.IsComplex && c.Name.StartsWith(name))
-							{
-								cols.Add(c);
-							}
-						}
-
-						if (cols.Count == 0)
-						{
-							yield return (member.Name, null);
-						}
-						else
-						{
-							foreach (var col in cols)
-							{
-								col.Name      = col.Name.Substring(name.Length);
-								col.IsComplex = col.Name.Contains(".");
-							}
-
-							var typeAcc          = TypeAccessor.GetAccessor(member.Type);
-							var memberRecordType = RecordsHelper.GetRecordType(Builder.MappingSchema, member.Type);
-
-							var exprs = GetExpressions(typeAcc, memberRecordType, cols).ToList();
-
-							if ((memberRecordType & RecordType.CallConstructorOnWrite) != 0)
-							{
-								var expr = BuildFromParameterizedConstructor(member.Type, exprs);
-
-								yield return (member.Name, expr);
-							}
-							else
-							{
-								var bindings = new List<MemberBinding>();
-								for (var i = 0; i < typeAcc.Members.Count && i < exprs.Count; i++)
-								{
-									if (exprs[i].Expr != null)
-									{
-										bindings.Add(Expression.Bind(typeAcc.Members[i].MemberInfo, exprs[i].Expr!));
-									}
-								}
-
-								var expr = Expression.MemberInit(Expression.New(member.Type), bindings);
-
-								yield return (member.Name, expr);
-							}
-						}
-					}
-				}
-			}
-		}
-
-		ConstructorInfo SelectParameterizedConstructor(Type objectType)
-		{
-			var constructors = objectType.GetConstructors();
-
-			if (constructors.Length == 0)
-			{
-				constructors = objectType.GetConstructors(BindingFlags.Instance | BindingFlags.NonPublic);
-
-				if (constructors.Length == 0)
-					throw new InvalidOperationException($"Type '{objectType.Name}' has no constructors.");
-			}
-
-			if (constructors.Length > 1)
-				throw new InvalidOperationException($"Type '{objectType.Name}' has ambiguous constructors.");
-
-			return constructors[0];
-		}
-
-		Expression BuildFromParameterizedConstructor(Type objectType,
-			IList<(string Name, Expression? Expr)> expressions)
-		{
-			var ctor = SelectParameterizedConstructor(objectType);
-
-			var parameters = ctor.GetParameters();
-			var argFound   = false;
-
-			var args = new Expression[parameters.Length];
-			for (int i = 0; i < parameters.Length; i++)
-			{
-				var param = parameters[i];
-				Expression? memberExpr = null;
-				foreach (var (Name, Expr) in expressions)
-				{
-					if (Name == param.Name)
-					{
-						memberExpr = Expr;
-						break;
-					}
-				}
-				if (memberExpr == null)
-				{
-					foreach (var (Name, Expr) in expressions)
-					{
-						if (Name.Equals(param.Name, StringComparison.OrdinalIgnoreCase))
-						{
-							memberExpr = Expr;
-							break;
-						}
-					}
-				}
-
-				var arg = memberExpr;
-				argFound = argFound || arg != null;
-
-				arg ??= new DefaultValueExpression(Builder.MappingSchema, param.ParameterType);
-
-				args[i] = arg;
-			}
-
-			if (!argFound)
-			{
-				throw new InvalidOperationException($"Type '{objectType.Name}' has no suitable constructor.");
-			}
-
-			var expr = Expression.New(ctor, args);
-
-			return expr;
-		}
-
-		Expression BuildRecordConstructor(EntityDescriptor entityDescriptor, Type objectType, Tuple<int, SqlField?>[] index, RecordType recordType)
-		{
-			var columns = new List<ColumnInfo>();
-			foreach (var idx in index)
-			{
-				if (idx.Item1 >= 0 && idx.Item2 != null)
-				{
-					ColumnDescriptor? cd = null;
-					foreach (var c in entityDescriptor.Columns)
-					{
-						if (c.ColumnName == idx.Item2.PhysicalName)
-						{
-							cd = c;
-							break;
-						}
-					}
-
-					if (cd != null)
-					{
-						columns.Add(new ColumnInfo
-						{
-							IsComplex  = cd.MemberAccessor.IsComplex,
-							Name       = cd.MemberName,
-							Expression = new ConvertFromDataReaderExpression(cd.MemberType, idx.Item1, cd.ValueConverter, Builder.DataReaderLocal)
-						});
-					}
-				}
-			}
-
-			var exprs = GetExpressions(entityDescriptor.TypeAccessor, recordType, columns).ToList();
-
-			return BuildFromParameterizedConstructor(objectType, exprs);
->>>>>>> ce97f12a
+			throw new NotImplementedException();
 		}
 
 		public SqlInfo[] ConvertToSql(Expression? expression, int level, ConvertFlags flags)
