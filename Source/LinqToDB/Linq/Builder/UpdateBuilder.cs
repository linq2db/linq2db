--- conflicted
+++ resolved
@@ -13,11 +13,7 @@
 
 	class UpdateBuilder : MethodCallBuilder
 	{
-<<<<<<< HEAD
-		private static readonly string[] Methods =
-=======
 		static readonly string[] _methods =
->>>>>>> f4350ed7
 		{
 			nameof(LinqExtensions.Update),
 			nameof(LinqExtensions.UpdateWithOutput),
@@ -40,21 +36,21 @@
 				_                                           => UpdateType.Update,
 			};
 
-			var sequence         = builder.BuildSequence(new BuildInfo(buildInfo, methodCall.Arguments[0]));
+			var sequence = builder.BuildSequence(new BuildInfo(buildInfo, methodCall.Arguments[0]));
 			var updateStatement  = sequence.Statement as SqlUpdateStatement ?? new SqlUpdateStatement(sequence.SelectQuery);
 			var genericArguments = methodCall.Method.GetGenericArguments();
 			var outputExpression = (LambdaExpression?)methodCall.GetArgumentByName("outputExpression")?.Unwrap();
 
 			Type? objectType;
 
-			sequence.Statement = updateStatement;
+			sequence.Statement   = updateStatement;
 
 			static LambdaExpression? RewriteOutputExpression(LambdaExpression? expr)
 			{
 				if (expr == default) return default;
-
+				
 				var outputType = expr.Parameters[0].Type;
-				var param1     = Expression.Parameter(outputType, "source");
+				var param1 = Expression.Parameter(outputType, "source");
 
 				return Expression.Lambda(
 					// (source, deleted, inserted) => expr(deleted, inserted)
@@ -169,7 +165,7 @@
 				return new UpdateContext(buildInfo.Parent, sequence);
 
 			var insertedTable = builder.DataContext.SqlProviderFlags.OutputUpdateUseSpecialTables ? SqlTable.Inserted(objectType) : updateStatement.GetUpdateTable();
-			var deletedTable  = SqlTable.Deleted(objectType);
+			var deletedTable     = SqlTable.Deleted(objectType);
 
 			if (insertedTable == null)
 				throw new InvalidOperationException("Cannot find target table for UPDATE statement");
@@ -475,11 +471,11 @@
 		}
 
 		internal static void ParseSet(
-			ExpressionBuilder      builder,
-			LambdaExpression       extract,
-			MethodCallExpression   updateMethod,
-			int                    valueIndex,
-			IBuildContext          select,
+			ExpressionBuilder               builder,
+			LambdaExpression                extract,
+			MethodCallExpression            updateMethod,
+			int                             valueIndex,
+			IBuildContext                   select,
 			List<SqlSetExpression> items)
 		{
 			var ext        = extract.Body.Unwrap();
@@ -592,7 +588,7 @@
 
 				if (updateStatement.SelectQuery.From.Tables.Count > 0 && updateStatement.SelectQuery.From.Tables[0].Source is SelectQuery)
 				{
-					var expr   = BuildExpression(null, 0, false);
+				var expr   = BuildExpression(null, 0, false);
 
 					var setColumns = new HashSet<string>();
 
@@ -619,7 +615,7 @@
 							columns.Add(c.Expression);
 					}
 
-					var mapper = Builder.BuildMapper<T>(expr);
+				var mapper = Builder.BuildMapper<T>(expr);
 
 					updateStatement.Output!.OutputColumns = columns;
 
@@ -632,9 +628,9 @@
 
 					updateStatement.Output!.OutputColumns = Sequence[0].SelectQuery.Select.Columns.Select(c => c.Expression).ToList();
 
-					QueryRunner.SetRunQuery(query, mapper);
-				}
-			}
+				QueryRunner.SetRunQuery(query, mapper);
+			}
+		}
 		}
 		#endregion
 
