--- conflicted
+++ resolved
@@ -35,7 +35,7 @@
 			var sequence = builder.BuildSequence(new BuildInfo(buildInfo, methodCall.Arguments[0]));
 
 			var updateStatement = sequence.Statement as SqlUpdateStatement ?? new SqlUpdateStatement(sequence.SelectQuery);
-			sequence.Statement = updateStatement;
+			sequence.Statement  = updateStatement;
 
 			switch (GetOutputMethod(methodCall))
 			{
@@ -83,7 +83,7 @@
 
 							if (expr is LambdaExpression expression)
 							{
-							var body = expression.Body;
+								var body  = expression.Body;
 								var level = body.GetLevel(builder.MappingSchema);
 
 								var tableInfo = sequence.IsExpression(body, level, RequestFor.Table);
@@ -119,7 +119,7 @@
 							updateStatement.Update.Table = ((TableBuilder.TableContext)into!).SqlTable;
 
 						break;
-					}
+						}
 			}
 
 			var indexedParameters
@@ -142,7 +142,7 @@
 							Expression.Bind(returnType.GetProperty("Deleted"), param2),
 							Expression.Bind(returnType.GetProperty("Inserted"), param3)),
 						param1, param2, param3);
-				}
+					}
 
 				return (LambdaExpression)methodCall.Arguments[index].Unwrap();
 			}
@@ -258,10 +258,10 @@
 		}
 
 		internal static void BuildSetterWithContext(
-			ExpressionBuilder builder,
-			BuildInfo buildInfo,
-			LambdaExpression setter,
-			IBuildContext into,
+			ExpressionBuilder      builder,
+			BuildInfo              buildInfo,
+			LambdaExpression       setter,
+			IBuildContext          into,
 			List<SqlSetExpression> items,
 			params IBuildContext[] sequences)
 		{
@@ -269,17 +269,13 @@
 
 			void BuildSetter(MemberExpression memberExpression, Expression expression)
 			{
-				var column = into.ConvertToSql(memberExpression, 1, ConvertFlags.Field);
+				var column     = into.ConvertToSql(memberExpression, 1, ConvertFlags.Field);
 				var columnExpr = column[0].Sql;
-<<<<<<< HEAD
-				var expr = builder.ConvertToSqlExpression(ctx, expression, QueryHelper.GetColumnDescriptor(columnExpr));
-=======
 				var expr       = builder.ConvertToSqlExpression(ctx, expression, QueryHelper.GetColumnDescriptor(columnExpr), false);
->>>>>>> b4e8bcb5
 
 				if (expr.ElementType == QueryElementType.SqlParameter)
 				{
-					var parm = (SqlParameter)expr;
+					var parm  = (SqlParameter)expr;
 					var field = QueryHelper.GetUnderlyingField(columnExpr);
 
 					if (parm.Type.DataType == DataType.Undefined)
@@ -293,7 +289,7 @@
 			{
 				for (var i = 0; i < expression.Members.Count; i++)
 				{
-					var member = expression.Members[i];
+					var member   = expression.Members[i];
 					var argument = expression.Arguments[i];
 
 					if (member is MethodInfo mi)
@@ -353,7 +349,7 @@
 			if (bodyExpr.NodeType == ExpressionType.New && bodyExpr.Type.IsAnonymous())
 			{
 				var ex = (NewExpression)bodyExpr;
-				var p = sequences[0].Parent;
+				var p  = sequences[0].Parent;
 
 				BuildNew(ex, bodyPath);
 
@@ -362,7 +358,7 @@
 			else if (bodyExpr.NodeType == ExpressionType.MemberInit)
 			{
 				var ex = (MemberInitExpression)bodyExpr;
-				var p = sequences[0].Parent;
+				var p  = sequences[0].Parent;
 
 				BuildMemberInit(ex, bodyPath);
 
@@ -381,87 +377,31 @@
 						throw new InvalidOperationException();
 
 					var member = info.MemberChain[0];
-					var pe = Expression.MakeMemberAccess(bodyPath, member);
+					var pe     = Expression.MakeMemberAccess(bodyPath, member);
 					var column = into.ConvertToSql(pe, 1, ConvertFlags.Field);
-					var expr = info.Sql;
+					var expr   = info.Sql;
 
 					items.Add(new SqlSetExpression(column[0].Sql, expr));
 				}
 			}
 		}
 
-<<<<<<< HEAD
-		static void BuildSetter(
-			ExpressionBuilder builder,
-			IBuildContext into,
-			List<SqlSetExpression> items,
-			IBuildContext ctx,
-			MemberInitExpression expression,
-			Expression path)
-		{
-			foreach (var binding in expression.Bindings)
-			{
-				var member = binding.Member;
-
-				if (member is MethodInfo mi)
-					member = mi.GetPropertyInfo();
-
-				if (binding is MemberAssignment ma)
-				{
-					var pe = Expression.MakeMemberAccess(path, member);
-
-					if (ma.Expression is MemberInitExpression initExpr && !into.IsExpression(pe, 1, RequestFor.Field).Result)
-					{
-						BuildSetter(
-							builder,
-							into,
-							items,
-							ctx,
-							initExpr, Expression.MakeMemberAccess(path, member));
-					}
-					else
-					{
-						var column = into.ConvertToSql(pe, 1, ConvertFlags.Field);
-						var columnExpr = column[0].Sql;
-						var expr = builder.ConvertToSqlExpression(ctx, ma.Expression, QueryHelper.GetColumnDescriptor(columnExpr));
-
-						if (expr.ElementType == QueryElementType.SqlParameter)
-						{
-							var parm = (SqlParameter)expr;
-							var field = columnExpr is SqlField sqlField
-								? sqlField
-								: (SqlField)((SqlColumn)columnExpr).Expression;
-
-							if (parm.Type.DataType == DataType.Undefined)
-								parm.Type = parm.Type.WithDataType(field.Type!.Value.DataType);
-						}
-
-						items.Add(new SqlSetExpression(columnExpr, expr));
-					}
-				}
-				else
-					throw new InvalidOperationException();
-			}
-		}
-
-=======
->>>>>>> b4e8bcb5
 		internal static void ParseSet(
-			ExpressionBuilder builder,
-			BuildInfo buildInfo,
-			LambdaExpression extract,
-			LambdaExpression update,
-			IBuildContext fieldsContext,
-			IBuildContext valuesContext,
-			SqlTable? table,
+			ExpressionBuilder               builder,
+			BuildInfo                       buildInfo,
+			LambdaExpression                extract,
+			LambdaExpression                update,
+			IBuildContext                   fieldsContext,
+			IBuildContext                   valuesContext,
+			SqlTable?                       table,
 			List<SqlSetExpression> items)
 		{
 			extract = (LambdaExpression)builder.ConvertExpression(extract);
 			var ext = extract.Body.Unwrap();
 
-			var sp = fieldsContext.Parent;
-			var ctx = new ExpressionContext(buildInfo.Parent, fieldsContext, extract);
-			var sql = ctx.ConvertToSql(ext, 0, ConvertFlags.Field);
+			var sp    = fieldsContext.Parent;
+			var ctx   = new ExpressionContext(buildInfo.Parent, fieldsContext, extract);
+			var sql   = ctx.ConvertToSql(ext, 0, ConvertFlags.Field);
 			var field = sql.Select(s => QueryHelper.GetUnderlyingField(s.Sql)).FirstOrDefault(f => f != null);
 			builder.ReplaceParent(ctx, sp);
 
@@ -470,15 +410,9 @@
 
 			var column = table != null && field != null ? table[field.Name]! : sql[0].Sql;
 
-<<<<<<< HEAD
-			sp = valuesContext.Parent;
-			ctx = new ExpressionContext(buildInfo.Parent, valuesContext, update);
-			var expr = builder.ConvertToSqlExpression(ctx, update.Body, QueryHelper.GetColumnDescriptor(column));
-=======
 			sp       = valuesContext.Parent;
 			ctx      = new ExpressionContext(buildInfo.Parent, valuesContext, update);
 			var expr = builder.ConvertToSqlExpression(ctx, update.Body, QueryHelper.GetColumnDescriptor(column), false);
->>>>>>> b4e8bcb5
 
 			builder.ReplaceParent(ctx, sp);
 
@@ -486,18 +420,18 @@
 		}
 
 		internal static void ParseSet(
-			ExpressionBuilder builder,
-			LambdaExpression extract,
-			MethodCallExpression updateMethod,
-			int valueIndex,
-			IBuildContext select,
+			ExpressionBuilder               builder,
+			LambdaExpression                extract,
+			MethodCallExpression            updateMethod,
+			int                             valueIndex,
+			IBuildContext                   select,
 			List<SqlSetExpression> items)
 		{
-			var ext = extract.Body.Unwrap();
+			var ext        = extract.Body.Unwrap();
 			var rootObject = builder.GetRootObject(ext);
 
 			ISqlExpression columnSql;
-			MemberInfo member;
+			MemberInfo     member;
 			if (ext.NodeType == ExpressionType.MemberAccess)
 			{
 				var body = (MemberExpression)ext;
@@ -511,7 +445,7 @@
 					member = info.GetPropertyInfo();
 
 				var columnExpr = body;
-				var column = select.ConvertToSql(columnExpr, 1, ConvertFlags.Field);
+				var column     = select.ConvertToSql(columnExpr, 1, ConvertFlags.Field);
 
 				if (column.Length == 0)
 					throw new LinqException("Member '{0}.{1}' is not a table column.", member.DeclaringType?.Name, member.Name);
@@ -524,7 +458,7 @@
 					throw new LinqException("Member expression expected for the 'Set' statement.");
 
 				var memberExpr = Expression.MakeMemberAccess(rootObject, member);
-				var column = select.ConvertToSql(memberExpr, 1, ConvertFlags.Field);
+				var column     = select.ConvertToSql(memberExpr, 1, ConvertFlags.Field);
 				if (column.Length == 0)
 					throw new LinqException($"Expression '{ext}' is not a table column.");
 				columnSql = column[0].Sql;
@@ -632,24 +566,18 @@
 				//if (sequence.SelectQuery.Select.SkipValue != null || !sequence.SelectQuery.Select.OrderBy.IsEmpty)
 				//	sequence = new SubQueryContext(sequence);
 
-				var extract = (LambdaExpression)methodCall.Arguments[1].Unwrap();
-				var update = methodCall.Arguments.Count > 2 ? methodCall.Arguments[2].Unwrap() : null;
+				var extract  = (LambdaExpression)methodCall.Arguments[1].Unwrap();
+				var update   =  methodCall.Arguments.Count > 2 ? methodCall.Arguments[2].Unwrap() : null;
 
 				var updateStatement = sequence.Statement as SqlUpdateStatement ?? new SqlUpdateStatement(sequence.SelectQuery);
-				sequence.Statement = updateStatement;
+				sequence.Statement  = updateStatement;
 
 				if (update == null)
 				{
 					// we have first lambda as whole update field part
-<<<<<<< HEAD
-					var sp = sequence.Parent;
-					var ctx = new ExpressionContext(buildInfo.Parent, sequence, extract);
-					var expr = builder.ConvertToSqlExpression(ctx, extract.Body, null);
-=======
 					var sp     = sequence.Parent;
 					var ctx    = new ExpressionContext(buildInfo.Parent, sequence, extract);
 					var expr   = builder.ConvertToSqlExpression(ctx, extract.Body, null, true);
->>>>>>> b4e8bcb5
 
 					builder.ReplaceParent(ctx, sp);
 
