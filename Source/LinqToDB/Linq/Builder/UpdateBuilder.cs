﻿using System;
using System.Collections.Generic;
using System.Linq;
using System.Linq.Expressions;
using System.Reflection;

namespace LinqToDB.Linq.Builder
{
	using Extensions;
	using LinqToDB.Expressions;
	using SqlQuery;
	using Tools;

	class UpdateBuilder : MethodCallBuilder
	{
		#region Update

		protected override bool CanBuildMethodCall(ExpressionBuilder builder, MethodCallExpression methodCall, BuildInfo buildInfo)
		{
			return methodCall.IsQueryable(
				nameof(LinqExtensions.Update),
				nameof(LinqExtensions.UpdateWithOutput),
				nameof(LinqExtensions.UpdateWithOutputInto));
		}

		protected override IBuildContext BuildMethodCall(ExpressionBuilder builder, MethodCallExpression methodCall, BuildInfo buildInfo)
		{
			var updateType = methodCall.Method.Name switch
			{
				nameof(LinqExtensions.UpdateWithOutput) => UpdateContext.UpdateType.UpdateOutput,
				nameof(LinqExtensions.UpdateWithOutputInto) => UpdateContext.UpdateType.UpdateOutputInto,
				_ => UpdateContext.UpdateType.Update,
			};

			var sequence = builder.BuildSequence(new BuildInfo(buildInfo, methodCall.Arguments[0]));

			var updateStatement = sequence.Statement as SqlUpdateStatement ?? new SqlUpdateStatement(sequence.SelectQuery);
			sequence.Statement = updateStatement;

			switch (GetOutputMethod(methodCall))
			{
				case OutputMethod.IUpdatable:
					{
						// int Update<T>(this IUpdateable<T> source)
						CheckAssociation(sequence);
						break;
					}

				case OutputMethod.QueryableSetter:
					{
						// int Update<T>(this IQueryable<T> source, Expression<Func<T,T>> setter)
						// int Update<T>(this IQueryable<T> source, Expression<Func<T,bool>> predicate, Expression<Func<T,T>> setter)
						CheckAssociation(sequence);

						var expr = methodCall.Arguments[1].Unwrap();
						if (expr is LambdaExpression lex && lex.ReturnType == typeof(bool))
							sequence = builder.BuildWhere(buildInfo.Parent, sequence, (LambdaExpression)methodCall.Arguments[1].Unwrap(), false);

						if (sequence.SelectQuery.Select.SkipValue != null || !sequence.SelectQuery.Select.OrderBy.IsEmpty)
							sequence = new SubQueryContext(sequence);

						updateStatement.SelectQuery = sequence.SelectQuery;
						sequence.Statement = updateStatement;

						BuildSetter(
							builder,
							buildInfo,
							(LambdaExpression)methodCall.Arguments[2].Unwrap(),
							sequence,
							updateStatement.Update.Items,
							sequence);

						break;
					}

				case OutputMethod.QueryableTarget:
					{
						// int Update<TSource,TTarget>(this IQueryable<TSource> source, ITable<TTarget> target, Expression<Func<TSource,TTarget>> setter)
						// int Update<TSource,TTarget>(this IQueryable<TSource> source, Expression<Func<TSource,TTarget>> target, Expression<Func<TSource,TTarget>> setter)

						var expr = methodCall.Arguments[1].Unwrap();
						IBuildContext into;

						if (expr is LambdaExpression expression)
						{
							var body = expression.Body;
							var level = body.GetLevel(builder.MappingSchema);

							var tableInfo = sequence.IsExpression(body, level, RequestFor.Table);

							if (tableInfo.Result == false)
								throw new LinqException("Expression '{0}' must be a table.", body);

							into = tableInfo.Context!;
						}
						else
						{
							into = builder.BuildSequence(new BuildInfo(buildInfo, expr, new SelectQuery()));
						}

						sequence.ConvertToIndex(null, 0, ConvertFlags.All);
						new SelectQueryOptimizer(builder.DataContext.SqlProviderFlags, updateStatement, updateStatement.SelectQuery, 0)
							.ResolveWeakJoins();
						updateStatement.SelectQuery.Select.Columns.Clear();

						BuildSetter(
							builder,
							buildInfo,
							(LambdaExpression)methodCall.Arguments[2].Unwrap(),
							into,
							updateStatement.Update.Items,
							sequence);

						updateStatement.SelectQuery.Select.Columns.Clear();

						foreach (var item in updateStatement.Update.Items)
							updateStatement.SelectQuery.Select.Columns.Add(new SqlColumn(updateStatement.SelectQuery, item.Expression!));

						updateStatement.Update.Table = ((TableBuilder.TableContext)into!).SqlTable;

						break;
					}
			}

			var indexedParameters
				= methodCall.Method.GetParameters().Select((p, i) => Tuple.Create(p, i)).ToDictionary(t => t.Item1.Name, t => t.Item2);

			Expression GetArgumentByName(string name) =>
				methodCall.Arguments[indexedParameters[name]];

			LambdaExpression GetOutputExpression(Type outputType)
			{
				if (!indexedParameters.TryGetValue("outputExpression", out var index))
				{
					var param1 = Expression.Parameter(outputType, "source");
					var param2 = Expression.Parameter(outputType, "deleted");
					var param3 = Expression.Parameter(outputType, "inserted");
					var returnType = typeof(UpdateOutput<>).MakeGenericType(outputType);
					return Expression.Lambda(
						Expression.MemberInit(
							Expression.New(returnType),
							Expression.Bind(returnType.GetProperty("Deleted"), param2),
							Expression.Bind(returnType.GetProperty("Inserted"), param3)),
						param1, param2, param3);
				}

				return (LambdaExpression)methodCall.Arguments[index].Unwrap();
			}

			if (updateType != UpdateContext.UpdateType.Update)
			{
				var outputExpression = GetOutputExpression(methodCall.Method.GetGenericArguments().Last());

				var objectType    = methodCall.Method.GetGenericArguments()[1];
				var insertedTable = SqlTable.Inserted(objectType);
				var deletedTable  = SqlTable.Deleted(objectType);

				updateStatement.Output = new SqlOutputClause()
				{
					InsertedTable = insertedTable,
					DeletedTable  = deletedTable,
				};

				var outputContext = new UpdateOutputContext(
					buildInfo.Parent,
					outputExpression,
					sequence,
					new TableBuilder.TableContext(builder, new SelectQuery(), deletedTable),
					new TableBuilder.TableContext(builder, new SelectQuery(), insertedTable));

				if (updateType != UpdateContext.UpdateType.UpdateOutputInto)
					return outputContext;

				var outputTable = GetArgumentByName("outputTable");
				var destination = builder.BuildSequence(new BuildInfo(buildInfo, outputTable, new SelectQuery()));

				BuildSetter(
					builder,
					buildInfo,
					outputExpression,
					destination,
					updateStatement.Output.OutputItems,
					outputContext);

				updateStatement.Output.OutputTable = ((TableBuilder.TableContext)destination).SqlTable;
			}

			return new UpdateContext(buildInfo.Parent, sequence);
		}

		enum OutputMethod
		{
			IUpdatable,
			QueryableSetter,
			QueryableTarget,
		}

		static OutputMethod GetOutputMethod(MethodCallExpression methodCall)
		{
			if (typeof(IUpdatable<>).IsSameOrParentOf(methodCall.Arguments[0].Type))
				return OutputMethod.IUpdatable;

			var parameters = methodCall.Method.GetParameters()!;
			return parameters[1].Name switch
			{
				"predicate" => OutputMethod.QueryableSetter,
				"setter" => OutputMethod.QueryableSetter,
				_ => OutputMethod.QueryableTarget,
			};
		}

		static void CheckAssociation(IBuildContext sequence)
		{
			if (sequence is SelectContext ctx && ctx.IsScalar)
			{
				var res = ctx.IsExpression(null, 0, RequestFor.Association);

				if (res.Result)
				{
					var atc = res.Context!.IsExpression(null, 0, RequestFor.Table);
					if (atc.Result && atc.Context is TableBuilder.TableContext tableContext)
					{
						ctx.Statement!.RequireUpdateClause().Table = tableContext.SqlTable;
					}
				}
				else
				{
					res = ctx.IsExpression(null, 0, RequestFor.Table);

<<<<<<< HEAD
					if (res.Result && res.Context is TableBuilder.TableContext context)
					{
						var tc = context;

=======
					if (res.Result && res.Context is TableBuilder.TableContext tc)
					{
>>>>>>> 8f242d79
						if (ctx.Statement!.SelectQuery!.From.Tables.Count == 0 || ctx.Statement.SelectQuery.From.Tables[0].Source != tc.SelectQuery)
							ctx.Statement.RequireUpdateClause().Table = tc.SqlTable;
					}
				}
			}
		}

		protected override SequenceConvertInfo? Convert(
			ExpressionBuilder builder, MethodCallExpression methodCall, BuildInfo buildInfo, ParameterExpression? param)
		{
			return null;
		}

		#endregion

		#region Helpers

		internal static void BuildSetter(
			ExpressionBuilder builder,
			BuildInfo buildInfo,
			LambdaExpression setter,
			IBuildContext into,
			List<SqlSetExpression> items,
			IBuildContext sequence)
		{
			BuildSetterWithContext(builder, buildInfo, setter, into, items, sequence);
		}

		internal static void BuildSetterWithContext(
			ExpressionBuilder builder,
			BuildInfo buildInfo,
			LambdaExpression setter,
			IBuildContext into,
			List<SqlSetExpression> items,
			params IBuildContext[] sequences)
		{
			var ctx = new ExpressionContext(buildInfo.Parent, sequences, setter);

			void BuildSetter(MemberExpression memberExpression, Expression expression)
			{
				var column = into.ConvertToSql(memberExpression, 1, ConvertFlags.Field);
				var columnExpr = column[0].Sql;
				var expr = builder.ConvertToSqlExpression(ctx, expression, QueryHelper.GetColumnDescriptor(columnExpr));

				if (expr.ElementType == QueryElementType.SqlParameter)
				{
					var parm = (SqlParameter)expr;
					var field = QueryHelper.GetUnderlyingField(columnExpr);

					if (parm.Type.DataType == DataType.Undefined)
						parm.Type = parm.Type.WithDataType(field!.Type!.Value.DataType);
				}

				items.Add(new SqlSetExpression(columnExpr, expr));
			}

			void BuildNew(NewExpression expression, Expression path)
			{
				for (var i = 0; i < expression.Members.Count; i++)
				{
					var member = expression.Members[i];
					var argument = expression.Arguments[i];

					if (member is MethodInfo mi)
						member = mi.GetPropertyInfo();

					var pe = Expression.MakeMemberAccess(path, member);

					if (argument is NewExpression newExpr && newExpr.Type.IsAnonymous())
					{
						BuildNew(newExpr, Expression.MakeMemberAccess(path, member));
					}
					else if (argument is MemberInitExpression initExpr && !into.IsExpression(pe, 1, RequestFor.Field).Result)
					{
						BuildMemberInit(initExpr, Expression.MakeMemberAccess(path, member));
					}
					else
					{
						BuildSetter(pe, argument);
					}
				}
			}

			void BuildMemberInit(MemberInitExpression expression, Expression path)
			{
				foreach (var binding in expression.Bindings)
				{
					var member = binding.Member;

					if (member is MethodInfo mi)
						member = mi.GetPropertyInfo();

					if (binding is MemberAssignment ma)
					{
						var pe = Expression.MakeMemberAccess(path, member);

						if (ma.Expression is NewExpression newExpr && newExpr.Type.IsAnonymous())
						{
							BuildNew(newExpr, Expression.MakeMemberAccess(path, member));
						}
						else if (ma.Expression is MemberInitExpression initExpr && !into.IsExpression(pe, 1, RequestFor.Field).Result)
						{
							BuildMemberInit(initExpr, Expression.MakeMemberAccess(path, member));
						}
						else
						{
							BuildSetter(pe, ma.Expression);
						}
					}
					else
						throw new InvalidOperationException();
				}
			}

			var bodyPath = Expression.Parameter(setter.Body.Type, "p");
			var bodyExpr = setter.Body;

			if (bodyExpr.NodeType == ExpressionType.New && bodyExpr.Type.IsAnonymous())
			{
				var ex = (NewExpression)bodyExpr;
				var p = sequences[0].Parent;

				BuildNew(ex, bodyPath);

				builder.ReplaceParent(ctx, p);
			}
			else if (bodyExpr.NodeType == ExpressionType.MemberInit)
			{
				var ex = (MemberInitExpression)bodyExpr;
				var p = sequences[0].Parent;

				BuildMemberInit(ex, bodyPath);

				builder.ReplaceParent(ctx, p);
			}
			else
			{
				var sqlInfo = ctx.ConvertToSql(bodyExpr, 0, ConvertFlags.All);

				foreach (var info in sqlInfo)
				{
					if (info.MemberChain.Length == 0)
						throw new LinqException("Object initializer expected for insert statement.");

					if (info.MemberChain.Length != 1)
						throw new InvalidOperationException();

					var member = info.MemberChain[0];
					var pe = Expression.MakeMemberAccess(bodyPath, member);
					var column = into.ConvertToSql(pe, 1, ConvertFlags.Field);
					var expr = info.Sql;

					items.Add(new SqlSetExpression(column[0].Sql, expr));
				}
			}
		}

		static void BuildSetter(
			ExpressionBuilder builder,
			IBuildContext into,
			List<SqlSetExpression> items,
			IBuildContext ctx,
			MemberInitExpression expression,
			Expression path)
		{
			foreach (var binding in expression.Bindings)
			{
				var member = binding.Member;

				if (member is MethodInfo mi)
					member = mi.GetPropertyInfo();

				if (binding is MemberAssignment ma)
				{
					var pe = Expression.MakeMemberAccess(path, member);

					if (ma.Expression is MemberInitExpression initExpr && !into.IsExpression(pe, 1, RequestFor.Field).Result)
					{
						BuildSetter(
							builder,
							into,
							items,
							ctx,
							initExpr, Expression.MakeMemberAccess(path, member));
					}
					else
					{
						var column = into.ConvertToSql(pe, 1, ConvertFlags.Field);
						var columnExpr = column[0].Sql;
						var expr = builder.ConvertToSqlExpression(ctx, ma.Expression, QueryHelper.GetColumnDescriptor(columnExpr));

						if (expr.ElementType == QueryElementType.SqlParameter)
						{
							var parm = (SqlParameter)expr;
							var field = columnExpr is SqlField sqlField
								? sqlField
								: (SqlField)((SqlColumn)columnExpr).Expression;

							if (parm.Type.DataType == DataType.Undefined)
								parm.Type = parm.Type.WithDataType(field.Type!.Value.DataType);
						}

						items.Add(new SqlSetExpression(columnExpr, expr));
					}
				}
				else
					throw new InvalidOperationException();
			}
		}

		internal static void ParseSet(
			ExpressionBuilder builder,
			BuildInfo buildInfo,
			LambdaExpression extract,
			LambdaExpression update,
			IBuildContext fieldsContext,
			IBuildContext valuesContext,
			SqlTable? table,
			List<SqlSetExpression> items)
		{
			extract = (LambdaExpression)builder.ConvertExpression(extract);
			var ext = extract.Body.Unwrap();

			var sp = fieldsContext.Parent;
			var ctx = new ExpressionContext(buildInfo.Parent, fieldsContext, extract);
			var sql = ctx.ConvertToSql(ext, 0, ConvertFlags.Field);
			var field = sql.Select(s => QueryHelper.GetUnderlyingField(s.Sql)).FirstOrDefault(f => f != null);
			builder.ReplaceParent(ctx, sp);

			if (sql.Length != 1)
				throw new LinqException($"Expression '{extract}' can not be used as Update Field.");

			var column = table != null && field != null ? table[field.Name]! : sql[0].Sql;

			sp = valuesContext.Parent;
			ctx = new ExpressionContext(buildInfo.Parent, valuesContext, update);
			var expr = builder.ConvertToSqlExpression(ctx, update.Body, QueryHelper.GetColumnDescriptor(column));

			builder.ReplaceParent(ctx, sp);

			items.Add(new SqlSetExpression(column, expr));
		}

		internal static void ParseSet(
			ExpressionBuilder builder,
			LambdaExpression extract,
			MethodCallExpression updateMethod,
			int valueIndex,
			IBuildContext select,
			List<SqlSetExpression> items)
		{
			var ext = extract.Body.Unwrap();
			var rootObject = builder.GetRootObject(ext);

			ISqlExpression columnSql;
			MemberInfo member;
			if (ext.NodeType == ExpressionType.MemberAccess)
			{
				var body = (MemberExpression)ext;

				member = body.Member;

				if (!member.IsPropertyEx() && !member.IsFieldEx() || rootObject != extract.Parameters[0])
					throw new LinqException("Member expression expected for the 'Set' statement.");

				if (member is MethodInfo info)
					member = info.GetPropertyInfo();

				var columnExpr = body;
				var column = select.ConvertToSql(columnExpr, 1, ConvertFlags.Field);

				if (column.Length == 0)
					throw new LinqException("Member '{0}.{1}' is not a table column.", member.DeclaringType?.Name, member.Name);
				columnSql = column[0].Sql;
			}
			else
			{
				member = MemberHelper.GetMemberInfo(ext);
				if (member == null)
					throw new LinqException("Member expression expected for the 'Set' statement.");

				var memberExpr = Expression.MakeMemberAccess(rootObject, member);
				var column = select.ConvertToSql(memberExpr, 1, ConvertFlags.Field);
				if (column.Length == 0)
					throw new LinqException($"Expression '{ext}' is not a table column.");
				columnSql = column[0].Sql;
			}

			var columnDescriptor = QueryHelper.GetColumnDescriptor(columnSql);

			var p = builder.BuildParameterFromArgument(updateMethod, valueIndex, columnDescriptor);

			items.Add(new SqlSetExpression(columnSql, p.SqlParameter));
		}

		#endregion

		#region UpdateContext

		class UpdateContext : SequenceContextBase
		{
			public enum UpdateType
			{
				Update,
				UpdateOutput,
				UpdateOutputInto,
			}

			public UpdateContext(IBuildContext? parent, IBuildContext sequence)
				: base(parent, sequence, null)
			{
			}

			public override void BuildQuery<T>(Query<T> query, ParameterExpression queryParameter)
			{
				QueryRunner.SetNonQueryQuery(query);
			}

			public override Expression BuildExpression(Expression? expression, int level, bool enforceServerSide)
			{
				throw new NotImplementedException();
			}

			public override SqlInfo[] ConvertToSql(Expression? expression, int level, ConvertFlags flags)
			{
				throw new NotImplementedException();
			}

			public override SqlInfo[] ConvertToIndex(Expression? expression, int level, ConvertFlags flags)
			{
				throw new NotImplementedException();
			}

			public override IsExpressionResult IsExpression(Expression? expression, int level, RequestFor requestFlag)
			{
				throw new NotImplementedException();
			}

			public override IBuildContext GetContext(Expression? expression, int level, BuildInfo buildInfo)
			{
				throw new NotImplementedException();
			}
		}

		class UpdateOutputContext : SelectContext
		{
			public UpdateOutputContext(IBuildContext? parent, LambdaExpression lambda, IBuildContext source, IBuildContext deletedTable, IBuildContext insertedTable)
				: base(parent, lambda, source, deletedTable, insertedTable)
			{
				Statement     = source.Statement;
				DeletedTable  = deletedTable;
				InsertedTable = insertedTable;
			}

			public IBuildContext DeletedTable { get; }
			public IBuildContext InsertedTable { get; }

			public override void BuildQuery<T>(Query<T> query, ParameterExpression queryParameter)
			{
				var expr   = BuildExpression(null, 0, false);
				var mapper = Builder.BuildMapper<T>(expr);

				var updateStatement = (SqlUpdateStatement)Statement!;
				//TODO: check this
				var outputQuery     = Sequence[0].SelectQuery;

				updateStatement.Output!.OutputQuery = outputQuery;

				QueryRunner.SetRunQuery(query, mapper);
			}

		}
		#endregion

		#region Set

		internal class Set : MethodCallBuilder
		{
			protected override bool CanBuildMethodCall(ExpressionBuilder builder, MethodCallExpression methodCall, BuildInfo buildInfo)
			{
				return methodCall.IsQueryable(nameof(LinqExtensions.Set));
			}

			protected override IBuildContext BuildMethodCall(ExpressionBuilder builder, MethodCallExpression methodCall, BuildInfo buildInfo)
			{
				var sequence = builder.BuildSequence(new BuildInfo(buildInfo, methodCall.Arguments[0]));

				//if (sequence.SelectQuery.Select.SkipValue != null || !sequence.SelectQuery.Select.OrderBy.IsEmpty)
				//	sequence = new SubQueryContext(sequence);

				var extract = (LambdaExpression)methodCall.Arguments[1].Unwrap();
				var update = methodCall.Arguments.Count > 2 ? methodCall.Arguments[2].Unwrap() : null;

				var updateStatement = sequence.Statement as SqlUpdateStatement ?? new SqlUpdateStatement(sequence.SelectQuery);
				sequence.Statement = updateStatement;

				if (update == null)
				{
					// we have first lambda as whole update field part
					var sp = sequence.Parent;
					var ctx = new ExpressionContext(buildInfo.Parent, sequence, extract);
					var expr = builder.ConvertToSqlExpression(ctx, extract.Body, null);

					builder.ReplaceParent(ctx, sp);

					updateStatement.Update.Items.Add(new SqlSetExpression(expr, null));
				}
				else if (update.NodeType == ExpressionType.Lambda)
					ParseSet(
						builder,
						buildInfo,
						extract,
						(LambdaExpression)update,
						sequence,
						sequence,
						updateStatement.Update.Table,
						updateStatement.Update.Items);
				else
					ParseSet(
						builder,
						extract,
						methodCall,
						2,
						sequence,
						updateStatement.Update.Items);

				return sequence;
			}

			protected override SequenceConvertInfo? Convert(
				ExpressionBuilder builder, MethodCallExpression methodCall, BuildInfo buildInfo, ParameterExpression? param)
			{
				return null;
			}
		}

		#endregion
	}
}<|MERGE_RESOLUTION|>--- conflicted
+++ resolved
@@ -56,67 +56,67 @@
 						if (expr is LambdaExpression lex && lex.ReturnType == typeof(bool))
 							sequence = builder.BuildWhere(buildInfo.Parent, sequence, (LambdaExpression)methodCall.Arguments[1].Unwrap(), false);
 
-						if (sequence.SelectQuery.Select.SkipValue != null || !sequence.SelectQuery.Select.OrderBy.IsEmpty)
-							sequence = new SubQueryContext(sequence);
-
-						updateStatement.SelectQuery = sequence.SelectQuery;
-						sequence.Statement = updateStatement;
-
-						BuildSetter(
-							builder,
-							buildInfo,
-							(LambdaExpression)methodCall.Arguments[2].Unwrap(),
-							sequence,
-							updateStatement.Update.Items,
-							sequence);
+							if (sequence.SelectQuery.Select.SkipValue != null || !sequence.SelectQuery.Select.OrderBy.IsEmpty)
+								sequence = new SubQueryContext(sequence);
+
+							updateStatement.SelectQuery = sequence.SelectQuery;
+							sequence.Statement = updateStatement;
+
+							BuildSetter(
+								builder,
+								buildInfo,
+								(LambdaExpression)methodCall.Arguments[2].Unwrap(),
+								sequence,
+								updateStatement.Update.Items,
+								sequence);
 
 						break;
-					}
+						}
 
 				case OutputMethod.QueryableTarget:
-					{
+						{
 						// int Update<TSource,TTarget>(this IQueryable<TSource> source, ITable<TTarget> target, Expression<Func<TSource,TTarget>> setter)
 						// int Update<TSource,TTarget>(this IQueryable<TSource> source, Expression<Func<TSource,TTarget>> target, Expression<Func<TSource,TTarget>> setter)
 
 						var expr = methodCall.Arguments[1].Unwrap();
-						IBuildContext into;
-
-						if (expr is LambdaExpression expression)
-						{
+							IBuildContext into;
+
+							if (expr is LambdaExpression expression)
+							{
 							var body = expression.Body;
-							var level = body.GetLevel(builder.MappingSchema);
-
-							var tableInfo = sequence.IsExpression(body, level, RequestFor.Table);
-
-							if (tableInfo.Result == false)
-								throw new LinqException("Expression '{0}' must be a table.", body);
-
-							into = tableInfo.Context!;
-						}
-						else
-						{
-							into = builder.BuildSequence(new BuildInfo(buildInfo, expr, new SelectQuery()));
-						}
-
-						sequence.ConvertToIndex(null, 0, ConvertFlags.All);
-						new SelectQueryOptimizer(builder.DataContext.SqlProviderFlags, updateStatement, updateStatement.SelectQuery, 0)
-							.ResolveWeakJoins();
-						updateStatement.SelectQuery.Select.Columns.Clear();
-
-						BuildSetter(
-							builder,
-							buildInfo,
-							(LambdaExpression)methodCall.Arguments[2].Unwrap(),
-							into,
-							updateStatement.Update.Items,
-							sequence);
-
-						updateStatement.SelectQuery.Select.Columns.Clear();
-
-						foreach (var item in updateStatement.Update.Items)
-							updateStatement.SelectQuery.Select.Columns.Add(new SqlColumn(updateStatement.SelectQuery, item.Expression!));
-
-						updateStatement.Update.Table = ((TableBuilder.TableContext)into!).SqlTable;
+								var level = body.GetLevel(builder.MappingSchema);
+
+								var tableInfo = sequence.IsExpression(body, level, RequestFor.Table);
+
+								if (tableInfo.Result == false)
+									throw new LinqException("Expression '{0}' must be a table.", body);
+
+								into = tableInfo.Context!;
+							}
+							else
+							{
+								into = builder.BuildSequence(new BuildInfo(buildInfo, expr, new SelectQuery()));
+							}
+
+							sequence.ConvertToIndex(null, 0, ConvertFlags.All);
+							new SelectQueryOptimizer(builder.DataContext.SqlProviderFlags, updateStatement, updateStatement.SelectQuery, 0)
+								.ResolveWeakJoins();
+							updateStatement.SelectQuery.Select.Columns.Clear();
+
+							BuildSetter(
+								builder,
+								buildInfo,
+								(LambdaExpression)methodCall.Arguments[2].Unwrap(),
+								into,
+								updateStatement.Update.Items,
+								sequence);
+
+							updateStatement.SelectQuery.Select.Columns.Clear();
+
+							foreach (var item in updateStatement.Update.Items)
+								updateStatement.SelectQuery.Select.Columns.Add(new SqlColumn(updateStatement.SelectQuery, item.Expression!));
+
+							updateStatement.Update.Table = ((TableBuilder.TableContext)into!).SqlTable;
 
 						break;
 					}
@@ -227,15 +227,8 @@
 				{
 					res = ctx.IsExpression(null, 0, RequestFor.Table);
 
-<<<<<<< HEAD
-					if (res.Result && res.Context is TableBuilder.TableContext context)
-					{
-						var tc = context;
-
-=======
 					if (res.Result && res.Context is TableBuilder.TableContext tc)
 					{
->>>>>>> 8f242d79
 						if (ctx.Statement!.SelectQuery!.From.Tables.Count == 0 || ctx.Statement.SelectQuery.From.Tables[0].Source != tc.SelectQuery)
 							ctx.Statement.RequireUpdateClause().Table = tc.SqlTable;
 					}
