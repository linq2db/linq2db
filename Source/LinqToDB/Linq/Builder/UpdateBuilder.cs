﻿using System;
using System.Collections.Generic;
using System.Linq;
using System.Linq.Expressions;
using System.Reflection;

namespace LinqToDB.Linq.Builder
{
	using Extensions;
	using LinqToDB.Expressions;
	using SqlQuery;
	using Common;

	class UpdateBuilder : MethodCallBuilder
	{
		static readonly string[] _methods =
		{
			nameof(LinqExtensions.Update),
			nameof(LinqExtensions.UpdateWithOutput),
			nameof(LinqExtensions.UpdateWithOutputInto)
		};

		#region Update

		protected override bool CanBuildMethodCall(ExpressionBuilder builder, MethodCallExpression methodCall, BuildInfo buildInfo)
		{
			return methodCall.IsQueryable(_methods);
		}

		protected override IBuildContext BuildMethodCall(ExpressionBuilder builder, MethodCallExpression methodCall, BuildInfo buildInfo)
		{
			var updateType = methodCall.Method.Name switch
			{
				nameof(LinqExtensions.UpdateWithOutput)     => UpdateType.UpdateOutput,
				nameof(LinqExtensions.UpdateWithOutputInto) => UpdateType.UpdateOutputInto,
				_                                           => UpdateType.Update,
			};

			var sequence = builder.BuildSequence(new BuildInfo(buildInfo, methodCall.Arguments[0]));
			var updateStatement  = sequence.Statement as SqlUpdateStatement ?? new SqlUpdateStatement(sequence.SelectQuery);
			var genericArguments = methodCall.Method.GetGenericArguments();
			var outputExpression = (LambdaExpression?)methodCall.GetArgumentByName("outputExpression")?.Unwrap();

			Type? objectType;

			sequence.Statement   = updateStatement;

			static LambdaExpression? RewriteOutputExpression(LambdaExpression? expr)
			{
				if (expr == default) return default;
				
				var outputType = expr.Parameters[0].Type;
				var param1 = Expression.Parameter(outputType, "source");

				return Expression.Lambda(
					// (source, deleted, inserted) => expr(deleted, inserted)
					expr.Body,
					param1, expr.Parameters[0], expr.Parameters[1]);
			}

			switch (GetOutputMethod(methodCall))
			{
				case OutputMethod.IUpdatable:
				{
					// int Update<T>(this IUpdateable<T> source)
					CheckAssociation(sequence);

					objectType       = genericArguments[0];
					outputExpression = RewriteOutputExpression(outputExpression);

					break;
				}

				case OutputMethod.QueryableSetter:
				{
					// int Update<T>(this IQueryable<T> source, Expression<Func<T,T>> setter)
					// int Update<T>(this IQueryable<T> source, Expression<Func<T,bool>> predicate, Expression<Func<T,T>> setter)
					CheckAssociation(sequence);

					var expr = methodCall.Arguments[1].Unwrap();
					if (expr is LambdaExpression lex && lex.ReturnType == typeof(bool))
					{
						sequence = builder.BuildWhere(buildInfo.Parent, sequence, (LambdaExpression)methodCall.Arguments[1].Unwrap(), false, false, buildInfo.AggregationTest);
						expr     = methodCall.Arguments[2].Unwrap();
					}

					if (sequence.SelectQuery.Select.SkipValue != null || !sequence.SelectQuery.Select.OrderBy.IsEmpty)
						sequence = new SubQueryContext(sequence);

					updateStatement.SelectQuery = sequence.SelectQuery;
					sequence.Statement = updateStatement;

					BuildSetter(
						builder,
						buildInfo,
						(LambdaExpression)expr,
						sequence,
						updateStatement.Update.Items,
						sequence);

					objectType       = genericArguments[0];
					outputExpression = RewriteOutputExpression(outputExpression);

					break;
				}

				case OutputMethod.QueryableTarget:
				{
					// int Update<TSource,TTarget>(this IQueryable<TSource> source, ITable<TTarget> target, Expression<Func<TSource,TTarget>> setter)
					// int Update<TSource,TTarget>(this IQueryable<TSource> source, Expression<Func<TSource,TTarget>> target, Expression<Func<TSource,TTarget>> setter)

					var expr = methodCall.Arguments[1].Unwrap();
					IBuildContext into;

					if (expr is LambdaExpression expression)
					{
						var body  = expression.Body;
						var level = body.GetLevel(builder.MappingSchema);

						var tableInfo = sequence.IsExpression(body, level, RequestFor.Table);

						if (tableInfo.Result == false)
							throw new LinqException("Expression '{0}' must be a table.", body);

						into = tableInfo.Context!;
					}
					else
					{
						into = builder.BuildSequence(new BuildInfo(buildInfo, expr, new SelectQuery()));
					}

					sequence.ConvertToIndex(null, 0, ConvertFlags.All);
					new SelectQueryOptimizer(builder.DataContext.SqlProviderFlags, new EvaluationContext(), updateStatement, updateStatement.SelectQuery, 0)
						.ResolveWeakJoins();
					updateStatement.SelectQuery.Select.Columns.Clear();

					BuildSetter(
						builder,
						buildInfo,
						(LambdaExpression)methodCall.Arguments[2].Unwrap(),
						into,
						updateStatement.Update.Items,
						sequence);

					updateStatement.SelectQuery.Select.Columns.Clear();

					foreach (var item in updateStatement.Update.Items)
						updateStatement.SelectQuery.Select.Columns.Add(new SqlColumn(updateStatement.SelectQuery, item.Expression!));

					updateStatement.Update.Table = ((TableBuilder.TableContext)into!).SqlTable;

					objectType       = genericArguments[1];

					break;
				}

				default:
					throw new InvalidOperationException("Unknown Output Method");
			}

			if (updateStatement.Update.Items.Count == 0)
				throw new LinqToDBException("Update query has no setters defined.");

			if (updateType == UpdateType.Update)
				return new UpdateContext(buildInfo.Parent, sequence);

			var insertedTable = builder.DataContext.SqlProviderFlags.OutputUpdateUseSpecialTables ? SqlTable.Inserted(objectType) : updateStatement.GetUpdateTable();
			var deletedTable     = SqlTable.Deleted(objectType);

			if (insertedTable == null)
				throw new InvalidOperationException("Cannot find target table for UPDATE statement");

			updateStatement.Output = new SqlOutputClause();

			if (builder.DataContext.SqlProviderFlags.OutputUpdateUseSpecialTables)
			{
				updateStatement.Output.InsertedTable = insertedTable;
				updateStatement.Output.DeletedTable  = deletedTable;
			}

			if (updateType == UpdateType.UpdateOutput)
			{
				static LambdaExpression BuildDefaultOutputExpression(Type outputType)
				{
					var param1 = Expression.Parameter(outputType, "source");
					var param2 = Expression.Parameter(outputType, "deleted");
					var param3 = Expression.Parameter(outputType, "inserted");
					var returnType = typeof(UpdateOutput<>).MakeGenericType(outputType);
					return Expression.Lambda(
						// (source, deleted, inserted) => new UpdateOutput<T> { Deleted = deleted, Inserted = inserted, }
						Expression.MemberInit(
							Expression.New(returnType),
							Expression.Bind(returnType.GetProperty(nameof(UpdateOutput<object>.Deleted))!, param2),
							Expression.Bind(returnType.GetProperty(nameof(UpdateOutput<object>.Inserted))!, param3)),
						param1, param2, param3);
				}

				outputExpression ??= BuildDefaultOutputExpression(objectType);

				var outputContext = new UpdateOutputContext(
					buildInfo.Parent,
					outputExpression,
					sequence,
					new TableBuilder.TableContext(builder, new SelectQuery(), deletedTable),
					new TableBuilder.TableContext(builder, new SelectQuery(), insertedTable));

				return outputContext;
			}
			else // updateType == UpdateType.UpdateOutputInto
			{
				static LambdaExpression BuildDefaultOutputExpression(Type outputType)
				{
					var param1 = Expression.Parameter(outputType, "source");
					var param2 = Expression.Parameter(outputType, "deleted");
					var param3 = Expression.Parameter(outputType, "inserted");
					return Expression.Lambda(
						// (source, deleted, inserted) => inserted
						param3,
						param1, param2, param3);
				}

				var outputTable = methodCall.GetArgumentByName("outputTable")!;
				var destination = builder.BuildSequence(new BuildInfo(buildInfo, outputTable, new SelectQuery()));

				outputExpression ??= BuildDefaultOutputExpression(objectType);
				BuildSetterWithContext(
					builder,
					buildInfo,
					outputExpression,
					destination,
					updateStatement.Output.OutputItems,
					sequence,
					new TableBuilder.TableContext(builder, new SelectQuery(), deletedTable),
					new TableBuilder.TableContext(builder, new SelectQuery(), insertedTable));

				updateStatement.Output.OutputTable = ((TableBuilder.TableContext)destination).SqlTable;
				return new UpdateContext(buildInfo.Parent, sequence);
			}
		}

		enum UpdateType
		{
			Update,
			UpdateOutput,
			UpdateOutputInto,
		}

		enum OutputMethod
		{
			IUpdatable,
			QueryableSetter,
			QueryableTarget,
		}

		static OutputMethod GetOutputMethod(MethodCallExpression methodCall)
		{
			if (typeof(IUpdatable<>).IsSameOrParentOf(methodCall.Arguments[0].Type))
				return OutputMethod.IUpdatable;

			var parameters = methodCall.Method.GetParameters()!;
			return parameters[1].Name switch
			{
				"predicate" => OutputMethod.QueryableSetter,
				"setter"    => OutputMethod.QueryableSetter,
				_           => OutputMethod.QueryableTarget,
			};
		}

		static void CheckAssociation(IBuildContext sequence)
		{
			throw new NotImplementedException();

			if (sequence is SelectContext ctx/* && ctx.IsScalar*/)
			{
				var res = ctx.IsExpression(null, 0, RequestFor.Association);

				if (res.Result)
				{
					var atc = res.Context!.IsExpression(null, 0, RequestFor.Table);
					if (atc.Result && atc.Context is TableBuilder.TableContext tableContext)
					{
						ctx.Statement!.RequireUpdateClause().Table = tableContext.SqlTable;
					}
				}
				else
				{
					res = ctx.IsExpression(null, 0, RequestFor.Table);

					if (res.Result && res.Context is TableBuilder.TableContext tc)
					{
						if (ctx.Statement!.SelectQuery!.From.Tables.Count == 0 || ctx.Statement.SelectQuery.From.Tables[0].Source != tc.SelectQuery)
							ctx.Statement.RequireUpdateClause().Table = tc.SqlTable;
					}
				}
			}
		}

		#endregion

		#region Helpers

		internal static void BuildSetter(
			ExpressionBuilder builder,
			BuildInfo buildInfo,
			LambdaExpression setter,
			IBuildContext into,
			List<SqlSetExpression> items,
			IBuildContext sequence)
		{
			BuildSetterWithContext(builder, buildInfo, setter, into, items, sequence);
		}

		internal static void BuildSetterWithContext(
			ExpressionBuilder      builder,
			BuildInfo              buildInfo,
			LambdaExpression       setter,
			IBuildContext          into,
			List<SqlSetExpression> items,
			params IBuildContext[] sequences)
		{
			var setterExpr = setter.Body;
			if (setter.Parameters.Count > 0)
			{
				setterExpr = SequenceHelper.PrepareBody(setter, sequences);
			}

			void BuildSetter(MemberExpression memberExpression, Expression expression)
			{
				var column = builder.ConvertToSql(into, memberExpression);
				var expr   = builder.ConvertToSql(into, expression, ProjectFlags.SQL, columnDescriptor: QueryHelper.GetColumnDescriptor(column));

				items.Add(new SqlSetExpression(column, expr));
			}

			void BuildNew(NewExpression expression, Expression path)
			{
				for (var i = 0; i < expression.Members!.Count; i++)
				{
					var member   = expression.Members[i];
					var argument = expression.Arguments[i];

					if (member is MethodInfo mi)
						member = mi.GetPropertyInfo();

					var pe = Expression.MakeMemberAccess(path, member);

					if (argument is NewExpression newExpr && newExpr.Type.IsAnonymous())
					{
						BuildNew(newExpr, Expression.MakeMemberAccess(path, member));
					}
					else if (argument is MemberInitExpression initExpr && !into.IsExpression(pe, 1, RequestFor.Field).Result)
					{
						BuildMemberInit(initExpr, Expression.MakeMemberAccess(path, member));
					}
					else
					{
						BuildSetter(pe, argument);
					}
				}
			}

			void BuildMemberInit(MemberInitExpression expression, Expression path)
			{
				foreach (var binding in expression.Bindings)
				{
					var member = binding.Member;

					if (member is MethodInfo mi)
						member = mi.GetPropertyInfo();

					if (binding is MemberAssignment ma)
					{
						var pe = Expression.MakeMemberAccess(path, member);

						if (ma.Expression is NewExpression newExpr && newExpr.Type.IsAnonymous())
						{
							BuildNew(newExpr, Expression.MakeMemberAccess(path, member));
						}
						else if (ma.Expression is MemberInitExpression initExpr && !into.IsExpression(pe, 1, RequestFor.Field).Result)
						{
							BuildMemberInit(initExpr, Expression.MakeMemberAccess(path, member));
						}
						else
						{
							BuildSetter(pe, ma.Expression);
						}
					}
					else
						throw new InvalidOperationException();
				}
			}

			var bodyPath = new ContextRefExpression(setterExpr.Type, into);
			var bodyExpr = setterExpr;

			if (bodyExpr.NodeType == ExpressionType.New && bodyExpr.Type.IsAnonymous())
			{
				var ex = (NewExpression)bodyExpr;

				BuildNew(ex, bodyPath);
			}
			else if (bodyExpr.NodeType == ExpressionType.MemberInit)
			{
				var ex = (MemberInitExpression)bodyExpr;

				BuildMemberInit(ex, bodyPath);
			}
			else
			{
				var sqlInfo = builder.ConvertToSqlExpr(buildInfo.Parent, setterExpr, ProjectFlags.SQL, false);

				throw new NotImplementedException(); 

				/*foreach (var info in sqlInfo)
				{
					if (info.MemberChain.Length == 0)
						throw new LinqException("Object initializer expected for insert statement.");

					if (info.MemberChain.Length != 1)
						throw new InvalidOperationException();

					var member = info.MemberChain[0];
					var pe     = Expression.MakeMemberAccess(bodyPath, member);
					var column = into.ConvertToSql(pe, 1, ConvertFlags.Field);
					var expr   = info.Sql;

					items.Add(new SqlSetExpression(column[0].Sql, expr));
				}*/
			}
		}

		internal static void ParseSet(
			ExpressionBuilder               builder,
			BuildInfo                       buildInfo,
			LambdaExpression                extract,
			LambdaExpression                update,
			IBuildContext                   fieldsContext,
			IBuildContext                   valuesContext,
			SqlTable?                       table,
			List<SqlSetExpression>          items)
		{
			extract = (LambdaExpression)builder.ConvertExpression(extract);
			var ext = extract.Body.Unwrap();

			var sp  = fieldsContext.Parent;
			var ctx = new ExpressionContext(buildInfo.Parent, fieldsContext, extract);
			
			builder.ReplaceParent(ctx, sp);

			Mapping.ColumnDescriptor? columnDescriptor = null;
			SqlSetExpression 		  setExpression;

			if (ext.IsSqlRow())
			{
				var row = ext.GetSqlRowValues()
					.Select(GetField)
					.ToArray();

				var rowExpression = new SqlRow(row);

				setExpression = new SqlSetExpression(rowExpression, null);
			}
			else
			{
				var column = GetField(ext);
				columnDescriptor = QueryHelper.GetColumnDescriptor(column);
				setExpression    = new SqlSetExpression(column, null); 
			}

			sp  = valuesContext.Parent;
			ctx = new ExpressionContext(buildInfo.Parent, valuesContext, update);
			setExpression.Expression = builder.ConvertToSqlExpression(ctx, update.Body, columnDescriptor, false);
			builder.ReplaceParent(ctx, sp);
			items.Add(setExpression);

			ISqlExpression GetField(Expression fieldExpr)
			{
				var sql   = ctx.ConvertToSql(fieldExpr, 0, ConvertFlags.Field);
				var field = sql.Select(s => QueryHelper.GetUnderlyingField(s.Sql)).FirstOrDefault(f => f != null);
				
				if (sql.Length != 1)
					throw new LinqException($"Expression '{extract}' can not be used as Update Field.");

				return table != null && field != null ? table[field.Name]! : sql[0].Sql;
			}
		}

		internal static void ParseSet(
			ExpressionBuilder               builder,
			LambdaExpression                extract,
			MethodCallExpression            updateMethod,
			int                             valueIndex,
			IBuildContext                   select,
			List<SqlSetExpression> items)
		{
			var ext        = extract.Body.Unwrap();
			var rootObject = builder.GetRootObject(ext);

			ISqlExpression columnSql;
			MemberInfo     member;

			if (ext.NodeType == ExpressionType.MemberAccess)
			{
				var body = (MemberExpression)ext;

				member = body.Member;

				if (!member.IsPropertyEx() && !member.IsFieldEx() || rootObject != extract.Parameters[0])
					throw new LinqException("Member expression expected for the 'Set' statement.");

				if (member is MethodInfo info)
					member = info.GetPropertyInfo();

				var columnExpr = body;
				var column     = select.ConvertToSql(columnExpr, 1, ConvertFlags.Field);

				if (column.Length == 0)
					throw new LinqException("Member '{0}.{1}' is not a table column.", member.DeclaringType?.Name, member.Name);
				columnSql = column[0].Sql;
			}
			else
			{
				member = MemberHelper.GetMemberInfo(ext);
				if (member == null)
					throw new LinqException("Member expression expected for the 'Set' statement.");

				var memberExpr = Expression.MakeMemberAccess(rootObject, member);
				var column     = select.ConvertToSql(memberExpr, 1, ConvertFlags.Field);
				if (column.Length == 0)
					throw new LinqException($"Expression '{ext}' is not a table column.");
				columnSql = column[0].Sql;
			}

			var columnDescriptor = QueryHelper.GetColumnDescriptor(columnSql);

			// Note: this ParseSet overload doesn't support a SqlRow value.
			// This overload is called for a constants, e.g. `Set(x => x.Name, "Doe")`.
			// SqlRow can't be constructed as C# values, they can only be used inside expressions, so the call
			// `Set(x => SqlRow(x.Name, x.Age), SqlRow("Doe", 18))` 
			// is not possible (2nd SqlRow would be called at runtime and throw).
			// This is useless anyway, as `Set(x => x.Name, "Doe").Set(x => x.Age, 18)` generates simpler SQL anyway.

			var p = builder.ParametersContext.BuildParameter(updateMethod.Arguments[valueIndex], columnDescriptor, true);

			items.Add(new SqlSetExpression(columnSql, p.SqlParameter));
		}

		#endregion

		#region UpdateContext

		class UpdateContext : SequenceContextBase
		{
			public UpdateContext(IBuildContext? parent, IBuildContext sequence)
				: base(parent, sequence, null)
			{
			}

			public override void BuildQuery<T>(Query<T> query, ParameterExpression queryParameter)
			{
				QueryRunner.SetNonQueryQuery(query);
			}

			public override Expression BuildExpression(Expression? expression, int level, bool enforceServerSide)
			{
				throw new NotImplementedException();
			}

			public override SqlInfo[] ConvertToSql(Expression? expression, int level, ConvertFlags flags)
			{
				throw new NotImplementedException();
			}

			public override SqlInfo[] ConvertToIndex(Expression? expression, int level, ConvertFlags flags)
			{
				throw new NotImplementedException();
			}

			public override IsExpressionResult IsExpression(Expression? expression, int level, RequestFor requestFlag)
			{
				throw new NotImplementedException();
			}

			public override IBuildContext GetContext(Expression? expression, int level, BuildInfo buildInfo)
			{
				throw new NotImplementedException();
			}
		}

		class UpdateOutputContext : SelectContext
		{
<<<<<<< HEAD
			public UpdateOutputContext(IBuildContext? parent, LambdaExpression lambda, IBuildContext source, IBuildContext deletedTable, IBuildContext insertedTable)
				: base(parent, lambda, false, source, deletedTable, insertedTable)
=======
			public UpdateOutputContext(
				IBuildContext?     parent,
				LambdaExpression   lambda,
				IBuildContext      source,
				IBuildContext      deletedTable,
				IBuildContext      insertedTable)
				: base(parent, lambda, source, deletedTable, insertedTable)
>>>>>>> 8fb36cb7
			{
				Statement = source.Statement;

				Sequence[0].SelectQuery.Select.Columns.Clear();
				Sequence[1].SelectQuery = Sequence[0].SelectQuery;
				Sequence[2].SelectQuery = Sequence[0].SelectQuery;
			}

			public override void BuildQuery<T>(Query<T> query, ParameterExpression queryParameter)
			{
				var updateStatement = (SqlUpdateStatement)Statement!;

				if (updateStatement.SelectQuery.From.Tables.Count > 0 && updateStatement.SelectQuery.From.Tables[0].Source is SelectQuery)
				{
				var expr   = BuildExpression(null, 0, false);

					var setColumns = new HashSet<string>();

					foreach (var item in updateStatement.Update.Items)
					{
						switch (item.Column)
						{
							case SqlColumn { Expression : SqlField field } :
								setColumns.Add(field.PhysicalName);
								break;
							case SqlField field :
								setColumns.Add(field.PhysicalName);
								break;
						}
					}

					var columns = new List<ISqlExpression>();

					foreach (var c in Sequence[0].SelectQuery.Select.Columns)
					{
						if (c.Expression is SqlField f && !setColumns.Contains(f.PhysicalName))
							columns.Add(new SqlExpression(c.Expression.SystemType!, $"NULL /* {f.PhysicalName} */"));
						else
							columns.Add(c.Expression);
					}

				var mapper = Builder.BuildMapper<T>(expr);

					updateStatement.Output!.OutputColumns = columns;

					QueryRunner.SetRunQuery(query, mapper);
				}
				else
				{
					var expr   = BuildExpression(null, 0, false);
					var mapper = Builder.BuildMapper<T>(expr);

					updateStatement.Output!.OutputColumns = Sequence[0].SelectQuery.Select.Columns.Select(c => c.Expression).ToList();

				QueryRunner.SetRunQuery(query, mapper);
			}
		}
		}
		#endregion

		#region Set

		internal class Set : MethodCallBuilder
		{
			protected override bool CanBuildMethodCall(ExpressionBuilder builder, MethodCallExpression methodCall, BuildInfo buildInfo)
			{
				return methodCall.IsQueryable(nameof(LinqExtensions.Set));
			}

			protected override IBuildContext BuildMethodCall(ExpressionBuilder builder, MethodCallExpression methodCall, BuildInfo buildInfo)
			{
				var sequence = builder.BuildSequence(new BuildInfo(buildInfo, methodCall.Arguments[0]));

				//if (sequence.SelectQuery.Select.SkipValue != null || !sequence.SelectQuery.Select.OrderBy.IsEmpty)
				//	sequence = new SubQueryContext(sequence);

				var extract  = (LambdaExpression)methodCall.Arguments[1].Unwrap();
				var update   =  methodCall.Arguments.Count > 2 ? methodCall.Arguments[2].Unwrap() : null;

				var updateStatement = sequence.Statement as SqlUpdateStatement ?? new SqlUpdateStatement(sequence.SelectQuery);
				sequence.Statement  = updateStatement;

				if (update == null)
				{
					// we have first lambda as whole update field part
					var sp     = sequence.Parent;
					var ctx    = new ExpressionContext(buildInfo.Parent, sequence, extract);
					var expr   = builder.ConvertToSqlExpression(ctx, extract.Body, null, true);

					builder.ReplaceParent(ctx, sp);

					updateStatement.Update.Items.Add(new SqlSetExpression(expr, null));
				}
				else if (update.NodeType == ExpressionType.Lambda)
					ParseSet(
						builder,
						buildInfo,
						extract,
						(LambdaExpression)update,
						sequence,
						sequence,
						updateStatement.Update.Table,
						updateStatement.Update.Items);
				else
					ParseSet(
						builder,
						extract,
						methodCall,
						2,
						sequence,
						updateStatement.Update.Items);

				// TODO: remove in v4?
				updateStatement.Update.Items.RemoveDuplicatesFromTail((s1, s2) => s1.Column.Equals(s2.Column));

				return sequence;
			}
		}

		#endregion
	}
}<|MERGE_RESOLUTION|>--- conflicted
+++ resolved
@@ -589,18 +589,8 @@
 
 		class UpdateOutputContext : SelectContext
 		{
-<<<<<<< HEAD
 			public UpdateOutputContext(IBuildContext? parent, LambdaExpression lambda, IBuildContext source, IBuildContext deletedTable, IBuildContext insertedTable)
 				: base(parent, lambda, false, source, deletedTable, insertedTable)
-=======
-			public UpdateOutputContext(
-				IBuildContext?     parent,
-				LambdaExpression   lambda,
-				IBuildContext      source,
-				IBuildContext      deletedTable,
-				IBuildContext      insertedTable)
-				: base(parent, lambda, source, deletedTable, insertedTable)
->>>>>>> 8fb36cb7
 			{
 				Statement = source.Statement;
 
@@ -615,7 +605,7 @@
 
 				if (updateStatement.SelectQuery.From.Tables.Count > 0 && updateStatement.SelectQuery.From.Tables[0].Source is SelectQuery)
 				{
-				var expr   = BuildExpression(null, 0, false);
+					var expr   = BuildExpression(null, 0, false);
 
 					var setColumns = new HashSet<string>();
 
@@ -642,7 +632,7 @@
 							columns.Add(c.Expression);
 					}
 
-				var mapper = Builder.BuildMapper<T>(expr);
+					var mapper = Builder.BuildMapper<T>(expr);
 
 					updateStatement.Output!.OutputColumns = columns;
 
@@ -655,9 +645,9 @@
 
 					updateStatement.Output!.OutputColumns = Sequence[0].SelectQuery.Select.Columns.Select(c => c.Expression).ToList();
 
-				QueryRunner.SetRunQuery(query, mapper);
-			}
-		}
+					QueryRunner.SetRunQuery(query, mapper);
+				}
+			}
 		}
 		#endregion
 
