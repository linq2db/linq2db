--- conflicted
+++ resolved
@@ -7,11 +7,7 @@
 
 	internal partial class MergeBuilder
 	{
-<<<<<<< HEAD
-		class MergeContext : SequenceContextBase
-=======
-		private sealed class MergeContext : SequenceContextBase
->>>>>>> ce97f12a
+        sealed class MergeContext : SequenceContextBase
 		{
 			public MergeContext(SqlMergeStatement merge, IBuildContext target)
 				: base(null, target, null)
