﻿using System.Diagnostics;
using System.Linq.Expressions;
using LinqToDB.Expressions;

namespace LinqToDB.Linq.Builder
{
	using SqlQuery;

	[DebuggerDisplay("{BuildContextDebuggingHelper.GetContextInfo(this)}")]
	abstract class PassThroughContext : IBuildContext
	{
		protected PassThroughContext(IBuildContext context)
		{
			Context = context;

			context.Builder.Contexts.Add(this);
#if DEBUG
			ContextId = context.Builder.GenerateContextId();
#endif
		}

		public IBuildContext Context { get; set; }

#if DEBUG
<<<<<<< HEAD
		string? IBuildContext._sqlQueryText => Context._sqlQueryText;
		public string         Path          => this.GetPath();
		public int            ContextId     { get; }
=======
		string? IBuildContext.SqlQueryText => Context.SqlQueryText;
		public string Path => this.GetPath();
>>>>>>> 08f15370
#endif

		public virtual ExpressionBuilder Builder     => Context.Builder;
		public virtual Expression?       Expression  => Context.Expression;
		public virtual SelectQuery       SelectQuery { get => Context.SelectQuery; set => Context.SelectQuery = value; }
		public virtual SqlStatement?     Statement   { get => Context.Statement;   set => Context.Statement   = value; }
		public virtual IBuildContext?    Parent      { get => Context.Parent;      set => Context.Parent      = value; }

		public virtual void BuildQuery<T>(Query<T> query, ParameterExpression queryParameter)
		{
			Context.BuildQuery(query, queryParameter);
		}

		public virtual Expression BuildExpression(Expression? expression, int level, bool enforceServerSide)
		{
			expression = SequenceHelper.CorrectExpression(expression, this, Context);
			return Context.BuildExpression(expression, level, enforceServerSide);
		}

		public virtual SqlInfo[] ConvertToSql(Expression? expression, int level, ConvertFlags flags)
		{
			expression = SequenceHelper.CorrectExpression(expression, this, Context);
			return Context.ConvertToSql(expression, level, flags);
		}

		public virtual SqlInfo[] ConvertToIndex(Expression? expression, int level, ConvertFlags flags)
		{
			expression = SequenceHelper.CorrectExpression(expression, this, Context);
			return Context.ConvertToIndex(expression, level, flags);
		}

		public virtual Expression MakeExpression(Expression path, ProjectFlags flags)
		{
			path = SequenceHelper.CorrectExpression(path, this, Context);
			return Builder.MakeExpression(path, flags);
		}

		public virtual IsExpressionResult IsExpression(Expression? expression, int level, RequestFor requestFlag)
		{
			expression = SequenceHelper.CorrectExpression(expression, this, Context);
			return Context.IsExpression(expression, level, requestFlag);
		}

		public virtual IBuildContext? GetContext(Expression? expression, int level, BuildInfo buildInfo)
		{
			expression = SequenceHelper.CorrectExpression(expression, this, Context);
			return Context.GetContext(expression, level, buildInfo);
		}

		public virtual int ConvertToParentIndex(int index, IBuildContext context)
		{
			return Context.ConvertToParentIndex(index, context);
		}

		public virtual void SetAlias(string? alias)
		{
			Context.SetAlias(alias);
		}

		public virtual ISqlExpression? GetSubQuery(IBuildContext context)
		{
			return Context.GetSubQuery(context);
		}

		public virtual SqlStatement GetResultStatement()
		{
			return Context.GetResultStatement();
		}

		public void CompleteColumns()
		{
			Context.CompleteColumns();
		}
	}
}<|MERGE_RESOLUTION|>--- conflicted
+++ resolved
@@ -22,14 +22,9 @@
 		public IBuildContext Context { get; set; }
 
 #if DEBUG
-<<<<<<< HEAD
-		string? IBuildContext._sqlQueryText => Context._sqlQueryText;
+		string? IBuildContext.SqlQueryText => Context.SqlQueryText;
 		public string         Path          => this.GetPath();
 		public int            ContextId     { get; }
-=======
-		string? IBuildContext.SqlQueryText => Context.SqlQueryText;
-		public string Path => this.GetPath();
->>>>>>> 08f15370
 #endif
 
 		public virtual ExpressionBuilder Builder     => Context.Builder;
