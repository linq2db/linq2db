﻿using System;
using System.Linq.Expressions;

namespace LinqToDB.Linq.Builder
{
	using Extensions;
	using SqlQuery;
	using Common;
	using LinqToDB.Expressions;

	sealed class InsertBuilder : MethodCallBuilder
	{
		static readonly string[] MethodNames = 
		{
			nameof(LinqExtensions.Insert),
			nameof(LinqExtensions.InsertWithIdentity),
			nameof(LinqExtensions.InsertWithOutput),
			nameof(LinqExtensions.InsertWithOutputInto)
		};

		#region InsertBuilder

		protected override bool CanBuildMethodCall(ExpressionBuilder builder, MethodCallExpression methodCall, BuildInfo buildInfo)
		{
			return methodCall.IsQueryable(MethodNames);
		}

		static void ExtractSequence(ref IBuildContext sequence, out InsertContext insertContext)
		{
			if (sequence is InsertContext ic)
			{
				insertContext = ic;
				sequence      = insertContext.QuerySequence;
			}
			else
			{
				insertContext = new InsertContext(sequence, InsertContext.InsertTypeEnum.Insert,
					new SqlInsertStatement(sequence.SelectQuery), null);
			}
		}

		protected override IBuildContext BuildMethodCall(ExpressionBuilder builder, MethodCallExpression methodCall, BuildInfo buildInfo)
		{
			var sequence = builder.BuildSequence(new BuildInfo(buildInfo, methodCall.Arguments[0]));

			ExtractSequence(ref sequence, out var insertContext);

			var insertStatement = insertContext.InsertStatement;

			var insertType = InsertContext.InsertTypeEnum.Insert;

			switch (methodCall.Method.Name)
			{
				case nameof(LinqExtensions.Insert)                : insertType = InsertContext.InsertTypeEnum.Insert;             break;
				case nameof(LinqExtensions.InsertWithIdentity)    : insertType = InsertContext.InsertTypeEnum.InsertWithIdentity; break;
				case nameof(LinqExtensions.InsertWithOutput)      : insertType = InsertContext.InsertTypeEnum.InsertOutput;       break;
				case nameof(LinqExtensions.InsertWithOutputInto)  : insertType = InsertContext.InsertTypeEnum.InsertOutputInto;   break;
			}

			insertContext.InsertType = insertType;

			static LambdaExpression BuildDefaultOutputExpression(Type outputType)
			{
				var param = Expression.Parameter(outputType);
				return Expression.Lambda(param, param);
			}

			IBuildContext?    outputContext    = null;
			LambdaExpression? outputExpression = null;

			if (methodCall.Arguments.Count > 0)
			{
				var argument         = methodCall.Arguments[0];
				var genericArguments = methodCall.Method.GetGenericArguments();

				if (typeof(IValueInsertable<>).IsSameOrParentOf(argument.Type) ||
				    typeof(ISelectInsertable<,>).IsSameOrParentOf(argument.Type))
				{
					// static int Insert<T>              (this IValueInsertable<T> source)
					// static int Insert<TSource,TTarget>(this ISelectInsertable<TSource,TTarget> source)
					//

					insertContext.Into ??= sequence;

					if (insertContext.SetExpressions.Count == 0 && !insertContext.RequiresSetters)
					{
						var sourceRef = new ContextRefExpression(genericArguments[0], sequence);
						var targetRef = new ContextRefExpression(genericArguments.Skip(1).FirstOrDefault() ?? sourceRef.Type,
								insertContext.Into);

						var sqlExpr = builder.ConvertToSqlExpr(sequence, sourceRef);

						UpdateBuilder.ParseSetter(builder, targetRef, sqlExpr, insertContext.SetExpressions);
					}
				}
				else if (methodCall.Arguments.Count > 1                  &&
					typeof(IQueryable<>).IsSameOrParentOf(argument.Type) &&
					typeof(ITable<>).IsSameOrParentOf(methodCall.Arguments[1].Type))
				{
					// static int Insert<TSource,TTarget>(this IQueryable<TSource> source, Table<TTarget> target, Expression<Func<TSource,TTarget>> setter)
					//

					var into = builder.BuildSequence(new BuildInfo(buildInfo, methodCall.Arguments[1], new SelectQuery()));
					insertContext.Into = into;

					var setter     = methodCall.GetArgumentByName("setter")!.UnwrapLambda();
					var setterExpr = SequenceHelper.PrepareBody(setter, sequence);

					var targetType = genericArguments[1];
					var contextRef = new ContextRefExpression(targetType, into);

					UpdateBuilder.ParseSetter(builder, contextRef, setterExpr, insertContext.SetExpressions);
				}
				else if (typeof(ITable<>).IsSameOrParentOf(argument.Type))
				{
					// static int Insert<T>(this Table<T> target, Expression<Func<T>> setter)
					// static TTarget InsertWithOutput<TTarget>(this ITable<TTarget> target, Expression<Func<TTarget>> setter)
					// static TTarget InsertWithOutput<TTarget>(this ITable<TTarget> target, Expression<Func<TTarget>> setter, Expression<Func<TTarget,TOutput>> outputExpression)
					//

					var argIndex   = 1;
					var arg        = methodCall.Arguments[argIndex].Unwrap();
					var targetType = genericArguments[0];

					insertContext.Into = sequence;

					var tableContext = SequenceHelper.GetTableContext(sequence);
					if (tableContext == null)
						throw new InvalidOperationException("Table context not found.");

					var intoContextRef = new ContextRefExpression(targetType, insertContext.Into);

					Expression setterExpr;
					switch (arg)
					{
						case LambdaExpression lambda:
						{
							if (lambda.Parameters.Count == 0)
							{
								setterExpr = lambda.Body;
							}	
							else
								throw new NotImplementedException();

<<<<<<< HEAD
							break;
						}
						default:
						{
							setterExpr = builder.BuildFullEntityExpression(arg, targetType,
								ProjectFlags.SQL, ExpressionBuilder.FullEntityPurpose.Insert);
=======
								var ed   = builder.MappingSchema.GetEntityDescriptor(objType, builder.DataOptions.ConnectionOptions.OnEntityDescriptorCreated);
								var into = sequence;
								var ctx  = new TableBuilder.TableContext(builder, buildInfo, objType);

								var table = new SqlTable(ed);

								foreach (var c in ed.Columns.Where(c => !c.SkipOnInsert))
								{
									var field     = table.FindFieldByMemberName(c.MemberName) ?? throw new InvalidOperationException($"Cannot find column {c.MemberName}({c.ColumnName})");
									var pe        = Expression.MakeMemberAccess(arg, c.MemberInfo);
									var column    = into.ConvertToSql(pe, 1, ConvertFlags.Field);
									var parameter = builder.ParametersContext.BuildParameterFromArgumentProperty(methodCall, argIndex, field.ColumnDescriptor);

									insertStatement.Insert.Items.Add(new SqlSetExpression(column[0].Sql, parameter.SqlParameter));
								}
>>>>>>> c31fb753

							break;
						}
					}

					UpdateBuilder.ParseSetter(builder,
						intoContextRef, 
						setterExpr, 
						insertContext.SetExpressions);
				}

				if (insertType == InsertContext.InsertTypeEnum.InsertOutput || insertType == InsertContext.InsertTypeEnum.InsertOutputInto)
				{
					outputExpression =
						methodCall.GetArgumentByName("outputExpression")?.UnwrapLambda()
						?? BuildDefaultOutputExpression(genericArguments.Last());

					insertStatement.Output = new SqlOutputClause();
					insertContext.OutputExpression = outputExpression;

<<<<<<< HEAD
					var insertedTable = builder.DataContext.SqlProviderFlags.OutputInsertUseSpecialTable ? SqlTable.Inserted(outputExpression.Parameters[0].Type) : null;

					if (insertedTable == null && insertContext.Into != null)
					{
						insertedTable = SequenceHelper.GetTableContext(insertContext.Into)?.SqlTable;
					}
=======
					var insertedTable = builder.DataContext.SqlProviderFlags.OutputInsertUseSpecialTable
						? SqlTable.Inserted(builder.MappingSchema.GetEntityDescriptor(outputExpression.Parameters[0].Type, builder.DataOptions.ConnectionOptions.OnEntityDescriptorCreated))
						: insertStatement.Insert.Into;
>>>>>>> c31fb753

					if (insertedTable == null)
						throw new InvalidOperationException("Cannot find target table for INSERT statement");

					insertContext.OutputContext = new TableBuilder.TableContext(builder, new SelectQuery(), insertedTable);

					if (builder.DataContext.SqlProviderFlags.OutputInsertUseSpecialTable)
						insertStatement.Output.InsertedTable = insertedTable;

					if (insertType == InsertContext.InsertTypeEnum.InsertOutputInto)
					{
						var outputTable = methodCall.GetArgumentByName("outputTable")!;
						var destination = builder.BuildSequence(new BuildInfo(buildInfo, outputTable, new SelectQuery()));

						var destinationRef = new ContextRefExpression(outputExpression.Parameters[0].Type, destination);
						var outputExpr     = SequenceHelper.PrepareBody(outputExpression, insertContext.OutputContext);

						insertStatement.Output.OutputTable = ((TableBuilder.TableContext)destination).SqlTable;

						var outputSetters = new List<UpdateBuilder.SetExpressionEnvelope>();
						UpdateBuilder.ParseSetter(builder, destinationRef, outputExpr, outputSetters);

						UpdateBuilder.InitializeSetExpressions(builder, insertContext.OutputContext, insertContext.OutputContext,
							outputSetters, insertStatement.Output.OutputItems, false);
					}
				}
			}

			if (insertContext.RequiresSetters && insertContext.SetExpressions.Count == 0)
				throw new LinqToDBException("Insert query has no setters defined.");

			insertContext.LastBuildInfo = buildInfo;
			insertContext.FinalizeSetters();

			insertStatement.Insert.WithIdentity = insertType == InsertContext.InsertTypeEnum.InsertWithIdentity;

			return insertContext;
		}

		#endregion

		#region InsertContext

		public sealed class InsertContext : PassThroughContext
		{
			public SqlInsertStatement InsertStatement { get; }

			public enum InsertTypeEnum
			{
				Insert,
				InsertWithIdentity,
				InsertOutput,
				InsertOutputInto
			}

			public InsertContext(IBuildContext querySequence, InsertTypeEnum insertType, SqlInsertStatement insertStatement, LambdaExpression? outputExpression)
				: base(querySequence, querySequence.SelectQuery)
			{
				InsertType       = insertType;
				InsertStatement  = insertStatement;
				OutputExpression = outputExpression;
			}

			public InsertTypeEnum InsertType { get; set; }

			public List<UpdateBuilder.SetExpressionEnvelope> SetExpressions { get; } = new ();

			public IBuildContext              QuerySequence    => Context;
			public IBuildContext?             Into             { get; set; }
			public BuildInfo?                 LastBuildInfo    { get; set; }
			public LambdaExpression?          OutputExpression { get; set; }
			public TableBuilder.TableContext? OutputContext    { get; set; }
			public bool                       RequiresSetters  { get; set; }

			public override Expression MakeExpression(Expression path, ProjectFlags flags)
			{
				if (SequenceHelper.IsSameContext(path, this) && flags.HasFlag(ProjectFlags.Expression))
				{
					FinalizeSetters();

					if (InsertType == InsertTypeEnum.InsertOutput)
					{
						if (OutputExpression == null || OutputContext == null || LastBuildInfo == null)
							throw new InvalidOperationException();

						var selectContext = new SelectContext(Parent, OutputExpression, false, OutputContext);
						var outputRef = new ContextRefExpression(path.Type, selectContext);

						var outputExpressions = new List<UpdateBuilder.SetExpressionEnvelope>();

						var sqlExpr = Builder.ConvertToSqlExpr(selectContext, outputRef);
						if (sqlExpr is SqlPlaceholderExpression)
							outputExpressions.Add(new UpdateBuilder.SetExpressionEnvelope(sqlExpr, sqlExpr));
						else
							UpdateBuilder.ParseSetter(Builder, outputRef, sqlExpr, outputExpressions);

						var setItems = new List<SqlSetExpression>();
						UpdateBuilder.InitializeSetExpressions(Builder, selectContext, selectContext, outputExpressions, setItems, false);

						InsertStatement.Output!.OutputColumns = setItems.Select(c => c.Expression!).ToList();

						return sqlExpr;

					}

					return Expression.Default(path.Type);
				}

				return base.MakeExpression(path, flags);
			}

			public void FinalizeSetters()
			{
				var insert = InsertStatement.Insert;

				if (insert.Items.Count > 0 || LastBuildInfo == null)
					return;

				if (Into == null)
				{
					throw new LinqToDBException("Insert query has no defined target table.");
				}

				var tableContext = SequenceHelper.GetTableContext(Into);
			
				insert.Into = tableContext?.SqlTable;

				if (tableContext == null || insert.Into == null)
					throw new LinqToDBException("Insert query has no setters defined.");

				SetExpressions.RemoveDuplicatesFromTail((s1, s2) =>
					ExpressionEqualityComparer.Instance.Equals(s1.FieldExpression, s2.FieldExpression));

				UpdateBuilder.InitializeSetExpressions(Builder, tableContext, QuerySequence, SetExpressions, insert.Items, true);

				var q = insert.Into.IdentityFields
					.Except(insert.Items.Select(e => e.Column).OfType<SqlField>());

				foreach (var field in q)
				{
					var expr = Builder.DataContext.CreateSqlProvider().GetIdentityExpression(insert.Into);

					if (expr != null)
					{
						insert.Items.Insert(0, new SqlSetExpression(field, expr));

						/*if (methodCall.Arguments.Count == 3)
						{
							sequence.SelectQuery.Select.Columns.Insert(0, new SqlColumn(sequence.SelectQuery, insert.Items[0].Expression!));
						}*/
					}
				}

			}

			public override void SetRunQuery<T>(Query<T> query, Expression expr)
			{
				switch (InsertType)
				{
					case InsertTypeEnum.Insert:
					{
						QueryRunner.SetNonQueryQuery(query);
						break;
					}
					case InsertTypeEnum.InsertWithIdentity:
					{
						QueryRunner.SetScalarQuery(query);
						break;
					}	
					case InsertTypeEnum.InsertOutput:
					{
						var mapper = Builder.BuildMapper<T>(SelectQuery, expr);
						QueryRunner.SetRunQuery(query, mapper);
						break;
					}					
					case InsertTypeEnum.InsertOutputInto:
					{
						QueryRunner.SetNonQueryQuery(query);
						break;
					}	
					default:
						throw new InvalidOperationException($"Unexpected insert type: {InsertType}");
				}
			}

			public override SqlStatement GetResultStatement()
			{
				return InsertStatement;
			}

			public override IBuildContext Clone(CloningContext context)
			{
				return new InsertContext(context.CloneContext(QuerySequence), InsertType, context.CloneElement(InsertStatement), context.CloneExpression(OutputExpression));
			}
		}

		#endregion

		#region Into

		internal sealed class Into : MethodCallBuilder
		{
			protected override bool CanBuildMethodCall(ExpressionBuilder builder, MethodCallExpression methodCall, BuildInfo buildInfo)
			{
				return methodCall.IsQueryable("Into");
			}

			protected override IBuildContext BuildMethodCall(ExpressionBuilder builder, MethodCallExpression methodCall, BuildInfo buildInfo)
			{
				var source = methodCall.Arguments[0].Unwrap();
				var into   = methodCall.Arguments[1].Unwrap();

				IBuildContext      sequence;
				IBuildContext      destinationSequence;
				SqlInsertStatement insertStatement;
				InsertContext      insertContext;

				// static IValueInsertable<T> Into<T>(this IDataContext dataContext, Table<T> target)
				//
				if (source.IsNullValue())
				{
					sequence = builder.BuildSequence(new BuildInfo((IBuildContext?)null, into, new SelectQuery()));
					destinationSequence = sequence;
				}
				// static ISelectInsertable<TSource,TTarget> Into<TSource,TTarget>(this IQueryable<TSource> source, Table<TTarget> target)
				//
				else
				{
					sequence = builder.BuildSequence(new BuildInfo(buildInfo, source));
					destinationSequence = builder.BuildSequence(new BuildInfo((IBuildContext?)null, into, new SelectQuery()));

				}

				insertStatement = new SqlInsertStatement(sequence.SelectQuery);
				insertContext = new InsertContext(sequence, InsertContext.InsertTypeEnum.Insert, insertStatement, null);
				insertContext.Into = destinationSequence;
				insertContext.LastBuildInfo = buildInfo;

				return insertContext;
			}
		}

		#endregion

		#region Value

		internal sealed class Value : MethodCallBuilder
		{
			protected override bool CanBuildMethodCall(ExpressionBuilder builder, MethodCallExpression methodCall, BuildInfo buildInfo)
			{
				return methodCall.IsQueryable("Value");
			}

			protected override IBuildContext BuildMethodCall(ExpressionBuilder builder, MethodCallExpression methodCall, BuildInfo buildInfo)
			{
				var sequence = builder.BuildSequence(new BuildInfo(buildInfo, methodCall.Arguments[0]));
				var extract  = methodCall.Arguments[1].UnwrapLambda();
				var update   = methodCall.Arguments[2].Unwrap();

				ExtractSequence(ref sequence, out var insertContext);

				insertContext.Into ??= sequence;

				var tableType  = methodCall.Method.GetGenericArguments()[1];
				var contextRef = new ContextRefExpression(tableType, insertContext.Into);

				var extractExp = SequenceHelper.PrepareBody(extract, insertContext.Into);
				var updateExpr = update;

				if (updateExpr is ConstantExpression constantExpr)
				{
					builder.ParametersContext.MarkAsParameter(constantExpr);
				}
				else if (updateExpr is LambdaExpression updateLambda)
				{
					updateExpr = SequenceHelper.PrepareBody(updateLambda, sequence);
				}

				UpdateBuilder.ParseSet(contextRef, extractExp, updateExpr, insertContext.SetExpressions);
				insertContext.LastBuildInfo = buildInfo;

				return insertContext;
			}
		}

		#endregion
	}
}<|MERGE_RESOLUTION|>--- conflicted
+++ resolved
@@ -142,30 +142,12 @@
 							else
 								throw new NotImplementedException();
 
-<<<<<<< HEAD
 							break;
 						}
 						default:
 						{
 							setterExpr = builder.BuildFullEntityExpression(arg, targetType,
 								ProjectFlags.SQL, ExpressionBuilder.FullEntityPurpose.Insert);
-=======
-								var ed   = builder.MappingSchema.GetEntityDescriptor(objType, builder.DataOptions.ConnectionOptions.OnEntityDescriptorCreated);
-								var into = sequence;
-								var ctx  = new TableBuilder.TableContext(builder, buildInfo, objType);
-
-								var table = new SqlTable(ed);
-
-								foreach (var c in ed.Columns.Where(c => !c.SkipOnInsert))
-								{
-									var field     = table.FindFieldByMemberName(c.MemberName) ?? throw new InvalidOperationException($"Cannot find column {c.MemberName}({c.ColumnName})");
-									var pe        = Expression.MakeMemberAccess(arg, c.MemberInfo);
-									var column    = into.ConvertToSql(pe, 1, ConvertFlags.Field);
-									var parameter = builder.ParametersContext.BuildParameterFromArgumentProperty(methodCall, argIndex, field.ColumnDescriptor);
-
-									insertStatement.Insert.Items.Add(new SqlSetExpression(column[0].Sql, parameter.SqlParameter));
-								}
->>>>>>> c31fb753
 
 							break;
 						}
@@ -186,18 +168,14 @@
 					insertStatement.Output = new SqlOutputClause();
 					insertContext.OutputExpression = outputExpression;
 
-<<<<<<< HEAD
-					var insertedTable = builder.DataContext.SqlProviderFlags.OutputInsertUseSpecialTable ? SqlTable.Inserted(outputExpression.Parameters[0].Type) : null;
+					var insertedTable = builder.DataContext.SqlProviderFlags.OutputInsertUseSpecialTable 
+                        ? SqlTable.Inserted(builder.MappingSchema.GetEntityDescriptor(outputExpression.Parameters[0].Type, builder.DataOptions.ConnectionOptions.OnEntityDescriptorCreated))
+                        : null;
 
 					if (insertedTable == null && insertContext.Into != null)
 					{
 						insertedTable = SequenceHelper.GetTableContext(insertContext.Into)?.SqlTable;
 					}
-=======
-					var insertedTable = builder.DataContext.SqlProviderFlags.OutputInsertUseSpecialTable
-						? SqlTable.Inserted(builder.MappingSchema.GetEntityDescriptor(outputExpression.Parameters[0].Type, builder.DataOptions.ConnectionOptions.OnEntityDescriptorCreated))
-						: insertStatement.Insert.Into;
->>>>>>> c31fb753
 
 					if (insertedTable == null)
 						throw new InvalidOperationException("Cannot find target table for INSERT statement");
