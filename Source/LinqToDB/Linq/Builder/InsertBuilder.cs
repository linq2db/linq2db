--- conflicted
+++ resolved
@@ -1,7 +1,6 @@
 ﻿using System;
 using System.Linq;
 using System.Linq.Expressions;
-using LinqToDB.Common;
 using LinqToDB.Mapping;
 
 namespace LinqToDB.Linq.Builder
@@ -64,8 +63,8 @@
 				return (LambdaExpression)methodCall.Arguments[index].Unwrap();
 			}
 
-			IBuildContext    outputContext    = null;
-			LambdaExpression outputExpression = null;
+			IBuildContext?    outputContext    = null;
+			LambdaExpression? outputExpression = null;
 
 			if (methodCall.Arguments.Count > 0)
 			{
@@ -75,18 +74,10 @@
 				{
 					// static int Insert<T>              (this IValueInsertable<T> source)
 					// static int Insert<TSource,TTarget>(this ISelectInsertable<TSource,TTarget> source)
-<<<<<<< HEAD
-=======
-					{
-						sequence.SelectQuery.Select.Columns.Clear();
-						foreach (var item in insertStatement.Insert.Items)
-							sequence.SelectQuery.Select.ExprNew(item.Expression!);
-						break;
-					}
->>>>>>> 00fed8d0
-
+
+					sequence.SelectQuery.Select.Columns.Clear();
 					foreach (var item in insertStatement.Insert.Items)
-						sequence.SelectQuery.Select.Expr(item.Expression);
+						sequence.SelectQuery.Select.ExprNew(item.Expression!);
 				}
 				else if (methodCall.Arguments.Count > 1                  &&
 					typeof(IQueryable<>).IsSameOrParentOf(argument.Type) &&
@@ -108,7 +99,7 @@
 					sequence.SelectQuery.Select.Columns.Clear();
 
 					foreach (var item in insertStatement.Insert.Items)
-						sequence.SelectQuery.Select.Columns.Add(new SqlColumn(sequence.SelectQuery, item.Expression));
+						sequence.SelectQuery.Select.Columns.Add(new SqlColumn(sequence.SelectQuery, item.Expression!));
 
 					insertStatement.Insert.Into = ((TableBuilder.TableContext)into).SqlTable;
 				}
@@ -119,7 +110,7 @@
 					// static TTarget InsertWithOutput<TTarget>(this ITable<TTarget> target, Expression<Func<TTarget>> setter, Expression<Func<TTarget,TOutput>> outputExpression)
 					var argIndex = 1;
 					var arg = methodCall.Arguments[argIndex].Unwrap();
-					LambdaExpression setter = null;
+					LambdaExpression? setter = null;
 					switch (arg)
 					{
 						case LambdaExpression lambda:
@@ -196,16 +187,7 @@
 							insertStatement.Output.OutputItems,
 							outputContext);
 
-<<<<<<< HEAD
 						insertStatement.Output.OutputTable = ((TableBuilder.TableContext)destination).SqlTable;
-=======
-						foreach (var item in insertStatement.Insert.Items)
-							sequence.SelectQuery.Select.Columns.Add(new SqlColumn(sequence.SelectQuery, item.Expression!));
-
-						insertStatement.Insert.Into = ((TableBuilder.TableContext)into).SqlTable;
-
-						break;
->>>>>>> 00fed8d0
 					}
 				}
 
@@ -237,7 +219,7 @@
 			sequence.Statement = insertStatement;
 
 			if (insertType == InsertContext.InsertType.InsertOutput)
-				return new InsertWithOutputContext(buildInfo.Parent, sequence, outputContext, outputExpression);
+				return new InsertWithOutputContext(buildInfo.Parent, sequence, outputContext!, outputExpression!);
 
 			return new InsertContext(buildInfo.Parent, sequence, insertType, outputExpression);
 		}
@@ -254,7 +236,6 @@
 
 		class InsertContext : SequenceContextBase
 		{
-<<<<<<< HEAD
 			public enum InsertType
 			{
 				Insert,
@@ -263,19 +244,15 @@
 				InsertOutputInto
 			}
 
-			public InsertContext(IBuildContext parent, IBuildContext sequence, InsertType insertType, LambdaExpression outputExpression)
+			public InsertContext(IBuildContext? parent, IBuildContext sequence, InsertType insertType, LambdaExpression? outputExpression)
 				: base(parent, sequence, outputExpression)
-=======
-			public InsertContext(IBuildContext? parent, IBuildContext sequence, bool insertWithIdentity)
-				: base(parent, sequence, null)
->>>>>>> 00fed8d0
 			{
 				_insertType       = insertType;
 				_outputExpression = outputExpression;
 			}
 
-			readonly InsertType       _insertType;
-			readonly LambdaExpression _outputExpression;
+			readonly InsertType        _insertType;
+			readonly LambdaExpression? _outputExpression;
 
 			public override void BuildQuery<T>(Query<T> query, ParameterExpression queryParameter)
 			{
@@ -289,7 +266,7 @@
 						break;
 					case InsertType.InsertOutput:
 						//TODO:
-						var mapper = Builder.BuildMapper<T>(_outputExpression.Body.Unwrap());
+						var mapper = Builder.BuildMapper<T>(_outputExpression!.Body.Unwrap());
 						QueryRunner.SetRunQuery(query, mapper);
 						break;
 					case InsertType.InsertOutputInto:
@@ -332,7 +309,7 @@
 
 		class InsertWithOutputContext : SelectContext
 		{
-			public InsertWithOutputContext(IBuildContext parent, IBuildContext sequence, IBuildContext outputContext, LambdaExpression outputExpression)
+			public InsertWithOutputContext(IBuildContext? parent, IBuildContext sequence, IBuildContext outputContext, LambdaExpression outputExpression)
 				: base(parent, outputExpression,  outputContext)
 			{
 				Statement = sequence.Statement;
@@ -343,10 +320,10 @@
 				var expr   = BuildExpression(null, 0, false);
 				var mapper = Builder.BuildMapper<T>(expr);
 
-				var insertStatement = (SqlInsertStatement)Statement;
+				var insertStatement = (SqlInsertStatement)Statement!;
 				var outputQuery     = Sequence[0].SelectQuery;
 
-				insertStatement.Output.OutputQuery = outputQuery;
+				insertStatement.Output!.OutputQuery = outputQuery;
 
 				QueryRunner.SetRunQuery(query, mapper);
 			}
