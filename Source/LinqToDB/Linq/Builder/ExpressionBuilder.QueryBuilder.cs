﻿using System;
using System.Collections;
using System.Collections.Generic;
using System.Data;
<<<<<<< HEAD
using System.Diagnostics.CodeAnalysis;
=======
using System.Data.Common;
>>>>>>> 7eebf4bc
using System.Linq;
using System.Linq.Expressions;
using System.Reflection;
using System.Threading;
using System.Runtime.CompilerServices;

namespace LinqToDB.Linq.Builder
{
	using LinqToDB.Expressions;
	using Extensions;
	using Mapping;
	using Common;
	using Reflection;
	using SqlQuery;
<<<<<<< HEAD
	using System.Runtime.CompilerServices;
=======
	using LinqToDB.Common.Internal;
>>>>>>> 7eebf4bc

	partial class ExpressionBuilder
	{
		#region BuildExpression

		readonly HashSet<Expression>                    _skippedExpressions   = new ();
		readonly Dictionary<Expression,UnaryExpression> _convertedExpressions = new ();

		public void UpdateConvertedExpression(Expression oldExpression, Expression newExpression)
		{
			if (_convertedExpressions.TryGetValue(oldExpression, out var conversion)
				&& !_convertedExpressions.ContainsKey(newExpression))
			{
				UnaryExpression newConversion;
				if (conversion.NodeType == ExpressionType.Convert)
				{
					newConversion = Expression.Convert(newExpression, conversion.Type);
				}
				else
				{
					newConversion = Expression.ConvertChecked(newExpression, conversion.Type);
				}

				_convertedExpressions.Add(newExpression, newConversion);
			}
		}

		public void RemoveConvertedExpression(Expression ex)
		{
			_convertedExpressions.Remove(ex);
		}

		Expression ConvertAssignmentArgument(Dictionary<Expression, Expression> translated, IBuildContext context, Expression expr, MemberInfo? memberInfo, ProjectFlags flags,
			string? alias)
		{
			var resultExpr = BuildSqlExpression(translated, context, expr, flags, alias);

			if (resultExpr is SqlPlaceholderExpression placeholder)
			{
				if (!string.IsNullOrEmpty(alias))
				{
					placeholder.Alias = alias;
					if (placeholder.Sql is SqlColumn column)
						column.RawAlias = alias;
				}

				if (memberInfo?.GetMemberType().IsNullable() == false && placeholder.Type.IsNullable())
				{
					resultExpr = placeholder.MakeNotNullable();
				}
			}

			// Update nullability
			resultExpr =
				(_updateNullabilityFromExtensionTransformer ??=
					TransformVisitor<ExpressionBuilder>.Create(this,
						static (ctx, e) => ctx.UpdateNullabilityFromExtension(e))).Transform(resultExpr);

			if (resultExpr.NodeType == ExpressionType.Convert || resultExpr.NodeType == ExpressionType.ConvertChecked)
			{
				var conv = (UnaryExpression)resultExpr;
				if (memberInfo?.GetMemberType().IsNullable() == true
					&& conv.Operand is SqlPlaceholderExpression readerExpression
					&& !readerExpression.Type.IsNullable())
				{
					resultExpr = readerExpression.MakeNullable();
				}
			}
			else if (resultExpr.NodeType == ExpressionType.Extension &&
					 resultExpr is SqlPlaceholderExpression readerExpression)
			{
				if (memberInfo?.GetMemberType().IsNullable() == true &&
					!readerExpression.Type.IsNullable())
				{
					resultExpr = readerExpression.MakeNullable();
				}
				else if (memberInfo?.GetMemberType().IsNullable() == false &&
					readerExpression.Type.IsNullable())
				{
					resultExpr = readerExpression.MakeNotNullable();
				}
			}

			return resultExpr;
		}

		private TransformVisitor<ExpressionBuilder>? _updateNullabilityFromExtensionTransformer;
		private Expression UpdateNullabilityFromExtension(Expression resultExpr)
		{
			if (resultExpr.NodeType == ExpressionType.Call)
			{
				var mc = (MethodCallExpression)resultExpr;
				var attr = MappingSchema.GetAttribute<Sql.ExpressionAttribute>(mc.Method.ReflectedType!, mc.Method);

				if (attr != null
					&& attr.IsNullable == Sql.IsNullableType.IfAnyParameterNullable
					&& mc.Arguments.Count == 1
					&& attr.Expression == "{0}"
					&& mc.Method.ReturnParameter?.ParameterType.IsNullable() == true
				)
				{
					var parameter = mc.Method.GetParameters()[0];
					if (mc.Method.ReturnParameter?.ParameterType != parameter.ParameterType
						&& parameter.ParameterType.IsValueType
						&& mc.Arguments[0] is SqlPlaceholderExpression placeholder)
					{
						resultExpr = placeholder.MakeNullable();
					}
				}
			}

			return resultExpr;
		}

		public Expression FinalizeProjection(IBuildContext context, Expression expression)
		{
			// going to parent

			while (context.Parent != null)
			{
				context = context.Parent;
			}

			// postprocess constuctors

			var globalGenerator = new ExpressionGenerator();
			var processedMap    = new Dictionary<Expression, Expression>();

			// convert all missed references
			var translatedMap   = new Dictionary<Expression, Expression>();
			var postProcessed = BuildSqlExpression(translatedMap, context, expression, ProjectFlags.Expression);

			// Deduplication
			//
			postProcessed = postProcessed.Transform(
				(builder: this, map: processedMap, translatedMap, generator: globalGenerator),
				static (ctx, e) =>
				{
					if (e is SqlErrorExpression error)
						throw error.CreateError();

					if (e is ContextConstructionExpression construction)
					{
						var innerExpression = ctx.builder.BuildSqlExpression(ctx.translatedMap,
							construction.BuildContext, construction.InnerExpression, ProjectFlags.Expression);

						if (ctx.map.TryGetValue(e, out var processed))
							return processed;

						var variable = ctx.generator.AssignToVariable(innerExpression);

						if (construction.PostProcess?.Count > 0)
						{
							foreach (var lambda in construction.PostProcess)
							{
								var body = lambda.GetBody(variable);
								ctx.generator.AddExpression(body);
							}
						}

						ctx.map[e] = variable;
						return variable;
					}

					//TODO: palcehorders also can be simplified
					//if (e is SqlPlaceholderExpression) ...

					return e;
				});

			globalGenerator.AddExpression(postProcessed);

			postProcessed = globalGenerator.Build();

			var withColumns = ToColumns(context, postProcessed);
			return withColumns;
		}

		public Expression ToColumns(IBuildContext rootContext, Expression expression)
		{
			var info         = new QueryInformation(rootContext.SelectQuery);
			var processedMap = new Dictionary<Expression, Expression>();

			var withColumns =
				expression.Transform(
					(builder: this, map: processedMap, info),
					static (context, expr) =>
					{
						if (context.map.TryGetValue(expr, out var mapped))
							return mapped;

						if (expr is SqlPlaceholderExpression placeholder && placeholder.SelectQuery != null)
						{
							do
							{
								var parent = context.info.GetParentQuery(placeholder.SelectQuery);
								if (parent == null)
								{
									placeholder = context.builder.MakeColumn(null, placeholder);
									break;
								}

								placeholder = context.builder.MakeColumn(parent, placeholder);

							} while (true);

							context.map[expr] = placeholder;
							return placeholder;
						}

						return expr;
					});

			return withColumns;
		}

		static bool IsSameParentTree(IBuildContext upToContext, IBuildContext? tested)
		{
			var current = tested;
			while (current != null)
			{
				if (current == upToContext || current.SelectQuery == upToContext.SelectQuery)
					return true;

				current = current.Parent;
			}

			return false;
		}

		static bool IsSameParentTree(QueryInformation info, SelectQuery testedQuery)
		{
			var parent = info.GetParentQuery(testedQuery);

			while (parent != null)
			{
				if (ReferenceEquals(parent, info.RootQuery))
					return true;

				parent = info.GetParentQuery(parent);
			}

			return false;
		}

		public Expression UpdateNesting(IBuildContext upToContext, Expression expression)
		{
			var info  = new QueryInformation(upToContext.SelectQuery);

			var withColumns =
				expression.Transform(
					(builder: this, upToContext, info),
					static (context, expr) =>
					{
						if (expr is SqlErrorExpression error)
							throw error.CreateError();

						if (expr is SqlPlaceholderExpression placeholder && !ReferenceEquals(context.upToContext.SelectQuery, placeholder.SelectQuery))
						{
							if (IsSameParentTree(context.info, placeholder.SelectQuery))
							{
								do
								{
									var parentQuery = context.info.GetParentQuery(placeholder.SelectQuery);

									if (parentQuery == null)
										break;

									placeholder = context.builder.MakeColumn(parentQuery, placeholder);

									if (ReferenceEquals(context.upToContext.SelectQuery, parentQuery))
										break;

								} while (true);
							}

							return placeholder;
						}

						return expr;
					});

			return withColumns;
		}

		public bool TryConvertToSql(IBuildContext context, ProjectFlags flags, Expression expression, ColumnDescriptor? columnDescriptor, [NotNullWhen(true)] out ISqlExpression? sqlExpression, out Expression actual)
		{
			flags = flags & ~ProjectFlags.Expression | ProjectFlags.SQL;

			sqlExpression = null;

			//Just test that we can convert
			actual = ConvertToSqlExpr(context, expression, flags | ProjectFlags.Test, columnDescriptor: columnDescriptor);
			if (actual is not SqlPlaceholderExpression placeholderTest)
				return false;

			sqlExpression = placeholderTest.Sql;

			if (!flags.HasFlag(ProjectFlags.Test))
			{
				sqlExpression = null;
				//Test conversion success, do it again
				var newActual = ConvertToSqlExpr(context, expression, flags, columnDescriptor: columnDescriptor);
				if (newActual is not SqlPlaceholderExpression placeholder)
					return false;

				sqlExpression = placeholder.Sql;
			}

			return true;
		}

		public Expression? TryConvertToSqlExpr(IBuildContext context, Expression expression, ProjectFlags flags)
		{
			flags = flags & ~ProjectFlags.Expression | ProjectFlags.SQL;

			//Just test that we can convert
			var converted = ConvertToSqlExpr(context, expression, flags | ProjectFlags.Test);
			if (converted is not SqlPlaceholderExpression)
				return null;

			if (!flags.HasFlag(ProjectFlags.Test))
			{
				//Test conversion success, do it again
				converted = ConvertToSqlExpr(context, expression, flags);
				if (converted is not SqlPlaceholderExpression placeholder)
					return null;
			}

			return converted;
		}

		public SqlErrorExpression CreateSqlError(IBuildContext? context, Expression expression)
		{
			return new SqlErrorExpression(context, expression);
		}

		public Expression BuildSqlExpression(Dictionary<Expression, Expression> translated, IBuildContext context, Expression expression, ProjectFlags flags, string? alias = null)
		{
			var result = expression.Transform(
				(builder: this, context, flags, alias, translated),
				static (context, expr) =>
				{
					if (context.builder.CanBeCompiled(expr) && context.flags.HasFlag(ProjectFlags.Expression))
					{
						if (context.builder.ParametersContext._expressionAccessors.TryGetValue(expr, out var accessor))
						{
							// get data from parameter accessor

							var valueAccessor = context.builder.ParametersContext.ReplaceParameter(
								context.builder.ParametersContext._expressionAccessors, expr, false, s => { });

							var valueExpr = valueAccessor.ValueExpression;

							if (valueExpr.Type != expr.Type)
							{
								valueExpr = Expression.Convert(valueExpr.UnwrapConvert(), expr.Type);
							}

							return new TransformInfo(valueExpr, true);
						}
					}

					if (context.translated.TryGetValue(expr, out var replaced))
						return new TransformInfo(replaced, true);

					if (context.builder._skippedExpressions.Contains(expr))
						return new TransformInfo(expr, true);

					switch (expr.NodeType)
					{
						case ExpressionType.Convert       :
						case ExpressionType.ConvertChecked:
							{
								if (expr.Type == typeof(object))
									break;

								var cex = (UnaryExpression)expr;

								context.builder._convertedExpressions.Add(cex.Operand, cex);

								var saveBlockDisable = context.builder.IsBlockDisable;
								context.builder.IsBlockDisable = true;
								var newOperand = context.builder.BuildSqlExpression(context.translated, context.context, cex.Operand, context.flags);
								context.builder.IsBlockDisable = saveBlockDisable;

								if (newOperand.Type != cex.Type)
								{
									if (cex.Type.IsNullable() && newOperand is SqlPlaceholderExpression sqlPlaceholder)
									{
										newOperand = sqlPlaceholder.MakeNullable();
									}

									newOperand = cex.Update(newOperand);
								}
								var ret = new TransformInfo(newOperand, true);

								context.builder.RemoveConvertedExpression(cex.Operand);

								return ret;
							}

						case ExpressionType.MemberAccess:
							{
								var ma = (MemberExpression)expr;

								/*if (ma.Expression is not ContextRefExpression && context.builder.IsAssociation(ma.Expression))
								{
									var projected = context.builder.Project(context.context, ma, null, 0, context.flags, ma);
								}*/

								if (context.builder.IsServerSideOnly(ma) || context.builder.PreferServerSide(ma, false) && !context.builder.HasNoneSqlMember(ma))
								{
									return new TransformInfo(context.builder.BuildSql(context.context, expr, context.alias));
								}

								var newExpr = context.builder.ExposeExpression(ma);

								if (!ReferenceEquals(newExpr, ma))
									return new TransformInfo(newExpr, false, true);

								if (ma.Member.IsNullableValueMember())
									break;

								newExpr = context.builder.MakeExpression(ma, context.flags);

								if (!ReferenceEquals(newExpr, ma))
									return new TransformInfo(newExpr, false, true);

								/*
								if (ctx != null)
								{
									var prevCount  = context.context.SelectQuery.Select.Columns.Count;
									var expression = context.builder.MakeExpression(ctx, ma, context.flags);

									if (expression.NodeType == ExpressionType.Extension && expression is DefaultValueExpression 
																						&& ma.Expression?.NodeType == ExpressionType.Parameter)
									{
										var objExpression = context.builder.BuildSqlExpression(ctx, ma.Expression, context.flags, context.alias);
										var varTempVar    = objExpression.NodeType == ExpressionType.Parameter
											? objExpression
											: context.builder.BuildVariable(objExpression, ((ParameterExpression)ma.Expression).Name);

										var condition = Expression.Condition(
											Expression.Equal(varTempVar,
												new DefaultValueExpression(context.builder.MappingSchema,
													ma.Expression.Type)), expression,
											Expression.MakeMemberAccess(varTempVar, ma.Member));

										expression = condition;
									}
									else if (!string.IsNullOrEmpty(context.alias) && (ctx.SelectQuery.Select.Columns.Count - prevCount) == 1)
									{
										ctx.SelectQuery.Select.Columns[ctx.SelectQuery.Select.Columns.Count - 1].Alias = context.alias;
									}

									return new TransformInfo(expression, false, true);
								}
								*/


								var ex = ma.Expression;

								while (ex is MemberExpression memberExpression)
									ex = memberExpression.Expression;

								if (ex is MethodCallExpression ce)
								{
									var buildInfo = new BuildInfo((IBuildContext?)null, ce, new SelectQuery());
									if (context.builder.IsSequence(buildInfo))
									{
										var subqueryCtx = context.builder.GetSubQueryContext(context.context, ce);
										var subqueryExpr =
											subqueryCtx.Context.MakeExpression(
												new ContextRefExpression(ce.Type, subqueryCtx.Context), ProjectFlags.Root);

										subqueryExpr = ma.Replace(ex, subqueryExpr);

										return new TransformInfo(subqueryExpr, false, true);
									}


									if (!context.builder.IsEnumerableSource(ce) && context.builder.IsSubQuery(context.context, ce))
									{
										if (!context.context.Builder.IsMultipleQuery(ce, context.context.Builder.MappingSchema))
										{
											var info = context.builder.GetSubQueryContext(context.context, ce);
											if (context.alias != null)
												info.Context.SetAlias(context.alias);

											var par  = Expression.Parameter(ex.Type);
											var bex  = context.builder.MakeExpression(ma.Replace(ex, par), context.flags);

											if (bex != null)
												return new TransformInfo(bex);
										}
									}
								}

								ex = ma.Expression;

								if (ex != null && ex.NodeType == ExpressionType.Constant)
								{
									// field = localVariable
									//
									if (!context.builder.ParametersContext._expressionAccessors.TryGetValue(ex, out var c))
										return new TransformInfo(ma);
									return new TransformInfo(Expression.MakeMemberAccess(Expression.Convert(c, ex.Type), ma.Member));
								}

								break;
							}

						case ExpressionType.Constant:
							{
								if (expr.Type.IsConstantable(true))
									break;

								if ((context.builder._buildMultipleQueryExpressions == null || !context.builder._buildMultipleQueryExpressions.Contains(expr)) && context.builder.IsSequence(new BuildInfo(context.context, expr, new SelectQuery())))
								{
									return new TransformInfo(context.builder.BuildMultipleQuery(context.context, expr, context.flags));
								}

								if (context.builder.ParametersContext._expressionAccessors.TryGetValue(expr, out var accessor))
									return new TransformInfo(Expression.Convert(accessor, expr.Type));

								break;
							}

						case ExpressionType.Coalesce:
						{
							//if (context.flags.HasFlag(ProjectFlags.Expression))
							{
								var sql = context.builder.TryConvertToSqlExpr(context.context, expr, context.flags);
								if (sql != null)
									return new TransformInfo(sql);
							}

							break;
						}
						case ExpressionType.Call:
							{
								var ce = (MethodCallExpression)expr;

								/*if (context.builder.IsEnumerableSource(ce))
									break;

								if (context.builder.IsGroupJoinSource(context.context, ce))
								{
									foreach (var arg in ce.Arguments.Skip(1))
										if (!context.builder._skippedExpressions.Contains(arg))
										context.builder._skippedExpressions.Add(arg);

									if (context.builder.IsSubQuery(context.context, ce))
									{
										if (ce.IsQueryable())
										//if (!typeof(IEnumerable).IsSameOrParentOf(expr.Type) || expr.Type == typeof(string) || expr.Type.IsArray)
										{
											var ctx = context.builder.GetContext(context.context, expr);

											if (ctx != null)
												return new TransformInfo(ctx.BuildExpression(expr, 0, context.enforceServerSide));
										}
									}

							break;
						}*/

								if (ce.IsAssociation(context.builder.MappingSchema))
								{
									var ctx = context.builder.GetContext(context.context, ce);
									if (ctx == null)
										throw new InvalidOperationException();

									return new TransformInfo(context.builder.MakeExpression(ce, context.flags));
								}

								/*if ((context.builder._buildMultipleQueryExpressions == null || !context.builder._buildMultipleQueryExpressions.Contains(ce)) && context.builder.IsSubQuery(context.context, ce))
								{
									if (context.builder.IsMultipleQuery(ce, context.builder.MappingSchema))
										return new TransformInfo(context.builder.BuildMultipleQuery(context.context, ce, context.flags));

									return new TransformInfo(context.builder.GetSubQueryExpression(context.context, ce, false, context.alias));
								}*/

								if (ce.IsSameGenericMethod(Methods.LinqToDB.SqlExt.Alias))
								{
									return new TransformInfo(context.builder.BuildSql(context.context, ce.Arguments[0], context.alias ?? ce.Arguments[1].EvaluateExpression<string>()));
								}

								var info = new BuildInfo(context.context, ce, new SelectQuery {ParentSelect = context.context.SelectQuery});

								if (context.builder.IsSequence(info))
								{
									return new TransformInfo(
										context.builder.GetSubQueryExpression(context.context, ce, false,
											context.alias), false, true);
								}

								//TODO: Don't like group by check, we have to validate this case
								if (context.flags.HasFlag(ProjectFlags.SQL)      ||
								    !context.context.SelectQuery.GroupBy.IsEmpty ||
								    context.builder.IsServerSideOnly(expr)
								   )
								{
									var newExpr = context.builder.TryConvertToSqlExpr(context.context, expr, context.flags);
									if (newExpr != null)
									{
										return new TransformInfo(newExpr, false, true);
									}
								}

								return new TransformInfo(expr);
							}

						case ExpressionType.New:
							{
								var ne = (NewExpression)expr;

								List<Expression>? arguments = null;
								for (var i = 0; i < ne.Arguments.Count; i++)
								{
									var argument    = ne.Arguments[i];
									var memberAlias = ne.Members?[i].Name;

									var newArgument = context.builder.ConvertAssignmentArgument(context.translated, context.context, argument, ne.Members?[i], context.flags, memberAlias);
									if (newArgument != argument)
									{
										if (arguments == null)
											arguments = ne.Arguments.Take(i).ToList();
									}
									arguments?.Add(newArgument);
								}

								if (arguments != null)
								{
									ne = ne.Update(arguments);
								}

								return new TransformInfo(ne, true);
							}

						case ExpressionType.MemberInit:
							{
								var mi      = (MemberInitExpression)expr;
								var newPart = (NewExpression)context.builder.BuildSqlExpression(context.translated, context.context, mi.NewExpression, context.flags);
								List<MemberBinding>? bindings = null;
								for (var i = 0; i < mi.Bindings.Count; i++)
								{
									var binding    = mi.Bindings[i];
									var newBinding = binding;
									if (binding is MemberAssignment assignment)
									{
<<<<<<< HEAD
										var argument = context.builder.ConvertAssignmentArgument(context.translated, context.context, assignment.Expression,
											assignment.Member, context.flags, assignment.Member.Name);
=======
										var argument = context.builder.ConvertAssignmentArgument(context.context,
											assignment.Expression,
											assignment.Member, context.enforceServerSide, assignment.Member.Name);

>>>>>>> 7eebf4bc
										if (argument != assignment.Expression)
										{
											newBinding = Expression.Bind(assignment.Member, argument);
										}
									}

									if (newBinding != binding)
									{
										if (bindings == null)
											bindings = mi.Bindings.Take(i).ToList();
									}

									bindings?.Add(newBinding);
								}

								if (mi.NewExpression != newPart || bindings != null)
								{
									mi = mi.Update(newPart, bindings ?? mi.Bindings.AsEnumerable());
								}

								return new TransformInfo(mi, true);
							}

						case ExpressionType.Conditional:
						{
							var cond    = (ConditionalExpression)expr;
							var condSql = context.builder.TryConvertToSqlExpr(context.context, cond, context.flags);
							if (condSql != null)
								return new TransformInfo(condSql);

							/*var testSQl = context.builder.TryConvertToSqlExpr(context.context, cond.Test);
							if (testSQl != null)
								return new TransformInfo(cond.Update(testSQl, cond.IfTrue, cond.IfFalse), false, true);
							*/
							break;
						}

						case ExpressionType.Extension:
						{
							if (expr is ContextRefExpression contextRef)
							{
								var buildExpr = context.builder.MakeExpression(contextRef, context.flags);
								if (buildExpr.Type != expr.Type)
								{
									buildExpr = Expression.Convert(buildExpr, expr.Type);
								}

								if (!ReferenceEquals(buildExpr, contextRef))
								{
									buildExpr = context.builder.BuildSqlExpression(context.translated, context.context,
										buildExpr,
										context.flags, context.alias);
								}

								context.translated[expr] = buildExpr;

								return new TransformInfo(buildExpr);
							}

							if (expr is SqlPlaceholderExpression)
								return new TransformInfo(expr);

							break;
						}
					}

					//TODO: remove
					/*if (false || EnforceServerSide(context.context))
					{
						switch (expr.NodeType)
						{
							case ExpressionType.MemberInit :
							case ExpressionType.Convert    :
								break;
							default                        :
							{
<<<<<<< HEAD
								if (!false && context.builder.CanBeCompiled(expr))
=======
								if (!context.enforceServerSide && context.builder.CanBeCompiled(expr))
>>>>>>> 7eebf4bc
									break;
								return new TransformInfo(context.builder.BuildSql(context.context, expr,
									context.alias));
							}
<<<<<<< HEAD

=======
>>>>>>> 7eebf4bc
						}
					}*/

					return new TransformInfo(expr);
				});

			return result;
		}

		Expression CorrectConditional(Dictionary<Expression, Expression> translated, IBuildContext context, Expression expr, ProjectFlags flags, string? alias)
		{
			return BuildSqlExpression(translated, context, expr, flags, alias);
			
			if (expr.NodeType != ExpressionType.Conditional)
				return BuildSqlExpression(translated, context, expr, flags, alias);

			var cond = (ConditionalExpression)expr;

					if (cond.Test.NodeType == ExpressionType.Equal || cond.Test.NodeType == ExpressionType.NotEqual)
					{
						var b = (BinaryExpression)cond.Test;

				Expression? cnt = null;
				Expression? obj = null;

				if (IsNullConstant(b.Left))
				{
					cnt = b.Left;
					obj = b.Right;
				}
				else if (IsNullConstant(b.Right))
				{
					cnt = b.Right;
					obj = b.Left;
				}

				if (cnt != null)
				{
					var objContext = GetContext(context, obj);
					if (objContext != null && objContext.IsExpression(obj, 0, RequestFor.Object).Result)
					{
						//var sql = objContext.MakeSql(obj)?.Sql;
						throw new NotImplementedException();
						/*if (sql.Length > 0)
						{
							Expression? predicate = null;
							foreach (var f in sql)
							{
								if (f.Sql is SqlField field && field.Table!.All == field)
											continue;

								var valueType = f.Sql.SystemType!;

								if (!valueType.IsNullableType())
									valueType = valueType.AsNullable();

								var reader     = BuildSql(context, f.Sql, valueType, null);
								var comparison = Expression.MakeBinary(cond.Test.NodeType,
									Expression.Default(valueType), reader);

								predicate = predicate == null
									? comparison
									: Expression.MakeBinary(
										cond.Test.NodeType == ExpressionType.Equal
											? ExpressionType.AndAlso
											: ExpressionType.OrElse, predicate, comparison);
							}

							if (predicate != null)
								cond = cond.Update(predicate,
									CorrectConditional(context, cond.IfTrue,  enforceServerSide, alias),
									CorrectConditional(context, cond.IfFalse, enforceServerSide, alias));
						}*/
					}
				}
			}

			if (cond == expr)
				expr = BuildSqlExpression(translated, context, expr, flags, alias);
			else
				expr = cond;

			return expr;
		}

		bool IsEnumerableSource(Expression expr)
		{
			if (!CanBeCompiled(expr))
			{
				// Special case, contains has it's own translation
				if (!(expr is MethodCallExpression mce && mce.IsQueryable("Contains")))
					return false;
			}

			var selectQuery = new SelectQuery();
			while (expr != null)
			{
				var buildInfo = new BuildInfo((IBuildContext?)null, expr, selectQuery);
				if (GetBuilder(buildInfo, false) is EnumerableBuilder)
				{
					return true;
				}

				switch (expr)
				{
					case MemberExpression me:
						expr = me.Expression!;
						continue;
					case MethodCallExpression mc when mc.IsQueryable():
						expr = mc.Arguments[0];
						continue;
				}

				break;
			}

			return false;
		}

		bool IsMultipleQuery(MethodCallExpression ce, MappingSchema mappingSchema)
		{
			//TODO: Multiply query check should be smarter, possibly not needed if we create fallback mechanism
			var result = !ce.IsQueryable(FirstSingleBuilder.MethodNames)
			       && typeof(IEnumerable).IsSameOrParentOf(ce.Type)
			       && ce.Type != typeof(string) 
			       && !ce.Type.IsArray 
			       && !ce.IsAggregate(mappingSchema);

			return result;
		}

		class SubQueryContextInfo
		{
			public MethodCallExpression Method  = null!;
			public IBuildContext        Context = null!;
			public Expression?          Expression;
		}


		public Expression CorrectRoot(Expression expr)
		{
			if (expr is MethodCallExpression mc && mc.IsQueryable())
			{
				var firstArg = CorrectRoot(mc.Arguments[0]);
				if (!ReferenceEquals(firstArg, mc.Arguments[0]))
				{
					var args = mc.Arguments.ToArray();
					args[0] = firstArg;
					return mc.Update(null, args);
				}

			}
			else
				expr = MakeExpression(expr, ProjectFlags.Root);

			return expr;
		}

		public ContextRefExpression? GetRootContext(Expression? expression, bool isAggregation)
		{
			if (expression == null)
				return null;

			expression = MakeExpression(expression, isAggregation ? ProjectFlags.AggregtionRoot : ProjectFlags.Root);

			if (expression is MemberExpression memberExpression)
			{
				expression = GetRootContext(memberExpression.Expression, isAggregation);
			}

			if (expression is MethodCallExpression mc && mc.IsQueryable())
			{
				expression = GetRootContext(mc.Arguments[0], isAggregation);
			}

			return expression as ContextRefExpression;
		}

		List<SubQueryContextInfo>? _buildContextCache;

		SubQueryContextInfo GetSubQueryContext(IBuildContext context, MethodCallExpression expr)
		{
			var testExpression = (MethodCallExpression)CorrectRoot(expr);

			_buildContextCache ??= new List<SubQueryContextInfo>();

			foreach (var item in _buildContextCache)
			{
				if (testExpression.EqualsTo(item.Method, OptimizationContext.GetSimpleEqualsToContext(false)))
					return item;
			}

			var rootQuery = GetRootContext(testExpression, false);

			if (rootQuery != null)
			{
				context = rootQuery.BuildContext;
			}
			else
			{
				var contextRef = new ContextRefExpression(typeof(object), context);
				rootQuery = GetRootContext(contextRef, false);
				if (rootQuery != null)
				{
					context = rootQuery.BuildContext;
				}
			}

			var ctx = GetSubQuery(context, testExpression);

			var info = new SubQueryContextInfo { Method = testExpression, Context = ctx };

			_buildContextCache.Add(info);

			return info;
		}

		public Expression GetSubQueryExpression(IBuildContext context, MethodCallExpression expr, bool enforceServerSide, string? alias)
		{
			var info = GetSubQueryContext(context, expr);
			if (info.Expression == null)
				info.Expression = MakeExpression(new ContextRefExpression(expr.Type, info.Context), ProjectFlags.Expression);

<<<<<<< HEAD
			if (!alias.IsNullOrEmpty())
				info.Context.SetAlias(alias);

			return UpdateNesting(context, info.Expression);
=======
			if (!string.IsNullOrEmpty(alias))
				info.Context.SetAlias(alias!);
			return info.Expression;
>>>>>>> 7eebf4bc
		}

		static bool EnforceServerSide(IBuildContext context)
		{
			return context.SelectQuery.Select.IsDistinct;
		}

		#endregion

		#region BuildSql

		Expression BuildSql(IBuildContext context, Expression expression, string? alias)
		{
			//TODO: Check that we can pass column descriptor here
			var sqlex = ConvertToSqlExpression(context, expression, null, false);
			var idx   = context.SelectQuery.Select.Add(sqlex);

			if (alias != null)
				context.SelectQuery.Select.Columns[idx].RawAlias = alias;

			idx = context.ConvertToParentIndex(idx, context);

			var field = BuildSql(expression, idx, sqlex);

			return field;
		}

		Expression BuildSql(IBuildContext context, ISqlExpression sqlExpression, Type overrideType, string? alias)
		{
			var idx   = context.SelectQuery.Select.Add(sqlExpression);

			if (alias != null)
				context.SelectQuery.Select.Columns[idx].RawAlias = alias;

			idx = context.ConvertToParentIndex(idx, context);

			var field = BuildSql(overrideType ?? sqlExpression.SystemType!, idx, sqlExpression);

			return field;
		}

		public Expression BuildSql(Expression expression, int idx, ISqlExpression sqlExpression)
		{
			var type = expression.Type;

			if (_convertedExpressions.TryGetValue(expression, out var cex))
			{
				if (cex.Type.IsNullable() && !type.IsNullable() && type.IsSameOrParentOf(cex.Type.ToNullableUnderlying()))
					type = cex.Type;
			}

			return BuildSql(type, idx, sqlExpression);
		}

		public Expression BuildSql(Type type, int idx, IValueConverter? converter)
		{
			return new ConvertFromDataReaderExpression(type, idx, converter, DataReaderLocal);
		}

		public Expression BuildSql(Type type, int idx, ISqlExpression? sourceExpression)
		{
			return BuildSql(type, idx, QueryHelper.GetValueConverter(sourceExpression));
		}
		
		#endregion

		#region IsNonSqlMember

		bool HasNoneSqlMember(Expression expr)
		{
			var ctx = new WritableContext<bool, ExpressionBuilder>(this);

			var found = expr.Find(ctx, static (ctx, e) => ctx.StaticValue.HasNoneSqlMemberFind(ctx, e));

			return found != null && !ctx.WriteableValue;
		}

		private bool HasNoneSqlMemberFind(WritableContext<bool, ExpressionBuilder> context, Expression e)
		{
			switch (e.NodeType)
			{
				case ExpressionType.MemberAccess:
				{
					var me = (MemberExpression)e;

					var om = (
								from c in Contexts.OfType<TableBuilder.TableContext>()
								where c.ObjectType == me.Member.DeclaringType
								select c.EntityDescriptor
							).FirstOrDefault();

					if (om != null && om[me.Member.Name] == null)
					{
						foreach (var a in om.Associations)
							if (a.MemberInfo.EqualsTo(me.Member))
								return false;

						return true;
					}

					return false;
				}
				case ExpressionType.Call:
				{
					var mc = (MethodCallExpression)e;
					if (mc.IsCte(MappingSchema))
						context.WriteableValue = true;
					break;
				}
			}

			return context.WriteableValue;
		}

		#endregion

		#region PreferServerSide

		private FindVisitor<ExpressionBuilder>? _enforceServerSideVisitorTrue;
		private FindVisitor<ExpressionBuilder>? _enforceServerSideVisitorFalse;

		[MethodImpl(MethodImplOptions.AggressiveInlining)]
		private FindVisitor<ExpressionBuilder> GetVisitor(bool enforceServerSide)
		{
			if (enforceServerSide)
				return _enforceServerSideVisitorTrue ??= FindVisitor<ExpressionBuilder>.Create(this, static (ctx, e) => ctx.PreferServerSide(e, true));
			else
				return _enforceServerSideVisitorFalse ??= FindVisitor<ExpressionBuilder>.Create(this, static (ctx, e) => ctx.PreferServerSide(e, false));
		}

		bool PreferServerSide(Expression expr, bool enforceServerSide)
		{
			switch (expr.NodeType)
			{
				case ExpressionType.MemberAccess:
					{
						var pi = (MemberExpression)expr;
						var l  = Expressions.ConvertMember(MappingSchema, pi.Expression?.Type, pi.Member);

						if (l != null)
						{
							var info = l.Body.Unwrap();

							if (l.Parameters.Count == 1 && pi.Expression != null)
								info = info.Replace(l.Parameters[0], pi.Expression);

							return GetVisitor(enforceServerSide).Find(info) != null;
						}

						var attr = GetExpressionAttribute(pi.Member);
						return attr != null && (attr.PreferServerSide || enforceServerSide) && !CanBeCompiled(expr);
					}

				case ExpressionType.Call:
					{
						var pi = (MethodCallExpression)expr;
						var l  = Expressions.ConvertMember(MappingSchema, pi.Object?.Type, pi.Method);

						if (l != null)
							return GetVisitor(enforceServerSide).Find(l.Body.Unwrap()) != null;

						var attr = GetExpressionAttribute(pi.Method);
						return attr != null && (attr.PreferServerSide || enforceServerSide) && !CanBeCompiled(expr);
					}
				default:
					{
						if (expr is BinaryExpression binary)
						{
							var l = Expressions.ConvertBinary(MappingSchema, binary);
							if (l != null)
							{
								var body = l.Body.Unwrap();
								var newExpr = body.Transform((l, binary), static (context, wpi) =>
								{
									if (wpi.NodeType == ExpressionType.Parameter)
									{
										if (context.l.Parameters[0] == wpi)
											return context.binary.Left;
										if (context.l.Parameters[1] == wpi)
											return context.binary.Right;
									}

									return wpi;
								});

								return PreferServerSide(newExpr, enforceServerSide);
							}
						}
						break;
					}
			}

			return false;
		}

		#endregion

		#region Build Mapper

		public Expression BuildBlock(Expression expression)
		{
			if (IsBlockDisable || BlockExpressions.Count == 0)
				return expression;

			BlockExpressions.Add(expression);

			var blockExpression = Expression.Block(BlockVariables, BlockExpressions);

			while (BlockVariables.  Count > 1) BlockVariables.  RemoveAt(BlockVariables.  Count - 1);
			while (BlockExpressions.Count > 1) BlockExpressions.RemoveAt(BlockExpressions.Count - 1);

			return blockExpression;
		}

		public ParameterExpression BuildVariable(Expression expr, string? name = null)
		{
			if (name == null)
				name = expr.Type.Name + Interlocked.Increment(ref VarIndex);

			var variable = Expression.Variable(
				expr.Type,
				name.IndexOf('<') >= 0 ? null : name);

			BlockVariables.  Add(variable);
			BlockExpressions.Add(Expression.Assign(variable, expr));

			return variable;
		}

<<<<<<< HEAD
		public Expression ToReadExpression(Expression expression)
		{
			var toRead = expression.Transform(e =>
			{
				if (e is SqlPlaceholderExpression placeholder)
				{
					if (placeholder.Sql == null)
						throw new InvalidOperationException();
					if (placeholder.Index == null)
						throw new InvalidOperationException();

					var valueType = placeholder.Type;

					// read from DataReader as Nullable
					/*if (placeholder.IsNullable && valueType.IsValueType && !valueType.IsNullable())
						valueType = valueType.AsNullable();*/

					return new ConvertFromDataReaderExpression(valueType, placeholder.Index.Value,
						QueryHelper.GetColumnDescriptor(placeholder.Sql)?.ValueConverter, DataReaderParam);
				}

				if (e is SqlReaderIsNullExpression isNullExpression)
				{
					if (isNullExpression.Placeholder.Index == null)
						throw new InvalidOperationException();

					var nullCheck = Expression.Call(
						DataReaderParam,
						ReflectionHelper.DataReader.IsDBNull,
						ExpressionInstances.Int32Array(isNullExpression.Placeholder.Index.Value));

					return nullCheck;
				}

				return e;
			});

			return toRead;
		}

		public Expression<Func<IQueryRunner,IDataContext,IDataReader,Expression,object?[]?,object?[]?,T>> BuildMapper<T>(Expression expr)
=======
		public Expression<Func<IQueryRunner,IDataContext, DbDataReader, Expression,object?[]?,object?[]?,T>> BuildMapper<T>(Expression expr)
>>>>>>> 7eebf4bc
		{
			var type = typeof(T);

			if (expr.Type != type)
				expr = Expression.Convert(expr, type);

<<<<<<< HEAD
			expr = ToReadExpression(expr);

			var mapper = Expression.Lambda<Func<IQueryRunner,IDataContext,IDataReader,Expression,object?[]?,object?[]?,T>>(
=======
			var mapper = Expression.Lambda<Func<IQueryRunner,IDataContext,DbDataReader,Expression,object?[]?,object?[]?,T>>(
>>>>>>> 7eebf4bc
				BuildBlock(expr), new[]
				{
					QueryRunnerParam,
					DataContextParam,
					DataReaderParam,
					ExpressionParam,
					ParametersParam,
					PreambleParam,
				});

			return mapper;
		}

		#endregion

		#region BuildMultipleQuery

		interface IMultipleQueryHelper
		{
			Expression GetSubquery(
				ExpressionBuilder       builder,
				Expression              expression,
				ParameterExpression     paramArray,
				IEnumerable<Expression> parameters);
		}

		class MultipleQueryHelper<TRet> : IMultipleQueryHelper
		{
			public Expression GetSubquery(
				ExpressionBuilder       builder,
				Expression              expression,
				ParameterExpression     paramArray,
				IEnumerable<Expression> parameters)
			{
				var lambda      = Expression.Lambda<Func<IDataContext,object?[],TRet>>(
					expression,
					Expression.Parameter(typeof(IDataContext), "ctx"),
					paramArray);
				var queryReader = CompiledQuery.Compile(lambda);

				return Expression.Call(
					null,
					MemberHelper.MethodOf(() => ExecuteSubQuery(null!, null!, null!)),
						DataContextParam,
						Expression.NewArrayInit(typeof(object), parameters),
						Expression.Constant(queryReader)
					);
			}

			static TRet ExecuteSubQuery(
				IDataContext                      dataContext,
				object?[]                         parameters,
				Func<IDataContext,object?[],TRet> queryReader)
			{
				var db = dataContext.Clone(true);

				db.CloseAfterUse = true;

				return queryReader(db, parameters);
			}
		}

		static Expression GetMultipleQueryExpression(IBuildContext context, MappingSchema mappingSchema,
			Expression expression, HashSet<ParameterExpression> parameters, out bool isLazy)
		{
			var valueExpression = EagerLoading.GenerateDetailsExpression(context, mappingSchema, expression);

			if (valueExpression == null)
			{
				isLazy = true;
				return GetMultipleQueryExpressionLazy(context, mappingSchema, expression, parameters);
			}

			valueExpression = EagerLoading.AdjustType(valueExpression, expression.Type, mappingSchema);

			isLazy = false;
			return valueExpression;
		}

		static Expression GetMultipleQueryExpressionLazy(IBuildContext context, MappingSchema mappingSchema, Expression expression, HashSet<ParameterExpression> parameters)
		{
			expression.Visit(parameters, static (parameters, e) =>
			{
				if (e.NodeType == ExpressionType.Lambda)
					foreach (var p in ((LambdaExpression)e).Parameters)
						parameters.Add(p);
			});

			// Convert associations.
			//
			return expression.Transform((context, expression, parameters), static (context, e) =>
			{
				switch (e.NodeType)
				{
					case ExpressionType.MemberAccess :
						{
							var root = context.context.Builder.GetRootObject(e);

							if (root != null &&
								root.NodeType == ExpressionType.Parameter &&
								!context.parameters.Contains((ParameterExpression)root)
								|| root is ContextRefExpression)
							{
								var res = context.context.IsExpression(e, 0, RequestFor.Association);

								if (res.Result)
								{
									var associationContext = (AssociationContext)res.Context!;

									if (associationContext.Descriptor.IsList)
									{
										var me = (MemberExpression)e;

										var parentType = me.Expression!.Type;
										var childType  = me.Type;

										var queryMethod = AssociationHelper.CreateAssociationQueryLambda(context.context.Builder,
											new AccessorMember(me), associationContext.Descriptor, parentType, parentType, childType, false,
											false, null, out _);

										var dcConst = Expression.Constant(context.context.Builder.DataContext.Clone(true));

										var expr = queryMethod.GetBody(me.Expression, dcConst);

										if (e == context.expression)
										{
											expr = Expression.Call(
												Methods.Enumerable.ToList.MakeGenericMethod(childType),
												expr);
										}

										return expr;
									}
								}
							}

							break;
						}
				}

				return e;
			});
		}

		public Expression? AssociationRoot;
		public Stack<Tuple<AccessorMember, IBuildContext, List<LoadWithInfo[]>?>>? AssociationPath;

		HashSet<Expression>? _buildMultipleQueryExpressions;

		public Expression BuildMultipleQuery(IBuildContext context, Expression expression, ProjectFlags flags)
		{
			var parameters = new HashSet<ParameterExpression>();

			expression = GetMultipleQueryExpression(context, MappingSchema, expression, parameters, out var isLazy);

			if (!isLazy)
				return expression;

			var paramex = Expression.Parameter(typeof(object[]), "ps");
			var parms   = new List<Expression>();

			var translated = new Dictionary<Expression, Expression>();

			// Convert parameters.
			//
			expression = expression.Transform((parameters, buildContext: context, builder: this, parms, paramex, flags, translated), static (context, e) =>
			{
				if (e.NodeType == ExpressionType.Lambda)
				{
					foreach (var param in ((LambdaExpression)e).Parameters)
					{
						context.parameters.Add(param);
					}
				}

				var root = context.buildContext.Builder.GetRootObject(e);

				if (root != null &&
				    (root.NodeType == ExpressionType.Parameter &&
				     !context.parameters.Contains((ParameterExpression)root) 
				     || root is ContextRefExpression))
				{
					if (context.builder._buildMultipleQueryExpressions == null)
						context.builder._buildMultipleQueryExpressions = new HashSet<Expression>();

					context.builder._buildMultipleQueryExpressions.Add(e);

					var ex = Expression.Convert(context.builder.BuildSqlExpression(context.translated, context.buildContext, e, context.flags), typeof(object));

					context.builder._buildMultipleQueryExpressions.Remove(e);

					context.parms.Add(ex);

					return Expression.Convert(
						Expression.ArrayIndex(context.paramex, ExpressionInstances.Int32(context.parms.Count - 1)),
						e.Type);
				}

				return e;
			});

			var sqtype = typeof(MultipleQueryHelper<>).MakeGenericType(expression.Type);
			var helper = (IMultipleQueryHelper)Activator.CreateInstance(sqtype)!;

			return helper.GetSubquery(this, expression, paramex, parms);
		}

		#endregion

	}
}<|MERGE_RESOLUTION|>--- conflicted
+++ resolved
@@ -2,11 +2,8 @@
 using System.Collections;
 using System.Collections.Generic;
 using System.Data;
-<<<<<<< HEAD
+using System.Data.Common;
 using System.Diagnostics.CodeAnalysis;
-=======
-using System.Data.Common;
->>>>>>> 7eebf4bc
 using System.Linq;
 using System.Linq.Expressions;
 using System.Reflection;
@@ -21,11 +18,6 @@
 	using Common;
 	using Reflection;
 	using SqlQuery;
-<<<<<<< HEAD
-	using System.Runtime.CompilerServices;
-=======
-	using LinqToDB.Common.Internal;
->>>>>>> 7eebf4bc
 
 	partial class ExpressionBuilder
 	{
@@ -679,15 +671,8 @@
 									var newBinding = binding;
 									if (binding is MemberAssignment assignment)
 									{
-<<<<<<< HEAD
 										var argument = context.builder.ConvertAssignmentArgument(context.translated, context.context, assignment.Expression,
 											assignment.Member, context.flags, assignment.Member.Name);
-=======
-										var argument = context.builder.ConvertAssignmentArgument(context.context,
-											assignment.Expression,
-											assignment.Member, context.enforceServerSide, assignment.Member.Name);
-
->>>>>>> 7eebf4bc
 										if (argument != assignment.Expression)
 										{
 											newBinding = Expression.Bind(assignment.Member, argument);
@@ -764,19 +749,12 @@
 								break;
 							default                        :
 							{
-<<<<<<< HEAD
 								if (!false && context.builder.CanBeCompiled(expr))
-=======
-								if (!context.enforceServerSide && context.builder.CanBeCompiled(expr))
->>>>>>> 7eebf4bc
 									break;
 								return new TransformInfo(context.builder.BuildSql(context.context, expr,
 									context.alias));
 							}
-<<<<<<< HEAD
-
-=======
->>>>>>> 7eebf4bc
+
 						}
 					}*/
 
@@ -1000,16 +978,10 @@
 			if (info.Expression == null)
 				info.Expression = MakeExpression(new ContextRefExpression(expr.Type, info.Context), ProjectFlags.Expression);
 
-<<<<<<< HEAD
-			if (!alias.IsNullOrEmpty())
+			if (!string.IsNullOrEmpty(alias))
 				info.Context.SetAlias(alias);
 
 			return UpdateNesting(context, info.Expression);
-=======
-			if (!string.IsNullOrEmpty(alias))
-				info.Context.SetAlias(alias!);
-			return info.Expression;
->>>>>>> 7eebf4bc
 		}
 
 		static bool EnforceServerSide(IBuildContext context)
@@ -1239,7 +1211,6 @@
 			return variable;
 		}
 
-<<<<<<< HEAD
 		public Expression ToReadExpression(Expression expression)
 		{
 			var toRead = expression.Transform(e =>
@@ -1280,23 +1251,16 @@
 			return toRead;
 		}
 
-		public Expression<Func<IQueryRunner,IDataContext,IDataReader,Expression,object?[]?,object?[]?,T>> BuildMapper<T>(Expression expr)
-=======
-		public Expression<Func<IQueryRunner,IDataContext, DbDataReader, Expression,object?[]?,object?[]?,T>> BuildMapper<T>(Expression expr)
->>>>>>> 7eebf4bc
+		public Expression<Func<IQueryRunner,IDataContext,DbDataReader,Expression,object?[]?,object?[]?,T>> BuildMapper<T>(Expression expr)
 		{
 			var type = typeof(T);
 
 			if (expr.Type != type)
 				expr = Expression.Convert(expr, type);
 
-<<<<<<< HEAD
 			expr = ToReadExpression(expr);
 
-			var mapper = Expression.Lambda<Func<IQueryRunner,IDataContext,IDataReader,Expression,object?[]?,object?[]?,T>>(
-=======
 			var mapper = Expression.Lambda<Func<IQueryRunner,IDataContext,DbDataReader,Expression,object?[]?,object?[]?,T>>(
->>>>>>> 7eebf4bc
 				BuildBlock(expr), new[]
 				{
 					QueryRunnerParam,
