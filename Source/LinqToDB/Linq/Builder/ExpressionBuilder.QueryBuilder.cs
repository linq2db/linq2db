<<<<<<< HEAD
﻿using System.Diagnostics.CodeAnalysis;
=======
﻿using System;
using System.Collections;
using System.Collections.Generic;
using System.Data;
using System.Data.Common;
using System.Linq;
>>>>>>> f6ae79d6
using System.Linq.Expressions;
using System.Reflection;
using System.Threading;
using System.Runtime.CompilerServices;

namespace LinqToDB.Linq.Builder
{
<<<<<<< HEAD
	using Common;
=======
	using LinqToDB.Expressions;
>>>>>>> f6ae79d6
	using Extensions;
	using Mapping;
	using Common;
	using Reflection;
	using SqlQuery;
<<<<<<< HEAD
	using LinqToDB.Expressions;
=======
	using LinqToDB.Common.Internal;
>>>>>>> f6ae79d6

	partial class ExpressionBuilder
	{
		#region BuildExpression

		readonly Dictionary<Expression,UnaryExpression> _convertedExpressions = new ();

		public void UpdateConvertedExpression(Expression oldExpression, Expression newExpression)
		{
			if (_convertedExpressions.TryGetValue(oldExpression, out var conversion)
				&& !_convertedExpressions.ContainsKey(newExpression))
			{
				UnaryExpression newConversion;
				if (conversion.NodeType == ExpressionType.Convert)
				{
					newConversion = Expression.Convert(newExpression, conversion.Type);
				}
				else
				{
					newConversion = Expression.ConvertChecked(newExpression, conversion.Type);
				}

				_convertedExpressions.Add(newExpression, newConversion);
			}
		}

		public void RemoveConvertedExpression(Expression ex)
		{
			_convertedExpressions.Remove(ex);
		}

		Expression ConvertAssignmentArgument(Dictionary<Expression, Expression> translated, IBuildContext context, Expression pathExpr, Expression expr, 
			MemberInfo? memberInfo, 
			Type memberType, 
			ProjectFlags flags, string? alias)
		{
			var resultExpr = TryConvertToSqlExpr(context, expr, flags);

			if (resultExpr is SqlPlaceholderExpression tryPlaceholder)
			{
				if (tryPlaceholder.Sql.ElementType == QueryElementType.SqlValue)
				{
					resultExpr = null;
				}
			}

			if (resultExpr == null)
			{
				resultExpr = BuildSqlExpression(translated, context, expr, flags, alias);
			}

			if (resultExpr is SqlPlaceholderExpression placeholder)
			{
				if (memberInfo != null)
				{
					var trackingPath = Expression.MakeMemberAccess(pathExpr, memberInfo);

					// this Path used later in ConvertCompare
					//
					placeholder = placeholder.WithTrackingPath(trackingPath);
					resultExpr  = placeholder;
				}

				if (!string.IsNullOrEmpty(alias))
				{
					placeholder.Alias = alias;
					if (placeholder.Sql is SqlColumn column)
						column.RawAlias = alias;
				}

				if (!memberType.IsNullable() && placeholder.Type.IsNullable())
				{
					resultExpr = placeholder.MakeNotNullable();
				}
			}

			// Update nullability
			resultExpr =
				(_updateNullabilityFromExtensionTransformer ??=
					TransformVisitor<ExpressionBuilder>.Create(this,
						static (ctx, e) => ctx.UpdateNullabilityFromExtension(e))).Transform(resultExpr);

			if (resultExpr.NodeType == ExpressionType.Convert || resultExpr.NodeType == ExpressionType.ConvertChecked)
			{
				var conv = (UnaryExpression)resultExpr;
				if (memberType.IsNullable() == true
				    && conv.Operand is SqlPlaceholderExpression readerExpression
					&& !readerExpression.Type.IsNullable())
				{
					resultExpr = readerExpression.MakeNullable();
				}
			}
			else if (resultExpr.NodeType == ExpressionType.Extension &&
					 resultExpr is SqlPlaceholderExpression readerExpression)
			{
				if (memberType.IsNullable() &&
					!readerExpression.Type.IsNullable())
				{
					resultExpr = readerExpression.MakeNullable();
				}
				else if (!memberType.IsNullable() && readerExpression.Type.IsNullable())
				{
					resultExpr = readerExpression.MakeNotNullable();
				}
			}

			return resultExpr;
		}

		private TransformVisitor<ExpressionBuilder>? _updateNullabilityFromExtensionTransformer;
		private Expression UpdateNullabilityFromExtension(Expression resultExpr)
		{
			if (resultExpr.NodeType == ExpressionType.Call)
			{
				var mc = (MethodCallExpression)resultExpr;
				var attr = mc.Method.GetExpressionAttribute(MappingSchema);

				if (attr != null
					&& attr.IsNullable == Sql.IsNullableType.IfAnyParameterNullable
					&& mc.Arguments.Count == 1
					&& attr.Expression == "{0}"
					&& mc.Method.ReturnParameter?.ParameterType.IsNullable() == true
				)
				{
					var parameter = mc.Method.GetParameters()[0];
					if (mc.Method.ReturnParameter?.ParameterType != parameter.ParameterType
						&& parameter.ParameterType.IsValueType
						&& mc.Arguments[0] is SqlPlaceholderExpression placeholder)
					{
						resultExpr = placeholder.MakeNullable();
					}
				}
			}

			return resultExpr;
		}

		Expression Deduplicate(Expression expression)
		{
			var visited    = new HashSet<Expression>();
			var duplicates = new Dictionary<Expression, Expression?>();

			expression.Visit(
				(builder: this, duplicates, visited),
				static (ctx, e) =>
					{
					if (e is SqlGenericConstructorExpression || e is SqlPlaceholderExpression)
					{
						if (!ctx.visited.Add(e))
						{
							ctx.duplicates[e] = null;
						}
					}
					});

			if (duplicates.Count == 0)
				return expression;

			var globalGenerator = new ExpressionGenerator();

			foreach (var d in duplicates.Keys.ToList())
			{
				var variable = globalGenerator.AssignToVariable(d);
				duplicates[d] = variable;
			}

			var corrected = expression.Transform(
				(builder: this, duplicates),
				static (ctx, e) =>
								{
					if (e.NodeType == ExpressionType.Extension && ctx.duplicates.TryGetValue(e, out var replacement))
					{
						return replacement;
					}

					return e;
				});

			globalGenerator.AddExpression(corrected);

			var result = globalGenerator.Build();
			return result;
							}

		Expression FinalizeProjection<T>(
			Query<T>            query, 
			IBuildContext       context, 
			Expression          expression, 
			ParameterExpression queryParameter, 
			ref List<Preamble>? preambles,
			Expression[]        previousKeys)
							{
			// going to parent

			while (context.Parent != null)
			{
				context = context.Parent;
			}

			// postprocessing constructors

			var globalGenerator = new ExpressionGenerator();
			var processedMap    = new Dictionary<Expression, Expression>();

			// convert all missed references
			var postProcessed = BuildSqlExpression(new Dictionary<Expression, Expression>(), context, expression, ProjectFlags.Expression);

			// deduplicate objects instantiation
			postProcessed = Deduplicate(postProcessed);

			// process eager loading queries
			var correctedEager = CompleteEagerLoadingExpressions(postProcessed, context, queryParameter, ref preambles, previousKeys);
			if (!ReferenceEquals(correctedEager, postProcessed))
			{
				// convert all missed references
				postProcessed = BuildSqlExpression(new Dictionary<Expression, Expression>(), context, correctedEager, ProjectFlags.Expression);
			}

			// Deduplication
			//
			postProcessed = postProcessed.Transform(
				(builder: this, map: processedMap, translatedMap: new Dictionary<Expression, Expression>(), generator: globalGenerator, context),
				static (ctx, e) =>
									{
					if (e is SqlErrorExpression error)
						throw error.CreateError();

					if (e is ContextConstructionExpression construction)
					{
						var innerExpression = ctx.builder.BuildSqlExpression(ctx.translatedMap,
							construction.BuildContext, construction.InnerExpression, ProjectFlags.Expression);

						if (ctx.map.TryGetValue(e, out var processed))
							return processed;

						var variable = ctx.generator.AssignToVariable(innerExpression);

						if (construction.PostProcess?.Count > 0)
						{
							foreach (var lambda in construction.PostProcess)
							{
								var body = lambda.GetBody(variable);
								ctx.generator.AddExpression(body);
							}
						}

						ctx.map[e] = variable;
						return variable;
					}

					//TODO: palcehorders also can be simplified
					//if (e is SqlPlaceholderExpression) ...

					return e;
				});

			globalGenerator.AddExpression(postProcessed);

			postProcessed = globalGenerator.Build();

			var withColumns = ToColumns(context, postProcessed);
			return withColumns;
		}

		public Expression ToColumns(IBuildContext rootContext, Expression expression)
								{
			var info         = new QueryInformation(rootContext.SelectQuery);
			var processedMap = new Dictionary<Expression, Expression>();

			var withColumns =
				expression.Transform(
					(builder: this, map: processedMap, info),
					static (context, expr) =>
									{
						if (context.map.TryGetValue(expr, out var mapped))
							return mapped;

						if (expr is SqlPlaceholderExpression placeholder && placeholder.SelectQuery != null)
						{
							do
							{
								var parent = context.info.GetParentQuery(placeholder.SelectQuery!);

								placeholder = context.builder.MakeColumn(parent, placeholder);

								if (parent == null)
									break;

							} while (true);

							context.map[expr] = placeholder;
							return placeholder;
						}

						return expr;
					});

			return withColumns;
									}

		static bool IsSameParentTree(QueryInformation info, SelectQuery testedQuery)
		{
			var parent = info.GetParentQuery(testedQuery);

			while (parent != null)
			{
				if (ReferenceEquals(parent, info.RootQuery))
					return true;

				parent = info.GetParentQuery(parent);
			}

			return false;
							}

		public Expression UpdateNesting(IBuildContext upToContext, Expression expression)
		{
			// short path
			if (expression is SqlPlaceholderExpression currentPlaceholder && currentPlaceholder.SelectQuery == upToContext.SelectQuery)
				return expression;

			var info = new QueryInformation(upToContext.SelectQuery);

			var withColumns =
				expression.Transform(
					(builder: this, upToContext, info),
					static (context, expr) =>
					{
						if (expr is SqlErrorExpression error)
							throw error.CreateError();

						if (expr is SqlPlaceholderExpression placeholder && !ReferenceEquals(context.upToContext.SelectQuery, placeholder.SelectQuery))
						{
							if (placeholder.SelectQuery != null && IsSameParentTree(context.info, placeholder.SelectQuery))
							{
								do
								{
									if (placeholder.SelectQuery == null)
										break;

									var parentQuery = context.info.GetParentQuery(placeholder.SelectQuery);

									if (parentQuery == null)
										break;

									placeholder = context.builder.MakeColumn(parentQuery, placeholder);

									if (ReferenceEquals(context.upToContext.SelectQuery, parentQuery))
										break;
								} while (true);
							}

							return placeholder;
						}

						return expr;
					});

			return withColumns;
							}

		public bool TryConvertToSql(IBuildContext context, ProjectFlags flags, Expression expression, ColumnDescriptor? columnDescriptor, [NotNullWhen(true)] out ISqlExpression? sqlExpression, out Expression actual)
							{
			flags = flags & ~ProjectFlags.Expression | ProjectFlags.SQL;

			sqlExpression = null;

			//Just test that we can convert
			actual = ConvertToSqlExpr(context, expression, flags | ProjectFlags.Test, columnDescriptor: columnDescriptor);
			if (actual is not SqlPlaceholderExpression placeholderTest)
				return false;

			sqlExpression = placeholderTest.Sql;

			if (!flags.HasFlag(ProjectFlags.Test))
			{
				sqlExpression = null;
				//Test conversion success, do it again
				var newActual = ConvertToSqlExpr(context, expression, flags, columnDescriptor: columnDescriptor);
				if (newActual is not SqlPlaceholderExpression placeholder)
					return false;

				sqlExpression = placeholder.Sql;
			}

			return true;
		}

		public Expression? TryConvertToSqlExpr(IBuildContext context, Expression expression, ProjectFlags flags)
		{
			flags |= ProjectFlags.SQL;
			flags &= ~ProjectFlags.Expression;

			//Just test that we can convert
			var converted = ConvertToSqlExpr(context, expression, flags | ProjectFlags.Test);
			if (converted is not SqlPlaceholderExpression)
				return null;

			if (!flags.HasFlag(ProjectFlags.Test))
			{
				//Test conversion success, do it again
				converted = ConvertToSqlExpr(context, expression, flags);
				if (converted is not SqlPlaceholderExpression)
					return null;
			}

			return converted;
		}

		public static SqlErrorExpression CreateSqlError(IBuildContext? context, Expression expression)
		{
			return new SqlErrorExpression(context, expression);
		}

		public Expression BuildSqlExpression(Dictionary<Expression, Expression> translated, IBuildContext context, Expression expression, ProjectFlags flags, string? alias = null)
		{
			var result = expression.Transform(
				(builder: this, context, flags, alias, translated),
				static (context, expr) =>
				{
					// Shortcut: if expression can be compiled we can live it as is but inject accessors 
					//
					if (context.flags.HasFlag(ProjectFlags.Expression) && context.builder.CanBeCompiled(expr))
					{
						// correct expression based on accessors

						var valueAccessor = context.builder.ParametersContext.ReplaceParameter(
							context.builder.ParametersContext._expressionAccessors, expr, false, s => { });

						var valueExpr = valueAccessor.ValueExpression;

						if (valueExpr.Type != expr.Type)
						{
							valueExpr = Expression.Convert(valueExpr.UnwrapConvert(), expr.Type);
						}

						return new TransformInfo(valueExpr, true);
					}

					if (context.translated.TryGetValue(expr, out var replaced))
						return new TransformInfo(replaced, true);

					switch (expr.NodeType)
					{
						case ExpressionType.Convert       :
						case ExpressionType.ConvertChecked:
							{
								if (expr.Type == typeof(object))
									break;

								var cex = (UnaryExpression)expr;

								context.builder._convertedExpressions.Add(cex.Operand, cex);

								var saveBlockDisable = context.builder.IsBlockDisable;
								context.builder.IsBlockDisable = true;
								var newOperand = context.builder.BuildSqlExpression(context.translated, context.context, cex.Operand, context.flags);
								context.builder.IsBlockDisable = saveBlockDisable;

								if (newOperand.Type != cex.Type)
								{
									if (cex.Type.IsNullable() && newOperand is SqlPlaceholderExpression sqlPlaceholder)
									{
										newOperand = sqlPlaceholder.MakeNullable();
									}

									newOperand = cex.Update(newOperand);
								}
								var ret = new TransformInfo(newOperand, true);

<<<<<<< HEAD
								context.builder.RemoveConvertedExpression(cex.Operand);
=======
								if (ce.IsAssociation(context.builder.MappingSchema))
								{
									var ctx = context.builder.GetContext(context.context, ce);
									if (ctx == null)
										throw new InvalidOperationException();
>>>>>>> f6ae79d6

								return ret;
								}

						case ExpressionType.MemberAccess:
								{
								var ma = (MemberExpression)expr;

								if (context.builder.IsServerSideOnly(ma) || context.builder.PreferServerSide(ma, false) && !context.builder.HasNoneSqlMember(ma))
								{
									return new TransformInfo(context.builder.BuildSql(context.context, expr, context.alias));
								}

								var newExpr = context.builder.ExposeExpression(ma);

								if (!ReferenceEquals(newExpr, ma))
									return new TransformInfo(newExpr, false, true);

								if (ma.Member.IsNullableValueMember())
									break;

								newExpr = context.builder.MakeExpression(context.context, ma, context.flags);

								if (!ReferenceEquals(newExpr, ma))
									return new TransformInfo(newExpr, false, true);

								break;
							}

						case ExpressionType.Call:
							{
								var newExpr = context.builder.MakeExpression(context.context, expr, context.flags);

								if (!ReferenceEquals(newExpr, expr))
								{
									return new TransformInfo(newExpr, false, true);
								}

								var ce = (MethodCallExpression)expr;

								if (ce.IsSameGenericMethod(Methods.LinqToDB.SqlExt.Alias))
								{
									var withAlias = context.builder.BuildSqlExpression(context.translated, context.context,
										ce.Arguments[0],
										context.flags, context.alias ?? ce.Arguments[1].EvaluateExpression<string>());
									return new TransformInfo(withAlias);
								}

								var info = new BuildInfo(context.context, ce, new SelectQuery {ParentSelect = context.context.SelectQuery});

								if (context.builder.IsSequence(info))
								{
									return new TransformInfo(
										context.builder.GetSubQueryExpression(context.context, ce,
											context.alias, context.flags.HasFlag(ProjectFlags.Test)), false, true);
								}

								break;
							}

						case ExpressionType.New:
							{
								var ne = (NewExpression)expr;

								List<Expression>? arguments = null;

								var parameters = ne.Constructor.GetParameters();

								for (var i = 0; i < ne.Arguments.Count; i++)
								{
									var argument    = ne.Arguments[i];
									var memberInfo  = ne.Members?[i];
									var memberAlias = memberInfo?.Name            ?? parameters[i].Name;
									var memberType  = memberInfo?.GetMemberType() ?? parameters[i].ParameterType;

									var newArgument = context.builder.ConvertAssignmentArgument(context.translated, context.context, ne, argument, memberInfo, memberType, context.flags, memberAlias);
									if (newArgument != argument)
										arguments ??= ne.Arguments.Take(i).ToList();

									arguments?.Add(newArgument);
								}

								if (arguments != null)
								{
									ne = ne.Update(arguments);
								}

								return new TransformInfo(ne, true);
							}

						case ExpressionType.MemberInit:
							{
								var mi      = (MemberInitExpression)expr;
								var newPart = (NewExpression)context.builder.BuildSqlExpression(context.translated, context.context, mi.NewExpression, context.flags);
								List<MemberBinding>? bindings = null;

								for (var i = 0; i < mi.Bindings.Count; i++)
								{
									var binding    = mi.Bindings[i];
									var newBinding = binding;

									if (binding is MemberAssignment assignment)
									{
										var argument = context.builder.ConvertAssignmentArgument(context.translated, context.context, mi, assignment.Expression,
											assignment.Member, assignment.Member.GetMemberType(), context.flags, assignment.Member.Name);
										if (argument != assignment.Expression)
										{
											newBinding = Expression.Bind(assignment.Member, argument);
										}
									}

									if (newBinding != binding)
									{
										bindings ??= mi.Bindings.Take(i).ToList();
									}

									bindings?.Add(newBinding);
								}

								if (mi.NewExpression != newPart || bindings != null)
								{
									mi = mi.Update(newPart, bindings ?? mi.Bindings.AsEnumerable());
								}

								return new TransformInfo(mi, true);
							}

						case ExpressionType.Extension:
						{
							if (expr is ContextRefExpression contextRef)
							{
								var buildExpr = context.builder.MakeExpression(context.context, contextRef, context.flags);
								if (buildExpr.Type != expr.Type)
								{
									buildExpr = Expression.Convert(buildExpr, expr.Type);
								}

								if (!ReferenceEquals(buildExpr, contextRef))
								{
									buildExpr = context.builder.BuildSqlExpression(context.translated, context.context,
										buildExpr,
										context.flags, context.alias);
								}
								else
								{
									//TODO: maybe remove
									var info = new BuildInfo(context.context, contextRef, new SelectQuery {ParentSelect = context.context.SelectQuery});

									if (context.builder.IsSequence(info))
									{
										buildExpr = context.builder.GetSubQueryExpression(context.context, contextRef,
											context.alias, context.flags.HasFlag(ProjectFlags.Test));
									}
								}

								context.translated[expr] = buildExpr;

								return new TransformInfo(buildExpr, false, true);
							}

							if (expr is SqlGenericConstructorExpression constructorExpression)
							{
								if (context.flags.HasFlag(ProjectFlags.Expression))
								{
									var constructed = context.builder.TryConstruct(constructorExpression, context.context, context.flags);
									if (!ReferenceEquals(constructed, constructorExpression))
									{
										constructed = context.builder.BuildSqlExpression(context.translated,
											context.context, constructed, context.flags, context.alias);
									}
									context.translated[expr] = constructed;
									return new TransformInfo(constructed, false, true);
								}
							}

							if (expr is SqlGenericParamAccessExpression paramAccessExpression)
							{
								return new TransformInfo(context.builder.MakeExpression(context.context, paramAccessExpression, context.flags), false, true);
							}

							return new TransformInfo(expr);
						}


						/*
						case ExpressionType.Conditional:
						case ExpressionType.Throw:
						case ExpressionType.Block:

						case ExpressionType.Lambda:
						case ExpressionType.Parameter:
						case ExpressionType.NewArrayInit:
				{
							return new TransformInfo(expr);
				}
					*/
				}

					/*
					var asSQL = context.builder.TryConvertToSqlExpr(context.context, expr, context.flags);
					if (asSQL != null)
						return new TransformInfo(asSQL);
						*/

					return new TransformInfo(expr);
				});

			return result;
				}

		class SubQueryContextInfo
				{
			public Expression    SequenceExpression  = null!;
			public IBuildContext Context = null!;
			public Expression?   Expression;
							}

		public Expression CorrectRoot(IBuildContext? currentContext, Expression expr)
		{
			if (expr is MethodCallExpression mc && mc.IsQueryable())
			{
				var firstArg = CorrectRoot(currentContext, mc.Arguments[0]);
				if (!ReferenceEquals(firstArg, mc.Arguments[0]))
				{
					var args = mc.Arguments.ToArray();
					args[0] = firstArg;
					return mc.Update(null, args);
				}

			}
			else
				expr = MakeExpression(currentContext, expr, ProjectFlags.Root);

			return expr;
		}

		public ContextRefExpression? GetRootContext(IBuildContext? currentContext, Expression? expression, bool isAggregation)
		{
			if (expression == null)
				return null;

			expression = MakeExpression(currentContext, expression, isAggregation ? ProjectFlags.AggregationRoot : ProjectFlags.Root);

			if (expression is MemberExpression memberExpression)
			{
				expression = GetRootContext(currentContext, memberExpression.Expression, isAggregation);
			}

			if (expression is MethodCallExpression mc && mc.IsQueryable())
			{
				expression = GetRootContext(currentContext, mc.Arguments[0], isAggregation);
			}

			return expression as ContextRefExpression;
			}

		List<SubQueryContextInfo>? _buildContextCache;

		SubQueryContextInfo GetSubQueryContext(IBuildContext context, Expression expr, bool isTest)
		{
			var testExpression = CorrectRoot(context, expr);

			_buildContextCache ??= new List<SubQueryContextInfo>();

			foreach (var item in _buildContextCache)
			{
				if (testExpression.EqualsTo(item.SequenceExpression, OptimizationContext.GetSimpleEqualsToContext(false)))
					return item;
			}

			var rootQuery = GetRootContext(context, testExpression, false);

			if (rootQuery != null)
			{
				context = rootQuery.BuildContext;
			}
			else
			{
				var contextRef = new ContextRefExpression(typeof(object), context);
				rootQuery = GetRootContext(context, contextRef, false);
				if (rootQuery != null)
				{
					context = rootQuery.BuildContext;
				}
			}

			var ctx = GetSubQuery(context, testExpression, isTest);

			var info = new SubQueryContextInfo { SequenceExpression = testExpression, Context = ctx };

			if (!isTest)
			{
				_buildContextCache.Add(info);
			}

			return info;
		}

		Expression GetSubQueryExpression(IBuildContext context, Expression expr, string? alias, bool isTest)
		{
			var info = GetSubQueryContext(context, expr, isTest);

			return new ContextRefExpression(expr.Type, info.Context);

			/*if (info.Expression == null)
				info.Expression = MakeExpression(context, new ContextRefExpression(expr.Type, info.Context), ProjectFlags.Expression);

			if (!string.IsNullOrEmpty(alias))
				info.Context.SetAlias(alias);

			return UpdateNesting(context, info.Expression);*/
		}

		static bool EnforceServerSide(IBuildContext context)
		{
			return context.SelectQuery.Select.IsDistinct;
		}

		#endregion

		#region BuildSql

		Expression BuildSql(IBuildContext context, Expression expression, string? alias)
		{
			//TODO: Check that we can pass column descriptor here
			var sqlex = ConvertToSqlExpression(context, expression, null, false);
			var idx   = context.SelectQuery.Select.Add(sqlex);

			if (alias != null)
				context.SelectQuery.Select.Columns[idx].RawAlias = alias;

			idx = context.ConvertToParentIndex(idx, context);

			var field = BuildSql(expression, idx, sqlex);

			return field;
		}

		Expression BuildSql(IBuildContext context, ISqlExpression sqlExpression, Type overrideType, string? alias)
		{
			var idx   = context.SelectQuery.Select.Add(sqlExpression);

			if (alias != null)
				context.SelectQuery.Select.Columns[idx].RawAlias = alias;

			idx = context.ConvertToParentIndex(idx, context);

			var field = BuildSql(overrideType ?? sqlExpression.SystemType!, idx, sqlExpression);

			return field;
		}

		public Expression BuildSql(Expression expression, int idx, ISqlExpression sqlExpression)
		{
			var type = expression.Type;

			if (_convertedExpressions.TryGetValue(expression, out var cex))
			{
				if (cex.Type.IsNullable() && !type.IsNullable() && type.IsSameOrParentOf(cex.Type.ToNullableUnderlying()))
					type = cex.Type;
			}

			return BuildSql(type, idx, sqlExpression);
		}

		public Expression BuildSql(Type type, int idx, IValueConverter? converter)
		{
			return new ConvertFromDataReaderExpression(type, idx, converter, DataReaderLocal);
		}

		public Expression BuildSql(Type type, int idx, ISqlExpression? sourceExpression)
		{
			return BuildSql(type, idx, QueryHelper.GetValueConverter(sourceExpression));
		}

		#endregion

		#region IsNonSqlMember

		bool HasNoneSqlMember(Expression expr)
		{
			var ctx = new WritableContext<bool, ExpressionBuilder>(this);

			var found = expr.Find(ctx, static (ctx, e) => ctx.StaticValue.HasNoneSqlMemberFind(ctx, e));

			return found != null && !ctx.WriteableValue;
		}

		private bool HasNoneSqlMemberFind(WritableContext<bool, ExpressionBuilder> context, Expression e)
		{
			switch (e.NodeType)
			{
				case ExpressionType.MemberAccess:
				{
					var me = (MemberExpression)e;

					var om = (
								from c in Contexts.OfType<TableBuilder.TableContext>()
								where c.ObjectType == me.Member.DeclaringType
								select c.EntityDescriptor
							).FirstOrDefault();

					if (om != null && om[me.Member.Name] == null)
					{
						foreach (var a in om.Associations)
							if (a.MemberInfo.EqualsTo(me.Member))
								return false;

						return true;
					}

					return false;
				}
				case ExpressionType.Call:
				{
					var mc = (MethodCallExpression)e;
					if (mc.IsCte(MappingSchema))
						context.WriteableValue = true;
					break;
				}
			}

			return context.WriteableValue;
		}

		#endregion

		#region PreferServerSide

		private FindVisitor<ExpressionBuilder>? _enforceServerSideVisitorTrue;
		private FindVisitor<ExpressionBuilder>? _enforceServerSideVisitorFalse;

		[MethodImpl(MethodImplOptions.AggressiveInlining)]
		private FindVisitor<ExpressionBuilder> GetVisitor(bool enforceServerSide)
		{
			if (enforceServerSide)
				return _enforceServerSideVisitorTrue ??= FindVisitor<ExpressionBuilder>.Create(this, static (ctx, e) => ctx.PreferServerSide(e, true));
			else
				return _enforceServerSideVisitorFalse ??= FindVisitor<ExpressionBuilder>.Create(this, static (ctx, e) => ctx.PreferServerSide(e, false));
		}

		bool PreferServerSide(Expression expr, bool enforceServerSide)
		{
			if (expr.Type == typeof(Sql.SqlID))
				return true;

			switch (expr.NodeType)
			{
				case ExpressionType.MemberAccess:
					{
						var pi = (MemberExpression)expr;
						var l  = Expressions.ConvertMember(MappingSchema, pi.Expression?.Type, pi.Member);

						if (l != null)
						{
							var info = l.Body.Unwrap();

							if (l.Parameters.Count == 1 && pi.Expression != null)
								info = info.Replace(l.Parameters[0], pi.Expression);

							return GetVisitor(enforceServerSide).Find(info) != null;
						}

						var attr = pi.Member.GetExpressionAttribute(MappingSchema);
						return attr != null && (attr.PreferServerSide || enforceServerSide) && !CanBeCompiled(expr);
					}

				case ExpressionType.Call:
					{
						var pi = (MethodCallExpression)expr;
						var l  = Expressions.ConvertMember(MappingSchema, pi.Object?.Type, pi.Method);

						if (l != null)
							return GetVisitor(enforceServerSide).Find(l.Body.Unwrap()) != null;

						var attr = pi.Method.GetExpressionAttribute(MappingSchema);
						return attr != null && (attr.PreferServerSide || enforceServerSide) && !CanBeCompiled(expr);
					}
				default:
					{
						if (expr is BinaryExpression binary)
						{
							var l = Expressions.ConvertBinary(MappingSchema, binary);
							if (l != null)
							{
								var body = l.Body.Unwrap();
								var newExpr = body.Transform((l, binary), static (context, wpi) =>
								{
									if (wpi.NodeType == ExpressionType.Parameter)
									{
										if (context.l.Parameters[0] == wpi)
											return context.binary.Left;
										if (context.l.Parameters[1] == wpi)
											return context.binary.Right;
									}

									return wpi;
								});

								return PreferServerSide(newExpr, enforceServerSide);
							}
						}
						break;
					}
			}

			return false;
		}

		#endregion

		#region Build Mapper

		public Expression BuildBlock(Expression expression)
		{
			if (IsBlockDisable || BlockExpressions.Count == 0)
				return expression;

			BlockExpressions.Add(expression);

			var blockExpression = Expression.Block(BlockVariables, BlockExpressions);

			while (BlockVariables.  Count > 1) BlockVariables.  RemoveAt(BlockVariables.  Count - 1);
			while (BlockExpressions.Count > 1) BlockExpressions.RemoveAt(BlockExpressions.Count - 1);

			return blockExpression;
		}

		public ParameterExpression BuildVariable(Expression expr, string? name = null)
		{
			name ??= expr.Type.Name + Interlocked.Increment(ref VarIndex);

			var variable = Expression.Variable(
				expr.Type,
				name.IndexOf('<') >= 0 ? null : name);

			BlockVariables.  Add(variable);
			BlockExpressions.Add(Expression.Assign(variable, expr));

			return variable;
		}

		public Expression ToReadExpression(Expression expression)
		{
			var toRead = expression.Transform(e =>
			{
				if (e is SqlPlaceholderExpression placeholder)
				{
					if (placeholder.Sql == null)
						throw new InvalidOperationException();
					if (placeholder.Index == null)
						throw new InvalidOperationException();

					var valueType = placeholder.Type;

					// read from DataReader as Nullable
					/*if (placeholder.IsNullable && valueType.IsValueType && !valueType.IsNullable())
						valueType = valueType.AsNullable();*/

					return new ConvertFromDataReaderExpression(valueType, placeholder.Index.Value,
						QueryHelper.GetColumnDescriptor(placeholder.Sql)?.ValueConverter, DataReaderParam);
				}

				if (e is SqlReaderIsNullExpression isNullExpression)
				{
					if (isNullExpression.Placeholder.Index == null)
						throw new InvalidOperationException();

					var nullCheck = Expression.Call(
						DataReaderParam,
						ReflectionHelper.DataReader.IsDBNull,
						ExpressionInstances.Int32Array(isNullExpression.Placeholder.Index.Value));

					return nullCheck;
				}

				return e;
			});

			return toRead;
		}

		public Expression<Func<IQueryRunner,IDataContext,DbDataReader,Expression,object?[]?,object?[]?,T>> BuildMapper<T>(Expression expr)
		{
			var type = typeof(T);

			if (expr.Type != type)
				expr = Expression.Convert(expr, type);

			expr = ToReadExpression(expr);

			var mapper = Expression.Lambda<Func<IQueryRunner,IDataContext,DbDataReader,Expression,object?[]?,object?[]?,T>>(
				BuildBlock(expr), new[]
				{
					QueryRunnerParam,
					DataContextParam,
					DataReaderParam,
					ExpressionParam,
					ParametersParam,
					PreambleParam,
				});

			return mapper;
		}

		#endregion

		#region BuildMultipleQuery

		interface IMultipleQueryHelper
		{
			Expression GetSubquery(
				ExpressionBuilder       builder,
				Expression              expression,
				ParameterExpression     paramArray,
				IEnumerable<Expression> parameters);
		}

		class MultipleQueryHelper<TRet> : IMultipleQueryHelper
		{
			public Expression GetSubquery(
				ExpressionBuilder       builder,
				Expression              expression,
				ParameterExpression     paramArray,
				IEnumerable<Expression> parameters)
			{
				var lambda      = Expression.Lambda<Func<IDataContext,object?[],TRet>>(
					expression,
					Expression.Parameter(typeof(IDataContext), "ctx"),
					paramArray);
				var queryReader = CompiledQuery.Compile(lambda);

				return Expression.Call(
					null,
					MemberHelper.MethodOf(() => ExecuteSubQuery(null!, null!, null!)),
						DataContextParam,
						Expression.NewArrayInit(typeof(object), parameters),
						Expression.Constant(queryReader)
					);
			}

			static TRet ExecuteSubQuery(
				IDataContext                      dataContext,
				object?[]                         parameters,
				Func<IDataContext,object?[],TRet> queryReader)
			{
				var db = dataContext.Clone(true);

				db.CloseAfterUse = true;

				return queryReader(db, parameters);
			}
		}

		static Expression GetMultipleQueryExpression(IBuildContext context, MappingSchema mappingSchema,
			Expression expression, HashSet<ParameterExpression> parameters, out bool isLazy)
		{
			var valueExpression = EagerLoading.GenerateDetailsExpression(context, mappingSchema, expression);

			if (valueExpression == null)
			{
				isLazy = true;
				return GetMultipleQueryExpressionLazy(context, mappingSchema, expression, parameters);
			}

			if (valueExpression.Type != expression.Type)
				valueExpression = new SqlAdjustTypeExpression(valueExpression, expression.Type, mappingSchema);

			isLazy = false;
			return valueExpression;
		}

		static Expression GetMultipleQueryExpressionLazy(IBuildContext context, MappingSchema mappingSchema, Expression expression, HashSet<ParameterExpression> parameters)
		{
			expression.Visit(parameters, static (parameters, e) =>
			{
				if (e.NodeType == ExpressionType.Lambda)
					foreach (var p in ((LambdaExpression)e).Parameters)
						parameters.Add(p);
			});

			// Convert associations.
			//
			return expression.Transform((context, expression, parameters), static (context, e) =>
			{
				switch (e.NodeType)
				{
					case ExpressionType.MemberAccess :
						{
							var root = context.context.Builder.GetRootObject(e);

							if (root != null &&
								root.NodeType == ExpressionType.Parameter &&
								!context.parameters.Contains((ParameterExpression)root)
								|| root is ContextRefExpression)
							{
								var res = context.context.IsExpression(e, 0, RequestFor.Association);

								if (res.Result)
								{
									var associationContext = (AssociationContext)res.Context!;

									if (associationContext.Descriptor.IsList)
									{
										var me = (MemberExpression)e;

										var parentType = me.Expression!.Type;
										var childType  = me.Type;

										var queryMethod = AssociationHelper.CreateAssociationQueryLambda(context.context.Builder,
											new AccessorMember(me), associationContext.Descriptor, parentType, parentType, childType, false,
											false, null, out _);

										var dcConst = Expression.Constant(context.context.Builder.DataContext.Clone(true));

										var expr = queryMethod.GetBody(me.Expression, dcConst);

										if (e == context.expression)
										{
											expr = Expression.Call(
												Methods.Enumerable.ToList.MakeGenericMethod(childType),
												expr);
										}

										return expr;
									}
								}
							}

							break;
						}
				}

				return e;
			});
		}

		public Expression? AssociationRoot;
		public Stack<Tuple<AccessorMember, IBuildContext, List<LoadWithInfo[]>?>>? AssociationPath;

		HashSet<Expression>? _buildMultipleQueryExpressions;

		public Expression BuildMultipleQuery(IBuildContext context, Expression expression, ProjectFlags flags)
		{
			var parameters = new HashSet<ParameterExpression>();

			expression = GetMultipleQueryExpression(context, MappingSchema, expression, parameters, out var isLazy);

			if (!isLazy)
				return expression;

			var paramex = Expression.Parameter(typeof(object[]), "ps");
			var parms   = new List<Expression>();

			var translated = new Dictionary<Expression, Expression>();

			// Convert parameters.
			//
			expression = expression.Transform((parameters, buildContext: context, builder: this, parms, paramex, flags, translated), static (context, e) =>
			{
				if (e.NodeType == ExpressionType.Lambda)
				{
					foreach (var param in ((LambdaExpression)e).Parameters)
					{
						context.parameters.Add(param);
					}
				}

				var root = context.buildContext.Builder.GetRootObject(e);

				if (root != null &&
				    (root.NodeType == ExpressionType.Parameter &&
				     !context.parameters.Contains((ParameterExpression)root) 
				     || root is ContextRefExpression))
				{
					context.builder._buildMultipleQueryExpressions ??= new HashSet<Expression>();

					context.builder._buildMultipleQueryExpressions.Add(e);

					var ex = Expression.Convert(context.builder.BuildSqlExpression(context.translated, context.buildContext, e, context.flags), typeof(object));

					context.builder._buildMultipleQueryExpressions.Remove(e);

					context.parms.Add(ex);

					return Expression.Convert(
						Expression.ArrayIndex(context.paramex, ExpressionInstances.Int32(context.parms.Count - 1)),
						e.Type);
				}

				return e;
			});

			var sqtype = typeof(MultipleQueryHelper<>).MakeGenericType(expression.Type);
			var helper = (IMultipleQueryHelper)Activator.CreateInstance(sqtype)!;

			return helper.GetSubquery(this, expression, paramex, parms);
		}

		#endregion

	}
}<|MERGE_RESOLUTION|>--- conflicted
+++ resolved
@@ -1,13 +1,8 @@
-<<<<<<< HEAD
 ﻿using System.Diagnostics.CodeAnalysis;
-=======
-﻿using System;
-using System.Collections;
 using System.Collections.Generic;
 using System.Data;
 using System.Data.Common;
 using System.Linq;
->>>>>>> f6ae79d6
 using System.Linq.Expressions;
 using System.Reflection;
 using System.Threading;
@@ -15,21 +10,13 @@
 
 namespace LinqToDB.Linq.Builder
 {
-<<<<<<< HEAD
 	using Common;
-=======
-	using LinqToDB.Expressions;
->>>>>>> f6ae79d6
 	using Extensions;
 	using Mapping;
 	using Common;
 	using Reflection;
 	using SqlQuery;
-<<<<<<< HEAD
 	using LinqToDB.Expressions;
-=======
-	using LinqToDB.Common.Internal;
->>>>>>> f6ae79d6
 
 	partial class ExpressionBuilder
 	{
@@ -500,15 +487,7 @@
 								}
 								var ret = new TransformInfo(newOperand, true);
 
-<<<<<<< HEAD
 								context.builder.RemoveConvertedExpression(cex.Operand);
-=======
-								if (ce.IsAssociation(context.builder.MappingSchema))
-								{
-									var ctx = context.builder.GetContext(context.context, ce);
-									if (ctx == null)
-										throw new InvalidOperationException();
->>>>>>> f6ae79d6
 
 								return ret;
 								}
