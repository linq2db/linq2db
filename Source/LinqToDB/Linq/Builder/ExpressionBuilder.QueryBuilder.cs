--- conflicted
+++ resolved
@@ -1,12 +1,7 @@
 ﻿using System;
 using System.Collections.Generic;
-<<<<<<< HEAD
 using System.Data.Common;
 using System.Diagnostics.CodeAnalysis;
-=======
-using System.Data;
-using System.Data.Common;
->>>>>>> 8fb36cb7
 using System.Linq;
 using System.Linq.Expressions;
 using System.Reflection;
@@ -21,10 +16,6 @@
 	using Common;
 	using Reflection;
 	using SqlQuery;
-<<<<<<< HEAD
-=======
-	using LinqToDB.Common.Internal;
->>>>>>> 8fb36cb7
 
 	partial class ExpressionBuilder
 	{
@@ -171,11 +162,11 @@
 		}
 
 		public Expression FinalizeProjection(IBuildContext context, Expression expression)
-		{
+				{
 			// going to parent
 
 			while (context.Parent != null)
-			{
+					{
 				context = context.Parent;
 			}
 
@@ -196,7 +187,7 @@
 			postProcessed = postProcessed.Transform(
 				(builder: this, map: processedMap, translatedMap, generator: globalGenerator),
 				static (ctx, e) =>
-				{
+							{
 					if (e is SqlErrorExpression error)
 						throw error.CreateError();
 
@@ -211,17 +202,17 @@
 						var variable = ctx.generator.AssignToVariable(innerExpression);
 
 						if (construction.PostProcess?.Count > 0)
-						{
+								{
 							foreach (var lambda in construction.PostProcess)
-							{
+									{
 								var body = lambda.GetBody(variable);
 								ctx.generator.AddExpression(body);
 							}
-						}
+									}
 
 						ctx.map[e] = variable;
 						return variable;
-					}
+								}
 
 					//TODO: palcehorders also can be simplified
 					//if (e is SqlPlaceholderExpression) ...
@@ -235,10 +226,10 @@
 
 			var withColumns = ToColumns(context, postProcessed);
 			return withColumns;
-		}
+							}
 
 		public Expression ToColumns(IBuildContext rootContext, Expression expression)
-		{
+							{
 			var info         = new QueryInformation(rootContext.SelectQuery);
 			var processedMap = new Dictionary<Expression, Expression>();
 
@@ -246,7 +237,7 @@
 				expression.Transform(
 					(builder: this, map: processedMap, info),
 					static (context, expr) =>
-					{
+								{
 						if (context.map.TryGetValue(expr, out var mapped))
 							return mapped;
 
@@ -269,75 +260,29 @@
 							return placeholder;
 						}
 
-<<<<<<< HEAD
 						return expr;
 					});
-=======
-									if (expression.NodeType == ExpressionType.Extension && expression is DefaultValueExpression
-																						&& ma.Expression?.NodeType == ExpressionType.Parameter)
+
+			return withColumns;
+		}
+
+		static bool IsSameParentTree(QueryInformation info, SelectQuery testedQuery)
+								{
+			var parent = info.GetParentQuery(testedQuery);
+
+			while (parent != null)
 									{
-										var objExpression = context.builder.BuildExpression(ctx, ma.Expression, context.enforceServerSide, context.alias);
-										var varTempVar    = objExpression.NodeType == ExpressionType.Parameter
-											? objExpression
-											: context.builder.BuildVariable(objExpression, ((ParameterExpression)ma.Expression).Name);
-
-										var condition = Expression.Condition(
-											Expression.Equal(varTempVar,
-												new DefaultValueExpression(context.builder.MappingSchema,
-													ma.Expression.Type)), expression,
-											Expression.MakeMemberAccess(varTempVar, ma.Member));
-
-										expression = condition;
-									}
-									else if (!string.IsNullOrEmpty(context.alias) && (ctx.SelectQuery.Select.Columns.Count - prevCount) == 1)
-									{
-										ctx.SelectQuery.Select.Columns[ctx.SelectQuery.Select.Columns.Count - 1].Alias = context.alias;
-									}
-									return new TransformInfo(expression);
-								}
->>>>>>> 8fb36cb7
-
-			return withColumns;
-		}
-
-		static bool IsSameParentTree(QueryInformation info, SelectQuery testedQuery)
-		{
-			var parent = info.GetParentQuery(testedQuery);
-
-<<<<<<< HEAD
-			while (parent != null)
-			{
 				if (ReferenceEquals(parent, info.RootQuery))
 					return true;
-=======
-								if (ex is MethodCallExpression ce)
-								{
-									if (!context.builder.IsEnumerableSource(ce) && context.builder.IsSubQuery(context.context, ce))
+
+				parent = info.GetParentQuery(parent);
+			}
+
+			return false;
+									}
+
+		public Expression UpdateNesting(IBuildContext upToContext, Expression expression)
 									{
-										if (!context.context.Builder.IsMultipleQuery(ce, context.context.Builder.MappingSchema))
-										{
-											var info = context.builder.GetSubQueryContext(context.context, ce);
-											if (context.alias != null)
-												info.Context.SetAlias(context.alias);
-
-											var par  = Expression.Parameter(ex.Type);
-											var bex  = info.Context.BuildExpression(ma.Replace(ex, par), 0, context.enforceServerSide);
-
-											if (bex != null)
-												return new TransformInfo(bex);
-										}
-									}
-								}
->>>>>>> 8fb36cb7
-
-				parent = info.GetParentQuery(parent);
-			}
-
-			return false;
-		}
-
-		public Expression UpdateNesting(IBuildContext upToContext, Expression expression)
-		{
 			// short path
 			if (expression is SqlPlaceholderExpression currentPlaceholder && currentPlaceholder.SelectQuery == upToContext.SelectQuery)
 				return expression;
@@ -353,11 +298,11 @@
 							throw error.CreateError();
 
 						if (expr is SqlPlaceholderExpression placeholder && !ReferenceEquals(context.upToContext.SelectQuery, placeholder.SelectQuery))
-						{
+								{
 							if (IsSameParentTree(context.info, placeholder.SelectQuery))
-							{
+									{
 								do
-								{
+										{
 									var parentQuery = context.info.GetParentQuery(placeholder.SelectQuery);
 
 									if (parentQuery == null)
@@ -369,16 +314,16 @@
 										break;
 
 								} while (true);
-							}
+										}
 
 							return placeholder;
-						}
+									}
 
 						return expr;
 					});
 
 			return withColumns;
-		}
+								}
 
 		public bool TryConvertToSql(IBuildContext context, ProjectFlags flags, Expression expression, ColumnDescriptor? columnDescriptor, [NotNullWhen(true)] out ISqlExpression? sqlExpression, out Expression actual)
 		{
@@ -394,7 +339,7 @@
 			sqlExpression = placeholderTest.Sql;
 
 			if (!flags.HasFlag(ProjectFlags.Test))
-			{
+								{
 				sqlExpression = null;
 				//Test conversion success, do it again
 				var newActual = ConvertToSqlExpr(context, expression, flags, columnDescriptor: columnDescriptor);
@@ -402,13 +347,13 @@
 					return false;
 
 				sqlExpression = placeholder.Sql;
-			}
+								}
 
 			return true;
-		}
+							}
 
 		public Expression? TryConvertToSqlExpr(IBuildContext context, Expression expression, ProjectFlags flags)
-		{
+							{
 			flags = flags & ~ProjectFlags.Expression | ProjectFlags.SQL;
 
 			//Just test that we can convert
@@ -417,20 +362,20 @@
 				return null;
 
 			if (!flags.HasFlag(ProjectFlags.Test))
-			{
+									{
 				//Test conversion success, do it again
 				converted = ConvertToSqlExpr(context, expression, flags);
 				if (converted is not SqlPlaceholderExpression)
 					return null;
-			}
+									}
 
 			return converted;
-		}
+								}
 
 		public SqlErrorExpression CreateSqlError(IBuildContext? context, Expression expression)
 		{
 			return new SqlErrorExpression(context, expression);
-		}
+							}
 
 		public Expression BuildSqlExpression(Dictionary<Expression, Expression> translated, IBuildContext context, Expression expression, ProjectFlags flags, string? alias = null)
 		{
@@ -441,7 +386,7 @@
 					// Shortcut: if expression can be compiled we can live it as is but inject accessors 
 					//
 					if (context.flags.HasFlag(ProjectFlags.Expression) && context.builder.CanBeCompiled(expr))
-					{
+							{
 						// correct expression based on accessors
 
 						var valueAccessor = context.builder.ParametersContext.ReplaceParameter(
@@ -450,12 +395,12 @@
 						var valueExpr = valueAccessor.ValueExpression;
 
 						if (valueExpr.Type != expr.Type)
-						{
+								{
 							valueExpr = Expression.Convert(valueExpr.UnwrapConvert(), expr.Type);
 						}
 
 						return new TransformInfo(valueExpr, true);
-					}
+								}
 
 					if (context.translated.TryGetValue(expr, out var replaced))
 						return new TransformInfo(replaced, true);
@@ -466,7 +411,7 @@
 						case ExpressionType.ConvertChecked:
 							{
 								if (expr.Type == typeof(object))
-									break;
+								break;
 
 								var cex = (UnaryExpression)expr;
 
@@ -494,11 +439,11 @@
 							}
 
 						case ExpressionType.MemberAccess:
-							{
+								{
 								var ma = (MemberExpression)expr;
 
 								if (context.builder.IsServerSideOnly(ma) || context.builder.PreferServerSide(ma, false) && !context.builder.HasNoneSqlMember(ma))
-								{
+									{
 									return new TransformInfo(context.builder.BuildSql(context.context, expr, context.alias));
 								}
 
@@ -516,31 +461,11 @@
 									return new TransformInfo(newExpr, false, true);
 
 								break;
-							}
+								}
 
 						case ExpressionType.Call:
-							{
-<<<<<<< HEAD
+								{
 								var newExpr = context.builder.MakeExpression(expr, context.flags);
-=======
-								var ce = (MethodCallExpression)expr;
-
-								if (context.builder.IsEnumerableSource(ce))
-									break;
-
-								if (context.builder.IsGroupJoinSource(context.context, ce))
-								{
-									foreach (var arg in ce.Arguments.Skip(1))
-										if (!context.builder._skippedExpressions.Contains(arg))
-											context.builder._skippedExpressions.Add(arg);
-
-									if (context.builder.IsSubQuery(context.context, ce))
-									{
-										if (ce.IsQueryable())
-										//if (!typeof(IEnumerable).IsSameOrParentOf(expr.Type) || expr.Type == typeof(string) || expr.Type.IsArray)
-										{
-											var ctx = context.builder.GetContext(context.context, expr);
->>>>>>> 8fb36cb7
 
 								if (!ReferenceEquals(newExpr, expr))
 								{
@@ -559,17 +484,12 @@
 
 								var info = new BuildInfo(context.context, ce, new SelectQuery {ParentSelect = context.context.SelectQuery});
 
-<<<<<<< HEAD
 								if (context.builder.IsSequence(info))
 								{
 									return new TransformInfo(
 										context.builder.GetSubQueryExpression(context.context, ce, false,
 											context.alias, context.flags.HasFlag(ProjectFlags.Test)), false, true);
 								}
-=======
-								if (context.builder.IsServerSideOnly(expr) || context.builder.PreferServerSide(expr, context.enforceServerSide) || ce.Method.IsSqlPropertyMethodEx())
-									return new TransformInfo(context.builder.BuildSql(context.context, expr, context.alias));
->>>>>>> 8fb36cb7
 
 								break;
 							}
@@ -604,12 +524,7 @@
 						case ExpressionType.MemberInit:
 							{
 								var mi      = (MemberInitExpression)expr;
-<<<<<<< HEAD
 								var newPart = (NewExpression)context.builder.BuildSqlExpression(context.translated, context.context, mi.NewExpression, context.flags);
-=======
-								var newPart = (NewExpression)context.builder.BuildExpression(context.context, mi.NewExpression, context.enforceServerSide);
-
->>>>>>> 8fb36cb7
 								List<MemberBinding>? bindings = null;
 
 								for (var i = 0; i < mi.Bindings.Count; i++)
@@ -619,15 +534,8 @@
 
 									if (binding is MemberAssignment assignment)
 									{
-<<<<<<< HEAD
 										var argument = context.builder.ConvertAssignmentArgument(context.translated, context.context, mi, assignment.Expression,
 											assignment.Member, context.flags, assignment.Member.Name);
-=======
-										var argument = context.builder.ConvertAssignmentArgument(context.context,
-											assignment.Expression,
-											assignment.Member, context.enforceServerSide, assignment.Member.Name);
-
->>>>>>> 8fb36cb7
 										if (argument != assignment.Expression)
 										{
 											newBinding = Expression.Bind(assignment.Member, argument);
@@ -652,57 +560,41 @@
 
 						case ExpressionType.Extension:
 						{
-<<<<<<< HEAD
 							if (expr is ContextRefExpression contextRef)
 							{
 								var buildExpr = context.builder.MakeExpression(contextRef, context.flags);
 								if (buildExpr.Type != expr.Type)
 								{
 									buildExpr = Expression.Convert(buildExpr, expr.Type);
-								}
-=======
-							case ExpressionType.MemberInit :
-							case ExpressionType.Convert    :
-								break;
-
-							default                        :
-							{
-								if (!context.enforceServerSide && context.builder.CanBeCompiled(expr))
-									break;
-								return new TransformInfo(context.builder.BuildSql(context.context, expr,
-									context.alias));
-							}
-						}
 					}
->>>>>>> 8fb36cb7
 
 								if (!ReferenceEquals(buildExpr, contextRef))
-								{
+					{
 									buildExpr = context.builder.BuildSqlExpression(context.translated, context.context,
 										buildExpr,
 										context.flags, context.alias);
 								}
 								else
-								{
+						{
 									//TODO: maybe remove
 									throw new NotImplementedException();
 									var info = new BuildInfo(context.context, contextRef, new SelectQuery {ParentSelect = context.context.SelectQuery});
 
 									if (context.builder.IsSequence(info))
-									{
+							{
 										return new TransformInfo(
 											context.builder.GetSubQueryExpression(context.context, contextRef, false,
 												context.alias, context.flags.HasFlag(ProjectFlags.Test)), false, true);
-									}
-								}
+							}
+						}
 
 								context.translated[expr] = buildExpr;
 
 								return new TransformInfo(buildExpr);
-							}
-
-							return new TransformInfo(expr);
-						}
+					}
+
+					return new TransformInfo(expr);
+		}
 
 
 						/*
@@ -713,7 +605,7 @@
 						case ExpressionType.Lambda:
 						case ExpressionType.Parameter:
 						case ExpressionType.NewArrayInit:
-						{
+					{
 							return new TransformInfo(expr);
 						}
 					*/
@@ -729,26 +621,26 @@
 				});
 
 			return result;
-		}
+				}
 
 		class SubQueryContextInfo
-		{
+				{
 			public Expression    SequenceExpression  = null!;
 			public IBuildContext Context = null!;
 			public Expression?   Expression;
-		}
+				}
 
 		public Expression CorrectRoot(Expression expr)
-		{
+					{
 			if (expr is MethodCallExpression mc && mc.IsQueryable())
-			{
+						{
 				var firstArg = CorrectRoot(mc.Arguments[0]);
 				if (!ReferenceEquals(firstArg, mc.Arguments[0]))
-				{
+							{
 					var args = mc.Arguments.ToArray();
 					args[0] = firstArg;
 					return mc.Update(null, args);
-				}
+							}
 
 			}
 			else
@@ -765,55 +657,30 @@
 			expression = MakeExpression(expression, isAggregation ? ProjectFlags.AggregtionRoot : ProjectFlags.Root);
 
 			if (expression is MemberExpression memberExpression)
-			{
+				{
 				expression = GetRootContext(memberExpression.Expression, isAggregation);
-			}
+				}
 
 			if (expression is MethodCallExpression mc && mc.IsQueryable())
-			{
+				{
 				expression = GetRootContext(mc.Arguments[0], isAggregation);
-			}
+				}
 
 			return expression as ContextRefExpression;
-		}
-
-<<<<<<< HEAD
+			}
+
 		List<SubQueryContextInfo>? _buildContextCache;
-=======
-		bool IsMultipleQuery(MethodCallExpression ce, MappingSchema mappingSchema)
-		{
-			//TODO: Multiply query check should be smarter, possibly not needed if we create fallback mechanism
-			var result = !ce.IsQueryable(FirstSingleBuilder.MethodNames)
-			       && typeof(IEnumerable).IsSameOrParentOf(ce.Type)
-			       && ce.Type != typeof(string)
-			       && !ce.Type.IsArray
-			       && !ce.IsAggregate(mappingSchema);
-
-			return result;
-		}
->>>>>>> 8fb36cb7
 
 		SubQueryContextInfo GetSubQueryContext(IBuildContext context, Expression expr, bool isTest)
 		{
 			var testExpression = CorrectRoot(expr);
 
-<<<<<<< HEAD
 			_buildContextCache ??= new List<SubQueryContextInfo>();
 
 			foreach (var item in _buildContextCache)
 			{
 				if (testExpression.EqualsTo(item.SequenceExpression, OptimizationContext.GetSimpleEqualsToContext(false)))
 					return item;
-=======
-		Dictionary<(IBuildContext,MethodCallExpression),List<SubQueryContextInfo>>? _buildContextCache;
-
-		SubQueryContextInfo GetSubQueryContext(IBuildContext context, MethodCallExpression expr)
-		{
-			if (_buildContextCache == null || !_buildContextCache.TryGetValue((context, expr), out var sbi))
-			{
-				_buildContextCache ??= new ();
-				_buildContextCache[(context, expr)] = sbi = new List<SubQueryContextInfo>();
->>>>>>> 8fb36cb7
 			}
 
 			var rootQuery = GetRootContext(testExpression, false);
@@ -844,21 +711,16 @@
 			return info;
 		}
 
-		public Expression GetSubQueryExpression(IBuildContext context, Expression expr, bool enforceServerSide, string? alias, bool isTest)
+		Expression GetSubQueryExpression(IBuildContext context, Expression expr, bool enforceServerSide, string? alias, bool isTest)
 		{
 			var info = GetSubQueryContext(context, expr, isTest);
 			if (info.Expression == null)
 				info.Expression = MakeExpression(new ContextRefExpression(expr.Type, info.Context), ProjectFlags.Expression);
 
 			if (!string.IsNullOrEmpty(alias))
-<<<<<<< HEAD
 				info.Context.SetAlias(alias);
 
 			return UpdateNesting(context, info.Expression);
-=======
-				info.Context.SetAlias(alias!);
-			return info.Expression;
->>>>>>> 8fb36cb7
 		}
 
 		static bool EnforceServerSide(IBuildContext context)
@@ -1091,7 +953,6 @@
 			return variable;
 		}
 
-<<<<<<< HEAD
 		public Expression ToReadExpression(Expression expression)
 		{
 			var toRead = expression.Transform(e =>
@@ -1133,20 +994,14 @@
 		}
 
 		public Expression<Func<IQueryRunner,IDataContext,DbDataReader,Expression,object?[]?,object?[]?,T>> BuildMapper<T>(Expression expr)
-=======
-		public Expression<Func<IQueryRunner,IDataContext, DbDataReader, Expression,object?[]?,object?[]?,T>> BuildMapper<T>(Expression expr)
->>>>>>> 8fb36cb7
 		{
 			var type = typeof(T);
 
 			if (expr.Type != type)
 				expr = Expression.Convert(expr, type);
 
-<<<<<<< HEAD
 			expr = ToReadExpression(expr);
 
-=======
->>>>>>> 8fb36cb7
 			var mapper = Expression.Lambda<Func<IQueryRunner,IDataContext,DbDataReader,Expression,object?[]?,object?[]?,T>>(
 				BuildBlock(expr), new[]
 				{
