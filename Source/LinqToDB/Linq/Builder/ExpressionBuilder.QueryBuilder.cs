--- conflicted
+++ resolved
@@ -134,14 +134,10 @@
 
 								context.builder._convertedExpressions.Add(cex.Operand, cex);
 
-<<<<<<< HEAD
-						var saveBlockDisable = IsBlockDisable;
-						IsBlockDisable = true;
-						var newOperand = BuildExpression(context, cex.Operand, enforceServerSide);
-						IsBlockDisable = saveBlockDisable;
-=======
+								var saveBlockDisable = context.builder.IsBlockDisable;
+								context.builder.IsBlockDisable = true;
 								var newOperand = context.builder.BuildExpression(context.context, cex.Operand, context.enforceServerSide);
->>>>>>> 43ca3371
+								context.builder.IsBlockDisable = saveBlockDisable;
 
 								if (newOperand.Type != cex.Type)
 								{
@@ -295,34 +291,26 @@
 							{
 								var ce = (MethodCallExpression)expr;
 
-								if (context.builder.IsGroupJoinSource(context.context, ce))
-								{
-									foreach (var arg in ce.Arguments.Skip(1))
-										if (!context.builder._skippedExpressions.Contains(arg))
-										context.builder._skippedExpressions.Add(arg);
-
-<<<<<<< HEAD
 						/*if (IsGroupJoinSource(context, ce))
 						{
 							foreach (var arg in ce.Arguments.Skip(1))
 								if (!_skippedExpressions.Contains(arg))
 									_skippedExpressions.Add(arg);
-=======
+
 									if (context.builder.IsSubQuery(context.context, ce))
 									{
 										if (ce.IsQueryable())
 										//if (!typeof(IEnumerable).IsSameOrParentOf(expr.Type) || expr.Type == typeof(string) || expr.Type.IsArray)
 										{
 											var ctx = context.builder.GetContext(context.context, expr);
->>>>>>> 43ca3371
 
 											if (ctx != null)
 												return new TransformInfo(ctx.BuildExpression(expr, 0, context.enforceServerSide));
 										}
 									}
 
-									break;
-								}
+							break;
+						}*/
 
 								if (ce.IsAssociation(context.builder.MappingSchema))
 								{
@@ -333,15 +321,10 @@
 									return new TransformInfo(ctx.BuildExpression(ce, 0, context.enforceServerSide));
 								}
 
-<<<<<<< HEAD
-							break;
-						}*/
-=======
 								if ((context.builder._buildMultipleQueryExpressions == null || !context.builder._buildMultipleQueryExpressions.Contains(ce)) && context.builder.IsSubQuery(context.context, ce))
 								{
 									if (IsMultipleQuery(ce, context.builder.MappingSchema))
 										return new TransformInfo(context.builder.BuildMultipleQuery(context.context, ce, context.enforceServerSide));
->>>>>>> 43ca3371
 
 									return new TransformInfo(context.builder.GetSubQueryExpression(context.context, ce, context.enforceServerSide, context.alias));
 								}
@@ -418,17 +401,35 @@
 									mi = mi.Update(newPart, bindings ?? mi.Bindings.AsEnumerable());
 								}
 
-								return new TransformInfo(mi, true);
-							}
+						return new TransformInfo(mi, true);
 					}
 
-					if (context.enforceServerSide || EnforceServerSide(context.context))
+				case ExpressionType.Extension:
+				{
+					if (expr is ContextRefExpression contextRef)
 					{
-						switch (expr.NodeType)
+						var buildExpr = contextRef.BuildContext.BuildExpression(expr, 0, context.enforceServerSide);
+						if (buildExpr.Type != expr.Type)
 						{
-							case ExpressionType.MemberInit :
-							case ExpressionType.Convert    :
-								break;
+							buildExpr = Expression.Convert(buildExpr, expr.Type);
+						}
+
+						return new TransformInfo(buildExpr);
+					}
+
+					break;
+				}
+
+
+			}
+
+			if (context.enforceServerSide || EnforceServerSide(context.context))
+			{
+				switch (expr.NodeType)
+				{
+					case ExpressionType.MemberInit :
+					case ExpressionType.Convert    :
+						break;
 
 							default                        :
 								if (!context.enforceServerSide && context.builder.CanBeCompiled(expr))
@@ -436,28 +437,6 @@
 								return new TransformInfo(context.builder.BuildSql(context.context, expr, context.alias));
 						}
 					}
-<<<<<<< HEAD
-
-				case ExpressionType.Extension:
-				{
-					if (expr is ContextRefExpression contextRef)
-					{
-						var buildExpr = contextRef.BuildContext.BuildExpression(expr, 0, enforceServerSide);
-						if (buildExpr.Type != expr.Type)
-						{
-							buildExpr = Expression.Convert(buildExpr, expr.Type);
-						}
-
-						return new TransformInfo(buildExpr);
-					}
-
-					break;
-				}
-
-
-			}
-=======
->>>>>>> 43ca3371
 
 					return new TransformInfo(expr);
 				});
@@ -916,12 +895,8 @@
 
 							if (root != null &&
 								root.NodeType == ExpressionType.Parameter &&
-<<<<<<< HEAD
-								!parameters.Contains((ParameterExpression)root)
+								!context.parameters.Contains((ParameterExpression)root)
 								|| root is ContextRefExpression)
-=======
-								!context.parameters.Contains((ParameterExpression)root))
->>>>>>> 43ca3371
 							{
 								var res = context.context.IsExpression(e, 0, RequestFor.Association);
 
@@ -996,14 +971,9 @@
 				var root = context.buildContext.Builder.GetRootObject(e);
 
 				if (root != null &&
-<<<<<<< HEAD
 				    (root.NodeType == ExpressionType.Parameter &&
-				     !parameters.Contains((ParameterExpression)root) 
+				     !context.parameters.Contains((ParameterExpression)root) 
 				     || root is ContextRefExpression))
-=======
-					root.NodeType == ExpressionType.Parameter &&
-					!context.parameters.Contains((ParameterExpression)root))
->>>>>>> 43ca3371
 				{
 					if (context.builder._buildMultipleQueryExpressions == null)
 						context.builder._buildMultipleQueryExpressions = new HashSet<Expression>();
