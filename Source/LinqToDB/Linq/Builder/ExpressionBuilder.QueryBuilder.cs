﻿using System;
using System.Collections;
using System.Collections.Generic;
using System.Data;
using System.Linq;
using System.Linq.Expressions;
using System.Reflection;
using System.Threading;

namespace LinqToDB.Linq.Builder
{
	using LinqToDB.Expressions;
	using Extensions;
	using Mapping;
	using Common;
	using Reflection;
	using SqlQuery;

	partial class ExpressionBuilder
	{
		#region BuildExpression

		readonly HashSet<Expression>                    _skippedExpressions   = new HashSet<Expression>();
		readonly Dictionary<Expression,UnaryExpression> _convertedExpressions = new Dictionary<Expression,UnaryExpression>();

		public void UpdateConvertedExpression(Expression oldExpression, Expression newExpression)
		{
			if (_convertedExpressions.TryGetValue(oldExpression, out var conversion)
				&& !_convertedExpressions.ContainsKey(newExpression))
			{
				UnaryExpression newConversion;
				if (conversion.NodeType == ExpressionType.Convert)
				{
					newConversion = Expression.Convert(newExpression, conversion.Type);
				}
				else
				{
					newConversion = Expression.ConvertChecked(newExpression, conversion.Type);
				}

				_convertedExpressions.Add(newExpression, newConversion);
			}
		}

		public void RemoveConvertedExpression(Expression ex)
		{
			_convertedExpressions.Remove(ex);
		}

		public Expression BuildExpression(IBuildContext context, Expression expression, bool enforceServerSide, string? alias = null)
		{
			var newExpr = expression.Transform(expr => TransformExpression(context, expr, enforceServerSide, alias));
			return newExpr;
		}

		Expression ConvertAssignmentArgument(IBuildContext context, Expression expr, MemberInfo? memberInfo, bool enforceServerSide,
			string? alias)
		{
			var resultExpr = expr;
			resultExpr = CorrectConditional(context, resultExpr, enforceServerSide, alias);

			// Update nullability
			resultExpr = resultExpr.Transform(UpdateNullabilityFromExtension);

			if (resultExpr.NodeType == ExpressionType.Convert || resultExpr.NodeType == ExpressionType.ConvertChecked)
			{
				var conv = (UnaryExpression)resultExpr;
				if (memberInfo?.GetMemberType().IsNullable() == true
					&& conv.Operand is ConvertFromDataReaderExpression readerExpression
					&& !readerExpression.Type.IsNullable())
				{
					resultExpr = readerExpression.MakeNullable();
				}
			}
			else if (resultExpr.NodeType == ExpressionType.Extension &&
					 resultExpr is ConvertFromDataReaderExpression readerExpression)
			{
				if (memberInfo?.GetMemberType().IsNullable() == true &&
					!readerExpression.Type.IsNullable())
				{
					resultExpr = readerExpression.MakeNullable();
				}
				else if (memberInfo?.GetMemberType().IsNullable() == false &&
					readerExpression.Type.IsNullable())
				{
					resultExpr = readerExpression.MakeNotNullable();
				}
			}

			return resultExpr;
		}

		private Expression UpdateNullabilityFromExtension(Expression resultExpr)
		{
			if (resultExpr.NodeType == ExpressionType.Call)
			{
				var mc = (MethodCallExpression)resultExpr;
				var attr = MappingSchema.GetAttribute<Sql.ExpressionAttribute>(mc.Method.ReflectedType, mc.Method);

				if (attr != null
					&& attr.IsNullable == Sql.IsNullableType.IfAnyParameterNullable
					&& mc.Arguments.Count == 1
					&& attr.Expression == "{0}"
					&& mc.Method.ReturnParameter?.ParameterType.IsNullable() == true
				)
				{
					var parameter = mc.Method.GetParameters()[0];
					if (mc.Method.ReturnParameter?.ParameterType != parameter.ParameterType
						&& parameter.ParameterType.IsValueType
						&& mc.Arguments[0] is ConvertFromDataReaderExpression readerExpression)
					{
						resultExpr = readerExpression.MakeNullable();
					}
				}
			}

			return resultExpr;
		}

		TransformInfo TransformExpression(IBuildContext context, Expression expr, bool enforceServerSide, string? alias)
		{
			if (_skippedExpressions.Contains(expr))
				return new TransformInfo(expr, true);

			alias = alias ?? _optimizationContext.GetExpressionAlias(expr);

			switch (expr.NodeType)
			{
				case ExpressionType.Convert       :
				case ExpressionType.ConvertChecked:
					{
						if (expr.Type == typeof(object))
							break;

						var cex = (UnaryExpression)expr;

						_convertedExpressions.Add(cex.Operand, cex);

						var newOperand = BuildExpression(context, cex.Operand, enforceServerSide);

						if (newOperand.Type != cex.Type)
						{
							if (cex.Type.IsNullable() && newOperand is ConvertFromDataReaderExpression readerExpression)
							{
								newOperand = readerExpression.MakeNullable();
							}

							newOperand = cex.Update(newOperand);
						}
						var ret = new TransformInfo(newOperand, true);

						RemoveConvertedExpression(cex.Operand);

						return ret;
					}

				case ExpressionType.MemberAccess:
					{
						var ma = (MemberExpression)expr;

						if (IsServerSideOnly(ma) || PreferServerSide(ma, enforceServerSide) && !HasNoneSqlMember(ma))
						{
							return new TransformInfo(BuildSql(context, expr, alias));
						}

						var l  = Expressions.ConvertMember(MappingSchema, ma.Expression?.Type, ma.Member);
						if (l != null)
						{
							// In Grouping KeyContext we have to perform calculation on server side
							if (Contexts.Any(c => c is GroupByBuilder.KeyContext))
								return new TransformInfo(BuildSql(context, expr, alias));
							break;
						}

						if (ma.Member.IsNullableValueMember())
							break;

						var ctx = GetContext(context, ma);

						if (ctx != null)
						{
							var prevCount  = ctx.SelectQuery.Select.Columns.Count;
							var expression = ctx.BuildExpression(ma, 0, enforceServerSide);

							if (expression.NodeType == ExpressionType.Extension && expression is DefaultValueExpression 
							                                                    && ma.Expression?.NodeType == ExpressionType.Parameter)
							{
								var objExpression = BuildExpression(ctx, ma.Expression, enforceServerSide, alias);
								var varTempVar    = objExpression.NodeType == ExpressionType.Parameter
									? objExpression
									: BuildVariable(objExpression, ((ParameterExpression)ma.Expression).Name);

								var condition = Expression.Condition(
									Expression.Equal(varTempVar,
										new DefaultValueExpression(MappingSchema, ma.Expression.Type)), expression,
									Expression.MakeMemberAccess(varTempVar, ma.Member));
								expression = condition;
							}
							else if (!alias.IsNullOrEmpty() && (ctx.SelectQuery.Select.Columns.Count - prevCount) == 1)
							{
								ctx.SelectQuery.Select.Columns[ctx.SelectQuery.Select.Columns.Count - 1].Alias = alias;
							}
							return new TransformInfo(expression);
						}

						var ex = ma.Expression;

						while (ex is MemberExpression memberExpression)
							ex = memberExpression.Expression;

						if (ex is MethodCallExpression ce)
						{
							if (IsSubQuery(context, ce))
							{
								if (!IsMultipleQuery(ce, context.Builder.MappingSchema))
								{
									var info = GetSubQueryContext(context, ce);
									if (alias != null)
										info.Context.SetAlias(alias);
									var par  = Expression.Parameter(ex.Type);
									var bex  = info.Context.BuildExpression(ma.Transform(e => e == ex ? par : e), 0, enforceServerSide);

									if (bex != null)
										return new TransformInfo(bex);
								}
							}
						}

						ex = ma.Expression;

						if (ex != null && ex.NodeType == ExpressionType.Constant)
						{
							// field = localVariable
							//
							if (!_expressionAccessors.TryGetValue(ex, out var c))
								return new TransformInfo(ma);
							return new TransformInfo(Expression.MakeMemberAccess(Expression.Convert(c, ex.Type), ma.Member));
						}

						break;
					}

				case ExpressionType.Parameter:
					{
						if (expr == ParametersParam || expr == PreambleParam)
							break;

						var ctx = GetContext(context, expr);

						if (ctx != null)
						{
							var buildExpr = ctx.BuildExpression(expr, 0, enforceServerSide);
							if (buildExpr.Type != expr.Type)
							{
								buildExpr = Expression.Convert(buildExpr, expr.Type);
							}
							return new TransformInfo(buildExpr);
						}

						break;
					}

				case ExpressionType.Constant:
					{
						if (expr.Type.IsConstantable(true))
							break;

						if ((_buildMultipleQueryExpressions == null || !_buildMultipleQueryExpressions.Contains(expr)) && IsSequence(new BuildInfo(context, expr, new SelectQuery())))
						{
							return new TransformInfo(BuildMultipleQuery(context, expr, enforceServerSide));
						}

						if (_expressionAccessors.TryGetValue(expr, out var accessor))
							return new TransformInfo(Expression.Convert(accessor, expr.Type));

						break;
					}

				case ExpressionType.Coalesce:

					if (expr.Type == typeof(string) && MappingSchema.GetDefaultValue(typeof(string)) != null)
						return new TransformInfo(BuildSql(context, expr, alias));

					if (CanBeTranslatedToSql(context, ConvertExpression(expr), true))
						return new TransformInfo(BuildSql(context, expr, alias));

					break;

				case ExpressionType.Call:
					{
						var ce = (MethodCallExpression)expr;

						if (IsGroupJoinSource(context, ce))
						{
							foreach (var arg in ce.Arguments.Skip(1))
								if (!_skippedExpressions.Contains(arg))
									_skippedExpressions.Add(arg);

							if (IsSubQuery(context, ce))
							{
								if (ce.IsQueryable())
								//if (!typeof(IEnumerable).IsSameOrParentOf(expr.Type) || expr.Type == typeof(string) || expr.Type.IsArray)
								{
									var ctx = GetContext(context, expr);

									if (ctx != null)
										return new TransformInfo(ctx.BuildExpression(expr, 0, enforceServerSide));
								}
							}

							break;
						}

						if (ce.IsAssociation(MappingSchema))
						{
							var ctx = GetContext(context, ce);
							if (ctx == null)
								throw new InvalidOperationException();

							return new TransformInfo(ctx.BuildExpression(ce, 0, enforceServerSide));
						}

						if ((_buildMultipleQueryExpressions == null || !_buildMultipleQueryExpressions.Contains(ce)) && IsSubQuery(context, ce))
						{
							if (IsMultipleQuery(ce, MappingSchema))
								return new TransformInfo(BuildMultipleQuery(context, ce, enforceServerSide));

							return new TransformInfo(GetSubQueryExpression(context, ce, enforceServerSide, alias));
						}

						if (IsServerSideOnly(expr) || PreferServerSide(expr, enforceServerSide) || ce.Method.IsSqlPropertyMethodEx())
							return new TransformInfo(BuildSql(context, expr, alias));
					}

					break;

				case ExpressionType.New:
					{
						var ne = (NewExpression)expr;

						List<Expression>? arguments = null;
						for (var i = 0; i < ne.Arguments.Count; i++)
						{
							var argument    = ne.Arguments[i];
							var memberAlias = ne.Members?[i].Name;

							var newArgument = ConvertAssignmentArgument(context, argument, ne.Members?[i], enforceServerSide, memberAlias);
							if (newArgument != argument)
							{
								if (arguments == null)
									arguments = ne.Arguments.Take(i).ToList();
							}
							arguments?.Add(newArgument);
						}

						if (arguments != null)
						{
							ne = ne.Update(arguments);
						}

						return new TransformInfo(ne, true);
					}

				case ExpressionType.MemberInit:
					{
						var mi      = (MemberInitExpression)expr;
						var newPart = (NewExpression)BuildExpression(context, mi.NewExpression, enforceServerSide);
						List<MemberBinding>? bindings = null;
						for (var i = 0; i < mi.Bindings.Count; i++)
						{
							var binding    = mi.Bindings[i];
							var newBinding = binding;
							if (binding is MemberAssignment assignment)
							{
								var argument = ConvertAssignmentArgument(context, assignment.Expression,
									assignment.Member, enforceServerSide, assignment.Member.Name);
								if (argument != assignment.Expression)
								{
									newBinding = Expression.Bind(assignment.Member, argument);
								}
							}

							if (newBinding != binding)
							{
								if (bindings == null)
									bindings = mi.Bindings.Take(i).ToList();
							}

							bindings?.Add(newBinding);
						}

						if (mi.NewExpression != newPart || bindings != null)
						{
							mi = mi.Update(newPart, bindings ?? mi.Bindings.AsEnumerable());
						}

						return new TransformInfo(mi, true);
					}

			}

			if (enforceServerSide || EnforceServerSide(context))
			{
				switch (expr.NodeType)
				{
					case ExpressionType.MemberInit :
					case ExpressionType.Convert    :
						break;

					default                        :
						if (!enforceServerSide && CanBeCompiled(expr))
							break;
						return new TransformInfo(BuildSql(context, expr, alias));
				}
			}

			return new TransformInfo(expr);
		}

		Expression CorrectConditional(IBuildContext context, Expression expr, bool enforceServerSide, string? alias)
		{
			if (expr.NodeType != ExpressionType.Conditional)
				return BuildExpression(context, expr, enforceServerSide, alias);

			var cond = (ConditionalExpression)expr;

					if (cond.Test.NodeType == ExpressionType.Equal || cond.Test.NodeType == ExpressionType.NotEqual)
					{
						var b = (BinaryExpression)cond.Test;

				Expression? cnt = null;
				Expression? obj = null;

				if (IsNullConstant(b.Left))
				{
					cnt = b.Left;
					obj = b.Right;
				}
				else if (IsNullConstant(b.Right))
				{
					cnt = b.Right;
					obj = b.Left;
				}

				if (cnt != null)
				{
					var objContext = GetContext(context, obj);
					if (objContext != null && objContext.IsExpression(obj, 0, RequestFor.Object).Result)
					{
						var sql = objContext.ConvertToSql(obj, 0, ConvertFlags.Key);
						if (sql.Length == 0)
							sql = objContext.ConvertToSql(obj, 0, ConvertFlags.All);

						if (sql.Length > 0)
						{
							Expression? predicate = null;
							foreach (var f in sql)
							{
								if (f.Sql is SqlField field && field.Table!.All == field)
											continue;

								var valueType = f.Sql.SystemType!;

								if (!valueType.IsNullable() && valueType.IsValueType)
									valueType = typeof(Nullable<>).MakeGenericType(valueType);

								var reader     = BuildSql(context, f.Sql, valueType, null);
								var comparison = Expression.MakeBinary(cond.Test.NodeType,
									Expression.Default(valueType), reader);

								predicate = predicate == null
									? comparison
									: Expression.MakeBinary(
										cond.Test.NodeType == ExpressionType.Equal
											? ExpressionType.AndAlso
											: ExpressionType.OrElse, predicate, comparison);
							}

							if (predicate != null)
								cond = cond.Update(predicate,
									CorrectConditional(context, cond.IfTrue,  enforceServerSide, alias),
									CorrectConditional(context, cond.IfFalse, enforceServerSide, alias));
						}
					}
				}
			}

			if (cond == expr)
				expr = BuildExpression(context, expr, enforceServerSide, alias);
			else
				expr = cond;

			return expr;
		}

		static bool IsMultipleQuery(MethodCallExpression ce, MappingSchema mappingSchema)
		{
<<<<<<< HEAD
			return typeof(IEnumerable).IsSameOrParentOf(ce.Type) && ce.Type != typeof(string) && !ce.Type.IsArray 
			       && !ce.IsAggregate(mappingSchema);
=======
			//TODO: Multiply query check should be smarter, possibly not needed if we create fallback mechanism
			return !ce.IsQueryable(FirstSingleBuilder.MethodNames) &&
				typeof(IEnumerable).IsSameOrParentOf(ce.Type) && ce.Type != typeof(string) && !ce.Type.IsArray;
>>>>>>> efa99ae7
		}

		class SubQueryContextInfo
		{
			public MethodCallExpression Method  = null!;
			public IBuildContext        Context = null!;
			public Expression?          Expression;
		}

		readonly Dictionary<IBuildContext,List<SubQueryContextInfo>> _buildContextCache = new Dictionary<IBuildContext,List<SubQueryContextInfo>>();

		SubQueryContextInfo GetSubQueryContext(IBuildContext context, MethodCallExpression expr)
		{
			if (!_buildContextCache.TryGetValue(context, out var sbi))
				_buildContextCache[context] = sbi = new List<SubQueryContextInfo>();

			foreach (var item in sbi)
			{
				if (expr.EqualsTo(item.Method, DataContext, new Dictionary<Expression,QueryableAccessor>(), null, null))
					return item;
			}

			var ctx = GetSubQuery(context, expr);

			var info = new SubQueryContextInfo { Method = expr, Context = ctx };

			sbi.Add(info);

			return info;
		}

		public Expression GetSubQueryExpression(IBuildContext context, MethodCallExpression expr, bool enforceServerSide, string alias)
		{
			var info = GetSubQueryContext(context, expr);
			if (info.Expression == null)
				info.Expression = info.Context.BuildExpression(null, 0, enforceServerSide);

			if (!alias.IsNullOrEmpty())
				info.Context.SetAlias(alias);
			return info.Expression;
		}

		static bool EnforceServerSide(IBuildContext context)
		{
			return context.SelectQuery.Select.IsDistinct;
		}

		#endregion

		#region BuildSql

		Expression BuildSql(IBuildContext context, Expression expression, string? alias)
		{
			//TODO: Check that we can pass column descriptor here
			var sqlex = ConvertToSqlExpression(context, expression, null);
			var idx   = context.SelectQuery.Select.Add(sqlex);

			if (alias != null)
				context.SelectQuery.Select.Columns[idx].RawAlias = alias;

			idx = context.ConvertToParentIndex(idx, context);

			var field = BuildSql(expression, idx, sqlex);

			return field;
		}

		Expression BuildSql(IBuildContext context, ISqlExpression sqlExpression, Type overrideType, string? alias)
		{
			var idx   = context.SelectQuery.Select.Add(sqlExpression);

			if (alias != null)
				context.SelectQuery.Select.Columns[idx].RawAlias = alias;

			idx = context.ConvertToParentIndex(idx, context);

			var field = BuildSql(overrideType ?? sqlExpression.SystemType!, idx, sqlExpression);

			return field;
		}

		public Expression BuildSql(Expression expression, int idx, ISqlExpression sqlExpression)
		{
			var type = expression.Type;

			if (_convertedExpressions.TryGetValue(expression, out var cex))
			{
				if (cex.Type.IsNullable() && !type.IsNullable() && type.IsSameOrParentOf(cex.Type.ToNullableUnderlying()))
					type = cex.Type;
			}

			return BuildSql(type, idx, sqlExpression);
		}

		public Expression BuildSql(Type type, int idx, IValueConverter? converter)
		{
			return new ConvertFromDataReaderExpression(type, idx, converter, DataReaderLocal);
		}

		public Expression BuildSql(Type type, int idx, ISqlExpression? sourceExpression)
		{
			return BuildSql(type, idx, QueryHelper.GetValueConverter(sourceExpression));
		}
		
		#endregion

		#region IsNonSqlMember

		bool HasNoneSqlMember(Expression expr)
		{
			var inCte = false;

			var found = expr.Find(e =>
			{
				switch (e.NodeType)
				{
					case ExpressionType.MemberAccess:
						{
							var me = (MemberExpression)e;

							var om = (
								from c in Contexts.OfType<TableBuilder.TableContext>()
								where c.ObjectType == me.Member.DeclaringType
								select c.EntityDescriptor
							).FirstOrDefault();

							return om != null && om.Associations.All(a => !a.MemberInfo.EqualsTo(me.Member)) &&
							       om[me.Member.Name] == null;
						}
					case ExpressionType.Call:
						{
							var mc = (MethodCallExpression)e;
							if (mc.IsCte(MappingSchema))
								inCte = true;
							break;
						}
				}

				return inCte;
			});

			return found != null && !inCte;
		}

		#endregion

		#region PreferServerSide

		bool PreferServerSide(Expression expr, bool enforceServerSide)
		{
			switch (expr.NodeType)
			{
				case ExpressionType.MemberAccess:
					{
						var pi = (MemberExpression)expr;
						var l  = Expressions.ConvertMember(MappingSchema, pi.Expression?.Type, pi.Member);

						if (l != null)
						{
							var info = l.Body.Unwrap();

							if (l.Parameters.Count == 1 && pi.Expression != null)
								info = info.Transform(wpi => wpi == l.Parameters[0] ? pi.Expression : wpi);

							return info.Find(e => PreferServerSide(e, enforceServerSide)) != null;
						}

						var attr = GetExpressionAttribute(pi.Member);
						return attr != null && (attr.PreferServerSide || enforceServerSide) && !CanBeCompiled(expr);
					}

				case ExpressionType.Call:
					{
						var pi = (MethodCallExpression)expr;
						var l  = Expressions.ConvertMember(MappingSchema, pi.Object?.Type, pi.Method);

						if (l != null)
							return l.Body.Unwrap().Find(e => PreferServerSide(e, enforceServerSide)) != null;

						var attr = GetExpressionAttribute(pi.Method);
						return attr != null && (attr.PreferServerSide || enforceServerSide) && !CanBeCompiled(expr);
					}
				default:
					{
						if (expr is BinaryExpression binary)
						{
							var l = Expressions.ConvertBinary(MappingSchema, binary);
							if (l != null)
							{
								var body = l.Body.Unwrap();
								var newExpr = body.Transform(wpi =>
								{
									if (wpi.NodeType == ExpressionType.Parameter)
									{
										if (l.Parameters[0] == wpi)
											return binary.Left;
										if (l.Parameters[1] == wpi)
											return binary.Right;
									}

									return wpi;
								});

								return PreferServerSide(newExpr, enforceServerSide);
							}
						}
						break;
					}
			}

			return false;
		}

		#endregion

		#region Build Mapper

		public Expression BuildBlock(Expression expression)
		{
			if (IsBlockDisable || BlockExpressions.Count == 0)
				return expression;

			BlockExpressions.Add(expression);

			var blockExpression = Expression.Block(BlockVariables, BlockExpressions);

			while (BlockVariables.  Count > 1) BlockVariables.  RemoveAt(BlockVariables.  Count - 1);
			while (BlockExpressions.Count > 1) BlockExpressions.RemoveAt(BlockExpressions.Count - 1);

			return blockExpression;
		}

		public ParameterExpression BuildVariable(Expression expr, string? name = null)
		{
			if (name == null)
				name = expr.Type.Name + Interlocked.Increment(ref VarIndex);

			var variable = Expression.Variable(
				expr.Type,
				name.IndexOf('<') >= 0 ? null : name);

			BlockVariables.  Add(variable);
			BlockExpressions.Add(Expression.Assign(variable, expr));

			return variable;
		}

		public Expression<Func<IQueryRunner,IDataContext,IDataReader,Expression,object?[]?,object?[]?,T>> BuildMapper<T>(Expression expr)
		{
			var type = typeof(T);

			if (expr.Type != type)
				expr = Expression.Convert(expr, type);

			var mapper = Expression.Lambda<Func<IQueryRunner,IDataContext,IDataReader,Expression,object?[]?,object?[]?,T>>(
				BuildBlock(expr), new[]
				{
					QueryRunnerParam,
					DataContextParam,
					DataReaderParam,
					ExpressionParam,
					ParametersParam,
					PreambleParam,
				});

			return mapper;
		}

		#endregion

		#region BuildMultipleQuery

		interface IMultipleQueryHelper
		{
			Expression GetSubquery(
				ExpressionBuilder       builder,
				Expression              expression,
				ParameterExpression     paramArray,
				IEnumerable<Expression> parameters);
		}

		class MultipleQueryHelper<TRet> : IMultipleQueryHelper
		{
			public Expression GetSubquery(
				ExpressionBuilder       builder,
				Expression              expression,
				ParameterExpression     paramArray,
				IEnumerable<Expression> parameters)
			{
				var lambda      = Expression.Lambda<Func<IDataContext,object?[],TRet>>(
					expression,
					Expression.Parameter(typeof(IDataContext), "ctx"),
					paramArray);
				var queryReader = CompiledQuery.Compile(lambda);

				return Expression.Call(
					null,
					MemberHelper.MethodOf(() => ExecuteSubQuery(null!, null!, null!)),
						DataContextParam,
						Expression.NewArrayInit(typeof(object), parameters),
						Expression.Constant(queryReader)
					);
			}

			static TRet ExecuteSubQuery(
				IDataContext                      dataContext,
				object?[]                         parameters,
				Func<IDataContext,object?[],TRet> queryReader)
			{
				var db = dataContext.Clone(true);

				db.CloseAfterUse = true;

				return queryReader(db, parameters);
			}
		}

		static Expression GetMultipleQueryExpression(IBuildContext context, MappingSchema mappingSchema,
			Expression expression, HashSet<ParameterExpression> parameters, out bool isLazy)
		{
			if (!Common.Configuration.Linq.AllowMultipleQuery)
				throw new LinqException("Multiple queries are not allowed. Set the 'LinqToDB.Common.Configuration.Linq.AllowMultipleQuery' flag to 'true' to allow multiple queries.");

			var valueExpression = EagerLoading.GenerateDetailsExpression(context, mappingSchema, expression);

			if (valueExpression == null)
			{
				isLazy = true;
				return GetMultipleQueryExpressionLazy(context, mappingSchema, expression, parameters);
			}

			valueExpression = EagerLoading.AdjustType(valueExpression, expression.Type, mappingSchema);

			isLazy = false;
			return valueExpression;
		}

		static Expression GetMultipleQueryExpressionLazy(IBuildContext context, MappingSchema mappingSchema, Expression expression, HashSet<ParameterExpression> parameters)
		{
			expression.Visit(e =>
			{
				if (e.NodeType == ExpressionType.Lambda)
					foreach (var p in ((LambdaExpression)e).Parameters)
						parameters.Add(p);
			});

			// Convert associations.
			//
			return expression.Transform(e =>
			{
				switch (e.NodeType)
				{
					case ExpressionType.MemberAccess :
						{
							var root = context.Builder.GetRootObject(e);

							if (root != null &&
								root.NodeType == ExpressionType.Parameter &&
								!parameters.Contains((ParameterExpression)root))
							{
								var res = context.IsExpression(e, 0, RequestFor.Association);

								if (res.Result)
								{
									var associationContext = (AssociationContext)res.Context!;

									if (associationContext.Descriptor.IsList)
									{
										var me = (MemberExpression)e;

										var parentType = me.Expression.Type;
										var childType  = me.Type;

										var queryMethod = AssociationHelper.CreateAssociationQueryLambda(context.Builder,
											new AccessorMember(me), associationContext.Descriptor, parentType, parentType, childType, false,
											false, null, out _);

										var dcConst = Expression.Constant(context.Builder.DataContext.Clone(true));

										var expr = queryMethod.GetBody(me.Expression, dcConst);

										if (e == expression)
										{
											expr = Expression.Call(
												Methods.Enumerable.ToList.MakeGenericMethod(childType),
												expr);
										}

										return expr;
									}
								}
							}

							break;
						}
				}

				return e;
			});
		}

		public Expression? AssociationRoot;
		public Stack<Tuple<AccessorMember, IBuildContext, List<LoadWithInfo[]>?>>? AssociationPath;

		HashSet<Expression>? _buildMultipleQueryExpressions;

		public Expression BuildMultipleQuery(IBuildContext context, Expression expression, bool enforceServerSide)
		{
			var parameters = new HashSet<ParameterExpression>();

			expression = GetMultipleQueryExpression(context, MappingSchema, expression, parameters, out var isLazy);

			if (!isLazy)
				return expression;

			var paramex = Expression.Parameter(typeof(object[]), "ps");
			var parms   = new List<Expression>();

			// Convert parameters.
			//
			expression = expression.Transform(e =>
			{
				if (e.NodeType == ExpressionType.Lambda)
				{
					foreach (var param in ((LambdaExpression)e).Parameters)
					{
						parameters.Add(param);
					}
				}

				var root = context.Builder.GetRootObject(e);

				if (root != null &&
					root.NodeType == ExpressionType.Parameter &&
					!parameters.Contains((ParameterExpression)root))
				{
					if (_buildMultipleQueryExpressions == null)
						_buildMultipleQueryExpressions = new HashSet<Expression>();

					_buildMultipleQueryExpressions.Add(e);

					var ex = Expression.Convert(BuildExpression(context, e, enforceServerSide), typeof(object));

					_buildMultipleQueryExpressions.Remove(e);

					parms.Add(ex);

					return Expression.Convert(
						Expression.ArrayIndex(paramex, Expression.Constant(parms.Count - 1)),
						e.Type);
				}

				return e;
			});

			var sqtype = typeof(MultipleQueryHelper<>).MakeGenericType(expression.Type);
			var helper = (IMultipleQueryHelper)Activator.CreateInstance(sqtype);

			return helper.GetSubquery(this, expression, paramex, parms);
		}

		#endregion

	}
}<|MERGE_RESOLUTION|>--- conflicted
+++ resolved
@@ -495,14 +495,7 @@
 
 		static bool IsMultipleQuery(MethodCallExpression ce, MappingSchema mappingSchema)
 		{
-<<<<<<< HEAD
-			return typeof(IEnumerable).IsSameOrParentOf(ce.Type) && ce.Type != typeof(string) && !ce.Type.IsArray 
-			       && !ce.IsAggregate(mappingSchema);
-=======
-			//TODO: Multiply query check should be smarter, possibly not needed if we create fallback mechanism
-			return !ce.IsQueryable(FirstSingleBuilder.MethodNames) &&
-				typeof(IEnumerable).IsSameOrParentOf(ce.Type) && ce.Type != typeof(string) && !ce.Type.IsArray;
->>>>>>> efa99ae7
+			return typeof(IEnumerable).IsSameOrParentOf(ce.Type) && ce.Type != typeof(string) && !ce.Type.IsArray && !ce.IsAggregate(mappingSchema);
 		}
 
 		class SubQueryContextInfo
