--- conflicted
+++ resolved
@@ -340,14 +340,8 @@
 		{
 			void Register(Expression expr)
 			{
-<<<<<<< HEAD
-				if (!expr.Type.IsScalar() && CanBeCompiled(expr, true))
+				if (!expr.Type.IsScalar() && CanBeEvaluatedOnClient(expr))
 					ParametersContext.ApplyAccessors(expr);
-
-=======
-				if (!expr.Type.IsScalar() && CanBeEvaluatedOnClient(expr))
-					ParametersContext.ApplyAccessors(expr, true);
->>>>>>> 02e5acfe
 			}
 
 			// Extensions may have instance reference. Try to register them as parameterized to disallow caching objects in Expression Tree
