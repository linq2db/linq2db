﻿using System;
using System.Collections.Generic;
using System.Data.Common;
using System.Diagnostics.CodeAnalysis;
using System.Linq;
using System.Linq.Expressions;
using System.Reflection;
using System.Threading;
using System.Runtime.CompilerServices;

namespace LinqToDB.Linq.Builder
{
	using LinqToDB.Expressions;
	using Extensions;
	using Mapping;
	using Common;
	using Reflection;
	using SqlQuery;

	partial class ExpressionBuilder
	{
		#region BuildExpression

		readonly Dictionary<Expression,UnaryExpression> _convertedExpressions = new ();

		public void UpdateConvertedExpression(Expression oldExpression, Expression newExpression)
		{
			if (_convertedExpressions.TryGetValue(oldExpression, out var conversion)
				&& !_convertedExpressions.ContainsKey(newExpression))
			{
				UnaryExpression newConversion;
				if (conversion.NodeType == ExpressionType.Convert)
				{
					newConversion = Expression.Convert(newExpression, conversion.Type);
				}
				else
				{
					newConversion = Expression.ConvertChecked(newExpression, conversion.Type);
				}

				_convertedExpressions.Add(newExpression, newConversion);
			}
		}

		public void RemoveConvertedExpression(Expression ex)
		{
			_convertedExpressions.Remove(ex);
		}

		Expression ConvertAssignmentArgument(Dictionary<Expression, Expression> translated, IBuildContext context, Expression pathExpr, Expression expr, 
			MemberInfo? memberInfo, 
			Type memberType, 
			ProjectFlags flags, string? alias)
		{
			var resultExpr = TryConvertToSqlExpr(context, expr, flags);

			if (resultExpr is SqlPlaceholderExpression tryPlaceholder)
			{
				if (tryPlaceholder.Sql.ElementType == QueryElementType.SqlValue)
				{
					resultExpr = null;
				}
			}

			if (resultExpr == null)
			{
				resultExpr = BuildSqlExpression(translated, context, expr, flags, alias);
			}

			if (resultExpr is SqlPlaceholderExpression placeholder)
			{
				if (memberInfo != null)
				{
					var trackingPath = Expression.MakeMemberAccess(pathExpr, memberInfo);

					// this Path used later in ConvertCompare
					//
					placeholder = placeholder.WithTrackingPath(trackingPath);
					resultExpr  = placeholder;
				}

				if (!string.IsNullOrEmpty(alias))
				{
					placeholder.Alias = alias;
					if (placeholder.Sql is SqlColumn column)
						column.RawAlias = alias;
				}

				if (!memberType.IsNullable() && placeholder.Type.IsNullable())
				{
					resultExpr = placeholder.MakeNotNullable();
				}
			}

			// Update nullability
			resultExpr =
				(_updateNullabilityFromExtensionTransformer ??=
					TransformVisitor<ExpressionBuilder>.Create(this,
						static (ctx, e) => ctx.UpdateNullabilityFromExtension(e))).Transform(resultExpr);

			if (resultExpr.NodeType == ExpressionType.Convert || resultExpr.NodeType == ExpressionType.ConvertChecked)
			{
				var conv = (UnaryExpression)resultExpr;
				if (memberType.IsNullable() == true
				    && conv.Operand is SqlPlaceholderExpression readerExpression
				    && !readerExpression.Type.IsNullable())
				{
					resultExpr = readerExpression.MakeNullable();
				}
			}
			else if (resultExpr.NodeType == ExpressionType.Extension &&
					 resultExpr is SqlPlaceholderExpression readerExpression)
			{
				if (memberType.IsNullable() &&
					!readerExpression.Type.IsNullable())
				{
					resultExpr = readerExpression.MakeNullable();
				}
				else if (!memberType.IsNullable() && readerExpression.Type.IsNullable())
				{
					resultExpr = readerExpression.MakeNotNullable();
				}
			}

			return resultExpr;
		}

		private TransformVisitor<ExpressionBuilder>? _updateNullabilityFromExtensionTransformer;
		private Expression UpdateNullabilityFromExtension(Expression resultExpr)
		{
			if (resultExpr.NodeType == ExpressionType.Call)
			{
				var mc = (MethodCallExpression)resultExpr;
				var attr = mc.Method.GetExpressionAttribute(MappingSchema);

				if (attr != null
					&& attr.IsNullable == Sql.IsNullableType.IfAnyParameterNullable
					&& mc.Arguments.Count == 1
					&& attr.Expression == "{0}"
					&& mc.Method.ReturnParameter?.ParameterType.IsNullable() == true
				)
				{
					var parameter = mc.Method.GetParameters()[0];
					if (mc.Method.ReturnParameter?.ParameterType != parameter.ParameterType
						&& parameter.ParameterType.IsValueType
						&& mc.Arguments[0] is SqlPlaceholderExpression placeholder)
					{
						resultExpr = placeholder.MakeNullable();
					}
				}
			}

			return resultExpr;
		}

		Expression FinalizeProjection<T>(
			Query<T>            query, 
			IBuildContext       context, 
			Expression          expression, 
			ParameterExpression queryParameter, 
			ref List<Preamble>? preambles,
			Expression[]        previousKeys)
		{
			// going to parent

			while (context.Parent != null)
			{
				context = context.Parent;
			}

			// postprocessing constructors

			var globalGenerator = new ExpressionGenerator();
			var processedMap    = new Dictionary<Expression, Expression>();

			var translatedMap = new Dictionary<Expression, Expression>();
			// convert all missed references
			var postProcessed = BuildSqlExpression(translatedMap, context, expression, ProjectFlags.Expression);

			// process eager loading queries
			var correctedEager = CompleteEagerLoadingExpressions(postProcessed, context, queryParameter, ref preambles, previousKeys);
			if (!ReferenceEquals(correctedEager, postProcessed))
			{
				// convert all missed references
				postProcessed = BuildSqlExpression(translatedMap, context, correctedEager, ProjectFlags.Expression);
			}

			// Deduplication
			//
			postProcessed = postProcessed.Transform(
				(builder: this, map: processedMap, translatedMap, generator: globalGenerator),
				static (ctx, e) =>
				{
					if (e is SqlErrorExpression error)
						throw error.CreateError();

					if (e is ContextConstructionExpression construction)
					{
						var innerExpression = ctx.builder.BuildSqlExpression(ctx.translatedMap,
							construction.BuildContext, construction.InnerExpression, ProjectFlags.Expression);

						if (ctx.map.TryGetValue(e, out var processed))
							return processed;

						var variable = ctx.generator.AssignToVariable(innerExpression);

						if (construction.PostProcess?.Count > 0)
						{
							foreach (var lambda in construction.PostProcess)
							{
								var body = lambda.GetBody(variable);
								ctx.generator.AddExpression(body);
							}
						}

						ctx.map[e] = variable;
						return variable;
					}

					//TODO: palcehorders also can be simplified
					//if (e is SqlPlaceholderExpression) ...

					return e;
				});

			globalGenerator.AddExpression(postProcessed);

			postProcessed = globalGenerator.Build();

			var withColumns = ToColumns(context, postProcessed);
			return withColumns;
		}

		public Expression ToColumns(IBuildContext rootContext, Expression expression)
		{
			var info         = new QueryInformation(rootContext.SelectQuery);
			var processedMap = new Dictionary<Expression, Expression>();

			var withColumns =
				expression.Transform(
					(builder: this, map: processedMap, info),
					static (context, expr) =>
					{
						if (context.map.TryGetValue(expr, out var mapped))
							return mapped;

						if (expr is SqlPlaceholderExpression placeholder && placeholder.SelectQuery != null)
						{
							do
							{
								var parent = context.info.GetParentQuery(placeholder.SelectQuery!);

								placeholder = context.builder.MakeColumn(parent, placeholder);

								if (parent == null)
									break;

							} while (true);

							context.map[expr] = placeholder;
							return placeholder;
						}

						return expr;
					});

			return withColumns;
		}

		static bool IsSameParentTree(QueryInformation info, SelectQuery testedQuery)
		{
			var parent = info.GetParentQuery(testedQuery);

			while (parent != null)
			{
				if (ReferenceEquals(parent, info.RootQuery))
					return true;

				parent = info.GetParentQuery(parent);
			}

			return false;
		}

		public Expression UpdateNesting(IBuildContext upToContext, Expression expression)
		{
			// short path
			if (expression is SqlPlaceholderExpression currentPlaceholder && currentPlaceholder.SelectQuery == upToContext.SelectQuery)
				return expression;

			var info = new QueryInformation(upToContext.SelectQuery);

			var withColumns =
				expression.Transform(
					(builder: this, upToContext, info),
					static (context, expr) =>
					{
						if (expr is SqlErrorExpression error)
							throw error.CreateError();

						if (expr is SqlPlaceholderExpression placeholder && !ReferenceEquals(context.upToContext.SelectQuery, placeholder.SelectQuery))
						{
							if (IsSameParentTree(context.info, placeholder.SelectQuery))
							{
								do
								{
									var parentQuery = context.info.GetParentQuery(placeholder.SelectQuery);

									if (parentQuery == null)
										break;

									placeholder = context.builder.MakeColumn(parentQuery, placeholder);

									if (ReferenceEquals(context.upToContext.SelectQuery, parentQuery))
										break;
								} while (true);
							}

							return placeholder;
						}

						return expr;
					});

			return withColumns;
		}

		public bool TryConvertToSql(IBuildContext context, ProjectFlags flags, Expression expression, ColumnDescriptor? columnDescriptor, [NotNullWhen(true)] out ISqlExpression? sqlExpression, out Expression actual)
		{
			flags = flags & ~ProjectFlags.Expression | ProjectFlags.SQL;

			sqlExpression = null;

			//Just test that we can convert
			actual = ConvertToSqlExpr(context, expression, flags | ProjectFlags.Test, columnDescriptor: columnDescriptor);
			if (actual is not SqlPlaceholderExpression placeholderTest)
				return false;

			sqlExpression = placeholderTest.Sql;

			if (!flags.HasFlag(ProjectFlags.Test))
			{
				sqlExpression = null;
				//Test conversion success, do it again
				var newActual = ConvertToSqlExpr(context, expression, flags, columnDescriptor: columnDescriptor);
				if (newActual is not SqlPlaceholderExpression placeholder)
					return false;

				sqlExpression = placeholder.Sql;
			}

			return true;
		}

		public Expression? TryConvertToSqlExpr(IBuildContext context, Expression expression, ProjectFlags flags)
		{
			flags |= ProjectFlags.SQL;

			//Just test that we can convert
			var converted = ConvertToSqlExpr(context, expression, flags | ProjectFlags.Test);
			if (converted is not SqlPlaceholderExpression)
				return null;

			if (!flags.HasFlag(ProjectFlags.Test))
			{
				//Test conversion success, do it again
				converted = ConvertToSqlExpr(context, expression, flags);
				if (converted is not SqlPlaceholderExpression)
					return null;
			}

			return converted;
		}

		public SqlErrorExpression CreateSqlError(IBuildContext? context, Expression expression)
		{
			return new SqlErrorExpression(context, expression);
		}

		public Expression BuildSqlExpression(Dictionary<Expression, Expression> translated, IBuildContext context, Expression expression, ProjectFlags flags, string? alias = null)
		{
			var result = expression.Transform(
				(builder: this, context, flags, alias, translated),
				static (context, expr) =>
				{
					// Shortcut: if expression can be compiled we can live it as is but inject accessors 
					//
					if (context.flags.HasFlag(ProjectFlags.Expression) && context.builder.CanBeCompiled(expr))
					{
						// correct expression based on accessors

						var valueAccessor = context.builder.ParametersContext.ReplaceParameter(
							context.builder.ParametersContext._expressionAccessors, expr, false, s => { });

						var valueExpr = valueAccessor.ValueExpression;

						if (valueExpr.Type != expr.Type)
						{
							valueExpr = Expression.Convert(valueExpr.UnwrapConvert(), expr.Type);
						}

						return new TransformInfo(valueExpr, true);
					}

					if (context.translated.TryGetValue(expr, out var replaced))
						return new TransformInfo(replaced, true);

					switch (expr.NodeType)
					{
						case ExpressionType.Convert       :
						case ExpressionType.ConvertChecked:
							{
								if (expr.Type == typeof(object))
									break;

								var cex = (UnaryExpression)expr;

								context.builder._convertedExpressions.Add(cex.Operand, cex);

								var saveBlockDisable = context.builder.IsBlockDisable;
								context.builder.IsBlockDisable = true;
								var newOperand = context.builder.BuildSqlExpression(context.translated, context.context, cex.Operand, context.flags);
								context.builder.IsBlockDisable = saveBlockDisable;

								if (newOperand.Type != cex.Type)
								{
									if (cex.Type.IsNullable() && newOperand is SqlPlaceholderExpression sqlPlaceholder)
									{
										newOperand = sqlPlaceholder.MakeNullable();
									}

									newOperand = cex.Update(newOperand);
								}
								var ret = new TransformInfo(newOperand, true);

								context.builder.RemoveConvertedExpression(cex.Operand);

								return ret;
							}

						case ExpressionType.MemberAccess:
							{
								var ma = (MemberExpression)expr;

								if (context.builder.IsServerSideOnly(ma) || context.builder.PreferServerSide(ma, false) && !context.builder.HasNoneSqlMember(ma))
								{
									return new TransformInfo(context.builder.BuildSql(context.context, expr, context.alias));
								}

								var newExpr = context.builder.ExposeExpression(ma);

								if (!ReferenceEquals(newExpr, ma))
									return new TransformInfo(newExpr, false, true);

								if (ma.Member.IsNullableValueMember())
									break;

								newExpr = context.builder.MakeExpression(ma, context.flags);

								if (!ReferenceEquals(newExpr, ma))
									return new TransformInfo(newExpr, false, true);

								break;
							}

						case ExpressionType.Call:
							{
								var newExpr = context.builder.MakeExpression(expr, context.flags);

								if (!ReferenceEquals(newExpr, expr))
								{
									return new TransformInfo(newExpr, false, true);
								}

								var ce = (MethodCallExpression)expr;

								if (ce.IsSameGenericMethod(Methods.LinqToDB.SqlExt.Alias))
								{
									var withAlias = context.builder.BuildSqlExpression(context.translated, context.context,
										ce.Arguments[0],
										context.flags, context.alias ?? ce.Arguments[1].EvaluateExpression<string>());
									return new TransformInfo(withAlias);
								}

								var info = new BuildInfo(context.context, ce, new SelectQuery {ParentSelect = context.context.SelectQuery});

								if (context.builder.IsSequence(info))
								{
									return new TransformInfo(
										context.builder.GetSubQueryExpression(context.context, ce, false,
											context.alias, context.flags.HasFlag(ProjectFlags.Test)), false, true);
								}

								break;
							}

						case ExpressionType.New:
							{
								var ne = (NewExpression)expr;

								List<Expression>? arguments = null;

								var parameters = ne.Constructor.GetParameters();

								for (var i = 0; i < ne.Arguments.Count; i++)
								{
									var argument    = ne.Arguments[i];
									var memberInfo  = ne.Members?[i];
									var memberAlias = memberInfo?.Name            ?? parameters[i].Name;
									var memberType  = memberInfo?.GetMemberType() ?? parameters[i].ParameterType;

									var newArgument = context.builder.ConvertAssignmentArgument(context.translated, context.context, ne, argument, memberInfo, memberType, context.flags, memberAlias);
									if (newArgument != argument)
										arguments ??= ne.Arguments.Take(i).ToList();

									arguments?.Add(newArgument);
								}

								if (arguments != null)
								{
									ne = ne.Update(arguments);
								}

								return new TransformInfo(ne, true);
							}

						case ExpressionType.MemberInit:
							{
								var mi      = (MemberInitExpression)expr;
								var newPart = (NewExpression)context.builder.BuildSqlExpression(context.translated, context.context, mi.NewExpression, context.flags);
								List<MemberBinding>? bindings = null;

								for (var i = 0; i < mi.Bindings.Count; i++)
								{
									var binding    = mi.Bindings[i];
									var newBinding = binding;

									if (binding is MemberAssignment assignment)
									{
										var argument = context.builder.ConvertAssignmentArgument(context.translated, context.context, mi, assignment.Expression,
											assignment.Member, assignment.Member.GetMemberType(), context.flags, assignment.Member.Name);
										if (argument != assignment.Expression)
										{
											newBinding = Expression.Bind(assignment.Member, argument);
										}
									}

									if (newBinding != binding)
									{
										bindings ??= mi.Bindings.Take(i).ToList();
									}

									bindings?.Add(newBinding);
								}

								if (mi.NewExpression != newPart || bindings != null)
								{
									mi = mi.Update(newPart, bindings ?? mi.Bindings.AsEnumerable());
								}

								return new TransformInfo(mi, true);
							}

						case ExpressionType.Extension:
						{
							if (expr is ContextRefExpression contextRef)
							{
								var buildExpr = context.builder.MakeExpression(contextRef, context.flags);
								if (buildExpr.Type != expr.Type)
								{
									buildExpr = Expression.Convert(buildExpr, expr.Type);
								}

								if (!ReferenceEquals(buildExpr, contextRef))
								{
									buildExpr = context.builder.BuildSqlExpression(context.translated, context.context,
										buildExpr,
										context.flags, context.alias);
								}
								else
								{
									//TODO: maybe remove
									var info = new BuildInfo(context.context, contextRef, new SelectQuery {ParentSelect = context.context.SelectQuery});

									if (context.builder.IsSequence(info))
									{
										return new TransformInfo(
											context.builder.GetSubQueryExpression(context.context, contextRef, false,
												context.alias, context.flags.HasFlag(ProjectFlags.Test)), false, true);
									}
								}

								context.translated[expr] = buildExpr;

								return new TransformInfo(buildExpr);
							}

							if (expr is SqlGenericConstructorExpression constructorExpression)
							{
								if (context.flags.HasFlag(ProjectFlags.Expression))
								{
									var constructed = context.builder.TryConstruct(constructorExpression, context.context, context.flags);
									return new TransformInfo(constructed, false, true);
								}
							}

							if (expr is SqlGenericParamAccessExpression paramAccessExpression)
							{
								return new TransformInfo(context.builder.MakeExpression(paramAccessExpression, context.flags), false, true);
							}

							return new TransformInfo(expr);
						}


						/*
						case ExpressionType.Conditional:
						case ExpressionType.Throw:
						case ExpressionType.Block:

						case ExpressionType.Lambda:
						case ExpressionType.Parameter:
						case ExpressionType.NewArrayInit:
					{
							return new TransformInfo(expr);
						}
					*/
					}

					/*
					var asSQL = context.builder.TryConvertToSqlExpr(context.context, expr, context.flags);
					if (asSQL != null)
						return new TransformInfo(asSQL);
						*/

					return new TransformInfo(expr);
				});

			return result;
				}

		class SubQueryContextInfo
				{
			public Expression    SequenceExpression  = null!;
			public IBuildContext Context = null!;
			public Expression?   Expression;
				}

		public Expression CorrectRoot(Expression expr)
		{
			if (expr is MethodCallExpression mc && mc.IsQueryable())
			{
				var firstArg = CorrectRoot(mc.Arguments[0]);
				if (!ReferenceEquals(firstArg, mc.Arguments[0]))
				{
					var args = mc.Arguments.ToArray();
					args[0] = firstArg;
					return mc.Update(null, args);
				}

			}
			else
				expr = MakeExpression(expr, ProjectFlags.Root);

			return expr;
		}

		public ContextRefExpression? GetRootContext(Expression? expression, bool isAggregation)
		{
			if (expression == null)
				return null;

			expression = MakeExpression(expression, isAggregation ? ProjectFlags.AggregationRoot : ProjectFlags.Root);

			if (expression is MemberExpression memberExpression)
			{
				expression = GetRootContext(memberExpression.Expression, isAggregation);
			}

			if (expression is MethodCallExpression mc && mc.IsQueryable())
			{
				expression = GetRootContext(mc.Arguments[0], isAggregation);
			}

			return expression as ContextRefExpression;
		}

		List<SubQueryContextInfo>? _buildContextCache;

		SubQueryContextInfo GetSubQueryContext(IBuildContext context, Expression expr, bool isTest)
		{
			var testExpression = CorrectRoot(expr);

			_buildContextCache ??= new List<SubQueryContextInfo>();

			foreach (var item in _buildContextCache)
			{
				if (testExpression.EqualsTo(item.SequenceExpression, OptimizationContext.GetSimpleEqualsToContext(false)))
					return item;
			}

			var rootQuery = GetRootContext(testExpression, false);

			if (rootQuery != null)
			{
				context = rootQuery.BuildContext;
			}
			else
			{
				var contextRef = new ContextRefExpression(typeof(object), context);
				rootQuery = GetRootContext(contextRef, false);
				if (rootQuery != null)
				{
					context = rootQuery.BuildContext;
				}
			}

			var ctx = GetSubQuery(context, testExpression, isTest);

			var info = new SubQueryContextInfo { SequenceExpression = testExpression, Context = ctx };
			
			if (!isTest)
			{
				_buildContextCache.Add(info);
			}

			return info;
		}

		Expression GetSubQueryExpression(IBuildContext context, Expression expr, bool enforceServerSide, string? alias, bool isTest)
		{
<<<<<<< HEAD
			var info = GetSubQueryContext(context, expr, isTest);
			if (info.Expression == null)
				info.Expression = MakeExpression(new ContextRefExpression(expr.Type, info.Context), ProjectFlags.Expression);
=======
			var info = GetSubQueryContext(context, expr);
			info.Expression ??= info.Context.BuildExpression(null, 0, enforceServerSide);
>>>>>>> 17c99b67

			if (!string.IsNullOrEmpty(alias))
				info.Context.SetAlias(alias);

			return UpdateNesting(context, info.Expression);
		}

		static bool EnforceServerSide(IBuildContext context)
		{
			return context.SelectQuery.Select.IsDistinct;
		}

		#endregion

		#region BuildSql

		Expression BuildSql(IBuildContext context, Expression expression, string? alias)
		{
			//TODO: Check that we can pass column descriptor here
			var sqlex = ConvertToSqlExpression(context, expression, null, false);
			var idx   = context.SelectQuery.Select.Add(sqlex);

			if (alias != null)
				context.SelectQuery.Select.Columns[idx].RawAlias = alias;

			idx = context.ConvertToParentIndex(idx, context);

			var field = BuildSql(expression, idx, sqlex);

			return field;
		}

		Expression BuildSql(IBuildContext context, ISqlExpression sqlExpression, Type overrideType, string? alias)
		{
			var idx   = context.SelectQuery.Select.Add(sqlExpression);

			if (alias != null)
				context.SelectQuery.Select.Columns[idx].RawAlias = alias;

			idx = context.ConvertToParentIndex(idx, context);

			var field = BuildSql(overrideType ?? sqlExpression.SystemType!, idx, sqlExpression);

			return field;
		}

		public Expression BuildSql(Expression expression, int idx, ISqlExpression sqlExpression)
		{
			var type = expression.Type;

			if (_convertedExpressions.TryGetValue(expression, out var cex))
			{
				if (cex.Type.IsNullable() && !type.IsNullable() && type.IsSameOrParentOf(cex.Type.ToNullableUnderlying()))
					type = cex.Type;
			}

			return BuildSql(type, idx, sqlExpression);
		}

		public Expression BuildSql(Type type, int idx, IValueConverter? converter)
		{
			return new ConvertFromDataReaderExpression(type, idx, converter, DataReaderLocal);
		}

		public Expression BuildSql(Type type, int idx, ISqlExpression? sourceExpression)
		{
			return BuildSql(type, idx, QueryHelper.GetValueConverter(sourceExpression));
		}

		#endregion

		#region IsNonSqlMember

		bool HasNoneSqlMember(Expression expr)
		{
			var ctx = new WritableContext<bool, ExpressionBuilder>(this);

			var found = expr.Find(ctx, static (ctx, e) => ctx.StaticValue.HasNoneSqlMemberFind(ctx, e));

			return found != null && !ctx.WriteableValue;
		}

		private bool HasNoneSqlMemberFind(WritableContext<bool, ExpressionBuilder> context, Expression e)
		{
			switch (e.NodeType)
			{
				case ExpressionType.MemberAccess:
				{
					var me = (MemberExpression)e;

					var om = (
								from c in Contexts.OfType<TableBuilder.TableContext>()
								where c.ObjectType == me.Member.DeclaringType
								select c.EntityDescriptor
							).FirstOrDefault();

					if (om != null && om[me.Member.Name] == null)
					{
						foreach (var a in om.Associations)
							if (a.MemberInfo.EqualsTo(me.Member))
								return false;

						return true;
					}

					return false;
				}
				case ExpressionType.Call:
				{
					var mc = (MethodCallExpression)e;
					if (mc.IsCte(MappingSchema))
						context.WriteableValue = true;
					break;
				}
			}

			return context.WriteableValue;
		}

		#endregion

		#region PreferServerSide

		private FindVisitor<ExpressionBuilder>? _enforceServerSideVisitorTrue;
		private FindVisitor<ExpressionBuilder>? _enforceServerSideVisitorFalse;

		[MethodImpl(MethodImplOptions.AggressiveInlining)]
		private FindVisitor<ExpressionBuilder> GetVisitor(bool enforceServerSide)
		{
			if (enforceServerSide)
				return _enforceServerSideVisitorTrue ??= FindVisitor<ExpressionBuilder>.Create(this, static (ctx, e) => ctx.PreferServerSide(e, true));
			else
				return _enforceServerSideVisitorFalse ??= FindVisitor<ExpressionBuilder>.Create(this, static (ctx, e) => ctx.PreferServerSide(e, false));
		}

		bool PreferServerSide(Expression expr, bool enforceServerSide)
		{
			if (expr.Type == typeof(Sql.SqlID))
				return true;

			switch (expr.NodeType)
			{
				case ExpressionType.MemberAccess:
					{
						var pi = (MemberExpression)expr;
						var l  = Expressions.ConvertMember(MappingSchema, pi.Expression?.Type, pi.Member);

						if (l != null)
						{
							var info = l.Body.Unwrap();

							if (l.Parameters.Count == 1 && pi.Expression != null)
								info = info.Replace(l.Parameters[0], pi.Expression);

							return GetVisitor(enforceServerSide).Find(info) != null;
						}

						var attr = pi.Member.GetExpressionAttribute(MappingSchema);
						return attr != null && (attr.PreferServerSide || enforceServerSide) && !CanBeCompiled(expr);
					}

				case ExpressionType.Call:
					{
						var pi = (MethodCallExpression)expr;
						var l  = Expressions.ConvertMember(MappingSchema, pi.Object?.Type, pi.Method);

						if (l != null)
							return GetVisitor(enforceServerSide).Find(l.Body.Unwrap()) != null;

						var attr = pi.Method.GetExpressionAttribute(MappingSchema);
						return attr != null && (attr.PreferServerSide || enforceServerSide) && !CanBeCompiled(expr);
					}
				default:
					{
						if (expr is BinaryExpression binary)
						{
							var l = Expressions.ConvertBinary(MappingSchema, binary);
							if (l != null)
							{
								var body = l.Body.Unwrap();
								var newExpr = body.Transform((l, binary), static (context, wpi) =>
								{
									if (wpi.NodeType == ExpressionType.Parameter)
									{
										if (context.l.Parameters[0] == wpi)
											return context.binary.Left;
										if (context.l.Parameters[1] == wpi)
											return context.binary.Right;
									}

									return wpi;
								});

								return PreferServerSide(newExpr, enforceServerSide);
							}
						}
						break;
					}
			}

			return false;
		}

		#endregion

		#region Build Mapper

		public Expression BuildBlock(Expression expression)
		{
			if (IsBlockDisable || BlockExpressions.Count == 0)
				return expression;

			BlockExpressions.Add(expression);

			var blockExpression = Expression.Block(BlockVariables, BlockExpressions);

			while (BlockVariables.  Count > 1) BlockVariables.  RemoveAt(BlockVariables.  Count - 1);
			while (BlockExpressions.Count > 1) BlockExpressions.RemoveAt(BlockExpressions.Count - 1);

			return blockExpression;
		}

		public ParameterExpression BuildVariable(Expression expr, string? name = null)
		{
			name ??= expr.Type.Name + Interlocked.Increment(ref VarIndex);

			var variable = Expression.Variable(
				expr.Type,
				name.IndexOf('<') >= 0 ? null : name);

			BlockVariables.  Add(variable);
			BlockExpressions.Add(Expression.Assign(variable, expr));

			return variable;
		}

		public Expression ToReadExpression(Expression expression)
		{
			var toRead = expression.Transform(e =>
			{
				if (e is SqlPlaceholderExpression placeholder)
				{
					if (placeholder.Sql == null)
						throw new InvalidOperationException();
					if (placeholder.Index == null)
						throw new InvalidOperationException();

					var valueType = placeholder.Type;

					// read from DataReader as Nullable
					/*if (placeholder.IsNullable && valueType.IsValueType && !valueType.IsNullable())
						valueType = valueType.AsNullable();*/

					return new ConvertFromDataReaderExpression(valueType, placeholder.Index.Value,
						QueryHelper.GetColumnDescriptor(placeholder.Sql)?.ValueConverter, DataReaderParam);
				}

				if (e is SqlReaderIsNullExpression isNullExpression)
				{
					if (isNullExpression.Placeholder.Index == null)
						throw new InvalidOperationException();

					var nullCheck = Expression.Call(
						DataReaderParam,
						ReflectionHelper.DataReader.IsDBNull,
						ExpressionInstances.Int32Array(isNullExpression.Placeholder.Index.Value));

					return nullCheck;
				}

				return e;
			});

			return toRead;
		}

		public Expression<Func<IQueryRunner,IDataContext,DbDataReader,Expression,object?[]?,object?[]?,T>> BuildMapper<T>(Expression expr)
		{
			var type = typeof(T);

			if (expr.Type != type)
				expr = Expression.Convert(expr, type);

			expr = ToReadExpression(expr);

			var mapper = Expression.Lambda<Func<IQueryRunner,IDataContext,DbDataReader,Expression,object?[]?,object?[]?,T>>(
				BuildBlock(expr), new[]
				{
					QueryRunnerParam,
					DataContextParam,
					DataReaderParam,
					ExpressionParam,
					ParametersParam,
					PreambleParam,
				});

			return mapper;
		}

		#endregion

		#region BuildMultipleQuery

		interface IMultipleQueryHelper
		{
			Expression GetSubquery(
				ExpressionBuilder       builder,
				Expression              expression,
				ParameterExpression     paramArray,
				IEnumerable<Expression> parameters);
		}

		class MultipleQueryHelper<TRet> : IMultipleQueryHelper
		{
			public Expression GetSubquery(
				ExpressionBuilder       builder,
				Expression              expression,
				ParameterExpression     paramArray,
				IEnumerable<Expression> parameters)
			{
				var lambda      = Expression.Lambda<Func<IDataContext,object?[],TRet>>(
					expression,
					Expression.Parameter(typeof(IDataContext), "ctx"),
					paramArray);
				var queryReader = CompiledQuery.Compile(lambda);

				return Expression.Call(
					null,
					MemberHelper.MethodOf(() => ExecuteSubQuery(null!, null!, null!)),
						DataContextParam,
						Expression.NewArrayInit(typeof(object), parameters),
						Expression.Constant(queryReader)
					);
			}

			static TRet ExecuteSubQuery(
				IDataContext                      dataContext,
				object?[]                         parameters,
				Func<IDataContext,object?[],TRet> queryReader)
			{
				var db = dataContext.Clone(true);

				db.CloseAfterUse = true;

				return queryReader(db, parameters);
			}
		}

		static Expression GetMultipleQueryExpression(IBuildContext context, MappingSchema mappingSchema,
			Expression expression, HashSet<ParameterExpression> parameters, out bool isLazy)
		{
			var valueExpression = EagerLoading.GenerateDetailsExpression(context, mappingSchema, expression);

			if (valueExpression == null)
			{
				isLazy = true;
				return GetMultipleQueryExpressionLazy(context, mappingSchema, expression, parameters);
			}

			if (valueExpression.Type != expression.Type)
				valueExpression = new SqlAdjustTypeExpression(valueExpression, expression.Type, mappingSchema);

			isLazy = false;
			return valueExpression;
		}

		static Expression GetMultipleQueryExpressionLazy(IBuildContext context, MappingSchema mappingSchema, Expression expression, HashSet<ParameterExpression> parameters)
		{
			expression.Visit(parameters, static (parameters, e) =>
			{
				if (e.NodeType == ExpressionType.Lambda)
					foreach (var p in ((LambdaExpression)e).Parameters)
						parameters.Add(p);
			});

			// Convert associations.
			//
			return expression.Transform((context, expression, parameters), static (context, e) =>
			{
				switch (e.NodeType)
				{
					case ExpressionType.MemberAccess :
						{
							var root = context.context.Builder.GetRootObject(e);

							if (root != null &&
								root.NodeType == ExpressionType.Parameter &&
								!context.parameters.Contains((ParameterExpression)root)
								|| root is ContextRefExpression)
							{
								var res = context.context.IsExpression(e, 0, RequestFor.Association);

								if (res.Result)
								{
									var associationContext = (AssociationContext)res.Context!;

									if (associationContext.Descriptor.IsList)
									{
										var me = (MemberExpression)e;

										var parentType = me.Expression!.Type;
										var childType  = me.Type;

										var queryMethod = AssociationHelper.CreateAssociationQueryLambda(context.context.Builder,
											new AccessorMember(me), associationContext.Descriptor, parentType, parentType, childType, false,
											false, null, out _);

										var dcConst = Expression.Constant(context.context.Builder.DataContext.Clone(true));

										var expr = queryMethod.GetBody(me.Expression, dcConst);

										if (e == context.expression)
										{
											expr = Expression.Call(
												Methods.Enumerable.ToList.MakeGenericMethod(childType),
												expr);
										}

										return expr;
									}
								}
							}

							break;
						}
				}

				return e;
			});
		}

		public Expression? AssociationRoot;
		public Stack<Tuple<AccessorMember, IBuildContext, List<LoadWithInfo[]>?>>? AssociationPath;

		HashSet<Expression>? _buildMultipleQueryExpressions;

		public Expression BuildMultipleQuery(IBuildContext context, Expression expression, ProjectFlags flags)
		{
			var parameters = new HashSet<ParameterExpression>();

			expression = GetMultipleQueryExpression(context, MappingSchema, expression, parameters, out var isLazy);

			if (!isLazy)
				return expression;

			var paramex = Expression.Parameter(typeof(object[]), "ps");
			var parms   = new List<Expression>();

			var translated = new Dictionary<Expression, Expression>();

			// Convert parameters.
			//
			expression = expression.Transform((parameters, buildContext: context, builder: this, parms, paramex, flags, translated), static (context, e) =>
			{
				if (e.NodeType == ExpressionType.Lambda)
				{
					foreach (var param in ((LambdaExpression)e).Parameters)
					{
						context.parameters.Add(param);
					}
				}

				var root = context.buildContext.Builder.GetRootObject(e);

				if (root != null &&
				    (root.NodeType == ExpressionType.Parameter &&
				     !context.parameters.Contains((ParameterExpression)root) 
				     || root is ContextRefExpression))
				{
					context.builder._buildMultipleQueryExpressions ??= new HashSet<Expression>();

					context.builder._buildMultipleQueryExpressions.Add(e);

					var ex = Expression.Convert(context.builder.BuildSqlExpression(context.translated, context.buildContext, e, context.flags), typeof(object));

					context.builder._buildMultipleQueryExpressions.Remove(e);

					context.parms.Add(ex);

					return Expression.Convert(
						Expression.ArrayIndex(context.paramex, ExpressionInstances.Int32(context.parms.Count - 1)),
						e.Type);
				}

				return e;
			});

			var sqtype = typeof(MultipleQueryHelper<>).MakeGenericType(expression.Type);
			var helper = (IMultipleQueryHelper)Activator.CreateInstance(sqtype)!;

			return helper.GetSubquery(this, expression, paramex, parms);
		}

		#endregion

	}
}<|MERGE_RESOLUTION|>--- conflicted
+++ resolved
@@ -729,14 +729,9 @@
 
 		Expression GetSubQueryExpression(IBuildContext context, Expression expr, bool enforceServerSide, string? alias, bool isTest)
 		{
-<<<<<<< HEAD
 			var info = GetSubQueryContext(context, expr, isTest);
 			if (info.Expression == null)
 				info.Expression = MakeExpression(new ContextRefExpression(expr.Type, info.Context), ProjectFlags.Expression);
-=======
-			var info = GetSubQueryContext(context, expr);
-			info.Expression ??= info.Context.BuildExpression(null, 0, enforceServerSide);
->>>>>>> 17c99b67
 
 			if (!string.IsNullOrEmpty(alias))
 				info.Context.SetAlias(alias);
