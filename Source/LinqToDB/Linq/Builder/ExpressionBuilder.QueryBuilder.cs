﻿using System.Diagnostics.CodeAnalysis;
using System.Data.Common;
using System.Linq.Expressions;
using System.Reflection;
using System.Runtime.CompilerServices;

namespace LinqToDB.Linq.Builder
{
	using Common;
	using Extensions;
	using Mapping;
	using Reflection;
	using SqlQuery;
	using LinqToDB.Expressions;

	partial class ExpressionBuilder
	{
		#region BuildExpression

		readonly Dictionary<Expression,UnaryExpression> _convertedExpressions = new ();

		public void UpdateConvertedExpression(Expression oldExpression, Expression newExpression)
		{
			if (_convertedExpressions.TryGetValue(oldExpression, out var conversion)
				&& !_convertedExpressions.ContainsKey(newExpression))
			{
				UnaryExpression newConversion;
				if (conversion.NodeType == ExpressionType.Convert)
				{
					newConversion = Expression.Convert(newExpression, conversion.Type);
				}
				else
				{
					newConversion = Expression.ConvertChecked(newExpression, conversion.Type);
				}

				_convertedExpressions.Add(newExpression, newConversion);
			}
		}

		public void RemoveConvertedExpression(Expression ex)
		{
			_convertedExpressions.Remove(ex);
		}

		Expression ConvertAssignmentArgument(Dictionary<Expression, Expression> translated, IBuildContext context, Expression pathExpr, Expression expr, 
			MemberInfo? memberInfo, 
			Type memberType, 
			ProjectFlags flags, string? alias)
		{
			Expression? resultExpr = TryConvertToSqlPlaceholder(context, expr, flags);

			if (resultExpr is SqlPlaceholderExpression tryPlaceholder)
			{
				if (tryPlaceholder.Sql.ElementType == QueryElementType.SqlValue)
				{
					resultExpr = null;
				}
			}

			if (resultExpr == null)
			{
				resultExpr = BuildSqlExpression(translated, context, expr, flags, alias);
			}

			if (resultExpr is SqlPlaceholderExpression placeholder)
			{
				if (memberInfo != null)
				{
					var trackingPath = Expression.MakeMemberAccess(pathExpr, memberInfo);

					// this Path used later in ConvertCompare
					//
					placeholder = placeholder.WithTrackingPath(trackingPath);
					resultExpr  = placeholder;
				}

				if (!string.IsNullOrEmpty(alias))
				{
					placeholder.Alias = alias;
					if (placeholder.Sql is SqlColumn column)
						column.RawAlias = alias;
				}

				if (!memberType.IsNullable() && placeholder.Type.IsNullable())
				{
					resultExpr = placeholder.MakeNotNullable();
				}
			}

			// Update nullability
			resultExpr =
				(_updateNullabilityFromExtensionTransformer ??=
					TransformVisitor<ExpressionBuilder>.Create(this,
						static (ctx, e) => ctx.UpdateNullabilityFromExtension(e))).Transform(resultExpr);

			if (resultExpr.NodeType == ExpressionType.Convert || resultExpr.NodeType == ExpressionType.ConvertChecked)
			{
				var conv = (UnaryExpression)resultExpr;
				if (memberType.IsNullable() == true
				    && conv.Operand is SqlPlaceholderExpression readerExpression
					&& !readerExpression.Type.IsNullable())
				{
					resultExpr = readerExpression.MakeNullable();
				}
			}
			else if (resultExpr.NodeType == ExpressionType.Extension &&
					 resultExpr is SqlPlaceholderExpression readerExpression)
			{
				if (memberType.IsNullable() &&
					!readerExpression.Type.IsNullable())
				{
					resultExpr = readerExpression.MakeNullable();
				}
				else if (!memberType.IsNullable() && readerExpression.Type.IsNullable())
				{
					resultExpr = readerExpression.MakeNotNullable();
				}
			}

			return resultExpr;
		}

		private TransformVisitor<ExpressionBuilder>? _updateNullabilityFromExtensionTransformer;
		private Expression UpdateNullabilityFromExtension(Expression resultExpr)
		{
			if (resultExpr.NodeType == ExpressionType.Call)
			{
				var mc = (MethodCallExpression)resultExpr;
				var attr = mc.Method.GetExpressionAttribute(MappingSchema);

				if (attr != null
					&& attr.IsNullable == Sql.IsNullableType.IfAnyParameterNullable
					&& mc.Arguments.Count == 1
					&& attr.Expression == "{0}"
					&& mc.Method.ReturnParameter?.ParameterType.IsNullable() == true
				)
				{
					var parameter = mc.Method.GetParameters()[0];
					if (mc.Method.ReturnParameter?.ParameterType != parameter.ParameterType
						&& parameter.ParameterType.IsValueType
						&& mc.Arguments[0] is SqlPlaceholderExpression placeholder)
					{
						resultExpr = placeholder.MakeNullable();
					}
				}
			}

			return resultExpr;
		}

		Expression Deduplicate(Expression expression)
		{
			var visited    = new HashSet<Expression>();
			var duplicates = new Dictionary<Expression, Expression?>(ExpressionEqualityComparer.Instance);

			expression.Visit(
				(builder: this, duplicates, visited),
				static (ctx, e) =>
				{
					if (e is SqlGenericConstructorExpression || /*e is SqlPlaceholderExpression ||*/ e is SqlAdjustTypeExpression || e is SqlReaderIsNullExpression)
					{
						if (!ctx.visited.Add(e))
						{
							ctx.duplicates[e] = null;
						}
					}
				});

			if (duplicates.Count == 0)
				return expression;

			var globalGenerator = new ExpressionGenerator();

			foreach (var d in duplicates.Keys.ToList())
			{
				var variable = globalGenerator.AssignToVariable(d);
				duplicates[d] = variable;
			}

			var corrected = expression.Transform(
				(builder: this, duplicates),
				static (ctx, e) =>
				{
					if (e.NodeType == ExpressionType.Extension && ctx.duplicates.TryGetValue(e, out var replacement))
					{
						return replacement!;
					}

					return e;
				});

			globalGenerator.AddExpression(corrected);

			var result = globalGenerator.Build();
			return result;
		}

		Expression FinalizeProjection<T>(
			Query<T>            query, 
			IBuildContext       context, 
			Expression          expression, 
			ParameterExpression queryParameter, 
			ref List<Preamble>? preambles,
			Expression[]        previousKeys)
		{
			// going to parent

			while (context.Parent != null)
			{
				context = context.Parent;
			}

			// postprocessing constructors

			var globalGenerator = new ExpressionGenerator();
			var processedMap    = new Dictionary<Expression, Expression>();

			// convert all missed references
			var postProcessed = BuildSqlExpression(new Dictionary<Expression, Expression>(), context, expression, ProjectFlags.Expression);

			postProcessed = OptimizationContext.OptimizeExpressionTree(postProcessed, true);

			// deduplicate objects instantiation
			postProcessed = Deduplicate(postProcessed);

			// process eager loading queries
			var correctedEager = CompleteEagerLoadingExpressions(postProcessed, context, queryParameter, ref preambles, previousKeys);
			if (!ReferenceEquals(correctedEager, postProcessed))
			{
				// convert all missed references
				postProcessed = BuildSqlExpression(new Dictionary<Expression, Expression>(), context, correctedEager, ProjectFlags.Expression);
			}

			// Deduplication
			//
			postProcessed = postProcessed.Transform(
				(builder: this, map: processedMap, translatedMap: new Dictionary<Expression, Expression>(), generator: globalGenerator, context),
				static (ctx, e) =>
									{
					if (e is SqlErrorExpression error)
						throw error.CreateError();

					if (e is ContextConstructionExpression construction)
					{
						var innerExpression = ctx.builder.BuildSqlExpression(ctx.translatedMap,
							construction.BuildContext, construction.InnerExpression, ProjectFlags.Expression);

						if (ctx.map.TryGetValue(e, out var processed))
							return processed;

						var variable = ctx.generator.AssignToVariable(innerExpression);

						if (construction.PostProcess?.Count > 0)
						{
							foreach (var lambda in construction.PostProcess)
							{
								var body = lambda.GetBody(variable);
								ctx.generator.AddExpression(body);
							}
						}

						ctx.map[e] = variable;
						return variable;
					}

					//TODO: palcehorders also can be simplified
					//if (e is SqlPlaceholderExpression) ...

					return e;
				});

			globalGenerator.AddExpression(postProcessed);

			postProcessed = globalGenerator.Build();

			var withColumns = ToColumns(context, postProcessed);
			return withColumns;
		}

		public Expression ToColumns(IBuildContext rootContext, Expression expression)
		{
			var info         = new QueryInformation(rootContext.SelectQuery);
			var processedMap = new Dictionary<Expression, Expression>();

			var withColumns =
				expression.Transform(
					(builder: this, map: processedMap, info),
					static (context, expr) =>
									{
						if (context.map.TryGetValue(expr, out var mapped))
							return mapped;

						if (expr is SqlPlaceholderExpression placeholder && placeholder.SelectQuery != null)
						{
							do
							{
								var parent = context.info.GetParentQuery(placeholder.SelectQuery!);

								placeholder = context.builder.MakeColumn(parent, placeholder);

								if (parent == null)
									break;

							} while (true);

							context.map[expr] = placeholder;
							return placeholder;
						}

						return expr;
					});

			return withColumns;
		}

		static bool IsSameParentTree(QueryInformation info, SelectQuery testedQuery)
		{
			var parent = info.GetParentQuery(testedQuery);

			while (parent != null)
			{
				if (ReferenceEquals(parent, info.RootQuery))
					return true;

				parent = info.GetParentQuery(parent);
			}

			return false;
		}

		public Expression UpdateNesting(IBuildContext upToContext, Expression expression)
		{
			// short path
			if (expression is SqlPlaceholderExpression currentPlaceholder && currentPlaceholder.SelectQuery == upToContext.SelectQuery)
				return expression;

			var info = new QueryInformation(upToContext.SelectQuery);

			var withColumns =
				expression.Transform(
					(builder: this, upToContext, info),
					static (context, expr) =>
					{
						if (expr is SqlPlaceholderExpression placeholder && !ReferenceEquals(context.upToContext.SelectQuery, placeholder.SelectQuery))
						{
							if (placeholder.SelectQuery != null && IsSameParentTree(context.info, placeholder.SelectQuery))
							{
								do
								{
									if (placeholder.SelectQuery == null)
										break;

									var parentQuery = context.info.GetParentQuery(placeholder.SelectQuery);

									if (parentQuery == null)
										break;

									placeholder = context.builder.MakeColumn(parentQuery, placeholder);

									if (ReferenceEquals(context.upToContext.SelectQuery, parentQuery))
										break;
								} while (true);
							}

							return placeholder;
						}

						return expr;
					});

			return withColumns;
		}

		public bool TryConvertToSql(IBuildContext context, ProjectFlags flags, Expression expression, ColumnDescriptor? columnDescriptor, [NotNullWhen(true)] out ISqlExpression? sqlExpression, out Expression actual)
		{
			flags = flags & ~ProjectFlags.Expression | ProjectFlags.SQL;

			sqlExpression = null;

			//Just test that we can convert
			actual = ConvertToSqlExpr(context, expression, flags | ProjectFlags.Test, columnDescriptor: columnDescriptor);
			if (actual is not SqlPlaceholderExpression placeholderTest)
				return false;

			sqlExpression = placeholderTest.Sql;

			if (!flags.HasFlag(ProjectFlags.Test))
			{
				sqlExpression = null;
				//Test conversion success, do it again
				var newActual = ConvertToSqlExpr(context, expression, flags, columnDescriptor: columnDescriptor);
				if (newActual is not SqlPlaceholderExpression placeholder)
					return false;

				sqlExpression = placeholder.Sql;
			}

			return true;
		}

		public SqlPlaceholderExpression? TryConvertToSqlPlaceholder(IBuildContext context, Expression expression, ProjectFlags flags, ColumnDescriptor? columnDescriptor = null)
		{
			flags |= ProjectFlags.SQL;
			flags &= ~ProjectFlags.Expression;

			//Just test that we can convert
			var converted = ConvertToSqlExpr(context, expression, flags | ProjectFlags.Test, columnDescriptor: columnDescriptor);
			if (converted is not SqlPlaceholderExpression)
				return null;

			if (!flags.HasFlag(ProjectFlags.Test))
			{
				//Test conversion success, do it again
				converted = ConvertToSqlExpr(context, expression, flags, columnDescriptor: columnDescriptor);
				if (converted is not SqlPlaceholderExpression)
					return null;
			}

			return (SqlPlaceholderExpression)converted;
		}

		public static SqlErrorExpression CreateSqlError(IBuildContext? context, Expression expression)
		{
			return new SqlErrorExpression(context, expression);
		}

		public Expression BuildSqlExpression(Dictionary<Expression, Expression> translated, IBuildContext context, Expression expression, ProjectFlags flags, string? alias = null)
		{
			var result = expression.Transform(
				(builder: this, context, flags, alias, translated),
				static (context, expr) =>
				{
					// Shortcut: if expression can be compiled we can live it as is but inject accessors 
					//
					if (expr.NodeType != ExpressionType.New            && 
					    expr.NodeType != ExpressionType.Constant       && 
					    expr.NodeType != ExpressionType.Default        && 
					    expr is not DefaultValueExpression             &&
					    context.flags.HasFlag(ProjectFlags.Expression) && context.builder.CanBeCompiled(expr, false))
					{
						// correct expression based on accessors

						var valueAccessor = context.builder.ParametersContext.ReplaceParameter(
							context.builder.ParametersContext._expressionAccessors, expr, false, s => { });

						var valueExpr = valueAccessor.ValueExpression;

						if (valueExpr.Type != expr.Type)
						{
							valueExpr = Expression.Convert(valueExpr.UnwrapConvert(), expr.Type);
						}

						return new TransformInfo(valueExpr, true);
					}

					if (context.translated.TryGetValue(expr, out var replaced))
						return new TransformInfo(replaced, true);

					switch (expr.NodeType)
					{
						case ExpressionType.Convert       :
						case ExpressionType.ConvertChecked:
							{
								if (expr.Type == typeof(object))
									break;

								var cex = (UnaryExpression)expr;

								context.builder._convertedExpressions.Add(cex.Operand, cex);

								var saveBlockDisable = context.builder.IsBlockDisable;
								context.builder.IsBlockDisable = true;
								var newOperand = context.builder.BuildSqlExpression(context.translated, context.context, cex.Operand, context.flags);
								context.builder.IsBlockDisable = saveBlockDisable;

								if (newOperand.Type != cex.Type)
								{
									if (cex.Type.IsNullable() && newOperand is SqlPlaceholderExpression sqlPlaceholder)
									{
										newOperand = sqlPlaceholder.MakeNullable();
									}

									newOperand = cex.Update(newOperand);
								}
								var ret = new TransformInfo(newOperand, true);

								context.builder.RemoveConvertedExpression(cex.Operand);

								return ret;
							}

						case ExpressionType.MemberAccess:
							{
								var ma = (MemberExpression)expr;

								/*if (context.builder.IsServerSideOnly(ma) || context.builder.PreferServerSide(ma, false) && !context.builder.HasNoneSqlMember(ma))
								{
									return new TransformInfo(context.builder.ConvertToSqlExpr(context.context, expr, context.flags.SqlFlag(), alias: context.alias));
								}*/

								var newExpr = context.builder.ExposeExpression(ma);

								if (!ReferenceEquals(newExpr, ma))
									return new TransformInfo(newExpr, false, true);

								if (ma.Member.IsNullableValueMember())
									break;

								newExpr = context.builder.MakeExpression(context.context, ma, context.flags);

								if (!ReferenceEquals(newExpr, ma))
									return new TransformInfo(newExpr, false, true);

								break;
							}

						case ExpressionType.Call:
							{
								var newExpr = context.builder.MakeExpression(context.context, expr, context.flags);

								if (!ReferenceEquals(newExpr, expr))
								{
									return new TransformInfo(newExpr, false, true);
								}

								var ce = (MethodCallExpression)expr;

								if (ce.IsSameGenericMethod(Methods.LinqToDB.SqlExt.Alias))
								{
									var withAlias = context.builder.BuildSqlExpression(context.translated, context.context,
										ce.Arguments[0],
										context.flags, context.alias ?? ce.Arguments[1].EvaluateExpression<string>());
									return new TransformInfo(withAlias);
								}

								break;
							}

						case ExpressionType.New:
						{
							break;
							/*var ne = (NewExpression)expr;

							List<Expression>? arguments = null;

							var parameters = ne.Constructor.GetParameters();

							for (var i = 0; i < ne.Arguments.Count; i++)
							{
								var argument    = ne.Arguments[i];
								var memberInfo  = ne.Members?[i];
								var memberAlias = memberInfo?.Name            ?? parameters[i].Name;
								var memberType  = memberInfo?.GetMemberType() ?? parameters[i].ParameterType;

								var newArgument = context.builder.ConvertAssignmentArgument(context.translated, context.context, ne, argument, memberInfo, memberType, context.flags, memberAlias);
								if (newArgument != argument)
									arguments ??= ne.Arguments.Take(i).ToList();

								arguments?.Add(newArgument);
							}

							if (arguments != null)
							{
								ne = ne.Update(arguments);
							}

							return new TransformInfo(ne, true);*/
						}

						case ExpressionType.MemberInit:
							{
								break;
								/*var mi      = (MemberInitExpression)expr;
								var newPart = (NewExpression)context.builder.BuildSqlExpression(context.translated, context.context, mi.NewExpression, context.flags);
								List<MemberBinding>? bindings = null;

								for (var i = 0; i < mi.Bindings.Count; i++)
								{
									var binding    = mi.Bindings[i];
									var newBinding = binding;

									if (binding is MemberAssignment assignment)
									{
										var argument = context.builder.ConvertAssignmentArgument(context.translated, context.context, mi, assignment.Expression,
											assignment.Member, assignment.Member.GetMemberType(), context.flags, assignment.Member.Name);
										if (argument != assignment.Expression)
										{
											newBinding = Expression.Bind(assignment.Member, argument);
										}
									}

									if (newBinding != binding)
									{
										bindings ??= mi.Bindings.Take(i).ToList();
									}

									bindings?.Add(newBinding);
								}

								if (mi.NewExpression != newPart || bindings != null)
								{
									mi = mi.Update(newPart, bindings ?? mi.Bindings.AsEnumerable());
								}

								return new TransformInfo(mi, true);*/
							}

						/*case ExpressionType.NewArrayInit:
						{
							var arrayExpr = (NewArrayExpression)expr;

							var updated = arrayExpr.Update(arrayExpr.Expressions.Select(e =>
								context.builder.BuildSqlExpression(
									context.translated, context.context,
									e,
									context.flags, context.alias)));

							return new TransformInfo(updated);
						}*/

						case ExpressionType.Extension:
						{
							if (expr is ContextRefExpression contextRef)
							{
								var buildExpr = context.builder.MakeExpression(contextRef.BuildContext, contextRef, context.flags);
								if (buildExpr.Type != expr.Type)
								{
									buildExpr = Expression.Convert(buildExpr, expr.Type);
								}

								if (!ReferenceEquals(buildExpr, contextRef))
								{
									buildExpr = context.builder.BuildSqlExpression(context.translated, contextRef.BuildContext,
										buildExpr,
										context.flags, context.alias);
								}

								context.translated[expr] = buildExpr;

								return new TransformInfo(buildExpr, false, true);
							}

							if (expr is SqlGenericConstructorExpression constructorExpression)
							{
								if (context.flags.HasFlag(ProjectFlags.Expression))
								{
									var constructed = context.builder.TryConstruct(context.builder.MappingSchema, constructorExpression, context.context, context.flags);
									if (!ReferenceEquals(constructed, constructorExpression))
									{
										constructed = context.builder.BuildSqlExpression(context.translated,
											context.context, constructed, context.flags, context.alias);
									}
									context.translated[expr] = constructed;
									return new TransformInfo(constructed, false, true);
								}
							}

							if (expr is SqlGenericParamAccessExpression paramAccessExpression)
							{
								return new TransformInfo(context.builder.MakeExpression(context.context, paramAccessExpression, context.flags), false, true);
							}

							return new TransformInfo(expr);
						}

						case ExpressionType.Conditional:
						{
							// Try to convert condition to the SQL
							var asSQL = context.builder.TryConvertToSqlPlaceholder(context.context, expr, context.flags);

							if (asSQL != null)
							{
								return new TransformInfo(asSQL);
							}
							break;
						}

						case ExpressionType.Parameter:
						{
							return new TransformInfo(expr);
						}

						/*
						case ExpressionType.Conditional:
						case ExpressionType.Throw:
						case ExpressionType.Block:

						case ExpressionType.Lambda:
						case ExpressionType.Parameter:
						case ExpressionType.NewArrayInit:
				{
							return new TransformInfo(expr);
				}
					*/
				}

					/*
					var asSQL = context.builder.TryConvertToSqlExpr(context.context, expr, context.flags);
					if (asSQL != null)
						return new TransformInfo(asSQL);
						*/

					return new TransformInfo(expr);
				});

			return result;
		}

		class SubQueryContextInfo
		{
			public Expression     SequenceExpression = null!;
			public IBuildContext? Context;
			public Expression?    Expression;
		}

		public Expression CorrectRoot(IBuildContext? currentContext, Expression expr)
		{
			if (expr is MethodCallExpression mc && mc.IsQueryable())
			{
				var firstArg = CorrectRoot(currentContext, mc.Arguments[0]);
				if (!ReferenceEquals(firstArg, mc.Arguments[0]))
				{
					var args = mc.Arguments.ToArray();
					args[0] = firstArg;
					return mc.Update(null, args);
				}

			}
			else
				expr = MakeExpression(currentContext, expr, ProjectFlags.Root);

			return expr;
		}

		public ContextRefExpression? GetRootContext(IBuildContext? currentContext, Expression? expression, bool isAggregation)
		{
			if (expression == null)
				return null;

			expression = MakeExpression(currentContext, expression, isAggregation ? ProjectFlags.AggregationRoot : ProjectFlags.Root);

<<<<<<< HEAD
			if (expression is MemberExpression memberExpression)
			{
				expression = GetRootContext(currentContext, memberExpression.Expression, isAggregation);
			}

			if (expression is MethodCallExpression mc && mc.IsQueryable())
			{
				expression = GetRootContext(currentContext, mc.Arguments[0], isAggregation);
			}

			return expression as ContextRefExpression;
=======
		sealed class SubQueryContextInfo
		{
			public MethodCallExpression Method  = null!;
			public IBuildContext        Context = null!;
			public Expression?          Expression;
>>>>>>> ce97f12a
		}

		List<SubQueryContextInfo>? _buildContextCache;

		SubQueryContextInfo GetSubQueryContext(IBuildContext context, Expression expr, bool isTest)
		{
			var testExpression = CorrectRoot(context, expr);

			_buildContextCache ??= new List<SubQueryContextInfo>();

			foreach (var item in _buildContextCache)
			{
				if (testExpression.EqualsTo(item.SequenceExpression, OptimizationContext.GetSimpleEqualsToContext(false)))
					return item;
			}

			var rootQuery = GetRootContext(context, testExpression, false);

			if (rootQuery != null)
			{
				context = rootQuery.BuildContext;
			}
			else
			{
				var contextRef = new ContextRefExpression(typeof(object), context);
				rootQuery = GetRootContext(context, contextRef, false);
				if (rootQuery != null)
				{
					context = rootQuery.BuildContext;
				}
			}

			var ctx = GetSubQuery(context, testExpression, isTest);

			var info = new SubQueryContextInfo { SequenceExpression = testExpression, Context = ctx };

			if (!isTest)
			{
				_buildContextCache.Add(info);
			}

			return info;
		}

		public Expression? TryGetSubQueryExpression(IBuildContext context, Expression expr, string? alias, bool isTest)
		{
			var unwrapped = expr.Unwrap();
			var info = GetSubQueryContext(context, unwrapped, isTest);

			if (info.Context == null)
				return null;

			var resultExpr = (Expression)new ContextRefExpression(unwrapped.Type, info.Context);

			return resultExpr;
		}

		static bool EnforceServerSide(IBuildContext context)
		{
			return context.SelectQuery.Select.IsDistinct;
		}

		#endregion

		#region BuildSql

		Expression BuildSql(IBuildContext context, Expression expression, string? alias)
		{
			//TODO: Check that we can pass column descriptor here
			var sqlex = ConvertToSqlExpression(context, expression, null, false);
			var idx   = context.SelectQuery.Select.Add(sqlex);

			if (alias != null)
				context.SelectQuery.Select.Columns[idx].RawAlias = alias;

			idx = context.ConvertToParentIndex(idx, context);

			var field = BuildSql(expression, idx, sqlex);

			return field;
		}

		Expression BuildSql(IBuildContext context, ISqlExpression sqlExpression, Type overrideType, string? alias)
		{
			var idx   = context.SelectQuery.Select.Add(sqlExpression);

			if (alias != null)
				context.SelectQuery.Select.Columns[idx].RawAlias = alias;

			idx = context.ConvertToParentIndex(idx, context);

			var field = BuildSql(overrideType ?? sqlExpression.SystemType!, idx, sqlExpression);

			return field;
		}

		public Expression BuildSql(Expression expression, int idx, ISqlExpression sqlExpression)
		{
			var type = expression.Type;

			if (_convertedExpressions.TryGetValue(expression, out var cex))
			{
				if (cex.Type.IsNullable() && !type.IsNullable() && type.IsSameOrParentOf(cex.Type.ToNullableUnderlying()))
					type = cex.Type;
			}

			return BuildSql(type, idx, sqlExpression);
		}

		public Expression BuildSql(Type type, int idx, IValueConverter? converter)
		{
			return new ConvertFromDataReaderExpression(type, idx, converter, DataReaderLocal);
		}

		public Expression BuildSql(Type type, int idx, ISqlExpression? sourceExpression)
		{
			return BuildSql(type, idx, QueryHelper.GetValueConverter(sourceExpression));
		}

		#endregion

		#region IsNonSqlMember

		bool HasNoneSqlMember(Expression expr)
		{
			var ctx = new WritableContext<bool, ExpressionBuilder>(this);

			var found = expr.Find(ctx, static (ctx, e) => ctx.StaticValue.HasNoneSqlMemberFind(ctx, e));

			return found != null && !ctx.WriteableValue;
		}

		private bool HasNoneSqlMemberFind(WritableContext<bool, ExpressionBuilder> context, Expression e)
		{
			switch (e.NodeType)
			{
				case ExpressionType.MemberAccess:
				{
					var me = (MemberExpression)e;

					var om = (
								from c in Contexts.OfType<TableBuilder.TableContext>()
								where c.ObjectType == me.Member.DeclaringType
								select c.EntityDescriptor
							).FirstOrDefault();

					if (om != null && om[me.Member.Name] == null)
					{
						foreach (var a in om.Associations)
							if (a.MemberInfo.EqualsTo(me.Member))
								return false;

						return true;
					}

					return false;
				}
				case ExpressionType.Call:
				{
					var mc = (MethodCallExpression)e;
					if (mc.IsCte(MappingSchema))
						context.WriteableValue = true;
					break;
				}
			}

			return context.WriteableValue;
		}

		#endregion

		#region PreferServerSide

		private FindVisitor<ExpressionBuilder>? _enforceServerSideVisitorTrue;
		private FindVisitor<ExpressionBuilder>? _enforceServerSideVisitorFalse;

		[MethodImpl(MethodImplOptions.AggressiveInlining)]
		private FindVisitor<ExpressionBuilder> GetVisitor(bool enforceServerSide)
		{
			if (enforceServerSide)
				return _enforceServerSideVisitorTrue ??= FindVisitor<ExpressionBuilder>.Create(this, static (ctx, e) => ctx.PreferServerSide(e, true));
			else
				return _enforceServerSideVisitorFalse ??= FindVisitor<ExpressionBuilder>.Create(this, static (ctx, e) => ctx.PreferServerSide(e, false));
		}

		bool PreferServerSide(Expression expr, bool enforceServerSide)
		{
			if (expr.Type == typeof(Sql.SqlID))
				return true;

			switch (expr.NodeType)
			{
				case ExpressionType.MemberAccess:
					{
						var pi = (MemberExpression)expr;
						var l  = Expressions.ConvertMember(MappingSchema, pi.Expression?.Type, pi.Member);

						if (l != null)
						{
							var info = l.Body.Unwrap();

							if (l.Parameters.Count == 1 && pi.Expression != null)
								info = info.Replace(l.Parameters[0], pi.Expression);

							return GetVisitor(enforceServerSide).Find(info) != null;
						}

						var attr = pi.Member.GetExpressionAttribute(MappingSchema);
						return attr != null && (attr.PreferServerSide || enforceServerSide) && !CanBeCompiled(expr, false);
					}

				case ExpressionType.Call:
					{
						var pi = (MethodCallExpression)expr;
						var l  = Expressions.ConvertMember(MappingSchema, pi.Object?.Type, pi.Method);

						if (l != null)
							return GetVisitor(enforceServerSide).Find(l.Body.Unwrap()) != null;

						var attr = pi.Method.GetExpressionAttribute(MappingSchema);
						return attr != null && (attr.PreferServerSide || enforceServerSide) && !CanBeCompiled(expr, false);
					}
				default:
					{
						if (expr is BinaryExpression binary)
						{
							var l = Expressions.ConvertBinary(MappingSchema, binary);
							if (l != null)
							{
								var body = l.Body.Unwrap();
								var newExpr = body.Transform((l, binary), static (context, wpi) =>
								{
									if (wpi.NodeType == ExpressionType.Parameter)
									{
										if (context.l.Parameters[0] == wpi)
											return context.binary.Left;
										if (context.l.Parameters[1] == wpi)
											return context.binary.Right;
									}

									return wpi;
								});

								return PreferServerSide(newExpr, enforceServerSide);
							}
						}
						break;
					}
			}

			return false;
		}

		#endregion

		#region Build Mapper

		public Expression BuildBlock(Expression expression)
		{
			if (IsBlockDisable || BlockExpressions.Count == 0)
				return expression;

			BlockExpressions.Add(expression);

			var blockExpression = Expression.Block(BlockVariables, BlockExpressions);

			while (BlockVariables.  Count > 1) BlockVariables.  RemoveAt(BlockVariables.  Count - 1);
			while (BlockExpressions.Count > 1) BlockExpressions.RemoveAt(BlockExpressions.Count - 1);

			return blockExpression;
		}

		public ParameterExpression BuildVariable(Expression expr, string? name = null)
		{
			name ??= expr.Type.Name + Interlocked.Increment(ref VarIndex);

			var variable = Expression.Variable(
				expr.Type,
				name.IndexOf('<') >= 0 ? null : name);

			BlockVariables.  Add(variable);
			BlockExpressions.Add(Expression.Assign(variable, expr));

			return variable;
		}

		public Expression ToReadExpression(Expression expression)
		{
			var toRead = expression.Transform(e =>
			{
				if (e is SqlPlaceholderExpression placeholder)
				{
					if (placeholder.Sql == null)
						throw new InvalidOperationException();
					if (placeholder.Index == null)
						throw new InvalidOperationException();

					var valueType = placeholder.Type;

					// read from DataReader as Nullable
					/*if (placeholder.IsNullable && valueType.IsValueType && !valueType.IsNullable())
						valueType = valueType.AsNullable();*/

					return new ConvertFromDataReaderExpression(valueType, placeholder.Index.Value,
						QueryHelper.GetColumnDescriptor(placeholder.Sql)?.ValueConverter, DataReaderParam);
				}

				if (e is SqlReaderIsNullExpression isNullExpression)
				{
					if (isNullExpression.Placeholder.Index == null)
						throw new InvalidOperationException();

					Expression nullCheck = Expression.Call(
						DataReaderParam,
						ReflectionHelper.DataReader.IsDBNull,
						ExpressionInstances.Int32Array(isNullExpression.Placeholder.Index.Value));

					if (isNullExpression.IsNot)
						nullCheck = Expression.Not(nullCheck);

					return nullCheck;
				}

				return e;
			});

			return toRead;
		}

		public Expression<Func<IQueryRunner,IDataContext,DbDataReader,Expression,object?[]?,object?[]?,T>> BuildMapper<T>(Expression expr)
		{
			var type = typeof(T);

			if (expr.Type != type)
				expr = Expression.Convert(expr, type);

			var readExpr = ToReadExpression(expr);

			var mapper = Expression.Lambda<Func<IQueryRunner,IDataContext,DbDataReader,Expression,object?[]?,object?[]?,T>>(
				BuildBlock(readExpr), new[]
				{
					QueryRunnerParam,
					DataContextParam,
					DataReaderParam,
					ExpressionParam,
					ParametersParam,
					PreambleParam,
				});

			return mapper;
		}

		#endregion

		#region BuildMultipleQuery

		interface IMultipleQueryHelper
		{
			Expression GetSubquery(
				ExpressionBuilder       builder,
				Expression              expression,
				ParameterExpression     paramArray,
				IEnumerable<Expression> parameters);
		}

		sealed class MultipleQueryHelper<TRet> : IMultipleQueryHelper
		{
			public Expression GetSubquery(
				ExpressionBuilder       builder,
				Expression              expression,
				ParameterExpression     paramArray,
				IEnumerable<Expression> parameters)
			{
				var lambda      = Expression.Lambda<Func<IDataContext,object?[],TRet>>(
					expression,
					Expression.Parameter(typeof(IDataContext), "ctx"),
					paramArray);
				var queryReader = CompiledQuery.Compile(lambda);

				return Expression.Call(
					null,
					MemberHelper.MethodOf(() => ExecuteSubQuery(null!, null!, null!)),
						DataContextParam,
						Expression.NewArrayInit(typeof(object), parameters),
						Expression.Constant(queryReader)
					);
			}

			static TRet ExecuteSubQuery(
				IDataContext                      dataContext,
				object?[]                         parameters,
				Func<IDataContext,object?[],TRet> queryReader)
			{
				var db = dataContext.Clone(true);

				db.CloseAfterUse = true;

				return queryReader(db, parameters);
			}
		}

		static Expression GetMultipleQueryExpression(IBuildContext context, MappingSchema mappingSchema,
			Expression expression, HashSet<ParameterExpression> parameters, out bool isLazy)
		{
			var valueExpression = EagerLoading.GenerateDetailsExpression(context, mappingSchema, expression);

			if (valueExpression == null)
			{
				isLazy = true;
				return GetMultipleQueryExpressionLazy(context, mappingSchema, expression, parameters);
			}

			if (valueExpression.Type != expression.Type)
				valueExpression = new SqlAdjustTypeExpression(valueExpression, expression.Type, mappingSchema);

			isLazy = false;
			return valueExpression;
		}

		static Expression GetMultipleQueryExpressionLazy(IBuildContext context, MappingSchema mappingSchema, Expression expression, HashSet<ParameterExpression> parameters)
		{
			expression.Visit(parameters, static (parameters, e) =>
			{
				if (e.NodeType == ExpressionType.Lambda)
					foreach (var p in ((LambdaExpression)e).Parameters)
						parameters.Add(p);
			});

			// Convert associations.
			//
			return expression.Transform((context, expression, parameters), static (context, e) =>
			{
				switch (e.NodeType)
				{
					case ExpressionType.MemberAccess :
						{
							var root = context.context.Builder.GetRootObject(e);

							if (root != null &&
								root.NodeType == ExpressionType.Parameter &&
								!context.parameters.Contains((ParameterExpression)root)
								|| root is ContextRefExpression)
							{
								var res = context.context.IsExpression(e, 0, RequestFor.Association);

								if (res.Result)
								{
									var associationContext = (AssociationContext)res.Context!;

									if (associationContext.Descriptor.IsList)
									{
										var me = (MemberExpression)e;

										var parentType = me.Expression!.Type;
										var childType  = me.Type;

										var queryMethod = AssociationHelper.CreateAssociationQueryLambda(context.context.Builder,
											new AccessorMember(me), associationContext.Descriptor, parentType, parentType, childType, false,
											false, null, out _);

										var dcConst = Expression.Constant(context.context.Builder.DataContext.Clone(true));

										var expr = queryMethod.GetBody(me.Expression, dcConst);

										if (e == context.expression)
										{
											expr = Expression.Call(
												Methods.Enumerable.ToList.MakeGenericMethod(childType),
												expr);
										}

										return expr;
									}
								}
							}

							break;
						}
				}

				return e;
			});
		}

		public Expression? AssociationRoot;
		public Stack<Tuple<AccessorMember, IBuildContext, List<LoadWithInfo[]>?>>? AssociationPath;

		HashSet<Expression>? _buildMultipleQueryExpressions;

		public Expression BuildMultipleQuery(IBuildContext context, Expression expression, ProjectFlags flags)
		{
			var parameters = new HashSet<ParameterExpression>();

			expression = GetMultipleQueryExpression(context, MappingSchema, expression, parameters, out var isLazy);

			if (!isLazy)
				return expression;

			var paramex = Expression.Parameter(typeof(object[]), "ps");
			var parms   = new List<Expression>();

			var translated = new Dictionary<Expression, Expression>();

			// Convert parameters.
			//
			expression = expression.Transform((parameters, buildContext: context, builder: this, parms, paramex, flags, translated), static (context, e) =>
			{
				if (e.NodeType == ExpressionType.Lambda)
				{
					foreach (var param in ((LambdaExpression)e).Parameters)
					{
						context.parameters.Add(param);
					}
				}

				var root = context.buildContext.Builder.GetRootObject(e);

				if (root != null &&
				    (root.NodeType == ExpressionType.Parameter &&
				     !context.parameters.Contains((ParameterExpression)root) 
				     || root is ContextRefExpression))
				{
					context.builder._buildMultipleQueryExpressions ??= new HashSet<Expression>();

					context.builder._buildMultipleQueryExpressions.Add(e);

					var ex = Expression.Convert(context.builder.BuildSqlExpression(context.translated, context.buildContext, e, context.flags), typeof(object));

					context.builder._buildMultipleQueryExpressions.Remove(e);

					context.parms.Add(ex);

					return Expression.Convert(
						Expression.ArrayIndex(context.paramex, ExpressionInstances.Int32(context.parms.Count - 1)),
						e.Type);
				}

				return e;
			});

			var sqtype = typeof(MultipleQueryHelper<>).MakeGenericType(expression.Type);
			var helper = (IMultipleQueryHelper)Activator.CreateInstance(sqtype)!;

			return helper.GetSubquery(this, expression, paramex, parms);
		}

		#endregion

	}
}<|MERGE_RESOLUTION|>--- conflicted
+++ resolved
@@ -707,7 +707,7 @@
 			return result;
 		}
 
-		class SubQueryContextInfo
+		sealed class SubQueryContextInfo
 		{
 			public Expression     SequenceExpression = null!;
 			public IBuildContext? Context;
@@ -740,7 +740,6 @@
 
 			expression = MakeExpression(currentContext, expression, isAggregation ? ProjectFlags.AggregationRoot : ProjectFlags.Root);
 
-<<<<<<< HEAD
 			if (expression is MemberExpression memberExpression)
 			{
 				expression = GetRootContext(currentContext, memberExpression.Expression, isAggregation);
@@ -752,13 +751,6 @@
 			}
 
 			return expression as ContextRefExpression;
-=======
-		sealed class SubQueryContextInfo
-		{
-			public MethodCallExpression Method  = null!;
-			public IBuildContext        Context = null!;
-			public Expression?          Expression;
->>>>>>> ce97f12a
 		}
 
 		List<SubQueryContextInfo>? _buildContextCache;
