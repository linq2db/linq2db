--- conflicted
+++ resolved
@@ -10,21 +10,12 @@
 
 namespace LinqToDB.Linq.Builder
 {
-<<<<<<< HEAD
-=======
-	using Common;
->>>>>>> 3cff2449
 	using Extensions;
 	using LinqToDB.Common.Internal;
 	using LinqToDB.Expressions;
 	using Mapping;
-<<<<<<< HEAD
 	using SqlQuery;
 	using LinqToDB.Expressions;
-=======
-	using Reflection;
-	using SqlQuery;
->>>>>>> 3cff2449
 
 	partial class ExpressionBuilder
 	{
@@ -182,7 +173,6 @@
 						BuildParentsInfo(sc, parentInfo);
 					}
 
-<<<<<<< HEAD
 					foreach (var join in ts.Joins)
 					{
 						if (join.Table.Source is SelectQuery jc)
@@ -193,26 +183,6 @@
 					}
 				}
 			}
-=======
-								if (ex is MethodCallExpression ce)
-								{
-									if (!context.builder.IsEnumerableSource(ce) && context.builder.IsSubQuery(context.context, ce))
-									{
-										if (!IsMultipleQuery(ce, context.context.Builder.MappingSchema))
-										{
-											var info = context.builder.GetSubQueryContext(context.context, ce);
-											if (context.alias != null)
-												info.Context.SetAlias(context.alias);
-
-											var par  = Expression.Parameter(ex.Type);
-											var bex  = info.Context.BuildExpression(ma.Replace(ex, par), 0, context.enforceServerSide);
-
-											if (bex != null)
-												return new TransformInfo(bex);
-										}
-									}
-								}
->>>>>>> 3cff2449
 
 			public void Cleanup()
 			{
@@ -284,7 +254,6 @@
 
 								if (!context.parentInfo.GetParentQuery(context.rootQuery, placeholder.SelectQuery, out var parentQuery))
 								{
-<<<<<<< HEAD
 									// Handling OUTPUT cases
 									//
 									placeholder = context.builder.MakeColumn(null, placeholder);
@@ -294,21 +263,6 @@
 								placeholder = context.builder.MakeColumn(parentQuery, placeholder);
 
 							} while (true);
-=======
-									if (IsMultipleQuery(ce, context.builder.MappingSchema))
-										return new TransformInfo(context.builder.BuildMultipleQuery(context.context, ce, context.enforceServerSide));
-
-									return new TransformInfo(context.builder.GetSubQueryExpression(context.context, ce, context.enforceServerSide, context.alias));
-								}
-
-								if (ce.IsSameGenericMethod(Methods.LinqToDB.SqlExt.Alias))
-								{
-									return new TransformInfo(context.builder.BuildSql(context.context, ce.Arguments[0], context.alias ?? ce.Arguments[1].EvaluateExpression<string>(context.builder.DataContext)));
-								}
-
-								if (context.builder.IsServerSideOnly(expr) || context.builder.PreferServerSide(expr, context.enforceServerSide) || ce.Method.IsSqlPropertyMethodEx())
-									return new TransformInfo(context.builder.BuildSql(context.context, expr, context.alias));
->>>>>>> 3cff2449
 
 							return placeholder;
 						}
@@ -456,11 +410,7 @@
 			return expression;
 		}
 
-<<<<<<< HEAD
 		Expression FinalizeConstructorInternal(IBuildContext context, Expression inputExpression, List<(ParameterExpression variable, Expression assignment)>? variables)
-=======
-		static bool IsMultipleQuery(MethodCallExpression ce, MappingSchema mappingSchema)
->>>>>>> 3cff2449
 		{
 			var expression = BuildFinalProjection(context, inputExpression, ProjectFlags.Expression);
 
@@ -736,77 +686,7 @@
 		{
 			Expression? rowCounter = null;
 
-<<<<<<< HEAD
 			var simplified = expression.Transform(e =>
-=======
-			BlockVariables.  Add(variable);
-			BlockExpressions.Add(Expression.Assign(variable, expr));
-
-			return variable;
-		}
-
-		public Expression<Func<IQueryRunner,IDataContext, DbDataReader, Expression,object?[]?,object?[]?,T>> BuildMapper<T>(Expression expr)
-		{
-			var type = typeof(T);
-
-			if (expr.Type != type)
-				expr = Expression.Convert(expr, type);
-
-			var mapper = Expression.Lambda<Func<IQueryRunner,IDataContext,DbDataReader,Expression,object?[]?,object?[]?,T>>(
-				BuildBlock(expr), new[]
-				{
-					QueryRunnerParam,
-					ExpressionConstants.DataContextParam,
-					DataReaderParam,
-					ExpressionParam,
-					ParametersParam,
-					PreambleParam,
-				});
-
-			return mapper;
-		}
-
-		#endregion
-
-		#region BuildMultipleQuery
-
-		interface IMultipleQueryHelper
-		{
-			Expression GetSubquery(
-				ExpressionBuilder       builder,
-				Expression              expression,
-				ParameterExpression     paramArray,
-				IEnumerable<Expression> parameters);
-		}
-
-		sealed class MultipleQueryHelper<TRet> : IMultipleQueryHelper
-		{
-			public Expression GetSubquery(
-				ExpressionBuilder       builder,
-				Expression              expression,
-				ParameterExpression     paramArray,
-				IEnumerable<Expression> parameters)
-			{
-				var lambda      = Expression.Lambda<Func<IDataContext,object?[],TRet>>(
-					expression,
-					Expression.Parameter(typeof(IDataContext), "ctx"),
-					paramArray);
-				var queryReader = CompiledQuery.Compile(lambda);
-
-				return Expression.Call(
-					null,
-					MemberHelper.MethodOf(() => ExecuteSubQuery(null!, null!, null!)),
-						ExpressionConstants.DataContextParam,
-						Expression.NewArrayInit(typeof(object), parameters),
-						Expression.Constant(queryReader)
-					);
-			}
-
-			static TRet ExecuteSubQuery(
-				IDataContext                      dataContext,
-				object?[]                         parameters,
-				Func<IDataContext,object?[],TRet> queryReader)
->>>>>>> 3cff2449
 			{
 				if (e.NodeType == ExpressionType.Convert)
 				{
