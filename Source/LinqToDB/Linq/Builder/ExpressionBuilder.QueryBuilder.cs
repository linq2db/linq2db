﻿#nullable disable
using System;
using System.Collections;
using System.Collections.Generic;
using System.Data;
using System.Linq;
using System.Linq.Expressions;
using System.Reflection;
using System.Text;
using System.Threading;

using LinqToDB.Common;
using LinqToDB.SqlQuery;

namespace LinqToDB.Linq.Builder
{
	using LinqToDB.Expressions;
	using Extensions;
	using Mapping;

	partial class ExpressionBuilder
	{
		#region BuildExpression

		readonly HashSet<Expression>                    _skippedExpressions   = new HashSet<Expression>();
		readonly Dictionary<Expression,UnaryExpression> _convertedExpressions = new Dictionary<Expression,UnaryExpression>();

		public void UpdateConvertedExpression(Expression oldExpression, Expression newExpression)
		{
			if (_convertedExpressions.TryGetValue(oldExpression, out var conversion)
				&& !_convertedExpressions.ContainsKey(newExpression))
			{
				UnaryExpression newConversion;
				if (conversion.NodeType == ExpressionType.Convert)
				{
					newConversion = Expression.Convert(newExpression, conversion.Type);
				}
				else
				{
					newConversion = Expression.ConvertChecked(newExpression, conversion.Type);
				}

				_convertedExpressions.Add(newExpression, newConversion);
			}
		}

		public void RemoveConvertedExpression(Expression ex)
		{
			_convertedExpressions.Remove(ex);
		}

		public Expression BuildExpression(IBuildContext context, Expression expression, bool enforceServerSide, string alias = null)
		{
			var newExpr = expression.Transform(expr => TransformExpression(context, expr, enforceServerSide, alias));
			return newExpr;
		}

		Expression ConvertAssignmentArgument(IBuildContext context, Expression expr, MemberInfo memberInfo, bool enforceServerSide,
			string alias)
		{
			var resultExpr = expr;
			resultExpr = CorrectConditional(context, resultExpr, enforceServerSide, alias);

			// Update nullability
			resultExpr = resultExpr.Transform(UpdateNullabilityFromExtension);

			if (resultExpr.NodeType == ExpressionType.Convert || resultExpr.NodeType == ExpressionType.ConvertChecked)
			{
				var conv = (UnaryExpression)resultExpr;
				if (memberInfo?.GetMemberType().IsNullable() == true
					&& conv.Operand is ConvertFromDataReaderExpression readerExpression
					&& !readerExpression.Type.IsNullable())
				{
					resultExpr = readerExpression.MakeNullable();
				}
			}
			else if (resultExpr.NodeType == ExpressionType.Extension &&
					 resultExpr is ConvertFromDataReaderExpression readerExpression)
			{
				if (memberInfo?.GetMemberType().IsNullable() == true &&
					!readerExpression.Type.IsNullable())
				{
					resultExpr = readerExpression.MakeNullable();
				}
			}

			return resultExpr;
		}

		private Expression UpdateNullabilityFromExtension(Expression resultExpr)
		{
			if (resultExpr.NodeType == ExpressionType.Call)
			{
				var mc = (MethodCallExpression)resultExpr;
				var attr = MappingSchema.GetAttribute<Sql.ExpressionAttribute>(mc.Method.ReflectedType, mc.Method);

				if (attr != null
					&& attr.IsNullable == Sql.IsNullableType.IfAnyParameterNullable
					&& mc.Arguments.Count == 1
					&& attr.Expression == "{0}"
					&& mc.Method.ReturnParameter?.ParameterType.IsNullable() == true
				)
				{
					var parameter = mc.Method.GetParameters()[0];
					if (mc.Method.ReturnParameter?.ParameterType != parameter.ParameterType
						&& parameter.ParameterType.IsValueType
						&& mc.Arguments[0] is ConvertFromDataReaderExpression readerExpression)
					{
						resultExpr = readerExpression.MakeNullable();
					}
				}
			}

			return resultExpr;
		}

		TransformInfo TransformExpression(IBuildContext context, Expression expr, bool enforceServerSide, string alias)
		{
			if (_skippedExpressions.Contains(expr))
				return new TransformInfo(expr, true);

			if (HasNoneSqlMember(expr))
				return new TransformInfo(expr);

			alias = alias ?? GetExpressionAlias(expr);

			switch (expr.NodeType)
			{
				case ExpressionType.Convert       :
				case ExpressionType.ConvertChecked:
					{
						if (expr.Type == typeof(object))
							break;

						var cex = (UnaryExpression)expr;

						_convertedExpressions.Add(cex.Operand, cex);

						var nex = BuildExpression(context, cex.Operand, enforceServerSide);

						if (nex.Type != cex.Type)
							nex = cex.Update(nex);

						var ret = new TransformInfo(nex, true);

						RemoveConvertedExpression(cex.Operand);

						return ret;
					}

				case ExpressionType.MemberAccess:
					{
						if (IsServerSideOnly(expr) || PreferServerSide(expr, enforceServerSide))
							return new TransformInfo(BuildSql(context, expr, alias));

						var ma = (MemberExpression)expr;

						var l  = Expressions.ConvertMember(MappingSchema, ma.Expression?.Type, ma.Member);
						if (l != null)
						{
							// In Grouping KeyContext we have to perform calculation on server side
							if (Contexts.Any(c => c is GroupByBuilder.KeyContext))
								return new TransformInfo(BuildSql(context, expr, alias));
							break;
						}

						if (ma.Member.IsNullableValueMember())
							break;

						var ctx = GetContext(context, ma);

						if (ctx != null)
						{
<<<<<<< HEAD
							if ((ma.Type.IsGenericTypeEx() || ma.Type.IsArray) && typeof(IEnumerable<>).IsSameOrParentOf(ma.Type))
=======
							if (ma.Type.IsGenericType && typeof(IEnumerable<>).IsSameOrParentOf(ma.Type))
>>>>>>> 4fca3dff
							{
								var res = ctx.IsExpression(ma, 0, RequestFor.Association);

								if (res.Result)
								{
									var table = (TableBuilder.AssociatedTableContext)res.Context;
									if (table.IsList)
									{
										var mexpr = GetMultipleQueryExpression(context, MappingSchema, ma, new HashSet<ParameterExpression>(), out _);
										return new TransformInfo(BuildExpression(context, mexpr, enforceServerSide));
									}
								}
							}

							var prevCount  = ctx.SelectQuery.Select.Columns.Count;
							var expression = ctx.BuildExpression(ma, 0, enforceServerSide);
							if (!alias.IsNullOrEmpty() && (ctx.SelectQuery.Select.Columns.Count - prevCount) == 1)
							{
								ctx.SelectQuery.Select.Columns[ctx.SelectQuery.Select.Columns.Count - 1].Alias = alias;
							}
							return new TransformInfo(expression);
						}

						var ex = ma.Expression;

						while (ex is MemberExpression)
							ex = ((MemberExpression)ex).Expression;

						if (ex is MethodCallExpression ce)
						{
							if (IsSubQuery(context, ce))
							{
								if (!IsMultipleQuery(ce))
								{
									var info = GetSubQueryContext(context, ce);
									if (alias != null)
										info.Context.SetAlias(alias);
									var par  = Expression.Parameter(ex.Type);
									var bex  = info.Context.BuildExpression(ma.Transform(e => e == ex ? par : e), 0, enforceServerSide);

									if (bex != null)
										return new TransformInfo(bex);
								}
							}
						}

						ex = ma.Expression;

						if (ex != null && ex.NodeType == ExpressionType.Constant)
						{
							// field = localVariable
							//
							if (!_expressionAccessors.TryGetValue(ex, out var c))
								return new TransformInfo(ma);
							return new TransformInfo(Expression.MakeMemberAccess(Expression.Convert(c, ex.Type), ma.Member));
						}

						break;
					}

				case ExpressionType.Parameter:
					{
						if (expr == ParametersParam || expr == PreambleParam)
							break;

						var ctx = GetContext(context, expr);

						if (ctx != null)
						{
							var buildExpr = ctx.BuildExpression(expr, 0, enforceServerSide);
							if (buildExpr.Type != expr.Type)
							{
								buildExpr = Expression.Convert(buildExpr, expr.Type);
							}
							return new TransformInfo(buildExpr);
						}

						break;
					}

				case ExpressionType.Constant:
					{
						if (expr.Type.IsConstantable())
							break;

						if ((_buildMultipleQueryExpressions == null || !_buildMultipleQueryExpressions.Contains(expr)) && IsSequence(new BuildInfo(context, expr, new SelectQuery())))
						{
							return new TransformInfo(BuildMultipleQuery(context, expr, enforceServerSide));
						}

						if (_expressionAccessors.TryGetValue(expr, out var accessor))
							return new TransformInfo(Expression.Convert(accessor, expr.Type));

						break;
					}

				case ExpressionType.Coalesce:

					if (expr.Type == typeof(string) && MappingSchema.GetDefaultValue(typeof(string)) != null)
						return new TransformInfo(BuildSql(context, expr, alias));

					if (CanBeTranslatedToSql(context, ConvertExpression(expr), true))
						return new TransformInfo(BuildSql(context, expr, alias));

					break;

				case ExpressionType.Call:
					{
						var ce = (MethodCallExpression)expr;

						if (IsGroupJoinSource(context, ce))
						{
							foreach (var arg in ce.Arguments.Skip(1))
								if (!_skippedExpressions.Contains(arg))
									_skippedExpressions.Add(arg);

							if (IsSubQuery(context, ce))
							{
								if (ce.IsQueryable())
								//if (!typeof(IEnumerable).IsSameOrParentOf(expr.Type) || expr.Type == typeof(string) || expr.Type.IsArray)
								{
									var ctx = GetContext(context, expr);

									if (ctx != null)
										return new TransformInfo(ctx.BuildExpression(expr, 0, enforceServerSide));
								}
							}

							break;
						}

						if (ce.IsAssociation(MappingSchema))
						{
							var ctx = GetContext(context, ce);
							if (ctx == null)
								throw new InvalidOperationException();

							return new TransformInfo(ctx.BuildExpression(ce, 0, enforceServerSide));
						}

						if ((_buildMultipleQueryExpressions == null || !_buildMultipleQueryExpressions.Contains(ce)) && IsSubQuery(context, ce))
						{
							if (IsMultipleQuery(ce))
								return new TransformInfo(BuildMultipleQuery(context, ce, enforceServerSide));

							return new TransformInfo(GetSubQueryExpression(context, ce, enforceServerSide, alias));
						}

						if (IsServerSideOnly(expr) || PreferServerSide(expr, enforceServerSide) || ce.Method.IsSqlPropertyMethodEx())
							return new TransformInfo(BuildSql(context, expr, alias));
					}

					break;

				case ExpressionType.New:
					{
						var ne = (NewExpression)expr;

						List<Expression> arguments = null;
						for (var i = 0; i < ne.Arguments.Count; i++)
						{
							var argument    = ne.Arguments[i];
							var memberAlias = ne.Members?[i].Name;

							var newArgument = ConvertAssignmentArgument(context, argument, ne.Members?[i], enforceServerSide, memberAlias);
							if (newArgument != argument)
							{
								if (arguments == null)
									arguments = ne.Arguments.Take(i).ToList();
							}
							arguments?.Add(newArgument);
						}

						if (arguments != null)
						{
							ne = ne.Update(arguments);
						}

						return new TransformInfo(ne, true);
					}

				case ExpressionType.MemberInit:
					{
						var mi      = (MemberInitExpression)expr;
						var newPart = (NewExpression)BuildExpression(context, mi.NewExpression, enforceServerSide);
						List<MemberBinding> bindings = null;
						for (var i = 0; i < mi.Bindings.Count; i++)
						{
							var binding    = mi.Bindings[i];
							var newBinding = binding;
							if (binding is MemberAssignment assignment)
							{
								var argument = ConvertAssignmentArgument(context, assignment.Expression,
									assignment.Member, enforceServerSide, assignment.Member.Name);
								if (argument != assignment.Expression)
								{
									newBinding = Expression.Bind(assignment.Member, argument);
								}
							}

							if (newBinding != binding)
							{
								if (bindings == null)
									bindings = mi.Bindings.Take(i).ToList();
							}

							bindings?.Add(newBinding);
						}

						if (mi.NewExpression != newPart || bindings != null)
						{
							mi = mi.Update(newPart, bindings ?? mi.Bindings.AsEnumerable());
						}

						return new TransformInfo(mi, true);
					}

			}

			if (EnforceServerSide(context))
			{
				switch (expr.NodeType)
				{
					case ExpressionType.MemberInit :
					case ExpressionType.Convert    :
						break;

					default                        :
						if (CanBeCompiled(expr))
							break;
						return new TransformInfo(BuildSql(context, expr, alias));
				}
			}

			return new TransformInfo(expr);
		}

		Expression CorrectConditional(IBuildContext context, Expression expr, bool enforceServerSide, string alias)
		{
			if (expr.NodeType != ExpressionType.Conditional)
				return BuildExpression(context, expr, enforceServerSide, alias);

			var cond = (ConditionalExpression)expr;

					if (cond.Test.NodeType == ExpressionType.Equal || cond.Test.NodeType == ExpressionType.NotEqual)
					{
						var b = (BinaryExpression)cond.Test;

						Expression cnt = null;
						Expression obj = null;

				if (IsNullConstant(b.Left))
				{
					cnt = b.Left;
					obj = b.Right;
				}
				else if (IsNullConstant(b.Right))
				{
					cnt = b.Right;
					obj = b.Left;
				}

						if (cnt != null)
						{
							var objContext = GetContext(context, obj);
							if (objContext != null && objContext.IsExpression(obj, 0, RequestFor.Object).Result)
							{
								var sql = objContext.ConvertToSql(obj, 0, ConvertFlags.Key);
								if (sql.Length == 0)
									sql = objContext.ConvertToSql(obj, 0, ConvertFlags.All);

								if (sql.Length > 0)
								{
									Expression predicate = null;
									foreach (var f in sql)
									{
										if (f.Sql is SqlField field && field.Table.All == field)
											continue;

										var valueType = f.Sql.SystemType;

										if (!valueType.IsNullable() && valueType.IsValueType)
											valueType = typeof(Nullable<>).MakeGenericType(valueType);

										var reader     = BuildSql(context, f.Sql, valueType, null);
										var comparison = Expression.MakeBinary(cond.Test.NodeType,
											Expression.Default(valueType), reader);

										predicate = predicate == null
											? comparison
											: Expression.MakeBinary(
												cond.Test.NodeType == ExpressionType.Equal
													? ExpressionType.AndAlso
													: ExpressionType.OrElse, predicate, comparison);
									}

									if (predicate != null)
								cond = cond.Update(predicate,
									CorrectConditional(context, cond.IfTrue,  enforceServerSide, alias),
									CorrectConditional(context, cond.IfFalse, enforceServerSide, alias));
							}
						}
					}
				}

			if (cond == expr)
				expr = BuildExpression(context, expr, enforceServerSide, alias);
			else
				expr = cond;

			return expr;
		}

		static bool IsMultipleQuery(MethodCallExpression ce)
		{
			return typeof(IEnumerable).IsSameOrParentOf(ce.Type) && ce.Type != typeof(string) && !ce.Type.IsArray;
		}

		class SubQueryContextInfo
		{
			public MethodCallExpression Method;
			public IBuildContext        Context;
			public Expression           Expression;
		}

		readonly Dictionary<IBuildContext,List<SubQueryContextInfo>> _buildContextCache = new Dictionary<IBuildContext,List<SubQueryContextInfo>>();

		SubQueryContextInfo GetSubQueryContext(IBuildContext context, MethodCallExpression expr)
		{
			if (!_buildContextCache.TryGetValue(context, out var sbi))
				_buildContextCache[context] = sbi = new List<SubQueryContextInfo>();

			foreach (var item in sbi)
			{
				if (expr.EqualsTo(item.Method, new Dictionary<Expression,QueryableAccessor>(), null))
					return item;
			}

			var ctx = GetSubQuery(context, expr);

			var info = new SubQueryContextInfo { Method = expr, Context = ctx };

			sbi.Add(info);

			return info;
		}

		public Expression GetSubQueryExpression(IBuildContext context, MethodCallExpression expr, bool enforceServerSide, string alias)
		{
			var info = GetSubQueryContext(context, expr);
			if (info.Expression == null)
				info.Expression = info.Context.BuildExpression(null, 0, enforceServerSide);

			if (!alias.IsNullOrEmpty())
				info.Context.SetAlias(alias);
			return info.Expression;
		}

		static bool EnforceServerSide(IBuildContext context)
		{
			return context.SelectQuery.Select.IsDistinct;
		}

		#endregion

		#region BuildSql

		Expression BuildSql(IBuildContext context, Expression expression, string alias)
		{
			var sqlex = ConvertToSqlExpression(context, expression);
			var idx   = context.SelectQuery.Select.Add(sqlex);

			if (alias != null)
				context.SelectQuery.Select.Columns[idx].RawAlias = alias;

			idx = context.ConvertToParentIndex(idx, context);

			var field = BuildSql(expression, idx);

			return field;
		}

		Expression BuildSql(IBuildContext context, ISqlExpression sqlExpression, Type overrideType, string alias)
		{
			var idx   = context.SelectQuery.Select.Add(sqlExpression);

			if (alias != null)
				context.SelectQuery.Select.Columns[idx].RawAlias = alias;

			idx = context.ConvertToParentIndex(idx, context);

			var field = BuildSql(overrideType ?? sqlExpression.SystemType, idx);

			return field;
		}

		public Expression BuildSql(Expression expression, int idx)
		{
			var type = expression.Type;

			if (_convertedExpressions.TryGetValue(expression, out var cex))
			{
				if (cex.Type.IsNullable() && !type.IsNullable() && type.IsSameOrParentOf(cex.Type.ToNullableUnderlying()))
					type = cex.Type;
			}

			return BuildSql(type, idx);
		}

		public Expression BuildSql(Type type, int idx)
		{
			return new ConvertFromDataReaderExpression(type, idx, DataReaderLocal, DataContext);
		}

		#endregion

		#region IsNonSqlMember

		bool HasNoneSqlMember(Expression expr)
		{
			var inCte = false;

			var found = expr.Find(e =>
			{
				switch (e.NodeType)
				{
					case ExpressionType.MemberAccess:
						{
							var me = (MemberExpression)e;

							var om = (
								from c in Contexts.OfType<TableBuilder.TableContext>()
								where c.ObjectType == me.Member.DeclaringType
								select c.EntityDescriptor
							).FirstOrDefault();

							return om != null && om.Associations.All(a => !a.MemberInfo.EqualsTo(me.Member)) &&
							       om[me.Member.Name] == null;
						}
					case ExpressionType.Call:
						{
							var mc = (MethodCallExpression)e;
							if (mc.IsCte(MappingSchema))
								inCte = true;
							break;
						}
				}

				return inCte;
			});

			return found != null && !inCte;
		}

		#endregion

		#region PreferServerSide

		bool PreferServerSide(Expression expr, bool enforceServerSide)
		{
			switch (expr.NodeType)
			{
				case ExpressionType.MemberAccess:
					{
						var pi = (MemberExpression)expr;
						var l  = Expressions.ConvertMember(MappingSchema, pi.Expression?.Type, pi.Member);

						if (l != null)
						{
							var info = l.Body.Unwrap();

							if (l.Parameters.Count == 1 && pi.Expression != null)
								info = info.Transform(wpi => wpi == l.Parameters[0] ? pi.Expression : wpi);

							return info.Find(e => PreferServerSide(e, enforceServerSide)) != null;
						}

						var attr = GetExpressionAttribute(pi.Member);
						return attr != null && (attr.PreferServerSide || enforceServerSide) && !CanBeCompiled(expr);
					}

				case ExpressionType.Call:
					{
						var pi = (MethodCallExpression)expr;
						var l  = Expressions.ConvertMember(MappingSchema, pi.Object?.Type, pi.Method);

						if (l != null)
							return l.Body.Unwrap().Find(e => PreferServerSide(e, enforceServerSide)) != null;

						var attr = GetExpressionAttribute(pi.Method);
						return attr != null && (attr.PreferServerSide || enforceServerSide) && !CanBeCompiled(expr);
					}
				default:
					{
						if (expr is BinaryExpression binary)
						{
							var l = Expressions.ConvertBinary(MappingSchema, binary);
							if (l != null)
							{
								var body = l.Body.Unwrap();
								var newExpr = body.Transform(wpi =>
								{
									if (wpi.NodeType == ExpressionType.Parameter)
									{
										if (l.Parameters[0] == wpi)
											return binary.Left;
										if (l.Parameters[1] == wpi)
											return binary.Right;
									}

									return wpi;
								});

								return PreferServerSide(newExpr, enforceServerSide);
							}
						}
						break;
					}
			}

			return false;
		}

		#endregion

		#region Build Mapper

		public Expression BuildBlock(Expression expression)
		{
			if (IsBlockDisable || BlockExpressions.Count == 0)
				return expression;

			BlockExpressions.Add(expression);

			var blockExpression = Expression.Block(BlockVariables, BlockExpressions);

			while (BlockVariables.  Count > 1) BlockVariables.  RemoveAt(BlockVariables.  Count - 1);
			while (BlockExpressions.Count > 1) BlockExpressions.RemoveAt(BlockExpressions.Count - 1);

			return blockExpression;
		}

		public ParameterExpression BuildVariable(Expression expr, string name = null)
		{
			if (name == null)
				name = expr.Type.Name + Interlocked.Increment(ref VarIndex);

			var variable = Expression.Variable(
				expr.Type,
				name.IndexOf('<') >= 0 ? null : name);

			BlockVariables.  Add(variable);
			BlockExpressions.Add(Expression.Assign(variable, expr));

			return variable;
		}

		public Expression<Func<IQueryRunner,IDataContext,IDataReader,Expression,object[],object[],T>> BuildMapper<T>(Expression expr)
		{
			var type = typeof(T);

			if (expr.Type != type)
				expr = Expression.Convert(expr, type);

			var mapper = Expression.Lambda<Func<IQueryRunner,IDataContext,IDataReader,Expression,object[],object[],T>>(
				BuildBlock(expr), new[]
				{
					QueryRunnerParam,
					DataContextParam,
					DataReaderParam,
					ExpressionParam,
					ParametersParam,
					PreambleParam,
				});

			return mapper;
		}

		#endregion

		#region BuildMultipleQuery

		interface IMultipleQueryHelper
		{
			Expression GetSubquery(
				ExpressionBuilder       builder,
				Expression              expression,
				ParameterExpression     paramArray,
				IEnumerable<Expression> parameters);
		}

		class MultipleQueryHelper<TRet> : IMultipleQueryHelper
		{
			public Expression GetSubquery(
				ExpressionBuilder       builder,
				Expression              expression,
				ParameterExpression     paramArray,
				IEnumerable<Expression> parameters)
			{
				var lambda      = Expression.Lambda<Func<IDataContext,object[],TRet>>(
					expression,
					Expression.Parameter(typeof(IDataContext), "ctx"),
					paramArray);
				var queryReader = CompiledQuery.Compile(lambda);

				return Expression.Call(
					null,
					MemberHelper.MethodOf(() => ExecuteSubQuery(null, null, null)),
						DataContextParam,
						Expression.NewArrayInit(typeof(object), parameters),
						Expression.Constant(queryReader)
					);
			}

			static TRet ExecuteSubQuery(
				IDataContext                     dataContext,
				object[]                         parameters,
				Func<IDataContext,object[],TRet> queryReader)
			{
				var db = dataContext.Clone(true);

				db.CloseAfterUse = true;

				return queryReader(db, parameters);
			}
		}

		static readonly MethodInfo _whereMethodInfo =
			MemberHelper.MethodOf(() => LinqExtensions.Where<int,int,object>(null,null)).GetGenericMethodDefinition();

		static Expression GetMultipleQueryExpression(IBuildContext context, MappingSchema mappingSchema,
			Expression expression, HashSet<ParameterExpression> parameters, out bool isLazy)
		{
			if (!Common.Configuration.Linq.AllowMultipleQuery)
				throw new LinqException("Multiple queries are not allowed. Set the 'LinqToDB.Common.Configuration.Linq.AllowMultipleQuery' flag to 'true' to allow multiple queries.");

			var valueExpression = EagerLoading.GenerateDetailsExpression(context, mappingSchema, expression, parameters);

			if (valueExpression == null)
			{
				isLazy = true;
				return GetMultipleQueryExpressionLazy(context, mappingSchema, expression, parameters);
			}

			valueExpression = EagerLoading.EnsureDestinationType(valueExpression, expression.Type, mappingSchema);

			isLazy = false;
			return valueExpression;
		}

		static Expression GetMultipleQueryExpressionLazy(IBuildContext context, MappingSchema mappingSchema, Expression expression, HashSet<ParameterExpression> parameters)
		{
			expression.Visit(e =>
			{
				if (e.NodeType == ExpressionType.Lambda)
					foreach (var p in ((LambdaExpression)e).Parameters)
						parameters.Add(p);
			});

			// Convert associations.
			//
			return expression.Transform(e =>
			{
				switch (e.NodeType)
				{
					case ExpressionType.MemberAccess :
						{
							var root = e.GetRootObject(mappingSchema);

							if (root != null &&
								root.NodeType == ExpressionType.Parameter &&
								!parameters.Contains((ParameterExpression)root))
							{
								var res = context.IsExpression(e, 0, RequestFor.Association);

								if (res.Result)
								{
									var table = (TableBuilder.AssociatedTableContext)res.Context;

									if (table.IsList)
									{
										var me = (MemberExpression)e;
										Expression expr;

										var parentType = me.Expression.Type;
										var childType  = table.ObjectType;

										var queryMethod = table.Association.GetQueryMethod(parentType, childType);
										if (queryMethod != null)
										{
											//TODO: MARS
											var dcConst = Expression.Constant(context.Builder.DataContext.Clone(true));

											expr = queryMethod.GetBody(me.Expression, dcConst);
										}
										else
										{
											var ttype  = typeof(Table<>).MakeGenericType(childType);
											var tbl    = Activator.CreateInstance(ttype, context.Builder.DataContext);
											var method = e == expression ?
												MemberHelper.MethodOf<IEnumerable<bool>>(n => n.Where(a => a)).GetGenericMethodDefinition().MakeGenericMethod(childType) :
												_whereMethodInfo.MakeGenericMethod(e.Type, childType, ttype);

											var op = Expression.Parameter(childType, "t");

											parameters.Add(op);

											Expression ex = null;

											for (var i = 0; i < table.Association.ThisKey.Length; i++)
											{
												var field1 = table.ParentAssociation.SqlTable.Fields[table.Association.ThisKey [i]];
												var field2 = table.                  SqlTable.Fields[table.Association.OtherKey[i]];

												var ma1 = Expression.MakeMemberAccess(op,            field2.ColumnDescriptor.MemberInfo);
												var ma2 = Expression.MakeMemberAccess(me.Expression, field1.ColumnDescriptor.MemberInfo);

												var ee = Equal(mappingSchema, ma1, ma2);

												ex = ex == null ? ee : Expression.AndAlso(ex, ee);
											}

											var predicate = table.Association.GetPredicate(parentType, childType);
											if (predicate != null)
											{
												var body = predicate.GetBody(me.Expression, op);
												ex = ex == null ? body : Expression.AndAlso(ex, body);
											}

											if (ex == null)
												throw new LinqToDBException($"Invalid association configuration for {table.Association.MemberInfo.DeclaringType}.{table.Association.MemberInfo.Name}");

											expr = Expression.Call(null, method, Expression.Constant(tbl), Expression.Lambda(ex, op));
										}

										if (e == expression)
										{
											expr = Expression.Call(
												MemberHelper.MethodOf<IEnumerable<int>>(n => n.ToList()).GetGenericMethodDefinition().MakeGenericMethod(childType),
												expr);
										}

										return expr;

									}
								}
							}

							break;
						}
				}

				return e;
			});
		}

		public Expression AssociationRoot;

		HashSet<Expression> _buildMultipleQueryExpressions;

		public Expression BuildMultipleQuery(IBuildContext context, Expression expression, bool enforceServerSide)
		{
			var parameters = new HashSet<ParameterExpression>();

			expression = GetMultipleQueryExpression(context, MappingSchema, expression, parameters, out var isLazy);

			if (!isLazy)
				return expression;

			var paramex = Expression.Parameter(typeof(object[]), "ps");
			var parms   = new List<Expression>();

			// Convert parameters.
			//
			expression = expression.Transform(e =>
			{
				if (e.NodeType == ExpressionType.Lambda)
				{
					foreach (var param in ((LambdaExpression)e).Parameters)
					{
						parameters.Add(param);
					}
				}

				var root = e.GetRootObject(MappingSchema);

				if (root != null &&
					root.NodeType == ExpressionType.Parameter &&
					!parameters.Contains((ParameterExpression)root))
				{
					if (_buildMultipleQueryExpressions == null)
						_buildMultipleQueryExpressions = new HashSet<Expression>();

					_buildMultipleQueryExpressions.Add(e);

					var ex = Expression.Convert(BuildExpression(context, e, enforceServerSide), typeof(object));

					_buildMultipleQueryExpressions.Remove(e);

					parms.Add(ex);

					return Expression.Convert(
						Expression.ArrayIndex(paramex, Expression.Constant(parms.Count - 1)),
						e.Type);
				}

				return e;
			});

			var sqtype = typeof(MultipleQueryHelper<>).MakeGenericType(expression.Type);
			var helper = (IMultipleQueryHelper)Activator.CreateInstance(sqtype);

			return helper.GetSubquery(this, expression, paramex, parms);
		}

		#endregion

		#region Aliases

		private readonly Dictionary<Expression, string> _expressionAliases = new Dictionary<Expression, string>();

		void RegisterAlias(Expression expression, string alias, bool force = false)
		{
			if (_expressionAliases.ContainsKey(expression))
			{
				if (!force)
					return;
				_expressionAliases.Remove(expression);
			}
			_expressionAliases.Add(expression, alias);
		}

		void RelocateAlias(Expression oldExpression, Expression newExpression)
		{
			if (ReferenceEquals(oldExpression, newExpression))
				return;

			if (_expressionAliases.TryGetValue(oldExpression, out var alias))
				RegisterAlias(newExpression, alias);
		}

		string GetExpressionAlias(Expression expression)
		{
			_expressionAliases.TryGetValue(expression, out var value);
			return value;
		}

		#endregion
	}
}<|MERGE_RESOLUTION|>--- conflicted
+++ resolved
@@ -171,11 +171,7 @@
 
 						if (ctx != null)
 						{
-<<<<<<< HEAD
-							if ((ma.Type.IsGenericTypeEx() || ma.Type.IsArray) && typeof(IEnumerable<>).IsSameOrParentOf(ma.Type))
-=======
-							if (ma.Type.IsGenericType && typeof(IEnumerable<>).IsSameOrParentOf(ma.Type))
->>>>>>> 4fca3dff
+							if ((ma.Type.IsGenericType || ma.Type.IsArray) && typeof(IEnumerable<>).IsSameOrParentOf(ma.Type))
 							{
 								var res = ctx.IsExpression(ma, 0, RequestFor.Association);
 
