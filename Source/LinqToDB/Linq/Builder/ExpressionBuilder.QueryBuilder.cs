<<<<<<< HEAD
﻿using System;
using System.Collections;
using System.Collections.Generic;
using System.Data;
using System.Linq;
using System.Linq.Expressions;
using System.Reflection;
using System.Text;
using System.Threading;

using LinqToDB.Common;
using LinqToDB.SqlQuery;

namespace LinqToDB.Linq.Builder
{
	using LinqToDB.Expressions;
	using Extensions;
	using Mapping;

	partial class ExpressionBuilder
	{
		#region BuildExpression

		readonly HashSet<Expression>                    _skippedExpressions   = new HashSet<Expression>();
		readonly Dictionary<Expression,UnaryExpression> _convertedExpressions = new Dictionary<Expression,UnaryExpression>();

		public void UpdateConvertedExpression(Expression oldExpression, Expression newExpression)
		{
			if (_convertedExpressions.TryGetValue(oldExpression, out var conversion)
				&& !_convertedExpressions.ContainsKey(newExpression))
			{
				UnaryExpression newConversion;
				if (conversion.NodeType == ExpressionType.Convert)
				{
					newConversion = Expression.Convert(newExpression, conversion.Type);
				}
				else
				{
					newConversion = Expression.ConvertChecked(newExpression, conversion.Type);
				}

				_convertedExpressions.Add(newExpression, newConversion);
			}
		}

		public void RemoveConvertedExpression(Expression ex)
		{
			_convertedExpressions.Remove(ex);
		}

		public Expression BuildExpression(IBuildContext context, Expression expression, bool enforceServerSide)
		{
			var newExpr = expression.Transform(expr => TransformExpression(context, expr, enforceServerSide, null));
			return newExpr;
		}

		Expression ConvertAssignmentArgument(IBuildContext context, Expression expr, MemberInfo memberInfo, bool enforceServerSide,
			string alias)
		{
			var resultExpr = expr;
			if (resultExpr.NodeType == ExpressionType.Conditional)
			{
				var cond = (ConditionalExpression)CorrectConditional(context, resultExpr);
				if (resultExpr != cond)
					resultExpr = cond.Update(cond.Test, BuildExpression(context, cond.IfTrue, enforceServerSide), BuildExpression(context, cond.IfFalse, enforceServerSide));
			}

			if (resultExpr == expr)
				resultExpr = expr.Transform(ae => TransformExpression(context, ae, enforceServerSide, alias));

			// Update nullability
			resultExpr = resultExpr.Transform(UpdateNullabilityFromExtension);

			if (resultExpr.NodeType == ExpressionType.Convert || resultExpr.NodeType == ExpressionType.ConvertChecked)
			{
				var conv = (UnaryExpression)resultExpr;
				if (memberInfo?.GetMemberType().IsNullable() == true
					&& conv.Operand is ConvertFromDataReaderExpression readerExpression
					&& !readerExpression.Type.IsNullable())
				{
					resultExpr = readerExpression.MakeNullable();
				}
			}
			else if (resultExpr.NodeType == ExpressionType.Extension &&
					 resultExpr is ConvertFromDataReaderExpression readerExpression)
			{
				if (memberInfo?.GetMemberType().IsNullable() == true &&
					!readerExpression.Type.IsNullable())
				{
					resultExpr = readerExpression.MakeNullable();
				}
			}

			return resultExpr;
		}

		private Expression UpdateNullabilityFromExtension(Expression resultExpr)
		{
			if (resultExpr.NodeType == ExpressionType.Call)
			{
				var mc = (MethodCallExpression)resultExpr;
				var attr = MappingSchema.GetAttribute<Sql.ExpressionAttribute>(mc.Type, mc.Method);

				if (attr != null
					&& attr.IsNullable == Sql.IsNullableType.IfAnyParameterNullable
					&& mc.Arguments.Count == 1
					&& attr.Expression == "{0}"
					&& mc.Method.ReturnParameter?.ParameterType.IsNullable() == true
				)
				{
					var parameter = mc.Method.GetParameters()[0];
					if (mc.Method.ReturnParameter?.ParameterType != parameter.ParameterType
						&& parameter.ParameterType.IsValueTypeEx()
						&& mc.Arguments[0] is ConvertFromDataReaderExpression readerExpression)
					{
						resultExpr = readerExpression.MakeNullable();
					}
				}
			}

			return resultExpr;
		}

		TransformInfo TransformExpression(IBuildContext context, Expression expr, bool enforceServerSide, string alias)
		{
			if (_skippedExpressions.Contains(expr))
				return new TransformInfo(expr, true);

			if (expr.Find(IsNoneSqlMember) != null)
				return new TransformInfo(expr);

			switch (expr.NodeType)
			{
				case ExpressionType.Convert       :
				case ExpressionType.ConvertChecked:
					{
						if (expr.Type == typeof(object))
							break;

						var cex = (UnaryExpression)expr;

						_convertedExpressions.Add(cex.Operand, cex);

						var nex = BuildExpression(context, cex.Operand, enforceServerSide);

						if (nex.Type != cex.Type)
							nex = cex.Update(nex);

						var ret = new TransformInfo(nex, true);

						RemoveConvertedExpression(cex.Operand);

						return ret;
					}

				case ExpressionType.MemberAccess:
					{
						if (IsServerSideOnly(expr) || PreferServerSide(expr, enforceServerSide))
							return new TransformInfo(BuildSql(context, expr, alias));

						var ma = (MemberExpression)expr;

						var l  = Expressions.ConvertMember(MappingSchema, ma.Expression?.Type, ma.Member);
						if (l != null)
						{
							// In Grouping KeyContext we have to perform calculation on server side
							if (Contexts.Any(c => c is GroupByBuilder.KeyContext))
								return new TransformInfo(BuildSql(context, expr, alias));
							break;
						}

						if (ma.Member.IsNullableValueMember())
							break;

						var ctx = GetContext(context, ma);

						if (ctx != null)
						{
							if ((ma.Type.IsGenericTypeEx() || ma.Type.IsArray) && typeof(IEnumerable<>).IsSameOrParentOf(ma.Type))
							{
								var res = ctx.IsExpression(ma, 0, RequestFor.Association);

								if (res.Result)
								{
									var table = (TableBuilder.AssociatedTableContext)res.Context;
									if (table.IsList)
									{
										var mexpr = GetMultipleQueryExpression(context, MappingSchema, ma, new HashSet<ParameterExpression>(), out _);
										return new TransformInfo(BuildExpression(context, mexpr, enforceServerSide));
									}
								}
							}

							var prevCount  = ctx.SelectQuery.Select.Columns.Count;
							var expression = ctx.BuildExpression(ma, 0, enforceServerSide);
							if (!alias.IsNullOrEmpty() && (ctx.SelectQuery.Select.Columns.Count - prevCount) == 1)
							{
								ctx.SelectQuery.Select.Columns[ctx.SelectQuery.Select.Columns.Count - 1].Alias = alias;
							}
							return new TransformInfo(expression);
						}

						var ex = ma.Expression;

						while (ex is MemberExpression)
							ex = ((MemberExpression)ex).Expression;

						if (ex is MethodCallExpression ce)
						{
							if (IsSubQuery(context, ce))
							{
								if (!IsMultipleQuery(ce))
								{
									var info = GetSubQueryContext(context, ce);
									if (alias != null)
										info.Context.SetAlias(alias);
									var par  = Expression.Parameter(ex.Type);
									var bex  = info.Context.BuildExpression(ma.Transform(e => e == ex ? par : e), 0, enforceServerSide);

									if (bex != null)
										return new TransformInfo(bex);
								}
							}
						}

						ex = ma.Expression;

						if (ex != null && ex.NodeType == ExpressionType.Constant)
						{
							// field = localVariable
							//
							var c = _expressionAccessors[ex];
							return new TransformInfo(Expression.MakeMemberAccess(Expression.Convert(c, ex.Type), ma.Member));
						}

						break;
					}

				case ExpressionType.Parameter:
					{
						if (expr == ParametersParam || expr == PreambleParam)
							break;

						var ctx = GetContext(context, expr);

						if (ctx != null)
						{
							var buildExpr = ctx.BuildExpression(expr, 0, enforceServerSide);
							if (buildExpr.Type != expr.Type)
							{
								buildExpr = Expression.Convert(buildExpr, expr.Type);
							}
							return new TransformInfo(buildExpr);
						}

						break;
					}

				case ExpressionType.Constant:
					{
						if (expr.Type.IsConstantable())
							break;

						if ((_buildMultipleQueryExpressions == null || !_buildMultipleQueryExpressions.Contains(expr)) && IsSequence(new BuildInfo(context, expr, new SelectQuery())))
						{
							return new TransformInfo(BuildMultipleQuery(context, expr, enforceServerSide));
						}

						if (_expressionAccessors.TryGetValue(expr, out var accessor))
							return new TransformInfo(Expression.Convert(accessor, expr.Type));

						break;
					}

				case ExpressionType.Coalesce:

					if (expr.Type == typeof(string) && MappingSchema.GetDefaultValue(typeof(string)) != null)
						return new TransformInfo(BuildSql(context, expr, alias));

					if (CanBeTranslatedToSql(context, ConvertExpression(expr), true))
						return new TransformInfo(BuildSql(context, expr, alias));

					break;

				case ExpressionType.Call:
					{
						var ce = (MethodCallExpression)expr;

						if (IsGroupJoinSource(context, ce))
						{
							foreach (var arg in ce.Arguments.Skip(1))
								if (!_skippedExpressions.Contains(arg))
									_skippedExpressions.Add(arg);

							if (IsSubQuery(context, ce))
							{
								if (ce.IsQueryable())
								//if (!typeof(IEnumerable).IsSameOrParentOf(expr.Type) || expr.Type == typeof(string) || expr.Type.IsArray)
								{
									var ctx = GetContext(context, expr);

									if (ctx != null)
										return new TransformInfo(ctx.BuildExpression(expr, 0, enforceServerSide));
								}
							}

							break;
						}

						if (ce.IsAssociation(MappingSchema))
						{
							var ctx = GetContext(context, ce);
							if (ctx == null)
								throw new InvalidOperationException();

							return new TransformInfo(ctx.BuildExpression(ce, 0, enforceServerSide));
						}

						if ((_buildMultipleQueryExpressions == null || !_buildMultipleQueryExpressions.Contains(ce)) && IsSubQuery(context, ce))
						{
							if (IsMultipleQuery(ce))
								return new TransformInfo(BuildMultipleQuery(context, ce, enforceServerSide));

							return new TransformInfo(GetSubQueryExpression(context, ce, enforceServerSide, alias));
						}

						if (IsServerSideOnly(expr) || PreferServerSide(expr, enforceServerSide) || ce.Method.IsSqlPropertyMethodEx())
							return new TransformInfo(BuildSql(context, expr, alias));
					}

					break;

				case ExpressionType.New:
					{
						var ne = (NewExpression)expr;

						List<Expression> arguments = null;
						for (var i = 0; i < ne.Arguments.Count; i++)
						{
							var argument    = ne.Arguments[i];
							var memberAlias = ne.Members?[i].Name;

							var newArgument = ConvertAssignmentArgument(context, argument, ne.Members?[i], enforceServerSide, memberAlias);
							if (newArgument != argument)
							{
								if (arguments == null)
									arguments = ne.Arguments.Take(i).ToList();
							}
							arguments?.Add(newArgument);
						}

						if (arguments != null)
						{
							ne = ne.Update(arguments);
						}

						return new TransformInfo(ne, true);
					}

				case ExpressionType.MemberInit:
					{
						var mi      = (MemberInitExpression)expr;
						var newPart = (NewExpression)BuildExpression(context, mi.NewExpression, enforceServerSide);
						List<MemberBinding> bindings = null;
						for (var i = 0; i < mi.Bindings.Count; i++)
						{
							var binding    = mi.Bindings[i];
							var newBinding = binding;
							if (binding is MemberAssignment assignment)
							{
								var argument = ConvertAssignmentArgument(context, assignment.Expression,
									assignment.Member, enforceServerSide, assignment.Member.Name);
								if (argument != assignment.Expression)
								{
									newBinding = Expression.Bind(assignment.Member, argument);
								}
							}

							if (newBinding != binding)
							{
								if (bindings == null)
									bindings = mi.Bindings.Take(i).ToList();
							}

							bindings?.Add(newBinding);
						}

						if (mi.NewExpression != newPart || bindings != null)
						{
							mi = mi.Update(newPart, bindings ?? mi.Bindings.AsEnumerable());
						}

						return new TransformInfo(mi, true);
					}

			}

			if (EnforceServerSide(context))
			{
				switch (expr.NodeType)
				{
					case ExpressionType.MemberInit :
					case ExpressionType.Convert    :
						break;

					default                        :
						if (CanBeCompiled(expr))
							break;
						return new TransformInfo(BuildSql(context, expr, alias));
				}
			}

			return new TransformInfo(expr);
		}

		Expression CorrectConditional(IBuildContext context, Expression expr)
		{
			var result = expr.Transform(e =>
			{
				if (e.NodeType == ExpressionType.Conditional)
				{
					var cond = (ConditionalExpression)e;
					if (cond.Test.NodeType == ExpressionType.Equal || cond.Test.NodeType == ExpressionType.NotEqual)
					{
						var b = (BinaryExpression)cond.Test;

						Expression cnt = null;
						Expression obj = null;

						if      (IsNullConstant(b.Left))  { cnt = b.Left;  obj = b.Right; }
						else if (IsNullConstant(b.Right)) { cnt = b.Right; obj = b.Left;  }

						if (cnt != null)
						{
							var objContext = GetContext(context, obj);
							if (objContext != null && objContext.IsExpression(obj, 0, RequestFor.Object).Result)
							{
								var sql = objContext.ConvertToSql(obj, 0, ConvertFlags.Key);
								if (sql.Length == 0)
									sql = objContext.ConvertToSql(obj, 0, ConvertFlags.All);

								if (sql.Length > 0)
								{
									Expression predicate = null;
									foreach (var f in sql)
									{
										if (f.Sql is SqlField field && field.Table.All == field)
											continue;

										var valueType = f.Sql.SystemType;

										if (!valueType.IsNullable() && valueType.IsValueTypeEx())
											valueType = typeof(Nullable<>).MakeGenericType(valueType);

										var reader     = BuildSql(context, f.Sql, valueType, null);
										var comparison = Expression.MakeBinary(cond.Test.NodeType,
											Expression.Default(valueType), reader);

										predicate = predicate == null
											? comparison
											: Expression.MakeBinary(
												cond.Test.NodeType == ExpressionType.Equal
													? ExpressionType.AndAlso
													: ExpressionType.OrElse, predicate, comparison);
									}

									if (predicate != null)
										return cond.Update(predicate, cond.IfTrue, cond.IfFalse);
								}
							}
						}
					}
				}

				return e;
			});
			return result;
		}

		static bool IsMultipleQuery(MethodCallExpression ce)
		{
			return typeof(IEnumerable).IsSameOrParentOf(ce.Type) && ce.Type != typeof(string) && !ce.Type.IsArray;
		}

		class SubQueryContextInfo
		{
			public MethodCallExpression Method;
			public IBuildContext        Context;
			public Expression           Expression;
		}

		readonly Dictionary<IBuildContext,List<SubQueryContextInfo>> _buildContextCache = new Dictionary<IBuildContext,List<SubQueryContextInfo>>();

		SubQueryContextInfo GetSubQueryContext(IBuildContext context, MethodCallExpression expr)
		{
			if (!_buildContextCache.TryGetValue(context, out var sbi))
				_buildContextCache[context] = sbi = new List<SubQueryContextInfo>();

			foreach (var item in sbi)
			{
				if (expr.EqualsTo(item.Method, new Dictionary<Expression,QueryableAccessor>()))
					return item;
			}

			var ctx = GetSubQuery(context, expr);

			var info = new SubQueryContextInfo { Method = expr, Context = ctx };

			sbi.Add(info);

			return info;
		}

		public Expression GetSubQueryExpression(IBuildContext context, MethodCallExpression expr, bool enforceServerSide, string alias)
		{
			var info = GetSubQueryContext(context, expr);
			if (info.Expression == null)
				info.Expression = info.Context.BuildExpression(null, 0, enforceServerSide);

			if (!alias.IsNullOrEmpty())
				info.Context.SetAlias(alias);
			return info.Expression;
		}

		static bool EnforceServerSide(IBuildContext context)
		{
			return context.SelectQuery.Select.IsDistinct;
		}

		#endregion

		#region BuildSql

		Expression BuildSql(IBuildContext context, Expression expression, string alias)
		{
			var sqlex = ConvertToSqlExpression(context, expression);
			var idx   = context.SelectQuery.Select.Add(sqlex);

			if (alias != null)
				context.SelectQuery.Select.Columns[idx].RawAlias = alias;

			idx = context.ConvertToParentIndex(idx, context);

			var field = BuildSql(expression, idx);

			return field;
		}

		Expression BuildSql(IBuildContext context, ISqlExpression sqlExpression, Type overrideType, string alias)
		{
			var idx   = context.SelectQuery.Select.Add(sqlExpression);

			if (alias != null)
				context.SelectQuery.Select.Columns[idx].RawAlias = alias;

			idx = context.ConvertToParentIndex(idx, context);

			var field = BuildSql(overrideType ?? sqlExpression.SystemType, idx);

			return field;
		}

		public Expression BuildSql(Expression expression, int idx)
		{
			var type = expression.Type;

			if (_convertedExpressions.TryGetValue(expression, out var cex))
			{
				if (cex.Type.IsNullable() && !type.IsNullable() && type.IsSameOrParentOf(cex.Type.ToNullableUnderlying()))
					type = cex.Type;
			}

			return BuildSql(type, idx);
		}

		public Expression BuildSql(Type type, int idx)
		{
			return new ConvertFromDataReaderExpression(type, idx, DataReaderLocal, DataContext);
		}

		#endregion

		#region IsNonSqlMember

		bool IsNoneSqlMember(Expression expr)
		{
			switch (expr.NodeType)
			{
				case ExpressionType.MemberAccess:
					{
						var me = (MemberExpression)expr;

						var om = (
							from c in Contexts.OfType<TableBuilder.TableContext>()
							where c.ObjectType == me.Member.DeclaringType
							select c.EntityDescriptor
						).FirstOrDefault();

						return om != null && om.Associations.All(a => !a.MemberInfo.EqualsTo(me.Member)) && om[me.Member.Name] == null;
					}
			}

			return false;
		}

		#endregion

		#region PreferServerSide

		bool PreferServerSide(Expression expr, bool enforceServerSide)
		{
			switch (expr.NodeType)
			{
				case ExpressionType.MemberAccess:
					{
						var pi = (MemberExpression)expr;
						var l  = Expressions.ConvertMember(MappingSchema, pi.Expression?.Type, pi.Member);

						if (l != null)
						{
							var info = l.Body.Unwrap();

							if (l.Parameters.Count == 1 && pi.Expression != null)
								info = info.Transform(wpi => wpi == l.Parameters[0] ? pi.Expression : wpi);

							return info.Find(e => PreferServerSide(e, enforceServerSide)) != null;
						}

						var attr = GetExpressionAttribute(pi.Member);
						return attr != null && (attr.PreferServerSide || enforceServerSide) && !CanBeCompiled(expr);
					}

				case ExpressionType.Call:
					{
						var pi = (MethodCallExpression)expr;
						var l  = Expressions.ConvertMember(MappingSchema, pi.Object?.Type, pi.Method);

						if (l != null)
							return l.Body.Unwrap().Find(e => PreferServerSide(e, enforceServerSide)) != null;

						var attr = GetExpressionAttribute(pi.Method);
						return attr != null && (attr.PreferServerSide || enforceServerSide) && !CanBeCompiled(expr);
					}
				default:
					{
						if (expr is BinaryExpression binary)
						{
							var l = Expressions.ConvertBinary(MappingSchema, binary);
							if (l != null)
							{
								var body = l.Body.Unwrap();
								var newExpr = body.Transform(wpi =>
								{
									if (wpi.NodeType == ExpressionType.Parameter)
									{
										if (l.Parameters[0] == wpi)
											return binary.Left;
										if (l.Parameters[1] == wpi)
											return binary.Right;
									}

									return wpi;
								});

								return PreferServerSide(newExpr, enforceServerSide);
							}
						}
						break;
					}
			}

			return false;
		}

		#endregion

		#region Build Mapper

		public Expression BuildBlock(Expression expression)
		{
			if (IsBlockDisable || BlockExpressions.Count == 0)
				return expression;

			BlockExpressions.Add(expression);

			var blockExpression = Expression.Block(BlockVariables, BlockExpressions);

			while (BlockVariables.  Count > 1) BlockVariables.  RemoveAt(BlockVariables.  Count - 1);
			while (BlockExpressions.Count > 1) BlockExpressions.RemoveAt(BlockExpressions.Count - 1);

			return blockExpression;
		}

		public ParameterExpression BuildVariable(Expression expr, string name = null)
		{
			if (name == null)
				name = expr.Type.Name + Interlocked.Increment(ref VarIndex);

			var variable = Expression.Variable(
				expr.Type,
				name.IndexOf('<') >= 0 ? null : name);

			BlockVariables.  Add(variable);
			BlockExpressions.Add(Expression.Assign(variable, expr));

			return variable;
		}

		public Expression<Func<IQueryRunner,IDataContext,IDataReader,Expression,object[],object[],T>> BuildMapper<T>(Expression expr)
		{
			var type = typeof(T);

			if (expr.Type != type)
				expr = Expression.Convert(expr, type);

			var mapper = Expression.Lambda<Func<IQueryRunner,IDataContext,IDataReader,Expression,object[],object[],T>>(
				BuildBlock(expr), new[]
				{
					QueryRunnerParam,
					DataContextParam,
					DataReaderParam,
					ExpressionParam,
					ParametersParam,
					PreambleParam,
				});

			return mapper;
		}

		#endregion

		#region BuildMultipleQuery

		interface IMultipleQueryHelper
		{
			Expression GetSubquery(
				ExpressionBuilder       builder,
				Expression              expression,
				ParameterExpression     paramArray,
				IEnumerable<Expression> parameters);
		}

		class MultipleQueryHelper<TRet> : IMultipleQueryHelper
		{
			public Expression GetSubquery(
				ExpressionBuilder       builder,
				Expression              expression,
				ParameterExpression     paramArray,
				IEnumerable<Expression> parameters)
			{
				var lambda      = Expression.Lambda<Func<IDataContext,object[],TRet>>(
					expression,
					Expression.Parameter(typeof(IDataContext), "ctx"),
					paramArray);
				var queryReader = CompiledQuery.Compile(lambda);

				return Expression.Call(
					null,
					MemberHelper.MethodOf(() => ExecuteSubQuery(null, null, null)),
						DataContextParam,
						Expression.NewArrayInit(typeof(object), parameters),
						Expression.Constant(queryReader)
					);
			}

			static TRet ExecuteSubQuery(
				IDataContext                     dataContext,
				object[]                         parameters,
				Func<IDataContext,object[],TRet> queryReader)
			{
				var db = dataContext.Clone(true);

				db.CloseAfterUse = true;

				return queryReader(db, parameters);
			}
		}

		static readonly MethodInfo _whereMethodInfo =
			MemberHelper.MethodOf(() => LinqExtensions.Where<int,int,object>(null,null)).GetGenericMethodDefinition();

		static Expression GetMultipleQueryExpression(IBuildContext context, MappingSchema mappingSchema,
			Expression expression, HashSet<ParameterExpression> parameters, out bool isLazy)
		{
			var valueExpression = EagerLoading.GenerateDetailsExpression(context, mappingSchema, expression, parameters);

			if (valueExpression == null)
			{
				isLazy = true;
				return GetMultipleQueryExpressionLazy(context, mappingSchema, expression, parameters);
			}

			valueExpression = EagerLoading.EnsureDestinationType(valueExpression, expression.Type);

			isLazy = false;
			return valueExpression;
		}

		static Expression GetMultipleQueryExpressionLazy(IBuildContext context, MappingSchema mappingSchema, Expression expression, HashSet<ParameterExpression> parameters)
		{
			if (!Common.Configuration.Linq.AllowMultipleQuery)
				throw new LinqException("Multiple queries are not allowed. Set the 'LinqToDB.Common.Configuration.Linq.AllowMultipleQuery' flag to 'true' to allow multiple queries.");

			expression.Visit(e =>
			{
				if (e.NodeType == ExpressionType.Lambda)
					foreach (var p in ((LambdaExpression)e).Parameters)
						parameters.Add(p);
			});

			// Convert associations.
			//
			return expression.Transform(e =>
			{
				switch (e.NodeType)
				{
					case ExpressionType.MemberAccess :
						{
							var root = e.GetRootObject(mappingSchema);

							if (root != null &&
								root.NodeType == ExpressionType.Parameter &&
								!parameters.Contains((ParameterExpression)root))
							{
								var res = context.IsExpression(e, 0, RequestFor.Association);

								if (res.Result)
								{
									var table = (TableBuilder.AssociatedTableContext)res.Context;

									if (table.IsList)
									{
										var me = (MemberExpression)e;
										Expression expr;

										var parentType = me.Expression.Type;
										var childType  = table.ObjectType;

										var queryMethod = table.Association.GetQueryMethod(parentType, childType);
										if (queryMethod != null)
										{
											//TODO: MARS
											var dcConst = Expression.Constant(context.Builder.DataContext.Clone(true));

											expr = queryMethod.GetBody(me.Expression, dcConst);
										}
										else
										{
											var ttype  = typeof(Table<>).MakeGenericType(childType);
											var tbl    = Activator.CreateInstance(ttype, context.Builder.DataContext);
											var method = e == expression ?
												MemberHelper.MethodOf<IEnumerable<bool>>(n => n.Where(a => a)).GetGenericMethodDefinition().MakeGenericMethod(childType) :
												_whereMethodInfo.MakeGenericMethod(e.Type, childType, ttype);

											var op = Expression.Parameter(childType, "t");

											parameters.Add(op);

											Expression ex = null;

											for (var i = 0; i < table.Association.ThisKey.Length; i++)
											{
												var field1 = table.ParentAssociation.SqlTable.Fields[table.Association.ThisKey [i]];
												var field2 = table.                  SqlTable.Fields[table.Association.OtherKey[i]];

												var ma1 = Expression.MakeMemberAccess(op,            field2.ColumnDescriptor.MemberInfo);
												var ma2 = Expression.MakeMemberAccess(me.Expression, field1.ColumnDescriptor.MemberInfo);

												var ee = Equal(mappingSchema, ma1, ma2);

												ex = ex == null ? ee : Expression.AndAlso(ex, ee);
											}

											var predicate = table.Association.GetPredicate(parentType, childType);
											if (predicate != null)
											{
												var body = predicate.GetBody(me.Expression, op);
												ex = ex == null ? body : Expression.AndAlso(ex, body);
											}

											if (ex == null)
												throw new LinqToDBException($"Invalid association configuration for {table.Association.MemberInfo.DeclaringType}.{table.Association.MemberInfo.Name}");

											expr = Expression.Call(null, method, Expression.Constant(tbl), Expression.Lambda(ex, op));
										}

										if (e == expression)
										{
											expr = Expression.Call(
												MemberHelper.MethodOf<IEnumerable<int>>(n => n.ToList()).GetGenericMethodDefinition().MakeGenericMethod(childType),
												expr);
										}

										return expr;

									}
								}
							}

							break;
						}
				}

				return e;
			});
		}

		HashSet<Expression> _buildMultipleQueryExpressions;

		public Expression BuildMultipleQuery(IBuildContext context, Expression expression, bool enforceServerSide)
		{
			var parameters = new HashSet<ParameterExpression>();

			expression = GetMultipleQueryExpression(context, MappingSchema, expression, parameters, out var isLazy);

			if (!isLazy)
				return expression;

			var paramex = Expression.Parameter(typeof(object[]), "ps");
			var parms   = new List<Expression>();

			// Convert parameters.
			//
			expression = expression.Transform(e =>
			{
				if (e.NodeType == ExpressionType.Lambda)
				{
					foreach (var param in ((LambdaExpression)e).Parameters)
					{
						parameters.Add(param);
					}
				}

				var root = e.GetRootObject(MappingSchema);

				if (root != null &&
					root.NodeType == ExpressionType.Parameter &&
					!parameters.Contains((ParameterExpression)root))
				{
					if (_buildMultipleQueryExpressions == null)
						_buildMultipleQueryExpressions = new HashSet<Expression>();

					_buildMultipleQueryExpressions.Add(e);

					var ex = Expression.Convert(BuildExpression(context, e, enforceServerSide), typeof(object));

					_buildMultipleQueryExpressions.Remove(e);

					parms.Add(ex);

					return Expression.Convert(
						Expression.ArrayIndex(paramex, Expression.Constant(parms.Count - 1)),
						e.Type);
				}

				return e;
			});

			var sqtype = typeof(MultipleQueryHelper<>).MakeGenericType(expression.Type);
			var helper = (IMultipleQueryHelper)Activator.CreateInstance(sqtype);

			return helper.GetSubquery(this, expression, paramex, parms);
		}

		#endregion
	}
}
=======
﻿using System;
using System.Collections;
using System.Collections.Generic;
using System.Data;
using System.Linq;
using System.Linq.Expressions;
using System.Reflection;
using System.Threading;

using LinqToDB.Common;
using LinqToDB.SqlQuery;

namespace LinqToDB.Linq.Builder
{
	using LinqToDB.Expressions;
	using Extensions;
	using Mapping;

	partial class ExpressionBuilder
	{
		#region BuildExpression

		readonly HashSet<Expression>                    _skippedExpressions   = new HashSet<Expression>();
		readonly Dictionary<Expression,UnaryExpression> _convertedExpressions = new Dictionary<Expression,UnaryExpression>();

		public void UpdateConvertedExpression(Expression oldExpression, Expression newExpression)
		{
			if (_convertedExpressions.TryGetValue(oldExpression, out var conversion)
				&& !_convertedExpressions.ContainsKey(newExpression))
			{
				UnaryExpression newConversion;
				if (conversion.NodeType == ExpressionType.Convert)
				{
					newConversion = Expression.Convert(newExpression, conversion.Type);
				}
				else
				{
					newConversion = Expression.ConvertChecked(newExpression, conversion.Type);
				}

				_convertedExpressions.Add(newExpression, newConversion);
			}
		}

		public void RemoveConvertedExpression(Expression ex)
		{
			_convertedExpressions.Remove(ex);
		}

		public Expression BuildExpression(IBuildContext context, Expression expression, bool enforceServerSide)
		{
			var newExpr = expression.Transform(expr => TransformExpression(context, expr, enforceServerSide, null));
			return newExpr;
		}

		Expression ConvertAssignmentArgument(IBuildContext context, Expression expr, MemberInfo memberInfo, bool enforceServerSide,
			string alias)
		{
			var resultExpr = expr;
			if (resultExpr.NodeType == ExpressionType.Conditional)
			{
				var cond = (ConditionalExpression)CorrectConditional(context, resultExpr);
				if (resultExpr != cond)
					resultExpr = cond.Update(cond.Test, BuildExpression(context, cond.IfTrue, enforceServerSide), BuildExpression(context, cond.IfFalse, enforceServerSide));
			}

			if (resultExpr == expr)
				resultExpr = expr.Transform(ae => TransformExpression(context, ae, enforceServerSide, alias));

			// Update nullability
			resultExpr = resultExpr.Transform(UpdateNullabilityFromExtension);

			if (resultExpr.NodeType == ExpressionType.Convert || resultExpr.NodeType == ExpressionType.ConvertChecked)
			{
				var conv = (UnaryExpression)resultExpr;
				if (memberInfo?.GetMemberType().IsNullable() == true
					&& conv.Operand is ConvertFromDataReaderExpression readerExpression
					&& !readerExpression.Type.IsNullable())
				{
					resultExpr = readerExpression.MakeNullable();
				}
			}
			else if (resultExpr.NodeType == ExpressionType.Extension &&
					 resultExpr is ConvertFromDataReaderExpression readerExpression)
			{
				if (memberInfo?.GetMemberType().IsNullable() == true &&
					!readerExpression.Type.IsNullable())
				{
					resultExpr = readerExpression.MakeNullable();
				}
			}

			return resultExpr;
		}

		private Expression UpdateNullabilityFromExtension(Expression resultExpr)
		{
			if (resultExpr.NodeType == ExpressionType.Call)
			{
				var mc = (MethodCallExpression)resultExpr;
				var attr = MappingSchema.GetAttribute<Sql.ExpressionAttribute>(mc.Type, mc.Method);

				if (attr != null
					&& attr.IsNullable == Sql.IsNullableType.IfAnyParameterNullable
					&& mc.Arguments.Count == 1
					&& attr.Expression == "{0}"
					&& mc.Method.ReturnParameter?.ParameterType.IsNullable() == true
				)
				{
					var parameter = mc.Method.GetParameters()[0];
					if (mc.Method.ReturnParameter?.ParameterType != parameter.ParameterType
						&& parameter.ParameterType.IsValueTypeEx()
						&& mc.Arguments[0] is ConvertFromDataReaderExpression readerExpression)
					{
						resultExpr = readerExpression.MakeNullable();
					}
				}
			}

			return resultExpr;
		}

		TransformInfo TransformExpression(IBuildContext context, Expression expr, bool enforceServerSide, string alias)
		{
			if (_skippedExpressions.Contains(expr))
				return new TransformInfo(expr, true);

			if (expr.Find(IsNoneSqlMember) != null)
				return new TransformInfo(expr);

			switch (expr.NodeType)
			{
				case ExpressionType.Convert       :
				case ExpressionType.ConvertChecked:
					{
						if (expr.Type == typeof(object))
							break;

						var cex = (UnaryExpression)expr;

						_convertedExpressions.Add(cex.Operand, cex);

						var nex = BuildExpression(context, cex.Operand, enforceServerSide);

						if (nex.Type != cex.Type)
							nex = cex.Update(nex);

						var ret = new TransformInfo(nex, true);

						RemoveConvertedExpression(cex.Operand);

						return ret;
					}

				case ExpressionType.MemberAccess:
					{
						if (IsServerSideOnly(expr) || PreferServerSide(expr, enforceServerSide))
							return new TransformInfo(BuildSql(context, expr, alias));

						var ma = (MemberExpression)expr;

						var l  = Expressions.ConvertMember(MappingSchema, ma.Expression?.Type, ma.Member);
						if (l != null)
						{
							// In Grouping KeyContext we have to perform calculation on server side
							if (Contexts.Any(c => c is GroupByBuilder.KeyContext))
								return new TransformInfo(BuildSql(context, expr, alias));
							break;
						}

						if (ma.Member.IsNullableValueMember())
							break;

						var ctx = GetContext(context, ma);

						if (ctx != null)
						{
							if (ma.Type.IsGenericTypeEx() && typeof(IEnumerable<>).IsSameOrParentOf(ma.Type))
							{
								var res = ctx.IsExpression(ma, 0, RequestFor.Association);

								if (res.Result)
								{
									var table = (TableBuilder.AssociatedTableContext)res.Context;
									if (table.IsList)
									{
										var mexpr = GetMultipleQueryExpression(context, MappingSchema, ma, new HashSet<ParameterExpression>());
										return new TransformInfo(BuildExpression(context, mexpr, enforceServerSide));
									}
								}
							}

							var prevCount  = ctx.SelectQuery.Select.Columns.Count;
							var expression = ctx.BuildExpression(ma, 0, enforceServerSide);
							if (!alias.IsNullOrEmpty() && (ctx.SelectQuery.Select.Columns.Count - prevCount) == 1)
							{
								ctx.SelectQuery.Select.Columns[ctx.SelectQuery.Select.Columns.Count - 1].Alias = alias;
							}
							return new TransformInfo(expression);
						}

						var ex = ma.Expression;

						while (ex is MemberExpression)
							ex = ((MemberExpression)ex).Expression;

						if (ex is MethodCallExpression ce)
						{
							if (IsSubQuery(context, ce))
							{
								if (!IsMultipleQuery(ce))
								{
									var info = GetSubQueryContext(context, ce);
									if (alias != null)
										info.Context.SetAlias(alias);
									var par  = Expression.Parameter(ex.Type);
									var bex  = info.Context.BuildExpression(ma.Transform(e => e == ex ? par : e), 0, enforceServerSide);

									if (bex != null)
										return new TransformInfo(bex);
								}
							}
						}

						ex = ma.Expression;

						if (ex != null && ex.NodeType == ExpressionType.Constant)
						{
							// field = localVariable
							//
							var c = _expressionAccessors[ex];
							return new TransformInfo(Expression.MakeMemberAccess(Expression.Convert(c, ex.Type), ma.Member));
						}

						break;
					}

				case ExpressionType.Parameter:
					{
						if (expr == ParametersParam)
							break;

						var ctx = GetContext(context, expr);

						if (ctx != null)
						{
							var buildExpr = ctx.BuildExpression(expr, 0, enforceServerSide);
							if (buildExpr.Type != expr.Type)
							{
								buildExpr = Expression.Convert(buildExpr, expr.Type);
							}
							return new TransformInfo(buildExpr);
						}

						break;
					}

				case ExpressionType.Constant:
					{
						if (expr.Type.IsConstantable())
							break;

						if (_expressionAccessors.TryGetValue(expr, out var accessor))
							return new TransformInfo(Expression.Convert(accessor, expr.Type));

						break;
					}

				case ExpressionType.Coalesce:

					if (expr.Type == typeof(string) && MappingSchema.GetDefaultValue(typeof(string)) != null)
						return new TransformInfo(BuildSql(context, expr, alias));

					if (CanBeTranslatedToSql(context, ConvertExpression(expr), true))
						return new TransformInfo(BuildSql(context, expr, alias));

					break;

				case ExpressionType.Call:
					{
						var ce = (MethodCallExpression)expr;

						if (IsGroupJoinSource(context, ce))
						{
							foreach (var arg in ce.Arguments.Skip(1))
								if (!_skippedExpressions.Contains(arg))
									_skippedExpressions.Add(arg);

							if (IsSubQuery(context, ce))
							{
								if (ce.IsQueryable())
								//if (!typeof(IEnumerable).IsSameOrParentOf(expr.Type) || expr.Type == typeof(string) || expr.Type.IsArray)
								{
									var ctx = GetContext(context, expr);

									if (ctx != null)
										return new TransformInfo(ctx.BuildExpression(expr, 0, enforceServerSide));
								}
							}

							break;
						}

						if (ce.IsAssociation(MappingSchema))
						{
							var ctx = GetContext(context, ce);
							if (ctx == null)
								throw new InvalidOperationException();

							return new TransformInfo(ctx.BuildExpression(ce, 0, enforceServerSide));
						}

						if ((_buildMultipleQueryExpressions == null || !_buildMultipleQueryExpressions.Contains(ce)) && IsSubQuery(context, ce))
						{
							if (IsMultipleQuery(ce))
								return new TransformInfo(BuildMultipleQuery(context, ce, enforceServerSide));

							return new TransformInfo(GetSubQueryExpression(context, ce, enforceServerSide, alias));
						}

						if (IsServerSideOnly(expr) || PreferServerSide(expr, enforceServerSide) || ce.Method.IsSqlPropertyMethodEx())
							return new TransformInfo(BuildSql(context, expr, alias));
					}

					break;

				case ExpressionType.New:
					{
						var ne = (NewExpression)expr;

						List<Expression> arguments = null;
						for (var i = 0; i < ne.Arguments.Count; i++)
						{
							var argument    = ne.Arguments[i];
							var memberAlias = ne.Members?[i].Name;

							var newArgument = ConvertAssignmentArgument(context, argument, ne.Members?[i], enforceServerSide, memberAlias);
							if (newArgument != argument)
							{
								if (arguments == null)
									arguments = ne.Arguments.Take(i).ToList();
							}
							arguments?.Add(newArgument);
						}

						if (arguments != null)
						{
							ne = ne.Update(arguments);
						}

						return new TransformInfo(ne, true);
					}

				case ExpressionType.MemberInit:
					{
						var mi      = (MemberInitExpression)expr;
						var newPart = (NewExpression)BuildExpression(context, mi.NewExpression, enforceServerSide);
						List<MemberBinding> bindings = null;
						for (var i = 0; i < mi.Bindings.Count; i++)
						{
							var binding    = mi.Bindings[i];
							var newBinding = binding;
							if (binding is MemberAssignment assignment)
							{
								var argument = ConvertAssignmentArgument(context, assignment.Expression,
									assignment.Member, enforceServerSide, assignment.Member.Name);
								if (argument != assignment.Expression)
								{
									newBinding = Expression.Bind(assignment.Member, argument);
								}
							}

							if (newBinding != binding)
							{
								if (bindings == null)
									bindings = mi.Bindings.Take(i).ToList();
							}

							bindings?.Add(newBinding);
						}

						if (mi.NewExpression != newPart || bindings != null)
						{
							mi = mi.Update(newPart, bindings ?? mi.Bindings.AsEnumerable());
						}

						return new TransformInfo(mi, true);
					}

			}

			if (EnforceServerSide(context))
			{
				switch (expr.NodeType)
				{
					case ExpressionType.MemberInit :
					case ExpressionType.Convert    :
						break;

					default                        :
						if (CanBeCompiled(expr))
							break;
						return new TransformInfo(BuildSql(context, expr, alias));
				}
			}

			return new TransformInfo(expr);
		}

		Expression CorrectConditional(IBuildContext context, Expression expr)
		{
			var result = expr.Transform(e =>
			{
				if (e.NodeType == ExpressionType.Conditional)
				{
					var cond = (ConditionalExpression)e;
					if (cond.Test.NodeType == ExpressionType.Equal || cond.Test.NodeType == ExpressionType.NotEqual)
					{
						var b = (BinaryExpression)cond.Test;

						Expression cnt = null;
						Expression obj = null;

						if      (IsNullConstant(b.Left))  { cnt = b.Left;  obj = b.Right; }
						else if (IsNullConstant(b.Right)) { cnt = b.Right; obj = b.Left;  }

						if (cnt != null)
						{
							var objContext = GetContext(context, obj);
							if (objContext != null && objContext.IsExpression(obj, 0, RequestFor.Object).Result)
							{
								var sql = objContext.ConvertToSql(obj, 0, ConvertFlags.Key);
								if (sql.Length == 0)
									sql = objContext.ConvertToSql(obj, 0, ConvertFlags.All);

								if (sql.Length > 0)
								{
									Expression predicate = null;
									foreach (var f in sql)
									{
										if (f.Sql is SqlField field && field.Table.All == field)
											continue;

										var valueType = f.Sql.SystemType;

										if (!valueType.IsNullable() && valueType.IsValueTypeEx())
											valueType = typeof(Nullable<>).MakeGenericType(valueType);

										var reader     = BuildSql(context, f.Sql, valueType, null);
										var comparison = Expression.MakeBinary(cond.Test.NodeType,
											Expression.Default(valueType), reader);

										predicate = predicate == null
											? comparison
											: Expression.MakeBinary(
												cond.Test.NodeType == ExpressionType.Equal
													? ExpressionType.AndAlso
													: ExpressionType.OrElse, predicate, comparison);
									}

									if (predicate != null)
										return cond.Update(predicate, cond.IfTrue, cond.IfFalse);
								}
							}
						}
					}
				}

				return e;
			});
			return result;
		}

		static bool IsMultipleQuery(MethodCallExpression ce)
		{
			return typeof(IEnumerable).IsSameOrParentOf(ce.Type) && ce.Type != typeof(string) && !ce.Type.IsArray;
		}

		class SubQueryContextInfo
		{
			public MethodCallExpression Method;
			public IBuildContext        Context;
			public Expression           Expression;
		}

		readonly Dictionary<IBuildContext,List<SubQueryContextInfo>> _buildContextCache = new Dictionary<IBuildContext,List<SubQueryContextInfo>>();

		SubQueryContextInfo GetSubQueryContext(IBuildContext context, MethodCallExpression expr)
		{
			if (!_buildContextCache.TryGetValue(context, out var sbi))
				_buildContextCache[context] = sbi = new List<SubQueryContextInfo>();

			foreach (var item in sbi)
			{
				if (expr.EqualsTo(item.Method, new Dictionary<Expression,QueryableAccessor>()))
					return item;
			}

			var ctx = GetSubQuery(context, expr);

			var info = new SubQueryContextInfo { Method = expr, Context = ctx };

			sbi.Add(info);

			return info;
		}

		public Expression GetSubQueryExpression(IBuildContext context, MethodCallExpression expr, bool enforceServerSide, string alias)
		{
			var info = GetSubQueryContext(context, expr);
			if (info.Expression == null)
				info.Expression = info.Context.BuildExpression(null, 0, enforceServerSide);

			if (!alias.IsNullOrEmpty())
				info.Context.SetAlias(alias);
			return info.Expression;
		}

		static bool EnforceServerSide(IBuildContext context)
		{
			return context.SelectQuery.Select.IsDistinct;
		}

		#endregion

		#region BuildSql

		Expression BuildSql(IBuildContext context, Expression expression, string alias)
		{
			var sqlex = ConvertToSqlExpression(context, expression);
			var idx   = context.SelectQuery.Select.Add(sqlex);

			if (alias != null)
				context.SelectQuery.Select.Columns[idx].RawAlias = alias;

			idx = context.ConvertToParentIndex(idx, context);

			var field = BuildSql(expression, idx);

			return field;
		}

		Expression BuildSql(IBuildContext context, ISqlExpression sqlExpression, Type overrideType, string alias)
		{
			var idx   = context.SelectQuery.Select.Add(sqlExpression);

			if (alias != null)
				context.SelectQuery.Select.Columns[idx].RawAlias = alias;

			idx = context.ConvertToParentIndex(idx, context);

			var field = BuildSql(overrideType ?? sqlExpression.SystemType, idx);

			return field;
		}

		public Expression BuildSql(Expression expression, int idx)
		{
			var type = expression.Type;

			if (_convertedExpressions.TryGetValue(expression, out var cex))
			{
				if (cex.Type.IsNullable() && !type.IsNullable() && type.IsSameOrParentOf(cex.Type.ToNullableUnderlying()))
					type = cex.Type;
			}

			return BuildSql(type, idx);
		}

		public Expression BuildSql(Type type, int idx)
		{
			return new ConvertFromDataReaderExpression(type, idx, DataReaderLocal, DataContext);
		}

		#endregion

		#region IsNonSqlMember

		bool IsNoneSqlMember(Expression expr)
		{
			switch (expr.NodeType)
			{
				case ExpressionType.MemberAccess:
					{
						var me = (MemberExpression)expr;

						var om = (
							from c in Contexts.OfType<TableBuilder.TableContext>()
							where c.ObjectType == me.Member.DeclaringType
							select c.EntityDescriptor
						).FirstOrDefault();

						return om != null && om.Associations.All(a => !a.MemberInfo.EqualsTo(me.Member)) && om[me.Member.Name] == null;
					}
			}

			return false;
		}

		#endregion

		#region PreferServerSide

		bool PreferServerSide(Expression expr, bool enforceServerSide)
		{
			switch (expr.NodeType)
			{
				case ExpressionType.MemberAccess:
					{
						var pi = (MemberExpression)expr;
						var l  = Expressions.ConvertMember(MappingSchema, pi.Expression?.Type, pi.Member);

						if (l != null)
						{
							var info = l.Body.Unwrap();

							if (l.Parameters.Count == 1 && pi.Expression != null)
								info = info.Transform(wpi => wpi == l.Parameters[0] ? pi.Expression : wpi);

							return info.Find(e => PreferServerSide(e, enforceServerSide)) != null;
						}

						var attr = GetExpressionAttribute(pi.Member);
						return attr != null && (attr.PreferServerSide || enforceServerSide) && !CanBeCompiled(expr);
					}

				case ExpressionType.Call:
					{
						var pi = (MethodCallExpression)expr;
						var l  = Expressions.ConvertMember(MappingSchema, pi.Object?.Type, pi.Method);

						if (l != null)
							return l.Body.Unwrap().Find(e => PreferServerSide(e, enforceServerSide)) != null;

						var attr = GetExpressionAttribute(pi.Method);
						return attr != null && (attr.PreferServerSide || enforceServerSide) && !CanBeCompiled(expr);
					}
				default:
					{
						if (expr is BinaryExpression binary)
						{
							var l = Expressions.ConvertBinary(MappingSchema, binary);
							if (l != null)
							{
								var body = l.Body.Unwrap();
								var newExpr = body.Transform(wpi =>
								{
									if (wpi.NodeType == ExpressionType.Parameter)
									{
										if (l.Parameters[0] == wpi)
											return binary.Left;
										if (l.Parameters[1] == wpi)
											return binary.Right;
									}

									return wpi;
								});

								return PreferServerSide(newExpr, enforceServerSide);
							}
						}
						break;
					}
			}

			return false;
		}

		#endregion

		#region Build Mapper

		public Expression BuildBlock(Expression expression)
		{
			if (IsBlockDisable || BlockExpressions.Count == 0)
				return expression;

			BlockExpressions.Add(expression);

			var blockExpression = Expression.Block(BlockVariables, BlockExpressions);

			while (BlockVariables.  Count > 1) BlockVariables.  RemoveAt(BlockVariables.  Count - 1);
			while (BlockExpressions.Count > 1) BlockExpressions.RemoveAt(BlockExpressions.Count - 1);

			return blockExpression;
		}

		public ParameterExpression BuildVariable(Expression expr, string name = null)
		{
			if (name == null)
				name = expr.Type.Name + Interlocked.Increment(ref VarIndex);

			var variable = Expression.Variable(
				expr.Type,
				name.IndexOf('<') >= 0 ? null : name);

			BlockVariables.  Add(variable);
			BlockExpressions.Add(Expression.Assign(variable, expr));

			return variable;
		}

		public Expression<Func<IQueryRunner,IDataContext,IDataReader,Expression,object[],T>> BuildMapper<T>(Expression expr)
		{
			var type = typeof(T);

			if (expr.Type != type)
				expr = Expression.Convert(expr, type);

			var mapper = Expression.Lambda<Func<IQueryRunner,IDataContext,IDataReader,Expression,object[],T>>(
				BuildBlock(expr), new[]
				{
					QueryRunnerParam,
					DataContextParam,
					DataReaderParam,
					ExpressionParam,
					ParametersParam
				});

			return mapper;
		}

		#endregion

		#region BuildMultipleQuery

		interface IMultipleQueryHelper
		{
			Expression GetSubquery(
				ExpressionBuilder       builder,
				Expression              expression,
				ParameterExpression     paramArray,
				IEnumerable<Expression> parameters);
		}

		class MultipleQueryHelper<TRet> : IMultipleQueryHelper
		{
			public Expression GetSubquery(
				ExpressionBuilder       builder,
				Expression              expression,
				ParameterExpression     paramArray,
				IEnumerable<Expression> parameters)
			{
				var lambda      = Expression.Lambda<Func<IDataContext,object[],TRet>>(
					expression,
					Expression.Parameter(typeof(IDataContext), "ctx"),
					paramArray);
				var queryReader = CompiledQuery.Compile(lambda);

				return Expression.Call(
					null,
					MemberHelper.MethodOf(() => ExecuteSubQuery(null, null, null)),
						DataContextParam,
						Expression.NewArrayInit(typeof(object), parameters),
						Expression.Constant(queryReader)
					);
			}

			static TRet ExecuteSubQuery(
				IDataContext                     dataContext,
				object[]                         parameters,
				Func<IDataContext,object[],TRet> queryReader)
			{
				var db = dataContext.Clone(true);

				db.CloseAfterUse = true;

				return queryReader(db, parameters);
			}
		}

		static readonly MethodInfo _whereMethodInfo =
			MemberHelper.MethodOf(() => LinqExtensions.Where<int,int,object>(null,null)).GetGenericMethodDefinition();

		static readonly MethodInfo _queryableMethodInfo =
			MemberHelper.MethodOf<IQueryable<bool>>(n => n.Where(a => a)).GetGenericMethodDefinition();

		static Expression GetMultipleQueryExpression(IBuildContext context, MappingSchema mappingSchema, Expression expression, HashSet<ParameterExpression> parameters)
		{
			if (!Common.Configuration.Linq.AllowMultipleQuery)
				throw new LinqException("Multiple queries are not allowed. Set the 'LinqToDB.Common.Configuration.Linq.AllowMultipleQuery' flag to 'true' to allow multiple queries.");

			expression.Visit(e =>
			{
				if (e.NodeType == ExpressionType.Lambda)
					foreach (var p in ((LambdaExpression)e).Parameters)
						parameters.Add(p);
			});

			// Convert associations.
			//
			return expression.Transform(e =>
			{
				switch (e.NodeType)
				{
					case ExpressionType.MemberAccess :
						{
							var root = e.GetRootObject(mappingSchema);

							if (root != null &&
								root.NodeType == ExpressionType.Parameter &&
								!parameters.Contains((ParameterExpression)root))
							{
								var res = context.IsExpression(e, 0, RequestFor.Association);

								if (res.Result)
								{
									var table = (TableBuilder.AssociatedTableContext)res.Context;

									if (table.IsList)
									{
										var me = (MemberExpression)e;
										Expression expr;

										var parentType = me.Expression.Type;
										var childType  = table.ObjectType;

										var queryMethod = table.Association.GetQueryMethod(parentType, childType);
										if (queryMethod != null)
										{
											//TODO: MARS
											var dcConst = Expression.Constant(context.Builder.DataContext.Clone(true));

											expr = queryMethod.GetBody(me.Expression, dcConst);
										}
										else
										{
											var ttype  = typeof(Table<>).MakeGenericType(childType);
											var tbl    = Activator.CreateInstance(ttype, context.Builder.DataContext);
											var method = e == expression ?
												MemberHelper.MethodOf<IEnumerable<bool>>(n => n.Where(a => a)).GetGenericMethodDefinition().MakeGenericMethod(childType) :
												_whereMethodInfo.MakeGenericMethod(e.Type, childType, ttype);

											var op = Expression.Parameter(childType, "t");

											parameters.Add(op);

											Expression ex = null;

											for (var i = 0; i < table.Association.ThisKey.Length; i++)
											{
												var field1 = table.ParentAssociation.SqlTable.Fields[table.Association.ThisKey [i]];
												var field2 = table.                  SqlTable.Fields[table.Association.OtherKey[i]];

												var ma1 = Expression.MakeMemberAccess(op,            field2.ColumnDescriptor.MemberInfo);
												var ma2 = Expression.MakeMemberAccess(me.Expression, field1.ColumnDescriptor.MemberInfo);

												var ee = Equal(mappingSchema, ma1, ma2);

												ex = ex == null ? ee : Expression.AndAlso(ex, ee);
											}

											var predicate = table.Association.GetPredicate(parentType, childType);
											if (predicate != null)
											{
												var body = predicate.GetBody(me.Expression, op);
												ex = ex == null ? body : Expression.AndAlso(ex, body);
											}

											if (ex == null)
												throw new LinqToDBException($"Invalid association configuration for {table.Association.MemberInfo.DeclaringType}.{table.Association.MemberInfo.Name}");

											expr = Expression.Call(null, method, Expression.Constant(tbl), Expression.Lambda(ex, op));
										}

										if (e == expression)
										{
											expr = Expression.Call(
												MemberHelper.MethodOf<IEnumerable<int>>(n => n.ToList()).GetGenericMethodDefinition().MakeGenericMethod(childType),
												expr);
										}

										return expr;

									}
								}
							}

							break;
						}
				}

				return e;
			});
		}

		HashSet<Expression> _buildMultipleQueryExpressions;

		public Expression BuildMultipleQuery(IBuildContext context, Expression expression, bool enforceServerSide)
		{
			var parameters = new HashSet<ParameterExpression>();

			expression = GetMultipleQueryExpression(context, MappingSchema, expression, parameters);

			var paramex = Expression.Parameter(typeof(object[]), "ps");
			var parms   = new List<Expression>();

			// Convert parameters.
			//
			expression = expression.Transform(e =>
			{
				if (e.NodeType == ExpressionType.Lambda)
				{
					foreach (var param in ((LambdaExpression)e).Parameters)
					{
						parameters.Add(param);
					}
				}

				var root = e.GetRootObject(MappingSchema);

				if (root != null &&
					root.NodeType == ExpressionType.Parameter &&
					!parameters.Contains((ParameterExpression)root))
				{
					if (_buildMultipleQueryExpressions == null)
						_buildMultipleQueryExpressions = new HashSet<Expression>();

					_buildMultipleQueryExpressions.Add(e);

					var ex = Expression.Convert(BuildExpression(context, e, enforceServerSide), typeof(object));

					_buildMultipleQueryExpressions.Remove(e);

					parms.Add(ex);

					return Expression.Convert(
						Expression.ArrayIndex(paramex, Expression.Constant(parms.Count - 1)),
						e.Type);
				}

				return e;
			});

			var sqtype = typeof(MultipleQueryHelper<>).MakeGenericType(expression.Type);
			var helper = (IMultipleQueryHelper)Activator.CreateInstance(sqtype);

			return helper.GetSubquery(this, expression, paramex, parms);
		}

		#endregion
	}
}
>>>>>>> 45fd9166
<|MERGE_RESOLUTION|>--- conflicted
+++ resolved
@@ -1,4 +1,3 @@
-<<<<<<< HEAD
 ﻿using System;
 using System.Collections;
 using System.Collections.Generic;
@@ -965,949 +964,4 @@
 
 		#endregion
 	}
-}
-=======
-﻿using System;
-using System.Collections;
-using System.Collections.Generic;
-using System.Data;
-using System.Linq;
-using System.Linq.Expressions;
-using System.Reflection;
-using System.Threading;
-
-using LinqToDB.Common;
-using LinqToDB.SqlQuery;
-
-namespace LinqToDB.Linq.Builder
-{
-	using LinqToDB.Expressions;
-	using Extensions;
-	using Mapping;
-
-	partial class ExpressionBuilder
-	{
-		#region BuildExpression
-
-		readonly HashSet<Expression>                    _skippedExpressions   = new HashSet<Expression>();
-		readonly Dictionary<Expression,UnaryExpression> _convertedExpressions = new Dictionary<Expression,UnaryExpression>();
-
-		public void UpdateConvertedExpression(Expression oldExpression, Expression newExpression)
-		{
-			if (_convertedExpressions.TryGetValue(oldExpression, out var conversion)
-				&& !_convertedExpressions.ContainsKey(newExpression))
-			{
-				UnaryExpression newConversion;
-				if (conversion.NodeType == ExpressionType.Convert)
-				{
-					newConversion = Expression.Convert(newExpression, conversion.Type);
-				}
-				else
-				{
-					newConversion = Expression.ConvertChecked(newExpression, conversion.Type);
-				}
-
-				_convertedExpressions.Add(newExpression, newConversion);
-			}
-		}
-
-		public void RemoveConvertedExpression(Expression ex)
-		{
-			_convertedExpressions.Remove(ex);
-		}
-
-		public Expression BuildExpression(IBuildContext context, Expression expression, bool enforceServerSide)
-		{
-			var newExpr = expression.Transform(expr => TransformExpression(context, expr, enforceServerSide, null));
-			return newExpr;
-		}
-
-		Expression ConvertAssignmentArgument(IBuildContext context, Expression expr, MemberInfo memberInfo, bool enforceServerSide,
-			string alias)
-		{
-			var resultExpr = expr;
-			if (resultExpr.NodeType == ExpressionType.Conditional)
-			{
-				var cond = (ConditionalExpression)CorrectConditional(context, resultExpr);
-				if (resultExpr != cond)
-					resultExpr = cond.Update(cond.Test, BuildExpression(context, cond.IfTrue, enforceServerSide), BuildExpression(context, cond.IfFalse, enforceServerSide));
-			}
-
-			if (resultExpr == expr)
-				resultExpr = expr.Transform(ae => TransformExpression(context, ae, enforceServerSide, alias));
-
-			// Update nullability
-			resultExpr = resultExpr.Transform(UpdateNullabilityFromExtension);
-
-			if (resultExpr.NodeType == ExpressionType.Convert || resultExpr.NodeType == ExpressionType.ConvertChecked)
-			{
-				var conv = (UnaryExpression)resultExpr;
-				if (memberInfo?.GetMemberType().IsNullable() == true
-					&& conv.Operand is ConvertFromDataReaderExpression readerExpression
-					&& !readerExpression.Type.IsNullable())
-				{
-					resultExpr = readerExpression.MakeNullable();
-				}
-			}
-			else if (resultExpr.NodeType == ExpressionType.Extension &&
-					 resultExpr is ConvertFromDataReaderExpression readerExpression)
-			{
-				if (memberInfo?.GetMemberType().IsNullable() == true &&
-					!readerExpression.Type.IsNullable())
-				{
-					resultExpr = readerExpression.MakeNullable();
-				}
-			}
-
-			return resultExpr;
-		}
-
-		private Expression UpdateNullabilityFromExtension(Expression resultExpr)
-		{
-			if (resultExpr.NodeType == ExpressionType.Call)
-			{
-				var mc = (MethodCallExpression)resultExpr;
-				var attr = MappingSchema.GetAttribute<Sql.ExpressionAttribute>(mc.Type, mc.Method);
-
-				if (attr != null
-					&& attr.IsNullable == Sql.IsNullableType.IfAnyParameterNullable
-					&& mc.Arguments.Count == 1
-					&& attr.Expression == "{0}"
-					&& mc.Method.ReturnParameter?.ParameterType.IsNullable() == true
-				)
-				{
-					var parameter = mc.Method.GetParameters()[0];
-					if (mc.Method.ReturnParameter?.ParameterType != parameter.ParameterType
-						&& parameter.ParameterType.IsValueTypeEx()
-						&& mc.Arguments[0] is ConvertFromDataReaderExpression readerExpression)
-					{
-						resultExpr = readerExpression.MakeNullable();
-					}
-				}
-			}
-
-			return resultExpr;
-		}
-
-		TransformInfo TransformExpression(IBuildContext context, Expression expr, bool enforceServerSide, string alias)
-		{
-			if (_skippedExpressions.Contains(expr))
-				return new TransformInfo(expr, true);
-
-			if (expr.Find(IsNoneSqlMember) != null)
-				return new TransformInfo(expr);
-
-			switch (expr.NodeType)
-			{
-				case ExpressionType.Convert       :
-				case ExpressionType.ConvertChecked:
-					{
-						if (expr.Type == typeof(object))
-							break;
-
-						var cex = (UnaryExpression)expr;
-
-						_convertedExpressions.Add(cex.Operand, cex);
-
-						var nex = BuildExpression(context, cex.Operand, enforceServerSide);
-
-						if (nex.Type != cex.Type)
-							nex = cex.Update(nex);
-
-						var ret = new TransformInfo(nex, true);
-
-						RemoveConvertedExpression(cex.Operand);
-
-						return ret;
-					}
-
-				case ExpressionType.MemberAccess:
-					{
-						if (IsServerSideOnly(expr) || PreferServerSide(expr, enforceServerSide))
-							return new TransformInfo(BuildSql(context, expr, alias));
-
-						var ma = (MemberExpression)expr;
-
-						var l  = Expressions.ConvertMember(MappingSchema, ma.Expression?.Type, ma.Member);
-						if (l != null)
-						{
-							// In Grouping KeyContext we have to perform calculation on server side
-							if (Contexts.Any(c => c is GroupByBuilder.KeyContext))
-								return new TransformInfo(BuildSql(context, expr, alias));
-							break;
-						}
-
-						if (ma.Member.IsNullableValueMember())
-							break;
-
-						var ctx = GetContext(context, ma);
-
-						if (ctx != null)
-						{
-							if (ma.Type.IsGenericTypeEx() && typeof(IEnumerable<>).IsSameOrParentOf(ma.Type))
-							{
-								var res = ctx.IsExpression(ma, 0, RequestFor.Association);
-
-								if (res.Result)
-								{
-									var table = (TableBuilder.AssociatedTableContext)res.Context;
-									if (table.IsList)
-									{
-										var mexpr = GetMultipleQueryExpression(context, MappingSchema, ma, new HashSet<ParameterExpression>());
-										return new TransformInfo(BuildExpression(context, mexpr, enforceServerSide));
-									}
-								}
-							}
-
-							var prevCount  = ctx.SelectQuery.Select.Columns.Count;
-							var expression = ctx.BuildExpression(ma, 0, enforceServerSide);
-							if (!alias.IsNullOrEmpty() && (ctx.SelectQuery.Select.Columns.Count - prevCount) == 1)
-							{
-								ctx.SelectQuery.Select.Columns[ctx.SelectQuery.Select.Columns.Count - 1].Alias = alias;
-							}
-							return new TransformInfo(expression);
-						}
-
-						var ex = ma.Expression;
-
-						while (ex is MemberExpression)
-							ex = ((MemberExpression)ex).Expression;
-
-						if (ex is MethodCallExpression ce)
-						{
-							if (IsSubQuery(context, ce))
-							{
-								if (!IsMultipleQuery(ce))
-								{
-									var info = GetSubQueryContext(context, ce);
-									if (alias != null)
-										info.Context.SetAlias(alias);
-									var par  = Expression.Parameter(ex.Type);
-									var bex  = info.Context.BuildExpression(ma.Transform(e => e == ex ? par : e), 0, enforceServerSide);
-
-									if (bex != null)
-										return new TransformInfo(bex);
-								}
-							}
-						}
-
-						ex = ma.Expression;
-
-						if (ex != null && ex.NodeType == ExpressionType.Constant)
-						{
-							// field = localVariable
-							//
-							var c = _expressionAccessors[ex];
-							return new TransformInfo(Expression.MakeMemberAccess(Expression.Convert(c, ex.Type), ma.Member));
-						}
-
-						break;
-					}
-
-				case ExpressionType.Parameter:
-					{
-						if (expr == ParametersParam)
-							break;
-
-						var ctx = GetContext(context, expr);
-
-						if (ctx != null)
-						{
-							var buildExpr = ctx.BuildExpression(expr, 0, enforceServerSide);
-							if (buildExpr.Type != expr.Type)
-							{
-								buildExpr = Expression.Convert(buildExpr, expr.Type);
-							}
-							return new TransformInfo(buildExpr);
-						}
-
-						break;
-					}
-
-				case ExpressionType.Constant:
-					{
-						if (expr.Type.IsConstantable())
-							break;
-
-						if (_expressionAccessors.TryGetValue(expr, out var accessor))
-							return new TransformInfo(Expression.Convert(accessor, expr.Type));
-
-						break;
-					}
-
-				case ExpressionType.Coalesce:
-
-					if (expr.Type == typeof(string) && MappingSchema.GetDefaultValue(typeof(string)) != null)
-						return new TransformInfo(BuildSql(context, expr, alias));
-
-					if (CanBeTranslatedToSql(context, ConvertExpression(expr), true))
-						return new TransformInfo(BuildSql(context, expr, alias));
-
-					break;
-
-				case ExpressionType.Call:
-					{
-						var ce = (MethodCallExpression)expr;
-
-						if (IsGroupJoinSource(context, ce))
-						{
-							foreach (var arg in ce.Arguments.Skip(1))
-								if (!_skippedExpressions.Contains(arg))
-									_skippedExpressions.Add(arg);
-
-							if (IsSubQuery(context, ce))
-							{
-								if (ce.IsQueryable())
-								//if (!typeof(IEnumerable).IsSameOrParentOf(expr.Type) || expr.Type == typeof(string) || expr.Type.IsArray)
-								{
-									var ctx = GetContext(context, expr);
-
-									if (ctx != null)
-										return new TransformInfo(ctx.BuildExpression(expr, 0, enforceServerSide));
-								}
-							}
-
-							break;
-						}
-
-						if (ce.IsAssociation(MappingSchema))
-						{
-							var ctx = GetContext(context, ce);
-							if (ctx == null)
-								throw new InvalidOperationException();
-
-							return new TransformInfo(ctx.BuildExpression(ce, 0, enforceServerSide));
-						}
-
-						if ((_buildMultipleQueryExpressions == null || !_buildMultipleQueryExpressions.Contains(ce)) && IsSubQuery(context, ce))
-						{
-							if (IsMultipleQuery(ce))
-								return new TransformInfo(BuildMultipleQuery(context, ce, enforceServerSide));
-
-							return new TransformInfo(GetSubQueryExpression(context, ce, enforceServerSide, alias));
-						}
-
-						if (IsServerSideOnly(expr) || PreferServerSide(expr, enforceServerSide) || ce.Method.IsSqlPropertyMethodEx())
-							return new TransformInfo(BuildSql(context, expr, alias));
-					}
-
-					break;
-
-				case ExpressionType.New:
-					{
-						var ne = (NewExpression)expr;
-
-						List<Expression> arguments = null;
-						for (var i = 0; i < ne.Arguments.Count; i++)
-						{
-							var argument    = ne.Arguments[i];
-							var memberAlias = ne.Members?[i].Name;
-
-							var newArgument = ConvertAssignmentArgument(context, argument, ne.Members?[i], enforceServerSide, memberAlias);
-							if (newArgument != argument)
-							{
-								if (arguments == null)
-									arguments = ne.Arguments.Take(i).ToList();
-							}
-							arguments?.Add(newArgument);
-						}
-
-						if (arguments != null)
-						{
-							ne = ne.Update(arguments);
-						}
-
-						return new TransformInfo(ne, true);
-					}
-
-				case ExpressionType.MemberInit:
-					{
-						var mi      = (MemberInitExpression)expr;
-						var newPart = (NewExpression)BuildExpression(context, mi.NewExpression, enforceServerSide);
-						List<MemberBinding> bindings = null;
-						for (var i = 0; i < mi.Bindings.Count; i++)
-						{
-							var binding    = mi.Bindings[i];
-							var newBinding = binding;
-							if (binding is MemberAssignment assignment)
-							{
-								var argument = ConvertAssignmentArgument(context, assignment.Expression,
-									assignment.Member, enforceServerSide, assignment.Member.Name);
-								if (argument != assignment.Expression)
-								{
-									newBinding = Expression.Bind(assignment.Member, argument);
-								}
-							}
-
-							if (newBinding != binding)
-							{
-								if (bindings == null)
-									bindings = mi.Bindings.Take(i).ToList();
-							}
-
-							bindings?.Add(newBinding);
-						}
-
-						if (mi.NewExpression != newPart || bindings != null)
-						{
-							mi = mi.Update(newPart, bindings ?? mi.Bindings.AsEnumerable());
-						}
-
-						return new TransformInfo(mi, true);
-					}
-
-			}
-
-			if (EnforceServerSide(context))
-			{
-				switch (expr.NodeType)
-				{
-					case ExpressionType.MemberInit :
-					case ExpressionType.Convert    :
-						break;
-
-					default                        :
-						if (CanBeCompiled(expr))
-							break;
-						return new TransformInfo(BuildSql(context, expr, alias));
-				}
-			}
-
-			return new TransformInfo(expr);
-		}
-
-		Expression CorrectConditional(IBuildContext context, Expression expr)
-		{
-			var result = expr.Transform(e =>
-			{
-				if (e.NodeType == ExpressionType.Conditional)
-				{
-					var cond = (ConditionalExpression)e;
-					if (cond.Test.NodeType == ExpressionType.Equal || cond.Test.NodeType == ExpressionType.NotEqual)
-					{
-						var b = (BinaryExpression)cond.Test;
-
-						Expression cnt = null;
-						Expression obj = null;
-
-						if      (IsNullConstant(b.Left))  { cnt = b.Left;  obj = b.Right; }
-						else if (IsNullConstant(b.Right)) { cnt = b.Right; obj = b.Left;  }
-
-						if (cnt != null)
-						{
-							var objContext = GetContext(context, obj);
-							if (objContext != null && objContext.IsExpression(obj, 0, RequestFor.Object).Result)
-							{
-								var sql = objContext.ConvertToSql(obj, 0, ConvertFlags.Key);
-								if (sql.Length == 0)
-									sql = objContext.ConvertToSql(obj, 0, ConvertFlags.All);
-
-								if (sql.Length > 0)
-								{
-									Expression predicate = null;
-									foreach (var f in sql)
-									{
-										if (f.Sql is SqlField field && field.Table.All == field)
-											continue;
-
-										var valueType = f.Sql.SystemType;
-
-										if (!valueType.IsNullable() && valueType.IsValueTypeEx())
-											valueType = typeof(Nullable<>).MakeGenericType(valueType);
-
-										var reader     = BuildSql(context, f.Sql, valueType, null);
-										var comparison = Expression.MakeBinary(cond.Test.NodeType,
-											Expression.Default(valueType), reader);
-
-										predicate = predicate == null
-											? comparison
-											: Expression.MakeBinary(
-												cond.Test.NodeType == ExpressionType.Equal
-													? ExpressionType.AndAlso
-													: ExpressionType.OrElse, predicate, comparison);
-									}
-
-									if (predicate != null)
-										return cond.Update(predicate, cond.IfTrue, cond.IfFalse);
-								}
-							}
-						}
-					}
-				}
-
-				return e;
-			});
-			return result;
-		}
-
-		static bool IsMultipleQuery(MethodCallExpression ce)
-		{
-			return typeof(IEnumerable).IsSameOrParentOf(ce.Type) && ce.Type != typeof(string) && !ce.Type.IsArray;
-		}
-
-		class SubQueryContextInfo
-		{
-			public MethodCallExpression Method;
-			public IBuildContext        Context;
-			public Expression           Expression;
-		}
-
-		readonly Dictionary<IBuildContext,List<SubQueryContextInfo>> _buildContextCache = new Dictionary<IBuildContext,List<SubQueryContextInfo>>();
-
-		SubQueryContextInfo GetSubQueryContext(IBuildContext context, MethodCallExpression expr)
-		{
-			if (!_buildContextCache.TryGetValue(context, out var sbi))
-				_buildContextCache[context] = sbi = new List<SubQueryContextInfo>();
-
-			foreach (var item in sbi)
-			{
-				if (expr.EqualsTo(item.Method, new Dictionary<Expression,QueryableAccessor>()))
-					return item;
-			}
-
-			var ctx = GetSubQuery(context, expr);
-
-			var info = new SubQueryContextInfo { Method = expr, Context = ctx };
-
-			sbi.Add(info);
-
-			return info;
-		}
-
-		public Expression GetSubQueryExpression(IBuildContext context, MethodCallExpression expr, bool enforceServerSide, string alias)
-		{
-			var info = GetSubQueryContext(context, expr);
-			if (info.Expression == null)
-				info.Expression = info.Context.BuildExpression(null, 0, enforceServerSide);
-
-			if (!alias.IsNullOrEmpty())
-				info.Context.SetAlias(alias);
-			return info.Expression;
-		}
-
-		static bool EnforceServerSide(IBuildContext context)
-		{
-			return context.SelectQuery.Select.IsDistinct;
-		}
-
-		#endregion
-
-		#region BuildSql
-
-		Expression BuildSql(IBuildContext context, Expression expression, string alias)
-		{
-			var sqlex = ConvertToSqlExpression(context, expression);
-			var idx   = context.SelectQuery.Select.Add(sqlex);
-
-			if (alias != null)
-				context.SelectQuery.Select.Columns[idx].RawAlias = alias;
-
-			idx = context.ConvertToParentIndex(idx, context);
-
-			var field = BuildSql(expression, idx);
-
-			return field;
-		}
-
-		Expression BuildSql(IBuildContext context, ISqlExpression sqlExpression, Type overrideType, string alias)
-		{
-			var idx   = context.SelectQuery.Select.Add(sqlExpression);
-
-			if (alias != null)
-				context.SelectQuery.Select.Columns[idx].RawAlias = alias;
-
-			idx = context.ConvertToParentIndex(idx, context);
-
-			var field = BuildSql(overrideType ?? sqlExpression.SystemType, idx);
-
-			return field;
-		}
-
-		public Expression BuildSql(Expression expression, int idx)
-		{
-			var type = expression.Type;
-
-			if (_convertedExpressions.TryGetValue(expression, out var cex))
-			{
-				if (cex.Type.IsNullable() && !type.IsNullable() && type.IsSameOrParentOf(cex.Type.ToNullableUnderlying()))
-					type = cex.Type;
-			}
-
-			return BuildSql(type, idx);
-		}
-
-		public Expression BuildSql(Type type, int idx)
-		{
-			return new ConvertFromDataReaderExpression(type, idx, DataReaderLocal, DataContext);
-		}
-
-		#endregion
-
-		#region IsNonSqlMember
-
-		bool IsNoneSqlMember(Expression expr)
-		{
-			switch (expr.NodeType)
-			{
-				case ExpressionType.MemberAccess:
-					{
-						var me = (MemberExpression)expr;
-
-						var om = (
-							from c in Contexts.OfType<TableBuilder.TableContext>()
-							where c.ObjectType == me.Member.DeclaringType
-							select c.EntityDescriptor
-						).FirstOrDefault();
-
-						return om != null && om.Associations.All(a => !a.MemberInfo.EqualsTo(me.Member)) && om[me.Member.Name] == null;
-					}
-			}
-
-			return false;
-		}
-
-		#endregion
-
-		#region PreferServerSide
-
-		bool PreferServerSide(Expression expr, bool enforceServerSide)
-		{
-			switch (expr.NodeType)
-			{
-				case ExpressionType.MemberAccess:
-					{
-						var pi = (MemberExpression)expr;
-						var l  = Expressions.ConvertMember(MappingSchema, pi.Expression?.Type, pi.Member);
-
-						if (l != null)
-						{
-							var info = l.Body.Unwrap();
-
-							if (l.Parameters.Count == 1 && pi.Expression != null)
-								info = info.Transform(wpi => wpi == l.Parameters[0] ? pi.Expression : wpi);
-
-							return info.Find(e => PreferServerSide(e, enforceServerSide)) != null;
-						}
-
-						var attr = GetExpressionAttribute(pi.Member);
-						return attr != null && (attr.PreferServerSide || enforceServerSide) && !CanBeCompiled(expr);
-					}
-
-				case ExpressionType.Call:
-					{
-						var pi = (MethodCallExpression)expr;
-						var l  = Expressions.ConvertMember(MappingSchema, pi.Object?.Type, pi.Method);
-
-						if (l != null)
-							return l.Body.Unwrap().Find(e => PreferServerSide(e, enforceServerSide)) != null;
-
-						var attr = GetExpressionAttribute(pi.Method);
-						return attr != null && (attr.PreferServerSide || enforceServerSide) && !CanBeCompiled(expr);
-					}
-				default:
-					{
-						if (expr is BinaryExpression binary)
-						{
-							var l = Expressions.ConvertBinary(MappingSchema, binary);
-							if (l != null)
-							{
-								var body = l.Body.Unwrap();
-								var newExpr = body.Transform(wpi =>
-								{
-									if (wpi.NodeType == ExpressionType.Parameter)
-									{
-										if (l.Parameters[0] == wpi)
-											return binary.Left;
-										if (l.Parameters[1] == wpi)
-											return binary.Right;
-									}
-
-									return wpi;
-								});
-
-								return PreferServerSide(newExpr, enforceServerSide);
-							}
-						}
-						break;
-					}
-			}
-
-			return false;
-		}
-
-		#endregion
-
-		#region Build Mapper
-
-		public Expression BuildBlock(Expression expression)
-		{
-			if (IsBlockDisable || BlockExpressions.Count == 0)
-				return expression;
-
-			BlockExpressions.Add(expression);
-
-			var blockExpression = Expression.Block(BlockVariables, BlockExpressions);
-
-			while (BlockVariables.  Count > 1) BlockVariables.  RemoveAt(BlockVariables.  Count - 1);
-			while (BlockExpressions.Count > 1) BlockExpressions.RemoveAt(BlockExpressions.Count - 1);
-
-			return blockExpression;
-		}
-
-		public ParameterExpression BuildVariable(Expression expr, string name = null)
-		{
-			if (name == null)
-				name = expr.Type.Name + Interlocked.Increment(ref VarIndex);
-
-			var variable = Expression.Variable(
-				expr.Type,
-				name.IndexOf('<') >= 0 ? null : name);
-
-			BlockVariables.  Add(variable);
-			BlockExpressions.Add(Expression.Assign(variable, expr));
-
-			return variable;
-		}
-
-		public Expression<Func<IQueryRunner,IDataContext,IDataReader,Expression,object[],T>> BuildMapper<T>(Expression expr)
-		{
-			var type = typeof(T);
-
-			if (expr.Type != type)
-				expr = Expression.Convert(expr, type);
-
-			var mapper = Expression.Lambda<Func<IQueryRunner,IDataContext,IDataReader,Expression,object[],T>>(
-				BuildBlock(expr), new[]
-				{
-					QueryRunnerParam,
-					DataContextParam,
-					DataReaderParam,
-					ExpressionParam,
-					ParametersParam
-				});
-
-			return mapper;
-		}
-
-		#endregion
-
-		#region BuildMultipleQuery
-
-		interface IMultipleQueryHelper
-		{
-			Expression GetSubquery(
-				ExpressionBuilder       builder,
-				Expression              expression,
-				ParameterExpression     paramArray,
-				IEnumerable<Expression> parameters);
-		}
-
-		class MultipleQueryHelper<TRet> : IMultipleQueryHelper
-		{
-			public Expression GetSubquery(
-				ExpressionBuilder       builder,
-				Expression              expression,
-				ParameterExpression     paramArray,
-				IEnumerable<Expression> parameters)
-			{
-				var lambda      = Expression.Lambda<Func<IDataContext,object[],TRet>>(
-					expression,
-					Expression.Parameter(typeof(IDataContext), "ctx"),
-					paramArray);
-				var queryReader = CompiledQuery.Compile(lambda);
-
-				return Expression.Call(
-					null,
-					MemberHelper.MethodOf(() => ExecuteSubQuery(null, null, null)),
-						DataContextParam,
-						Expression.NewArrayInit(typeof(object), parameters),
-						Expression.Constant(queryReader)
-					);
-			}
-
-			static TRet ExecuteSubQuery(
-				IDataContext                     dataContext,
-				object[]                         parameters,
-				Func<IDataContext,object[],TRet> queryReader)
-			{
-				var db = dataContext.Clone(true);
-
-				db.CloseAfterUse = true;
-
-				return queryReader(db, parameters);
-			}
-		}
-
-		static readonly MethodInfo _whereMethodInfo =
-			MemberHelper.MethodOf(() => LinqExtensions.Where<int,int,object>(null,null)).GetGenericMethodDefinition();
-
-		static readonly MethodInfo _queryableMethodInfo =
-			MemberHelper.MethodOf<IQueryable<bool>>(n => n.Where(a => a)).GetGenericMethodDefinition();
-
-		static Expression GetMultipleQueryExpression(IBuildContext context, MappingSchema mappingSchema, Expression expression, HashSet<ParameterExpression> parameters)
-		{
-			if (!Common.Configuration.Linq.AllowMultipleQuery)
-				throw new LinqException("Multiple queries are not allowed. Set the 'LinqToDB.Common.Configuration.Linq.AllowMultipleQuery' flag to 'true' to allow multiple queries.");
-
-			expression.Visit(e =>
-			{
-				if (e.NodeType == ExpressionType.Lambda)
-					foreach (var p in ((LambdaExpression)e).Parameters)
-						parameters.Add(p);
-			});
-
-			// Convert associations.
-			//
-			return expression.Transform(e =>
-			{
-				switch (e.NodeType)
-				{
-					case ExpressionType.MemberAccess :
-						{
-							var root = e.GetRootObject(mappingSchema);
-
-							if (root != null &&
-								root.NodeType == ExpressionType.Parameter &&
-								!parameters.Contains((ParameterExpression)root))
-							{
-								var res = context.IsExpression(e, 0, RequestFor.Association);
-
-								if (res.Result)
-								{
-									var table = (TableBuilder.AssociatedTableContext)res.Context;
-
-									if (table.IsList)
-									{
-										var me = (MemberExpression)e;
-										Expression expr;
-
-										var parentType = me.Expression.Type;
-										var childType  = table.ObjectType;
-
-										var queryMethod = table.Association.GetQueryMethod(parentType, childType);
-										if (queryMethod != null)
-										{
-											//TODO: MARS
-											var dcConst = Expression.Constant(context.Builder.DataContext.Clone(true));
-
-											expr = queryMethod.GetBody(me.Expression, dcConst);
-										}
-										else
-										{
-											var ttype  = typeof(Table<>).MakeGenericType(childType);
-											var tbl    = Activator.CreateInstance(ttype, context.Builder.DataContext);
-											var method = e == expression ?
-												MemberHelper.MethodOf<IEnumerable<bool>>(n => n.Where(a => a)).GetGenericMethodDefinition().MakeGenericMethod(childType) :
-												_whereMethodInfo.MakeGenericMethod(e.Type, childType, ttype);
-
-											var op = Expression.Parameter(childType, "t");
-
-											parameters.Add(op);
-
-											Expression ex = null;
-
-											for (var i = 0; i < table.Association.ThisKey.Length; i++)
-											{
-												var field1 = table.ParentAssociation.SqlTable.Fields[table.Association.ThisKey [i]];
-												var field2 = table.                  SqlTable.Fields[table.Association.OtherKey[i]];
-
-												var ma1 = Expression.MakeMemberAccess(op,            field2.ColumnDescriptor.MemberInfo);
-												var ma2 = Expression.MakeMemberAccess(me.Expression, field1.ColumnDescriptor.MemberInfo);
-
-												var ee = Equal(mappingSchema, ma1, ma2);
-
-												ex = ex == null ? ee : Expression.AndAlso(ex, ee);
-											}
-
-											var predicate = table.Association.GetPredicate(parentType, childType);
-											if (predicate != null)
-											{
-												var body = predicate.GetBody(me.Expression, op);
-												ex = ex == null ? body : Expression.AndAlso(ex, body);
-											}
-
-											if (ex == null)
-												throw new LinqToDBException($"Invalid association configuration for {table.Association.MemberInfo.DeclaringType}.{table.Association.MemberInfo.Name}");
-
-											expr = Expression.Call(null, method, Expression.Constant(tbl), Expression.Lambda(ex, op));
-										}
-
-										if (e == expression)
-										{
-											expr = Expression.Call(
-												MemberHelper.MethodOf<IEnumerable<int>>(n => n.ToList()).GetGenericMethodDefinition().MakeGenericMethod(childType),
-												expr);
-										}
-
-										return expr;
-
-									}
-								}
-							}
-
-							break;
-						}
-				}
-
-				return e;
-			});
-		}
-
-		HashSet<Expression> _buildMultipleQueryExpressions;
-
-		public Expression BuildMultipleQuery(IBuildContext context, Expression expression, bool enforceServerSide)
-		{
-			var parameters = new HashSet<ParameterExpression>();
-
-			expression = GetMultipleQueryExpression(context, MappingSchema, expression, parameters);
-
-			var paramex = Expression.Parameter(typeof(object[]), "ps");
-			var parms   = new List<Expression>();
-
-			// Convert parameters.
-			//
-			expression = expression.Transform(e =>
-			{
-				if (e.NodeType == ExpressionType.Lambda)
-				{
-					foreach (var param in ((LambdaExpression)e).Parameters)
-					{
-						parameters.Add(param);
-					}
-				}
-
-				var root = e.GetRootObject(MappingSchema);
-
-				if (root != null &&
-					root.NodeType == ExpressionType.Parameter &&
-					!parameters.Contains((ParameterExpression)root))
-				{
-					if (_buildMultipleQueryExpressions == null)
-						_buildMultipleQueryExpressions = new HashSet<Expression>();
-
-					_buildMultipleQueryExpressions.Add(e);
-
-					var ex = Expression.Convert(BuildExpression(context, e, enforceServerSide), typeof(object));
-
-					_buildMultipleQueryExpressions.Remove(e);
-
-					parms.Add(ex);
-
-					return Expression.Convert(
-						Expression.ArrayIndex(paramex, Expression.Constant(parms.Count - 1)),
-						e.Type);
-				}
-
-				return e;
-			});
-
-			var sqtype = typeof(MultipleQueryHelper<>).MakeGenericType(expression.Type);
-			var helper = (IMultipleQueryHelper)Activator.CreateInstance(sqtype);
-
-			return helper.GetSubquery(this, expression, paramex, parms);
-		}
-
-		#endregion
-	}
-}
->>>>>>> 45fd9166
+}