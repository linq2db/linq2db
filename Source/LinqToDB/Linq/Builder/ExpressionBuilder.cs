--- conflicted
+++ resolved
@@ -53,18 +53,9 @@
 
 		#region Init
 
-<<<<<<< HEAD
-		readonly Query _query;
-		bool  _validateSubqueries;
-
-		readonly IMemberTranslator                 _memberTranslator;
-		readonly IReadOnlyList<ISequenceBuilder>   _builders = _sequenceBuilders;
-		bool                                       _reorder;
-=======
 		readonly Query                             _query;
 		bool                                       _validateSubqueries;
 		readonly IMemberTranslator                 _memberTranslator;
->>>>>>> 832ac7ea
 		readonly ExpressionTreeOptimizationContext _optimizationContext;
 		readonly ParametersContext                 _parametersContext;
 
