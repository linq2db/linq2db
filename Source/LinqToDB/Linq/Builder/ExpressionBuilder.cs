<<<<<<< HEAD
﻿using System;
using System.Collections;
using System.Collections.Generic;
using System.Data;
using System.Linq;
using System.Linq.Expressions;
using System.Reflection;
using System.Threading;

using JetBrains.Annotations;

namespace LinqToDB.Linq.Builder
{
	using Common;
	using DataProvider;
	using Extensions;
	using Mapping;
	using SqlQuery;
	using LinqToDB.Expressions;

	partial class ExpressionBuilder
	{
		#region Sequence

		static readonly object _sync = new object();

		static List<ISequenceBuilder> _sequenceBuilders = new List<ISequenceBuilder>
		{
			new TableBuilder               (),
			new SelectBuilder              (),
			new SelectManyBuilder          (),
			new WhereBuilder               (),
			new OrderByBuilder             (),
			new GroupByBuilder             (),
			new JoinBuilder                (),
			new AllJoinsBuilder            (),
			new AllJoinsLinqBuilder        (),
			new TakeSkipBuilder            (),
			new DefaultIfEmptyBuilder      (),
			new DistinctBuilder            (),
			new FirstSingleBuilder         (),
			new AggregationBuilder         (),
			new MethodChainBuilder         (),
			new ScalarSelectBuilder        (),
			new CountBuilder               (),
			new PassThroughBuilder         (),
			new TableAttributeBuilder      (),
			new InsertBuilder              (),
			new InsertBuilder.Into         (),
			new InsertBuilder.Value        (),
			new InsertOrUpdateBuilder      (),
			new UpdateBuilder              (),
			new UpdateBuilder.Set          (),
			new DeleteBuilder              (),
			new ContainsBuilder            (),
			new AllAnyBuilder              (),
			new ConcatUnionBuilder         (),
			new IntersectBuilder           (),
			new CastBuilder                (),
			new OfTypeBuilder              (),
			new AsUpdatableBuilder         (),
			new LoadWithBuilder            (),
			new DropBuilder                (),
			new TruncateBuilder            (),
			new ChangeTypeExpressionBuilder(),
			new WithTableExpressionBuilder (),
			new ContextParser              (),
			new MergeContextParser         (),
			new ArrayBuilder               ()
		};

		public static void AddBuilder(ISequenceBuilder builder)
		{
			_sequenceBuilders.Add(builder);
		}

		#endregion

		#region Init

		readonly Query                             _query;
		readonly List<ISequenceBuilder>            _builders = _sequenceBuilders;
		private  bool                              _reorder;
		readonly Dictionary<Expression,Expression> _expressionAccessors;
		private  HashSet<Expression>               _subQueryExpressions;

		public readonly List<ParameterAccessor>    CurrentSqlParameters = new List<ParameterAccessor>();

		public readonly List<ParameterExpression>  BlockVariables       = new List<ParameterExpression>();
		public readonly List<Expression>           BlockExpressions     = new List<Expression>();
		public          bool                       IsBlockDisable;
		public          int                        VarIndex;

		readonly HashSet<Expression> _visitedExpressions;

		public ExpressionBuilder(
			Query                 query,
			IDataContext          dataContext,
			Expression            expression,
			ParameterExpression[] compiledParameters)
		{
			_query               = query;

			_expressionAccessors = expression.GetExpressionAccessors(ExpressionParam);

			CompiledParameters   = compiledParameters;
			DataContext          = dataContext;
			OriginalExpression   = expression;

			_visitedExpressions  = new HashSet<Expression>();
			Expression           = ConvertExpressionTree(expression);
			_visitedExpressions  = null;

			if (Configuration.AvoidSpecificDataProviderAPI)
			{
				DataReaderLocal = DataReaderParam;
			}
			else
			{
				DataReaderLocal = BuildVariable(Expression.Convert(DataReaderParam, dataContext.DataReaderType), "ldr");
			}
		}

		#endregion

		#region Public Members

		public readonly IDataContext          DataContext;
		public readonly Expression            OriginalExpression;
		public readonly Expression            Expression;
		public readonly ParameterExpression[] CompiledParameters;
		public readonly List<IBuildContext>   Contexts = new List<IBuildContext>();

		public static readonly ParameterExpression QueryRunnerParam = Expression.Parameter(typeof(IQueryRunner), "qr");
		public static readonly ParameterExpression DataContextParam = Expression.Parameter(typeof(IDataContext), "dctx");
		public static readonly ParameterExpression DataReaderParam  = Expression.Parameter(typeof(IDataReader),  "rd");
		public        readonly ParameterExpression DataReaderLocal;
		public static readonly ParameterExpression ParametersParam  = Expression.Parameter(typeof(object[]),     "ps");
		public static readonly ParameterExpression ExpressionParam  = Expression.Parameter(typeof(Expression),   "expr");

		public MappingSchema MappingSchema => DataContext.MappingSchema;

		#endregion

		#region Builder SQL

		internal Query<T> Build<T>()
		{
			var sequence = BuildSequence(new BuildInfo((IBuildContext)null, Expression, new SelectQuery()));

			if (_reorder)
				lock (_sync)
				{
					_reorder = false;
					_sequenceBuilders = _sequenceBuilders.OrderByDescending(_ => _.BuildCounter).ToList();
				}

			_query.Init(sequence, CurrentSqlParameters);

			var param = Expression.Parameter(typeof(Query<T>), "info");

			sequence.BuildQuery((Query<T>)_query, param);

			return (Query<T>)_query;
		}

		[JetBrains.Annotations.NotNull]
		public IBuildContext BuildSequence(BuildInfo buildInfo)
		{
			buildInfo.Expression = buildInfo.Expression.Unwrap();

			var n = _builders[0].BuildCounter;

			foreach (var builder in _builders)
			{
				if (builder.CanBuild(this, buildInfo))
				{
					var sequence = builder.BuildSequence(this, buildInfo);

					lock (builder)
						builder.BuildCounter++;

					_reorder = _reorder || n < builder.BuildCounter;

					return sequence;
				}

				n = builder.BuildCounter;
			}

			throw new LinqException("Sequence '{0}' cannot be converted to SQL.", buildInfo.Expression);
		}

		[JetBrains.Annotations.NotNull]
		public ISequenceBuilder GetBuilder(BuildInfo buildInfo)
		{
			buildInfo.Expression = buildInfo.Expression.Unwrap();

			foreach (var builder in _builders)
				if (builder.CanBuild(this, buildInfo))
					return builder;

			throw new LinqException("Sequence '{0}' cannot be converted to SQL.", buildInfo.Expression);
		}

		public SequenceConvertInfo ConvertSequence(BuildInfo buildInfo, ParameterExpression param, bool throwExceptionIfCantConvert)
		{
			buildInfo.Expression = buildInfo.Expression.Unwrap();

			foreach (var builder in _builders)
				if (builder.CanBuild(this, buildInfo))
					return builder.Convert(this, buildInfo, param);

			if (throwExceptionIfCantConvert)
				throw new LinqException("Sequence '{0}' cannot be converted to SQL.", buildInfo.Expression);

			return null;
		}

		public bool IsSequence(BuildInfo buildInfo)
		{
			buildInfo.Expression = buildInfo.Expression.Unwrap();

			foreach (var builder in _builders)
				if (builder.CanBuild(this, buildInfo))
					return builder.IsSequence(this, buildInfo);

			return false;
		}

		#endregion

		#region ConvertExpression

		public ParameterExpression SequenceParameter;

		public Expression ConvertExpressionTree(Expression expression)
		{
			var expr = expression;

			expr = ConvertParameters (expr);
			expr = OptimizeExpression(expr);

			var paramType   = expr.Type;
			var isQueryable = false;

			if (expression.NodeType == ExpressionType.Call)
			{
				var call = (MethodCallExpression)expression;

				if (call.IsQueryable() && call.Object == null && call.Arguments.Count > 0 && call.Type.IsGenericTypeEx())
				{
					var type = call.Type.GetGenericTypeDefinition();

					if (type == typeof(IQueryable<>) || type == typeof(IEnumerable<>))
					{
						var arg = call.Type.GetGenericArgumentsEx();

						if (arg.Length == 1)
						{
							paramType   = arg[0];
							isQueryable = true;
						}
					}
				}
			}

			SequenceParameter = Expression.Parameter(paramType, "cp");

			var sequence = ConvertSequence(new BuildInfo((IBuildContext)null, expr, new SelectQuery()), SequenceParameter, false);

			if (sequence != null)
			{
				if (sequence.Expression.Type != expr.Type)
				{
					if (isQueryable)
					{
						var p = sequence.ExpressionsToReplace.Single(s => s.Path.NodeType == ExpressionType.Parameter);

						return Expression.Call(
							((MethodCallExpression)expr).Method.DeclaringType,
							"Select",
							new[] { p.Path.Type, paramType },
							sequence.Expression,
							Expression.Lambda(p.Expr, (ParameterExpression)p.Path));
					}

					throw new InvalidOperationException();
				}

				return sequence.Expression;
			}

			return expr;
		}

		#region ConvertParameters

		internal static Expression AggregateExpression(Expression expression)
		{
			return expression.Transform(expr =>
			{
				switch (expr.NodeType)
				{
					case ExpressionType.Or      :
					case ExpressionType.And     :
					case ExpressionType.OrElse  :
					case ExpressionType.AndAlso :
						{
							var stack  = new Stack<Expression>();
							var items  = new List<Expression>();
							var binary = (BinaryExpression) expr;

							stack.Push(binary.Right);
							stack.Push(binary.Left);
							while (stack.Count > 0)
							{
								var item = stack.Pop();
								if (item.NodeType == expr.NodeType)
								{
									binary  = (BinaryExpression) item;
									stack.Push(binary.Right);
									stack.Push(binary.Left);
								}
								else
									items.Add(item);
							}

							if (items.Count > 3)
							{
								// having N items will lead to NxM recursive calls in expression visitors and
								// will result in stack overflow on relatively small numbers (~1000 items).
								// To fix it we will rebalance condition tree here which will result in
								// LOG2(N)*M recursive calls, or 10*M calls for 1000 items.
								//
								// E.g. we have condition A OR B OR C OR D OR E
								// as an expression tree it represented as tree with depth 5
								//   OR
								// A    OR
								//    B    OR
								//       C    OR
								//          D    E
								// for rebalanced tree it will have depth 4
								//                  OR
								//        OR
								//   OR        OR        OR
								// A    B    C    D    E    F
								// Not much on small numbers, but huge improvement on bigger numbers
								while (items.Count != 1)
								{
									items = CompactTree(items, expr.NodeType);
								}

								return items[0];
							}
							break;
						}
				}

				return expr;
			});
		}

		private static List<Expression> CompactTree(List<Expression> items, ExpressionType nodeType)
		{
			var result = new List<Expression>();

			// traverse list from left to right to preserve calculation order
			for (var i = 0; i < items.Count; i += 2)
			{
				if (i + 1 == items.Count)
				{
					// last non-paired item
					result.Add(items[i]);
				}
				else
				{
					result.Add(Expression.MakeBinary(nodeType, items[i], items[i + 1]));
				}
			}

			return result;
		}

		internal static Expression ExpandExpression(Expression expression)
		{
			if (Configuration.Linq.UseBinaryAggregateExpression)
				expression = AggregateExpression(expression);

			return expression.Transform(expr =>
			{
				switch (expr.NodeType)
				{
					case ExpressionType.Call:
						{
							var mc = (MethodCallExpression)expr;

							List<Expression> newArgs = null;
							for (var index = 0; index < mc.Arguments.Count; index++)
							{
								var arg = mc.Arguments[index];
								Expression newArg = null;
								if (typeof(LambdaExpression).IsSameOrParentOf(arg.Type))
								{
									var argUnwrapped = arg.Unwrap();
									if (argUnwrapped.NodeType == ExpressionType.MemberAccess ||
									    argUnwrapped.NodeType == ExpressionType.Call)
									{
										if (argUnwrapped.EvaluateExpression() is LambdaExpression lambda)
											newArg = ExpandExpression(lambda);
									}
								}

								if (newArg == null)
									newArgs?.Add(arg);
								else
								{
									if (newArgs == null)
										newArgs = new List<Expression>(mc.Arguments.Take(index));
									newArgs.Add(newArg);
								}
							}

							if (newArgs != null)
							{
								mc = mc.Update(mc.Object, newArgs);
							}


							if (mc.Method.Name == "Compile" && typeof(LambdaExpression).IsSameOrParentOf(mc.Method.DeclaringType))
							{
								if (mc.Object.EvaluateExpression() is LambdaExpression lambda)
								{
									return ExpandExpression(lambda);
								}
							}

							return mc;
						}

					case ExpressionType.Invoke:
						{
							var invocation = (InvocationExpression)expr;
							if (invocation.Expression.NodeType == ExpressionType.Call)
							{
								var mc = (MethodCallExpression)invocation.Expression;
								if (mc.Method.Name == "Compile" &&
								    typeof(LambdaExpression).IsSameOrParentOf(mc.Method.DeclaringType))
								{
									if (mc.Object.EvaluateExpression() is LambdaExpression lambda)
									{
										var map = new Dictionary<Expression, Expression>();
										for (int i = 0; i < invocation.Arguments.Count; i++)
										{
											map.Add(lambda.Parameters[i], invocation.Arguments[i]);
										}

										var newBody = lambda.Body.Transform(se =>
										{
											if (se.NodeType == ExpressionType.Parameter &&
											    map.TryGetValue(se, out var newExpr))
												return newExpr;
											return se;
										});

										return ExpandExpression(newBody);
									}
								}
							}
							break;
						}
				}

				return expr;
			});
		}

		Expression ConvertParameters(Expression expression)
		{
			return expression.Transform(expr =>
			{
				switch (expr.NodeType)
				{
					case ExpressionType.Parameter:
						if (CompiledParameters != null)
						{
							var idx = Array.IndexOf(CompiledParameters, (ParameterExpression)expr);

							if (idx > 0)
								return
									Expression.Convert(
										Expression.ArrayIndex(
											ParametersParam,
											Expression.Constant(Array.IndexOf(CompiledParameters, (ParameterExpression)expr))),
										expr.Type);
						}

						break;
				}

				return expr;
			});
		}

		#endregion

		#region ExposeExpression

		Expression ExposeExpression(Expression expression)
		{
			return expression.Transform(expr =>
			{
				switch (expr.NodeType)
				{
					case ExpressionType.MemberAccess:
						{
							var me = (MemberExpression)expr;

							if (me.Member.IsNullableHasValueMember())
							{
								var obj = ExposeExpression(me.Expression);
								return Expression.NotEqual(obj, Expression.Constant(null, obj.Type));
							}

							var l  = ConvertMethodExpression(me.Expression?.Type ?? me.Member.ReflectedTypeEx(), me.Member);

							if (l != null)
							{
								var body  = l.Body.Unwrap();
								var parms = l.Parameters.ToDictionary(p => p);
								var ex    = body.Transform(wpi =>
								{
									if (wpi.NodeType == ExpressionType.Parameter && parms.ContainsKey((ParameterExpression)wpi))
									{
										if (wpi.Type.IsSameOrParentOf(me.Expression.Type))
										{
											return me.Expression;
										}

										if (DataContextParam.Type.IsSameOrParentOf(wpi.Type))
										{
											if (DataContextParam.Type != wpi.Type)
												return Expression.Convert(DataContextParam, wpi.Type);
											return DataContextParam;
										}

										throw new LinqToDBException($"Can't convert {wpi} to expression.");
									}

									return wpi;
								});

								if (ex.Type != expr.Type)
									ex = new ChangeTypeExpression(ex, expr.Type);

								return ExposeExpression(ex);
							}

							break;
						}

					case ExpressionType.Convert:
						{
							var ex = (UnaryExpression)expr;
							if (ex.Method != null)
							{
								var l = ConvertMethodExpression(ex.Method.DeclaringType, ex.Method);
								if (l != null)
								{
									var exposed = l.GetBody(ex.Operand);
									return ExposeExpression(exposed);
								}
							}
							break;
						}

					case ExpressionType.Constant :
						{
							var c = (ConstantExpression)expr;

							// Fix Mono behaviour.
							//
							//if (c.Value is IExpressionQuery)
							//	return ((IQueryable)c.Value).Expression;

							if (c.Value is IQueryable queryable && !(queryable is ITable))
							{
								var e = queryable.Expression;

								if (!_visitedExpressions.Contains(e))
								{
									_visitedExpressions.Add(e);
									return ExposeExpression(e);
								}
							}

							break;
						}

					case ExpressionType.Invoke:
						{
							var invocation = (InvocationExpression)expr;
							if (invocation.Expression.NodeType == ExpressionType.Call)
							{
								var mc = (MethodCallExpression)invocation.Expression;
								if (mc.Method.Name == "Compile" &&
								    typeof(LambdaExpression).IsSameOrParentOf(mc.Method.DeclaringType))
								{
									if (mc.Object.EvaluateExpression() is LambdaExpression lambds)
									{
										var map = new Dictionary<Expression, Expression>();
										for (int i = 0; i < invocation.Arguments.Count; i++)
										{
											map.Add(lambds.Parameters[i], invocation.Arguments[i]);
										}

										var newBody = lambds.Body.Transform(se =>
										{
											if (se.NodeType == ExpressionType.Parameter &&
											    map.TryGetValue(se, out var newExpr))
												return newExpr;
											return se;
										});

										return ExposeExpression(newBody);
									}
								}
							}
							break;
						}

				}

				return expr;
			});
		}

		#endregion

		#region OptimizeExpression

		private MethodInfo[] _enumerableMethods;
		public  MethodInfo[]  EnumerableMethods => _enumerableMethods ?? (_enumerableMethods = typeof(Enumerable).GetMethodsEx());

		private MethodInfo[] _queryableMethods;
		public  MethodInfo[]  QueryableMethods  => _queryableMethods  ?? (_queryableMethods  = typeof(Queryable). GetMethodsEx());

		readonly Dictionary<Expression, Expression> _optimizedExpressions = new Dictionary<Expression, Expression>();

		Expression OptimizeExpression(Expression expression)
		{
			if (_optimizedExpressions.TryGetValue(expression, out var expr))
				return expr;

			expr = ExposeExpression(expression);
			expr = expr.Transform((Func<Expression,TransformInfo>)OptimizeExpressionImpl);

			_optimizedExpressions[expression] = expr;

			return expr;
		}

		TransformInfo OptimizeExpressionImpl(Expression expr)
		{
			switch (expr.NodeType)
			{
				case ExpressionType.MemberAccess:
					{
						var me = (MemberExpression)expr;

						// Replace Count with Count()
						//
						if (me.Member.Name == "Count")
						{
							var isList = typeof(ICollection).IsAssignableFromEx(me.Member.DeclaringType);

							if (!isList)
								isList =
									me.Member.DeclaringType.IsGenericTypeEx() &&
									me.Member.DeclaringType.GetGenericTypeDefinition() == typeof(ICollection<>);

							if (!isList)
								isList = me.Member.DeclaringType.GetInterfacesEx()
									.Any(t => t.IsGenericTypeEx() && t.GetGenericTypeDefinition() == typeof(ICollection<>));

							if (isList)
							{
								var mi = EnumerableMethods
									.First(m => m.Name == "Count" && m.GetParameters().Length == 1)
									.MakeGenericMethod(me.Expression.Type.GetItemType());

								return new TransformInfo(Expression.Call(null, mi, me.Expression));
							}
						}

						if (CompiledParameters == null && typeof(IQueryable).IsSameOrParentOf(expr.Type))
						{
							var ex = ConvertIQueryable(expr);

							if (!ReferenceEquals(ex, expr))
								return new TransformInfo(ConvertExpressionTree(ex));
						}

						return new TransformInfo(ConvertSubquery(expr));
					}

				case ExpressionType.Call :
					{
						var call = (MethodCallExpression)expr;

						if (call.IsQueryable() || call.IsAsyncExtension())
						{
							switch (call.Method.Name)
							{
								case "Where"                : return new TransformInfo(ConvertWhere         (call));
								case "GroupBy"              : return new TransformInfo(ConvertGroupBy       (call));
								case "SelectMany"           : return new TransformInfo(ConvertSelectMany    (call));
								case "Select"               : return new TransformInfo(ConvertSelect        (call));
								case "LongCount"            :
								case "Count"                :
								case "Single"               :
								case "SingleOrDefault"      :
								case "First"                :
								case "FirstOrDefault"       : return new TransformInfo(ConvertPredicate     (call));
								case "LongCountAsync"       :
								case "CountAsync"           :
								case "SingleAsync"          :
								case "SingleOrDefaultAsync" :
								case "FirstAsync"           :
								case "FirstOrDefaultAsync"  : return new TransformInfo(ConvertPredicateAsync(call));
								case "Min"                  :
								case "Max"                  : return new TransformInfo(ConvertSelector      (call, true));
								case "Sum"                  :
								case "Average"              : return new TransformInfo(ConvertSelector      (call, false));
								case "MinAsync"             :
								case "MaxAsync"             : return new TransformInfo(ConvertSelectorAsync (call, true));
								case "SumAsync"             :
								case "AverageAsync"         : return new TransformInfo(ConvertSelectorAsync (call, false));
								case "ElementAt"            :
								case "ElementAtOrDefault"   : return new TransformInfo(ConvertElementAt     (call));
								case "LoadWith"             : return new TransformInfo(expr, true);
							}
						}
						else
						{
							var l = ConvertMethodExpression(call.Object?.Type ?? call.Method.ReflectedTypeEx(), call.Method);

							if (l != null)
								return new TransformInfo(OptimizeExpression(ConvertMethod(call, l)));

							if (CompiledParameters == null && typeof(IQueryable).IsSameOrParentOf(expr.Type))
							{
								var attr = GetTableFunctionAttribute(call.Method);

								if (attr == null)
								{
									var ex = ConvertIQueryable(expr);

									if (!ReferenceEquals(ex, expr))
										return new TransformInfo(ConvertExpressionTree(ex));
								}
							}
						}

						return new TransformInfo(ConvertSubquery(expr));
					}
			}

			return new TransformInfo(expr);
		}

		LambdaExpression ConvertMethodExpression(Type type, MemberInfo mi)
		{
			var attr = MappingSchema.GetAttribute<ExpressionMethodAttribute>(type, mi, a => a.Configuration);

			if (attr != null)
			{
				if (attr.Expression != null)
					return attr.Expression;

				if (!string.IsNullOrEmpty(attr.MethodName))
				{
					Expression expr;

					if (mi is MethodInfo method && method.IsGenericMethod)
					{
						var args  = method.GetGenericArguments();
						var names = args.Select(t => (object)t.Name).ToArray();
						var name  = string.Format(attr.MethodName, names);

						expr = Expression.Call(
							mi.DeclaringType,
							name,
							name != attr.MethodName ? Array<Type>.Empty : args);
					}
					else
					{
						expr = Expression.Call(mi.DeclaringType, attr.MethodName, Array<Type>.Empty);
					}

					var call = Expression.Lambda<Func<LambdaExpression>>(Expression.Convert(expr,
						typeof(LambdaExpression)));

					return call.Compile()();
				}
			}

			return null;
		}

		Expression ConvertSubquery(Expression expr)
		{
			var ex = expr;

			while (ex != null)
			{
				switch (ex.NodeType)
				{
					case ExpressionType.MemberAccess : ex = ((MemberExpression)ex).Expression; break;
					case ExpressionType.Call         :
						{
							var call = (MethodCallExpression)ex;

							if (call.Object == null)
							{
								if (call.IsQueryable())
									switch (call.Method.Name)
									{
										case "Single"          :
										case "SingleOrDefault" :
										case "First"           :
										case "FirstOrDefault"  :
											return ConvertSingleOrFirst(expr, call);
									}

								return expr;
							}

							ex = call.Object;

							break;
						}
					default: return expr;
				}
			}

			return expr;
		}

		Expression ConvertSingleOrFirst(Expression expr, MethodCallExpression call)
		{
			var param    = Expression.Parameter(call.Type, "p");
			var selector = expr.Transform(e => e == call ? param : e);
			var method   = GetQueryableMethodInfo(call, (m, _) => m.Name == call.Method.Name && m.GetParameters().Length == 1);
			var select   = call.Method.DeclaringType == typeof(Enumerable) ?
				EnumerableMethods
					.Where(m => m.Name == "Select" && m.GetParameters().Length == 2)
					.First(m => m.GetParameters()[1].ParameterType.GetGenericArgumentsEx().Length == 2) :
				QueryableMethods
					.Where(m => m.Name == "Select" && m.GetParameters().Length == 2)
					.First(m => m.GetParameters()[1].ParameterType.GetGenericArgumentsEx()[0].GetGenericArgumentsEx().Length == 2);

			call   = (MethodCallExpression)OptimizeExpression(call);
			select = select.MakeGenericMethod(call.Type, expr.Type);
			method = method.MakeGenericMethod(expr.Type);

			return Expression.Call(null, method,
				Expression.Call(null, select, call.Arguments[0], Expression.Lambda(selector, param)));
		}

		#endregion

		#region ConvertWhere

		Expression ConvertWhere(MethodCallExpression method)
		{
			var sequence  = OptimizeExpression(method.Arguments[0]);
			var predicate = OptimizeExpression(method.Arguments[1]);
			var lambda    = (LambdaExpression)predicate.Unwrap();
			var lparam    = lambda.Parameters[0];
			var lbody     = lambda.Body;

			if (lambda.Parameters.Count > 1)
				return method;

			var exprs     = new List<Expression>();

			lbody.Visit(ex =>
			{
				if (ex.NodeType == ExpressionType.Call)
				{
					var call = (MethodCallExpression)ex;

					if (call.Arguments.Count > 0)
					{
						var arg = call.Arguments[0];

						if (call.IsAggregate(MappingSchema))
						{
							while (arg.NodeType == ExpressionType.Call && ((MethodCallExpression)arg).Method.Name == "Select")
								arg = ((MethodCallExpression)arg).Arguments[0];

							if (arg.NodeType == ExpressionType.Call)
								exprs.Add(ex);
						}
						else if (call.IsQueryable(CountBuilder.MethodNames))
						{
							//while (arg.NodeType == ExpressionType.Call && ((MethodCallExpression) arg).Method.Name == "Select")
							//	arg = ((MethodCallExpression) arg).Arguments[0];

							if (arg.NodeType == ExpressionType.Call)
								exprs.Add(ex);
						}
					}
				}
			});

			Expression expr = null;

			if (exprs.Count > 0)
			{
				expr = lparam;

				foreach (var ex in exprs)
				{
					var type   = typeof(ExpressionHoder<,>).MakeGenericType(expr.Type, ex.Type);
					var fields = type.GetFieldsEx();

					expr = Expression.MemberInit(
						Expression.New(type),
						Expression.Bind(fields[0], expr),
						Expression.Bind(fields[1], ex));
				}

				var dic  = new Dictionary<Expression, Expression>();
				var parm = Expression.Parameter(expr.Type, lparam.Name);

				for (var i = 0; i < exprs.Count; i++)
				{
					Expression ex = parm;

					for (var j = i; j < exprs.Count - 1; j++)
						ex = Expression.PropertyOrField(ex, "p");

					ex = Expression.PropertyOrField(ex, "ex");

					dic.Add(exprs[i], ex);

					if (_subQueryExpressions == null)
						_subQueryExpressions = new HashSet<Expression>();
					_subQueryExpressions.Add(ex);
				}

				var newBody = lbody.Transform(ex =>
				{
					Expression e;
					return dic.TryGetValue(ex, out e) ? e : ex;
				});

				var nparm = exprs.Aggregate<Expression,Expression>(parm, (c,t) => Expression.PropertyOrField(c, "p"));

				newBody   = newBody.Transform(ex => ReferenceEquals(ex, lparam) ? nparm : ex);
				predicate = Expression.Lambda(newBody, parm);

				var methodInfo = GetMethodInfo(method, "Select");

				methodInfo = methodInfo.MakeGenericMethod(lparam.Type, expr.Type);
				sequence   = Expression.Call(methodInfo, sequence, Expression.Lambda(expr, lparam));
			}

			if (!ReferenceEquals(sequence, method.Arguments[0]) || !ReferenceEquals(predicate, method.Arguments[1]))
			{
				var methodInfo  = method.Method.GetGenericMethodDefinition();
				var genericType = sequence.Type.GetGenericArgumentsEx()[0];
				var newMethod   = methodInfo.MakeGenericMethod(genericType);

				method = Expression.Call(newMethod, sequence, predicate);

				if (exprs.Count > 0)
				{
					var parameter = Expression.Parameter(expr.Type, lparam.Name);

					methodInfo = GetMethodInfo(method, "Select");
					methodInfo = methodInfo.MakeGenericMethod(expr.Type, lparam.Type);
					method     = Expression.Call(methodInfo, method,
						Expression.Lambda(
							exprs.Aggregate((Expression)parameter, (current,_) => Expression.PropertyOrField(current, "p")),
							parameter));
				}
			}

			return method;
		}

		#endregion

		#region ConvertGroupBy

		public class GroupSubQuery<TKey,TElement>
		{
			public TKey     Key;
			public TElement Element;
		}

		interface IGroupByHelper
		{
			void Set(bool wrapInSubQuery, Expression sourceExpression, LambdaExpression keySelector, LambdaExpression elementSelector, LambdaExpression resultSelector);

			Expression AddElementSelectorQ  ();
			Expression AddElementSelectorE  ();
			Expression AddResultQ           ();
			Expression AddResultE           ();
			Expression WrapInSubQueryQ      ();
			Expression WrapInSubQueryE      ();
			Expression WrapInSubQueryResultQ();
			Expression WrapInSubQueryResultE();
		}

		class GroupByHelper<TSource,TKey,TElement,TResult> : IGroupByHelper
		{
			bool             _wrapInSubQuery;
			Expression       _sourceExpression;
			LambdaExpression _keySelector;
			LambdaExpression _elementSelector;
			LambdaExpression _resultSelector;

			public void Set(
				bool             wrapInSubQuery,
				Expression       sourceExpression,
				LambdaExpression keySelector,
				LambdaExpression elementSelector,
				LambdaExpression resultSelector)
			{
				_wrapInSubQuery   = wrapInSubQuery;
				_sourceExpression = sourceExpression;
				_keySelector      = keySelector;
				_elementSelector  = elementSelector;
				_resultSelector   = resultSelector;
			}

			public Expression AddElementSelectorQ()
			{
				Expression<Func<IQueryable<TSource>,TKey,TElement,TResult,IQueryable<IGrouping<TKey,TSource>>>> func = (source,key,e,r) => source
					.GroupBy(keyParam => key, _ => _)
					;

				var body   = func.Body.Unwrap();
				var keyArg = GetLambda(body, 1).Parameters[0]; // .GroupBy(keyParam

				return Convert(func, keyArg, null, null);
			}

			public Expression AddElementSelectorE()
			{
				Expression<Func<IEnumerable<TSource>,TKey,TElement,TResult,IEnumerable<IGrouping<TKey,TSource>>>> func = (source,key,e,r) => source
					.GroupBy(keyParam => key, _ => _)
					;

				var body   = func.Body.Unwrap();
				var keyArg = GetLambda(body, 1).Parameters[0]; // .GroupBy(keyParam

				return Convert(func, keyArg, null, null);
			}

			public Expression AddResultQ()
			{
				Expression<Func<IQueryable<TSource>,TKey,TElement,TResult,IQueryable<TResult>>> func = (source,key,e,r) => source
					.GroupBy(keyParam => key, elemParam => e)
					.Select (resParam => r)
					;

				var body    = func.Body.Unwrap();
				var keyArg  = GetLambda(body, 0, 1).Parameters[0]; // .GroupBy(keyParam
				var elemArg = GetLambda(body, 0, 2).Parameters[0]; // .GroupBy(..., elemParam
				var resArg  = GetLambda(body, 1).   Parameters[0]; // .Select (resParam

				return Convert(func, keyArg, elemArg, resArg);
			}

			public Expression AddResultE()
			{
				Expression<Func<IEnumerable<TSource>,TKey,TElement,TResult,IEnumerable<TResult>>> func = (source,key,e,r) => source
					.GroupBy(keyParam => key, elemParam => e)
					.Select (resParam => r)
					;

				var body    = func.Body.Unwrap();
				var keyArg  = GetLambda(body, 0, 1).Parameters[0]; // .GroupBy(keyParam
				var elemArg = GetLambda(body, 0, 2).Parameters[0]; // .GroupBy(..., elemParam
				var resArg  = GetLambda(body, 1).   Parameters[0]; // .Select (resParam

				return Convert(func, keyArg, elemArg, resArg);
			}

			public Expression WrapInSubQueryQ()
			{
				Expression<Func<IQueryable<TSource>,TKey,TElement,TResult,IQueryable<IGrouping<TKey,TElement>>>> func = (source,key,e,r) => source
					.Select(selectParam => new GroupSubQuery<TKey,TSource>
					{
						Key     = key,
						Element = selectParam
					})
					.GroupBy(underscore => underscore.Key, elemParam => e)
					;

				var body    = func.Body.Unwrap();
				var keyArg  = GetLambda(body, 0, 1).Parameters[0]; // .Select (selectParam
				var elemArg = GetLambda(body, 2).   Parameters[0]; // .GroupBy(..., elemParam

				return Convert(func, keyArg, elemArg, null);
			}

			public Expression WrapInSubQueryE()
			{
				Expression<Func<IEnumerable<TSource>,TKey,TElement,TResult,IEnumerable<IGrouping<TKey,TElement>>>> func = (source,key,e,r) => source
					.Select(selectParam => new GroupSubQuery<TKey,TSource>
					{
						Key     = key,
						Element = selectParam
					})
					.GroupBy(underscore => underscore.Key, elemParam => e)
					;

				var body    = func.Body.Unwrap();
				var keyArg  = GetLambda(body, 0, 1).Parameters[0]; // .Select (selectParam
				var elemArg = GetLambda(body, 2).   Parameters[0]; // .GroupBy(..., elemParam

				return Convert(func, keyArg, elemArg, null);
			}

			public Expression WrapInSubQueryResultQ()
			{
				Expression<Func<IQueryable<TSource>,TKey,TElement,TResult,IQueryable<TResult>>> func = (source,key,e,r) => source
					.Select(selectParam => new GroupSubQuery<TKey,TSource>
					{
						Key     = key,
						Element = selectParam
					})
					.GroupBy(underscore => underscore.Key, elemParam => e)
					.Select (resParam => r)
					;

				var body    = func.Body.Unwrap();
				var keyArg  = GetLambda(body, 0, 0, 1).Parameters[0]; // .Select (selectParam
				var elemArg = GetLambda(body, 0, 2).   Parameters[0]; // .GroupBy(..., elemParam
				var resArg  = GetLambda(body, 1).      Parameters[0]; // .Select (resParam

				return Convert(func, keyArg, elemArg, resArg);
			}

			public Expression WrapInSubQueryResultE()
			{
				Expression<Func<IEnumerable<TSource>,TKey,TElement,TResult,IEnumerable<TResult>>> func = (source,key,e,r) => source
					.Select(selectParam => new GroupSubQuery<TKey,TSource>
					{
						Key     = key,
						Element = selectParam
					})
					.GroupBy(underscore => underscore.Key, elemParam => e)
					.Select (resParam => r)
					;

				var body    = func.Body.Unwrap();
				var keyArg  = GetLambda(body, 0, 0, 1).Parameters[0]; // .Select (selectParam
				var elemArg = GetLambda(body, 0, 2).   Parameters[0]; // .GroupBy(..., elemParam
				var resArg  = GetLambda(body, 1).      Parameters[0]; // .Select (resParam

				return Convert(func, keyArg, elemArg, resArg);
			}

			Expression Convert(
				LambdaExpression    func,
				ParameterExpression keyArg,
				ParameterExpression elemArg,
				ParameterExpression resArg)
			{
				var body = func.Body.Unwrap();
				var expr = body.Transform(ex =>
				{
					if (ReferenceEquals(ex, func.Parameters[0]))
						return _sourceExpression;

					if (ReferenceEquals(ex, func.Parameters[1]))
						return _keySelector.Body.Transform(e => ReferenceEquals(e, _keySelector.Parameters[0]) ? keyArg : e);

					if (ReferenceEquals(ex, func.Parameters[2]))
					{
						Expression obj = elemArg;

						if (_wrapInSubQuery)
							obj = Expression.PropertyOrField(elemArg, "Element");

						if (_elementSelector == null)
							return obj;

						return _elementSelector.Body.Transform(e => ReferenceEquals(e, _elementSelector.Parameters[0]) ? obj : e);
					}

					if (ReferenceEquals(ex, func.Parameters[3]))
						return _resultSelector.Body.Transform(e =>
						{
							if (ReferenceEquals(e, _resultSelector.Parameters[0]))
								return Expression.PropertyOrField(resArg, "Key");

							if (ReferenceEquals(e, _resultSelector.Parameters[1]))
								return resArg;

							return e;
						});

					return ex;
				});

				return expr;
			}
		}

		static LambdaExpression GetLambda(Expression expression, params int[] n)
		{
			foreach (var i in n)
				expression = ((MethodCallExpression)expression).Arguments[i].Unwrap();
			return (LambdaExpression)expression;
		}

		Expression ConvertGroupBy(MethodCallExpression method)
		{
			if (method.Arguments[method.Arguments.Count - 1].Unwrap().NodeType != ExpressionType.Lambda)
				return method;

			var types = method.Method.GetGenericMethodDefinition().GetGenericArguments()
				.Zip(method.Method.GetGenericArguments(), (n, t) => new { n = n.Name, t })
				.ToDictionary(_ => _.n, _ => _.t);

			var sourceExpression = OptimizeExpression(method.Arguments[0].Unwrap());
			var keySelector      = (LambdaExpression)OptimizeExpression(method.Arguments[1].Unwrap());
			var elementSelector  = types.ContainsKey("TElement") ? (LambdaExpression)OptimizeExpression(method.Arguments[2].Unwrap()) : null;
			var resultSelector   = types.ContainsKey("TResult")  ?
				(LambdaExpression)OptimizeExpression(method.Arguments[types.ContainsKey("TElement") ? 3 : 2].Unwrap()) : null;

			var needSubQuery = null != ConvertExpression(keySelector.Body.Unwrap()).Find(IsExpression);

			if (!needSubQuery && resultSelector == null && elementSelector != null)
				return method;

			var gtype  = typeof(GroupByHelper<,,,>).MakeGenericType(
				types["TSource"],
				types["TKey"],
				types.ContainsKey("TElement") ? types["TElement"] : types["TSource"],
				types.ContainsKey("TResult")  ? types["TResult"]  : types["TSource"]);

			var helper =
				//Expression.Lambda<Func<IGroupByHelper>>(
				//	Expression.Convert(Expression.New(gtype), typeof(IGroupByHelper)))
				//.Compile()();
				(IGroupByHelper)Activator.CreateInstance(gtype);

			helper.Set(needSubQuery, sourceExpression, keySelector, elementSelector, resultSelector);

			if (method.Method.DeclaringType == typeof(Queryable))
			{
				if (!needSubQuery)
					return resultSelector == null ? helper.AddElementSelectorQ() : helper.AddResultQ();

				return resultSelector == null ? helper.WrapInSubQueryQ() : helper.WrapInSubQueryResultQ();
			}
			else
			{
				if (!needSubQuery)
					return resultSelector == null ? helper.AddElementSelectorE() : helper.AddResultE();

				return resultSelector == null ? helper.WrapInSubQueryE() : helper.WrapInSubQueryResultE();
			}
		}

		bool IsExpression(Expression ex)
		{
			switch (ex.NodeType)
			{
				case ExpressionType.Convert        :
				case ExpressionType.ConvertChecked :
				case ExpressionType.MemberInit     :
				case ExpressionType.New            :
				case ExpressionType.NewArrayBounds :
				case ExpressionType.NewArrayInit   :
				case ExpressionType.Parameter      : return false;
				case ExpressionType.MemberAccess   :
					{
						var ma   = (MemberExpression)ex;
						var attr = GetExpressionAttribute(ma.Member);

						if (attr != null)
							return true;

						return false;
					}
			}

			return true;
		}

		#endregion

		#region ConvertSelectMany

		interface ISelectManyHelper
		{
			void Set(Expression sourceExpression, LambdaExpression colSelector);

			Expression AddElementSelectorQ();
			Expression AddElementSelectorE();
		}

		class SelectManyHelper<TSource,TCollection> : ISelectManyHelper
		{
			Expression       _sourceExpression;
			LambdaExpression _colSelector;

			public void Set(Expression sourceExpression, LambdaExpression colSelector)
			{
				_sourceExpression = sourceExpression;
				_colSelector      = colSelector;
			}

			public Expression AddElementSelectorQ()
			{
				Expression<Func<IQueryable<TSource>,IEnumerable<TCollection>,IQueryable<TCollection>>> func = (source,col) => source
					.SelectMany(cp => col, (s,c) => c)
					;

				var body   = func.Body.Unwrap();
				var colArg = GetLambda(body, 1).Parameters[0]; // .SelectMany(colParam

				return Convert(func, colArg);
			}

			public Expression AddElementSelectorE()
			{
				Expression<Func<IEnumerable<TSource>,IEnumerable<TCollection>,IEnumerable<TCollection>>> func = (source,col) => source
					.SelectMany(cp => col, (s,c) => c)
					;

				var body   = func.Body.Unwrap();
				var colArg = GetLambda(body, 1).Parameters[0]; // .SelectMany(colParam

				return Convert(func, colArg);
			}

			Expression Convert(LambdaExpression func, ParameterExpression colArg)
			{
				var body = func.Body.Unwrap();
				var expr = body.Transform(ex =>
				{
					if (ex == func.Parameters[0])
						return _sourceExpression;

					if (ex == func.Parameters[1])
						return _colSelector.Body.Transform(e => e == _colSelector.Parameters[0] ? colArg : e);

					return ex;
				});

				return expr;
			}
		}

		Expression ConvertSelectMany(MethodCallExpression method)
		{
			if (method.Arguments.Count != 2 || ((LambdaExpression)method.Arguments[1].Unwrap()).Parameters.Count != 1)
				return method;

			var types = method.Method.GetGenericMethodDefinition().GetGenericArguments()
				.Zip(method.Method.GetGenericArguments(), (n, t) => new { n = n.Name, t })
				.ToDictionary(_ => _.n, _ => _.t);

			var sourceExpression = OptimizeExpression(method.Arguments[0].Unwrap());
			var colSelector      = (LambdaExpression)OptimizeExpression(method.Arguments[1].Unwrap());

			var gtype  = typeof(SelectManyHelper<,>).MakeGenericType(types["TSource"], types["TResult"]);
			var helper =
				//Expression.Lambda<Func<ISelectManyHelper>>(
				//	Expression.Convert(Expression.New(gtype), typeof(ISelectManyHelper)))
				//.Compile()();
				(ISelectManyHelper)Activator.CreateInstance(gtype);

			helper.Set(sourceExpression, colSelector);

			return method.Method.DeclaringType == typeof(Queryable) ?
				helper.AddElementSelectorQ() :
				helper.AddElementSelectorE();
		}

		#endregion

		#region ConvertPredicate

		Expression ConvertPredicate(MethodCallExpression method)
		{
			if (method.Arguments.Count != 2)
				return method;

			var cm = GetQueryableMethodInfo(method, (m,_) => m.Name == method.Method.Name && m.GetParameters().Length == 1);
			var wm = GetMethodInfo(method, "Where");

			var argType = method.Method.GetGenericArguments()[0];

			wm = wm.MakeGenericMethod(argType);
			cm = cm.MakeGenericMethod(argType);

			return Expression.Call(null, cm,
				Expression.Call(null, wm,
					OptimizeExpression(method.Arguments[0]),
					OptimizeExpression(method.Arguments[1])));
		}

		Expression ConvertPredicateAsync(MethodCallExpression method)
		{
			if (method.Arguments.Count != 3)
				return method;

			var cm = typeof(AsyncExtensions).GetMethodsEx().First(m => m.Name == method.Method.Name && m.GetParameters().Length == 2);
			var wm = GetMethodInfo(method, "Where");

			var argType = method.Method.GetGenericArguments()[0];

			wm = wm.MakeGenericMethod(argType);
			cm = cm.MakeGenericMethod(argType);

			return Expression.Call(null, cm,
				Expression.Call(null, wm,
					OptimizeExpression(method.Arguments[0]),
					OptimizeExpression(method.Arguments[1])),
				OptimizeExpression(method.Arguments[2]));
		}

		#endregion

		#region ConvertSelector

		Expression ConvertSelector(MethodCallExpression method, bool isGeneric)
		{
			if (method.Arguments.Count != 2)
				return method;

			isGeneric = isGeneric && method.Method.DeclaringType == typeof(Queryable);

			var types = GetMethodGenericTypes(method);
			var sm    = GetMethodInfo(method, "Select");
			var cm    = GetQueryableMethodInfo(method, (m,isDefault) =>
			{
				if (m.Name == method.Method.Name)
				{
					var ps = m.GetParameters();

					if (ps.Length == 1)
					{
						if (isGeneric)
							return true;

						var ts = ps[0].ParameterType.GetGenericArgumentsEx();
						return ts[0] == types[1] || isDefault && ts[0].IsGenericParameter;
					}
				}

				return false;
			});

			var argType = types[0];

			sm = sm.MakeGenericMethod(argType, types[1]);

			if (cm.IsGenericMethodDefinition)
				cm = cm.MakeGenericMethod(types[1]);

			return Expression.Call(null, cm,
				OptimizeExpression(Expression.Call(null, sm,
					method.Arguments[0],
					method.Arguments[1])));
		}

		Expression ConvertSelectorAsync(MethodCallExpression method, bool isGeneric)
		{
			if (method.Arguments.Count != 3)
				return method;

			isGeneric = isGeneric && method.Method.DeclaringType == typeof(AsyncExtensions);

			var types = GetMethodGenericTypes(method);
			var sm    = GetMethodInfo(method, "Select");
			var cm    = typeof(AsyncExtensions).GetMethodsEx().First(m =>
			{
				if (m.Name == method.Method.Name)
				{
					var ps = m.GetParameters();

					if (ps.Length == 2)
					{
						if (isGeneric)
							return true;

						var ts = ps[0].ParameterType.GetGenericArgumentsEx();
						return ts[0] == types[1];// || isDefault && ts[0].IsGenericParameter;
					}
				}

				return false;
			});

			var argType = types[0];

			sm = sm.MakeGenericMethod(argType, types[1]);

			if (cm.IsGenericMethodDefinition)
				cm = cm.MakeGenericMethod(types[1]);

			return Expression.Call(null, cm,
				OptimizeExpression(Expression.Call(null, sm,
					method.Arguments[0],
					method.Arguments[1])),
				OptimizeExpression(method.Arguments[2]));
		}

		#endregion

		#region ConvertSelect

		Expression ConvertSelect(MethodCallExpression method)
		{
			var sequence = OptimizeExpression(method.Arguments[0]);
			var lambda   = (LambdaExpression)method.Arguments[1].Unwrap();

			if (lambda.Parameters.Count > 1 ||
				sequence.NodeType != ExpressionType.Call ||
				((MethodCallExpression)sequence).Method.Name != method.Method.Name)
			{
				return method;
			}

			var slambda = (LambdaExpression)((MethodCallExpression)sequence).Arguments[1].Unwrap();
			var sbody   = slambda.Body.Unwrap();

			if (slambda.Parameters.Count > 1 || sbody.NodeType != ExpressionType.MemberAccess)
				return method;

			lambda = (LambdaExpression)OptimizeExpression(lambda);

			var types1 = GetMethodGenericTypes((MethodCallExpression)sequence);
			var types2 = GetMethodGenericTypes(method);

			return Expression.Call(null,
				GetMethodInfo(method, "Select").MakeGenericMethod(types1[0], types2[1]),
				((MethodCallExpression)sequence).Arguments[0],
				Expression.Lambda(lambda.GetBody(sbody), slambda.Parameters[0]));
		}

		#endregion

		#region ConvertIQueryable

		Expression ConvertIQueryable(Expression expression)
		{
			if (expression.NodeType == ExpressionType.MemberAccess || expression.NodeType == ExpressionType.Call)
			{
				var p    = Expression.Parameter(typeof(Expression), "exp");
				var exas = expression.GetExpressionAccessors(p);
				var expr = ReplaceParameter(exas, expression, _ => {}).ValueExpression;

				if (expr.Find(e => e.NodeType == ExpressionType.Parameter && e != p) != null)
					return expression;

				var l    = Expression.Lambda<Func<Expression,IQueryable>>(Expression.Convert(expr, typeof(IQueryable)), new [] { p });
				var n    = _query.AddQueryableAccessors(expression, l);

				_expressionAccessors.TryGetValue(expression, out var accessor);

				var path =
					Expression.Call(
						Expression.Constant(_query),
						MemberHelper.MethodOf<Query>(a => a.GetIQueryable(0, null)),
						new[] { Expression.Constant(n), accessor ?? Expression.Constant(null, typeof(Expression)) });

				var qex = _query.GetIQueryable(n, expression);

				if (expression.NodeType == ExpressionType.Call && qex.NodeType == ExpressionType.Call)
				{
					var m1 = (MethodCallExpression)expression;
					var m2 = (MethodCallExpression)qex;

					if (m1.Method == m2.Method)
						return expression;
				}

				foreach (var a in qex.GetExpressionAccessors(path))
					if (!_expressionAccessors.ContainsKey(a.Key))
						_expressionAccessors.Add(a.Key, a.Value);

				return qex;
			}

			throw new InvalidOperationException();
		}

		#endregion

		#region ConvertElementAt

		Expression ConvertElementAt(MethodCallExpression method)
		{
			var sequence   = OptimizeExpression(method.Arguments[0]);
			var index      = OptimizeExpression(method.Arguments[1]).Unwrap();
			var sourceType = method.Method.GetGenericArguments()[0];

			MethodInfo skipMethod;

			if (index.NodeType == ExpressionType.Lambda)
			{
				skipMethod = MemberHelper.MethodOf(() => LinqExtensions.Skip<object>(null, null));
				skipMethod = skipMethod.GetGenericMethodDefinition();
			}
			else
			{
				skipMethod = GetQueryableMethodInfo(method, (mi,_) => mi.Name == "Skip");
			}

			skipMethod = skipMethod.MakeGenericMethod(sourceType);

			var methodName  = method.Method.Name == "ElementAt" ? "First" : "FirstOrDefault";
			var firstMethod = GetQueryableMethodInfo(method, (mi,_) => mi.Name == methodName && mi.GetParameters().Length == 1);

			firstMethod = firstMethod.MakeGenericMethod(sourceType);

			return Expression.Call(null, firstMethod, Expression.Call(skipMethod, sequence, index));
		}

		#endregion

		#region Helpers

		MethodInfo GetQueryableMethodInfo(MethodCallExpression method, [InstantHandle] Func<MethodInfo,bool,bool> predicate)
		{
			return method.Method.DeclaringType == typeof(Enumerable) ?
				EnumerableMethods.FirstOrDefault(m => predicate(m, false)) ?? EnumerableMethods.First(m => predicate(m, true)):
				QueryableMethods. FirstOrDefault(m => predicate(m, false)) ?? QueryableMethods. First(m => predicate(m, true));
		}

		MethodInfo GetMethodInfo(MethodCallExpression method, string name)
		{
			return method.Method.DeclaringType == typeof(Enumerable) ?
				EnumerableMethods
					.Where(m => m.Name == name && m.GetParameters().Length == 2)
					.First(m => m.GetParameters()[1].ParameterType.GetGenericArgumentsEx().Length == 2) :
				QueryableMethods
					.Where(m => m.Name == name && m.GetParameters().Length == 2)
					.First(m => m.GetParameters()[1].ParameterType.GetGenericArgumentsEx()[0].GetGenericArgumentsEx().Length == 2);
		}

		static Type[] GetMethodGenericTypes(MethodCallExpression method)
		{
			return method.Method.DeclaringType == typeof(Enumerable) ?
				method.Method.GetParameters()[1].ParameterType.GetGenericArgumentsEx() :
				method.Method.GetParameters()[1].ParameterType.GetGenericArgumentsEx()[0].GetGenericArgumentsEx();
		}

		#endregion

		#endregion

		#region Helpers

		/// <summary>
		/// Gets Expression.Equal if <paramref name="left"/> and <paramref name="right"/> expression types are not same
		/// <paramref name="right"/> would be converted to <paramref name="left"/>
		/// </summary>
		/// <param name="mappringSchema"></param>
		/// <param name="left"></param>
		/// <param name="right"></param>
		/// <returns></returns>
		internal static BinaryExpression Equal(MappingSchema mappringSchema, Expression left, Expression right)
		{
			if (left.Type != right.Type)
			{
				if (right.Type.CanConvertTo(left.Type))
					right = Expression.Convert(right, left.Type);
				else if (left.Type.CanConvertTo(right.Type))
					left = Expression.Convert(left, right.Type);
				else
				{
					var rightConvert = ConvertBuilder.GetConverter(mappringSchema, right.Type, left. Type);
					var leftConvert  = ConvertBuilder.GetConverter(mappringSchema, left. Type, right.Type);

					var leftIsPrimitive  = left. Type.IsPrimitiveEx();
					var rightIsPrimitive = right.Type.IsPrimitiveEx();

					if (leftIsPrimitive == true && rightIsPrimitive == false && rightConvert.Item2 != null)
						right = rightConvert.Item2.GetBody(right);
					else if (leftIsPrimitive == false && rightIsPrimitive == true && leftConvert.Item2 != null)
						left = leftConvert.Item2.GetBody(left);
					else if (rightConvert.Item2 != null)
						right = rightConvert.Item2.GetBody(right);
					else if (leftConvert.Item2 != null)
						left = leftConvert.Item2.GetBody(left);
				}
			}

			return Expression.Equal(left, right);
		}

		#endregion
	}
}
=======
﻿#nullable disable
using System;
using System.Collections;
using System.Collections.Generic;
using System.Data;
using System.Linq;
using System.Linq.Expressions;
using System.Reflection;

using JetBrains.Annotations;

namespace LinqToDB.Linq.Builder
{
	using Common;
	using DataProvider;
	using Extensions;
	using Mapping;
	using SqlQuery;
	using LinqToDB.Expressions;

	partial class ExpressionBuilder
	{
		#region Sequence

		static readonly object _sync = new object();

		static List<ISequenceBuilder> _sequenceBuilders = new List<ISequenceBuilder>
		{
			new TableBuilder               (),
			new SelectBuilder              (),
			new SelectManyBuilder          (),
			new WhereBuilder               (),
			new OrderByBuilder             (),
			new GroupByBuilder             (),
			new JoinBuilder                (),
			new AllJoinsBuilder            (),
			new AllJoinsLinqBuilder        (),
			new TakeSkipBuilder            (),
			new DefaultIfEmptyBuilder      (),
			new DistinctBuilder            (),
			new FirstSingleBuilder         (),
			new AggregationBuilder         (),
			new MethodChainBuilder         (),
			new ScalarSelectBuilder        (),
			new SelectQueryBuilder         (),
			new CountBuilder               (),
			new PassThroughBuilder         (),
			new TableAttributeBuilder      (),
			new InsertBuilder              (),
			new InsertBuilder.Into         (),
			new InsertBuilder.Value        (),
			new InsertOrUpdateBuilder      (),
			new UpdateBuilder              (),
			new UpdateBuilder.Set          (),
			new DeleteBuilder              (),
			new ContainsBuilder            (),
			new AllAnyBuilder              (),
			new SetOperationBuilder        (),
			new CastBuilder                (),
			new OfTypeBuilder              (),
			new AsUpdatableBuilder         (),
			new LoadWithBuilder            (),
			new DropBuilder                (),
			new TruncateBuilder            (),
			new ChangeTypeExpressionBuilder(),
			new WithTableExpressionBuilder (),
			new MergeBuilder                             (),
			new MergeBuilder.InsertWhenNotMatched        (),
			new MergeBuilder.UpdateWhenMatched           (),
			new MergeBuilder.UpdateWhenMatchedThenDelete (),
			new MergeBuilder.UpdateWhenNotMatchedBySource(),
			new MergeBuilder.DeleteWhenMatched           (),
			new MergeBuilder.DeleteWhenNotMatchedBySource(),
			new MergeBuilder.On                          (),
			new MergeBuilder.Merge                       (),
			new MergeBuilder.MergeInto                   (),
			new MergeBuilder.Using                       (),
			new MergeBuilder.UsingTarget                 (),
			new ContextParser              (),
			new ArrayBuilder               (),
			new AsSubQueryBuilder          (),
			new HasUniqueKeyBuilder        (),
		};

		public static void AddBuilder(ISequenceBuilder builder)
		{
			_sequenceBuilders.Add(builder);
		}

		#endregion

		#region Init

		readonly Query                             _query;
		readonly List<ISequenceBuilder>            _builders = _sequenceBuilders;
		private  bool                              _reorder;
		readonly Dictionary<Expression,Expression> _expressionAccessors;
		private  HashSet<Expression>               _subQueryExpressions;

		public readonly List<ParameterAccessor>    CurrentSqlParameters = new List<ParameterAccessor>();

		public readonly List<ParameterExpression>  BlockVariables       = new List<ParameterExpression>();
		public readonly List<Expression>           BlockExpressions     = new List<Expression>();
		public          bool                       IsBlockDisable;
		public          int                        VarIndex;

		readonly HashSet<Expression> _visitedExpressions;

		public ExpressionBuilder(
			Query                 query,
			IDataContext          dataContext,
			Expression            expression,
			ParameterExpression[] compiledParameters)
		{
			_query               = query;

			_expressionAccessors = expression.GetExpressionAccessors(ExpressionParam);

			CollectQueryDepended(expression);

			CompiledParameters   = compiledParameters;
			DataContext          = dataContext;
			OriginalExpression   = expression;

			_visitedExpressions  = new HashSet<Expression>();
			Expression           = ConvertExpressionTree(expression);
			_visitedExpressions  = null;

			if (Configuration.AvoidSpecificDataProviderAPI)
			{
				DataReaderLocal = DataReaderParam;
			}
			else
			{
				DataReaderLocal = BuildVariable(Expression.Convert(DataReaderParam, dataContext.DataReaderType), "ldr");
			}
		}

		#endregion

		#region Public Members

		public readonly IDataContext          DataContext;
		public readonly Expression            OriginalExpression;
		public readonly Expression            Expression;
		public readonly ParameterExpression[] CompiledParameters;
		public readonly List<IBuildContext>   Contexts = new List<IBuildContext>();

		public static readonly ParameterExpression QueryRunnerParam = Expression.Parameter(typeof(IQueryRunner), "qr");
		public static readonly ParameterExpression DataContextParam = Expression.Parameter(typeof(IDataContext), "dctx");
		public static readonly ParameterExpression DataReaderParam  = Expression.Parameter(typeof(IDataReader),  "rd");
		public        readonly ParameterExpression DataReaderLocal;
		public static readonly ParameterExpression ParametersParam  = Expression.Parameter(typeof(object[]),     "ps");
		public static readonly ParameterExpression ExpressionParam  = Expression.Parameter(typeof(Expression),   "expr");

		public MappingSchema MappingSchema => DataContext.MappingSchema;

		#endregion

		#region Builder SQL

		internal Query<T> Build<T>()
		{
			var sequence = BuildSequence(new BuildInfo((IBuildContext)null, Expression, new SelectQuery()));

			if (_reorder)
				lock (_sync)
				{
					_reorder = false;
					_sequenceBuilders = _sequenceBuilders.OrderByDescending(_ => _.BuildCounter).ToList();
				}

			_query.Init(sequence, CurrentSqlParameters);

			var param = Expression.Parameter(typeof(Query<T>), "info");

			sequence.BuildQuery((Query<T>)_query, param);

			return (Query<T>)_query;
		}

		[JetBrains.Annotations.NotNull]
		public IBuildContext BuildSequence(BuildInfo buildInfo)
		{
			buildInfo.Expression = buildInfo.Expression.Unwrap();

			var n = _builders[0].BuildCounter;

			foreach (var builder in _builders)
			{
				if (builder.CanBuild(this, buildInfo))
				{
					var sequence = builder.BuildSequence(this, buildInfo);

					lock (builder)
						builder.BuildCounter++;

					_reorder = _reorder || n < builder.BuildCounter;

					return sequence;
				}

				n = builder.BuildCounter;
			}

			throw new LinqException("Sequence '{0}' cannot be converted to SQL.", buildInfo.Expression);
		}

		[JetBrains.Annotations.NotNull]
		public ISequenceBuilder GetBuilder(BuildInfo buildInfo)
		{
			buildInfo.Expression = buildInfo.Expression.Unwrap();

			foreach (var builder in _builders)
				if (builder.CanBuild(this, buildInfo))
					return builder;

			throw new LinqException("Sequence '{0}' cannot be converted to SQL.", buildInfo.Expression);
		}

		public SequenceConvertInfo ConvertSequence(BuildInfo buildInfo, ParameterExpression param, bool throwExceptionIfCantConvert)
		{
			buildInfo.Expression = buildInfo.Expression.Unwrap();

			foreach (var builder in _builders)
				if (builder.CanBuild(this, buildInfo))
					return builder.Convert(this, buildInfo, param);

			if (throwExceptionIfCantConvert)
				throw new LinqException("Sequence '{0}' cannot be converted to SQL.", buildInfo.Expression);

			return null;
		}

		public bool IsSequence(BuildInfo buildInfo)
		{
			buildInfo.Expression = buildInfo.Expression.Unwrap();

			foreach (var builder in _builders)
				if (builder.CanBuild(this, buildInfo))
					return builder.IsSequence(this, buildInfo);

			return false;
		}

		#endregion

		#region ConvertExpression

		public ParameterExpression SequenceParameter;

		public Expression ConvertExpressionTree(Expression expression)
		{
			var expr = expression;

			expr = ConvertParameters (expr);
			expr = OptimizeExpression(expr);

			var paramType   = expr.Type;
			var isQueryable = false;

			if (expression.NodeType == ExpressionType.Call)
			{
				var call = (MethodCallExpression)expression;

				if (call.IsQueryable() && call.Object == null && call.Arguments.Count > 0 && call.Type.IsGenericType)
				{
					var type = call.Type.GetGenericTypeDefinition();

					if (type == typeof(IQueryable<>) || type == typeof(IEnumerable<>))
					{
						var arg = call.Type.GetGenericArguments();

						if (arg.Length == 1)
						{
							paramType   = arg[0];
							isQueryable = true;
						}
					}
				}
			}

			SequenceParameter = Expression.Parameter(paramType, "cp");

			var sequence = ConvertSequence(new BuildInfo((IBuildContext)null, expr, new SelectQuery()), SequenceParameter, false);

			if (sequence != null)
			{
				if (sequence.Expression.Type != expr.Type)
				{
					if (isQueryable)
					{
						var p = sequence.ExpressionsToReplace.Single(s => s.Path.NodeType == ExpressionType.Parameter);

						return Expression.Call(
							((MethodCallExpression)expr).Method.DeclaringType,
							"Select",
							new[] { p.Path.Type, paramType },
							sequence.Expression,
							Expression.Lambda(p.Expr, (ParameterExpression)p.Path));
					}

					throw new InvalidOperationException();
				}

				return sequence.Expression;
			}

			return expr;
		}

		#endregion

		#region ConvertParameters

		internal static Expression AggregateExpression(Expression expression)
		{
			return expression.Transform(expr =>
			{
				switch (expr.NodeType)
				{
					case ExpressionType.Or      :
					case ExpressionType.And     :
					case ExpressionType.OrElse  :
					case ExpressionType.AndAlso :
						{
							var stack  = new Stack<Expression>();
							var items  = new List<Expression>();
							var binary = (BinaryExpression) expr;

							stack.Push(binary.Right);
							stack.Push(binary.Left);
							while (stack.Count > 0)
							{
								var item = stack.Pop();
								if (item.NodeType == expr.NodeType)
								{
									binary  = (BinaryExpression) item;
									stack.Push(binary.Right);
									stack.Push(binary.Left);
								}
								else
									items.Add(item);
							}

							if (items.Count > 3)
							{
								// having N items will lead to NxM recursive calls in expression visitors and
								// will result in stack overflow on relatively small numbers (~1000 items).
								// To fix it we will rebalance condition tree here which will result in
								// LOG2(N)*M recursive calls, or 10*M calls for 1000 items.
								//
								// E.g. we have condition A OR B OR C OR D OR E
								// as an expression tree it represented as tree with depth 5
								//   OR
								// A    OR
								//    B    OR
								//       C    OR
								//          D    E
								// for rebalanced tree it will have depth 4
								//                  OR
								//        OR
								//   OR        OR        OR
								// A    B    C    D    E    F
								// Not much on small numbers, but huge improvement on bigger numbers
								while (items.Count != 1)
								{
									items = CompactTree(items, expr.NodeType);
								}

								return items[0];
							}
							break;
						}
				}

				return expr;
			});
		}

		private static List<Expression> CompactTree(List<Expression> items, ExpressionType nodeType)
		{
			var result = new List<Expression>();

			// traverse list from left to right to preserve calculation order
			for (var i = 0; i < items.Count; i += 2)
			{
				if (i + 1 == items.Count)
				{
					// last non-paired item
					result.Add(items[i]);
				}
				else
				{
					result.Add(Expression.MakeBinary(nodeType, items[i], items[i + 1]));
				}
			}

			return result;
		}

		internal static Expression ExpandExpression(Expression expression)
		{
			if (Configuration.Linq.UseBinaryAggregateExpression)
				expression = AggregateExpression(expression);

			return expression.Transform(expr =>
			{
				switch (expr.NodeType)
				{
					case ExpressionType.Call:
						{
							var mc = (MethodCallExpression)expr;

							List<Expression> newArgs = null;
							for (var index = 0; index < mc.Arguments.Count; index++)
							{
								var arg = mc.Arguments[index];
								Expression newArg = null;
								if (typeof(LambdaExpression).IsSameOrParentOf(arg.Type))
								{
									var argUnwrapped = arg.Unwrap();
									if (argUnwrapped.NodeType == ExpressionType.MemberAccess ||
									    argUnwrapped.NodeType == ExpressionType.Call)
									{
										if (argUnwrapped.EvaluateExpression() is LambdaExpression lambda)
											newArg = ExpandExpression(lambda);
									}
								}

								if (newArg == null)
									newArgs?.Add(arg);
								else
								{
									if (newArgs == null)
										newArgs = new List<Expression>(mc.Arguments.Take(index));
									newArgs.Add(newArg);
								}
							}

							if (newArgs != null)
							{
								mc = mc.Update(mc.Object, newArgs);
							}


							if (mc.Method.Name == "Compile" && typeof(LambdaExpression).IsSameOrParentOf(mc.Method.DeclaringType))
							{
								if (mc.Object.EvaluateExpression() is LambdaExpression lambda)
								{
									return ExpandExpression(lambda);
								}
							}

							return mc;
						}

					case ExpressionType.Invoke:
						{
							var invocation = (InvocationExpression)expr;
							if (invocation.Expression.NodeType == ExpressionType.Call)
							{
								var mc = (MethodCallExpression)invocation.Expression;
								if (mc.Method.Name == "Compile" &&
								    typeof(LambdaExpression).IsSameOrParentOf(mc.Method.DeclaringType))
								{
									if (mc.Object.EvaluateExpression() is LambdaExpression lambda)
									{
										var map = new Dictionary<Expression, Expression>();
										for (int i = 0; i < invocation.Arguments.Count; i++)
										{
											map.Add(lambda.Parameters[i], invocation.Arguments[i]);
										}

										var newBody = lambda.Body.Transform(se =>
										{
											if (se.NodeType == ExpressionType.Parameter &&
											    map.TryGetValue(se, out var newExpr))
												return newExpr;
											return se;
										});

										return ExpandExpression(newBody);
									}
								}
							}
							break;
						}
				}

				return expr;
			});
		}

		Expression ConvertParameters(Expression expression)
		{
			return expression.Transform(expr =>
			{
				switch (expr.NodeType)
				{
					case ExpressionType.Parameter:
						if (CompiledParameters != null)
						{
							var idx = Array.IndexOf(CompiledParameters, (ParameterExpression)expr);

							if (idx > 0)
								return
									Expression.Convert(
										Expression.ArrayIndex(
											ParametersParam,
											Expression.Constant(Array.IndexOf(CompiledParameters, (ParameterExpression)expr))),
										expr.Type);
						}

						break;
				}

				return expr;
			});
		}

		#endregion

		#region ExposeExpression

		Expression ExposeExpression(Expression expression)
		{
			var result = expression.Transform(expr =>
			{
				switch (expr.NodeType)
				{
					case ExpressionType.MemberAccess:
						{
							var me = (MemberExpression)expr;

							if (me.Member.IsNullableHasValueMember())
							{
								var obj = ExposeExpression(me.Expression);
								return Expression.NotEqual(obj, Expression.Constant(null, obj.Type));
							}

							var l  = ConvertMethodExpression(me.Expression?.Type ?? me.Member.ReflectedType, me.Member, out var alias);

							if (l != null)
							{
								var body  = l.Body.Unwrap();
								var parms = l.Parameters.ToDictionary(p => p);
								var ex    = body.Transform(wpi =>
								{
									if (wpi.NodeType == ExpressionType.Parameter && parms.ContainsKey((ParameterExpression)wpi))
									{
										if (wpi.Type.IsSameOrParentOf(me.Expression.Type))
										{
											return me.Expression;
										}

										if (DataContextParam.Type.IsSameOrParentOf(wpi.Type))
										{
											if (DataContextParam.Type != wpi.Type)
												return Expression.Convert(DataContextParam, wpi.Type);
											return DataContextParam;
										}

										throw new LinqToDBException($"Can't convert {wpi} to expression.");
									}

									return wpi;
								});

								if (ex.Type != expr.Type)
									ex = new ChangeTypeExpression(ex, expr.Type);
								ex = ExposeExpression(ex);
								RegisterAlias(ex, alias);
								return ex;
							}

							break;
						}

					case ExpressionType.Convert:
						{
							var ex = (UnaryExpression)expr;
							if (ex.Method != null)
							{
								var l = ConvertMethodExpression(ex.Method.DeclaringType, ex.Method, out var alias);
								if (l != null)
								{
									var exposed = l.GetBody(ex.Operand);
									exposed = ExposeExpression(exposed);
									RegisterAlias(exposed, alias);
									return exposed;
								}
							}
							break;
						}

					case ExpressionType.Constant :
						{
							var c = (ConstantExpression)expr;

							// Fix Mono behaviour.
							//
							//if (c.Value is IExpressionQuery)
							//	return ((IQueryable)c.Value).Expression;

							if (c.Value is IQueryable queryable && !(queryable is ITable))
							{
								var e = queryable.Expression;

								if (!_visitedExpressions.Contains(e))
								{
									_visitedExpressions.Add(e);
									return ExposeExpression(e);
								}
							}

							break;
						}

					case ExpressionType.Invoke:
						{
							var invocation = (InvocationExpression)expr;
							if (invocation.Expression.NodeType == ExpressionType.Call)
							{
								var mc = (MethodCallExpression)invocation.Expression;
								if (mc.Method.Name == "Compile" &&
								    typeof(LambdaExpression).IsSameOrParentOf(mc.Method.DeclaringType))
								{
									if (mc.Object.EvaluateExpression() is LambdaExpression lambds)
									{
										var map = new Dictionary<Expression, Expression>();
										for (int i = 0; i < invocation.Arguments.Count; i++)
										{
											map.Add(lambds.Parameters[i], invocation.Arguments[i]);
										}

										var newBody = lambds.Body.Transform(se =>
										{
											if (se.NodeType == ExpressionType.Parameter &&
											    map.TryGetValue(se, out var newExpr))
												return newExpr;
											return se;
										});

										return ExposeExpression(newBody);
									}
								}
							}
							break;
						}

				}

				return expr;
			});

			RelocateAlias(expression, result);
			return result;
		}

		#endregion

		#region OptimizeExpression

		private MethodInfo[] _enumerableMethods;
		public  MethodInfo[]  EnumerableMethods => _enumerableMethods ?? (_enumerableMethods = typeof(Enumerable).GetMethods());

		private MethodInfo[] _queryableMethods;
		public  MethodInfo[]  QueryableMethods  => _queryableMethods  ?? (_queryableMethods  = typeof(Queryable). GetMethods());

		readonly Dictionary<Expression, Expression> _optimizedExpressions = new Dictionary<Expression, Expression>();

		Expression OptimizeExpression(Expression expression)
		{
			if (_optimizedExpressions.TryGetValue(expression, out var expr))
				return expr;

			expr = ExposeExpression(expression);
			expr = expr.Transform((Func<Expression,TransformInfo>)OptimizeExpressionImpl);

			_optimizedExpressions[expression] = expr;

			RelocateAlias(expression, expr);

			return expr;
		}

		TransformInfo OptimizeExpressionImpl(Expression expr)
		{
			switch (expr.NodeType)
			{
				case ExpressionType.MemberAccess:
					{
						var me = (MemberExpression)expr;

						// Replace Count with Count()
						//
						if (me.Member.Name == "Count")
						{
							var isList = typeof(ICollection).IsAssignableFrom(me.Member.DeclaringType);

							if (!isList)
								isList =
									me.Member.DeclaringType.IsGenericType &&
									me.Member.DeclaringType.GetGenericTypeDefinition() == typeof(ICollection<>);

							if (!isList)
								isList = me.Member.DeclaringType.GetInterfaces()
									.Any(t => t.IsGenericType && t.GetGenericTypeDefinition() == typeof(ICollection<>));

							if (isList)
							{
								var mi = EnumerableMethods
									.First(m => m.Name == "Count" && m.GetParameters().Length == 1)
									.MakeGenericMethod(me.Expression.Type.GetItemType());

								return new TransformInfo(Expression.Call(null, mi, me.Expression));
							}
						}

						if (CompiledParameters == null && typeof(IQueryable).IsSameOrParentOf(expr.Type))
						{
							var ex = ConvertIQueryable(expr);

							if (!ReferenceEquals(ex, expr))
								return new TransformInfo(ConvertExpressionTree(ex));
						}

						return new TransformInfo(ConvertSubquery(expr));
					}

				case ExpressionType.Call :
					{
						var call = (MethodCallExpression)expr;

						if (call.IsQueryable() || call.IsAsyncExtension())
						{
							switch (call.Method.Name)
							{
								case "Where"                : return new TransformInfo(ConvertWhere         (call));
								case "GroupBy"              : return new TransformInfo(ConvertGroupBy       (call));
								case "SelectMany"           : return new TransformInfo(ConvertSelectMany    (call));
								case "Select"               : return new TransformInfo(ConvertSelect        (call));
								case "LongCount"            :
								case "Count"                :
								case "Single"               :
								case "SingleOrDefault"      :
								case "First"                :
								case "FirstOrDefault"       : return new TransformInfo(ConvertPredicate     (call));
								case "LongCountAsync"       :
								case "CountAsync"           :
								case "SingleAsync"          :
								case "SingleOrDefaultAsync" :
								case "FirstAsync"           :
								case "FirstOrDefaultAsync"  : return new TransformInfo(ConvertPredicateAsync(call));
								case "Min"                  :
								case "Max"                  : return new TransformInfo(ConvertSelector      (call, true));
								case "Sum"                  :
								case "Average"              : return new TransformInfo(ConvertSelector      (call, false));
								case "MinAsync"             :
								case "MaxAsync"             : return new TransformInfo(ConvertSelectorAsync (call, true));
								case "SumAsync"             :
								case "AverageAsync"         : return new TransformInfo(ConvertSelectorAsync (call, false));
								case "ElementAt"            :
								case "ElementAtOrDefault"   : return new TransformInfo(ConvertElementAt     (call));
								case "LoadWith"             : return new TransformInfo(expr, true);
							}
						}
						else
						{
							var l = ConvertMethodExpression(call.Object?.Type ?? call.Method.ReflectedType, call.Method, out var alias);

							if (l != null)
							{
								var optimized = OptimizeExpression(ConvertMethod(call, l));
								RegisterAlias(optimized, alias);
								return new TransformInfo(optimized);
							}

							if (CompiledParameters == null && typeof(IQueryable).IsSameOrParentOf(expr.Type))
							{
								var attr = GetTableFunctionAttribute(call.Method);

								if (attr == null)
								{
									var ex = ConvertIQueryable(expr);

									if (!ReferenceEquals(ex, expr))
										return new TransformInfo(ConvertExpressionTree(ex));
								}
							}
						}

						return new TransformInfo(ConvertSubquery(expr));
					}
			}

			return new TransformInfo(expr);
		}

		LambdaExpression ConvertMethodExpression(Type type, MemberInfo mi, out string alias)
		{
			var attr = MappingSchema.GetAttribute<ExpressionMethodAttribute>(type, mi, a => a.Configuration);

			if (attr != null)
			{
				alias = attr.Alias ?? mi.Name;
				if (attr.Expression != null)
					return attr.Expression;

				if (!string.IsNullOrEmpty(attr.MethodName))
				{
					Expression expr;

					if (mi is MethodInfo method && method.IsGenericMethod)
					{
						var args  = method.GetGenericArguments();
						var names = args.Select(t => (object)t.Name).ToArray();
						var name  = string.Format(attr.MethodName, names);

						expr = Expression.Call(
							mi.DeclaringType,
							name,
							name != attr.MethodName ? Array<Type>.Empty : args);
					}
					else
					{
						expr = Expression.Call(mi.DeclaringType, attr.MethodName, Array<Type>.Empty);
					}

					var evaluated = (LambdaExpression)(expr.EvaluateExpression());
					return evaluated;
				}
			}

			alias = null;
			return null;
		}

		Expression ConvertSubquery(Expression expr)
		{
			var ex = expr;

			while (ex != null)
			{
				switch (ex.NodeType)
				{
					case ExpressionType.MemberAccess : ex = ((MemberExpression)ex).Expression; break;
					case ExpressionType.Call         :
						{
							var call = (MethodCallExpression)ex;

							if (call.Object == null)
							{
								if (call.IsQueryable())
									switch (call.Method.Name)
									{
										case "Single"          :
										case "SingleOrDefault" :
										case "First"           :
										case "FirstOrDefault"  :
											return ConvertSingleOrFirst(expr, call);
									}

								return expr;
							}

							ex = call.Object;

							break;
						}
					default: return expr;
				}
			}

			return expr;
		}

		Expression ConvertSingleOrFirst(Expression expr, MethodCallExpression call)
		{
			var param    = Expression.Parameter(call.Type, "p");
			var selector = expr.Transform(e => e == call ? param : e);
			var method   = GetQueryableMethodInfo(call, (m, _) => m.Name == call.Method.Name && m.GetParameters().Length == 1);
			var select   = call.Method.DeclaringType == typeof(Enumerable) ?
				EnumerableMethods
					.Where(m => m.Name == "Select" && m.GetParameters().Length == 2)
					.First(m => m.GetParameters()[1].ParameterType.GetGenericArguments().Length == 2) :
				QueryableMethods
					.Where(m => m.Name == "Select" && m.GetParameters().Length == 2)
					.First(m => m.GetParameters()[1].ParameterType.GetGenericArguments()[0].GetGenericArguments().Length == 2);

			call   = (MethodCallExpression)OptimizeExpression(call);
			select = select.MakeGenericMethod(call.Type, expr.Type);
			method = method.MakeGenericMethod(expr.Type);

			return Expression.Call(null, method,
				Expression.Call(null, select, call.Arguments[0], Expression.Lambda(selector, param)));
		}

		#endregion

		#region ConvertWhere

		Expression ConvertWhere(MethodCallExpression method)
		{
			var sequence  = OptimizeExpression(method.Arguments[0]);
			var predicate = OptimizeExpression(method.Arguments[1]);
			var lambda    = (LambdaExpression)predicate.Unwrap();
			var lparam    = lambda.Parameters[0];
			var lbody     = lambda.Body;

			if (lambda.Parameters.Count > 1)
				return method;

			var exprs     = new List<Expression>();

			lbody.Visit(ex =>
			{
				if (ex.NodeType == ExpressionType.Call)
				{
					var call = (MethodCallExpression)ex;

					if (call.Arguments.Count > 0)
					{
						var arg = call.Arguments[0];

						if (call.IsAggregate(MappingSchema))
						{
							while (arg.NodeType == ExpressionType.Call && ((MethodCallExpression)arg).Method.Name == "Select")
								arg = ((MethodCallExpression)arg).Arguments[0];

							if (arg.NodeType == ExpressionType.Call)
								exprs.Add(ex);
						}
						else if (call.IsQueryable(CountBuilder.MethodNames))
						{
							//while (arg.NodeType == ExpressionType.Call && ((MethodCallExpression) arg).Method.Name == "Select")
							//	arg = ((MethodCallExpression) arg).Arguments[0];

							if (arg.NodeType == ExpressionType.Call)
								exprs.Add(ex);
						}
					}
				}
			});

			Expression expr = null;

			if (exprs.Count > 0)
			{
				expr = lparam;

				foreach (var ex in exprs)
				{
					var type   = typeof(ExpressionHoder<,>).MakeGenericType(expr.Type, ex.Type);
					var fields = type.GetFields();

					expr = Expression.MemberInit(
						Expression.New(type),
						Expression.Bind(fields[0], expr),
						Expression.Bind(fields[1], ex));
				}

				var dic  = new Dictionary<Expression, Expression>();
				var parm = Expression.Parameter(expr.Type, lparam.Name);

				for (var i = 0; i < exprs.Count; i++)
				{
					Expression ex = parm;

					for (var j = i; j < exprs.Count - 1; j++)
						ex = Expression.PropertyOrField(ex, "p");

					ex = Expression.PropertyOrField(ex, "ex");

					dic.Add(exprs[i], ex);

					if (_subQueryExpressions == null)
						_subQueryExpressions = new HashSet<Expression>();
					_subQueryExpressions.Add(ex);
				}

				var newBody = lbody.Transform(ex =>
				{
					Expression e;
					return dic.TryGetValue(ex, out e) ? e : ex;
				});

				var nparm = exprs.Aggregate<Expression,Expression>(parm, (c,t) => Expression.PropertyOrField(c, "p"));

				newBody   = newBody.Transform(ex => ReferenceEquals(ex, lparam) ? nparm : ex);
				predicate = Expression.Lambda(newBody, parm);

				var methodInfo = GetMethodInfo(method, "Select");

				methodInfo = methodInfo.MakeGenericMethod(lparam.Type, expr.Type);
				sequence   = Expression.Call(methodInfo, sequence, Expression.Lambda(expr, lparam));
			}

			if (!ReferenceEquals(sequence, method.Arguments[0]) || !ReferenceEquals(predicate, method.Arguments[1]))
			{
				var methodInfo  = method.Method.GetGenericMethodDefinition();
				var genericType = sequence.Type.GetGenericArguments()[0];
				var newMethod   = methodInfo.MakeGenericMethod(genericType);

				method = Expression.Call(newMethod, sequence, predicate);

				if (exprs.Count > 0)
				{
					var parameter = Expression.Parameter(expr.Type, lparam.Name);

					methodInfo = GetMethodInfo(method, "Select");
					methodInfo = methodInfo.MakeGenericMethod(expr.Type, lparam.Type);
					method     = Expression.Call(methodInfo, method,
						Expression.Lambda(
							exprs.Aggregate((Expression)parameter, (current,_) => Expression.PropertyOrField(current, "p")),
							parameter));
				}
			}

			return method;
		}

		#endregion

		#region ConvertGroupBy

		public class GroupSubQuery<TKey,TElement>
		{
			public TKey     Key;
			public TElement Element;
		}

		interface IGroupByHelper
		{
			void Set(bool wrapInSubQuery, Expression sourceExpression, LambdaExpression keySelector, LambdaExpression elementSelector, LambdaExpression resultSelector);

			Expression AddElementSelectorQ  ();
			Expression AddElementSelectorE  ();
			Expression AddResultQ           ();
			Expression AddResultE           ();
			Expression WrapInSubQueryQ      ();
			Expression WrapInSubQueryE      ();
			Expression WrapInSubQueryResultQ();
			Expression WrapInSubQueryResultE();
		}

		class GroupByHelper<TSource,TKey,TElement,TResult> : IGroupByHelper
		{
			bool             _wrapInSubQuery;
			Expression       _sourceExpression;
			LambdaExpression _keySelector;
			LambdaExpression _elementSelector;
			LambdaExpression _resultSelector;

			public void Set(
				bool             wrapInSubQuery,
				Expression       sourceExpression,
				LambdaExpression keySelector,
				LambdaExpression elementSelector,
				LambdaExpression resultSelector)
			{
				_wrapInSubQuery   = wrapInSubQuery;
				_sourceExpression = sourceExpression;
				_keySelector      = keySelector;
				_elementSelector  = elementSelector;
				_resultSelector   = resultSelector;
			}

			public Expression AddElementSelectorQ()
			{
				Expression<Func<IQueryable<TSource>,TKey,TElement,TResult,IQueryable<IGrouping<TKey,TSource>>>> func = (source,key,e,r) => source
					.GroupBy(keyParam => key, _ => _)
					;

				var body   = func.Body.Unwrap();
				var keyArg = GetLambda(body, 1).Parameters[0]; // .GroupBy(keyParam

				return Convert(func, keyArg, null, null);
			}

			public Expression AddElementSelectorE()
			{
				Expression<Func<IEnumerable<TSource>,TKey,TElement,TResult,IEnumerable<IGrouping<TKey,TSource>>>> func = (source,key,e,r) => source
					.GroupBy(keyParam => key, _ => _)
					;

				var body   = func.Body.Unwrap();
				var keyArg = GetLambda(body, 1).Parameters[0]; // .GroupBy(keyParam

				return Convert(func, keyArg, null, null);
			}

			public Expression AddResultQ()
			{
				Expression<Func<IQueryable<TSource>,TKey,TElement,TResult,IQueryable<TResult>>> func = (source,key,e,r) => source
					.GroupBy(keyParam => key, elemParam => e)
					.Select (resParam => r)
					;

				var body    = func.Body.Unwrap();
				var keyArg  = GetLambda(body, 0, 1).Parameters[0]; // .GroupBy(keyParam
				var elemArg = GetLambda(body, 0, 2).Parameters[0]; // .GroupBy(..., elemParam
				var resArg  = GetLambda(body, 1).   Parameters[0]; // .Select (resParam

				return Convert(func, keyArg, elemArg, resArg);
			}

			public Expression AddResultE()
			{
				Expression<Func<IEnumerable<TSource>,TKey,TElement,TResult,IEnumerable<TResult>>> func = (source,key,e,r) => source
					.GroupBy(keyParam => key, elemParam => e)
					.Select (resParam => r)
					;

				var body    = func.Body.Unwrap();
				var keyArg  = GetLambda(body, 0, 1).Parameters[0]; // .GroupBy(keyParam
				var elemArg = GetLambda(body, 0, 2).Parameters[0]; // .GroupBy(..., elemParam
				var resArg  = GetLambda(body, 1).   Parameters[0]; // .Select (resParam

				return Convert(func, keyArg, elemArg, resArg);
			}

			public Expression WrapInSubQueryQ()
			{
				Expression<Func<IQueryable<TSource>,TKey,TElement,TResult,IQueryable<IGrouping<TKey,TElement>>>> func = (source,key,e,r) => source
					.Select(selectParam => new GroupSubQuery<TKey,TSource>
					{
						Key     = key,
						Element = selectParam
					})
					.GroupBy(underscore => underscore.Key, elemParam => e)
					;

				var body    = func.Body.Unwrap();
				var keyArg  = GetLambda(body, 0, 1).Parameters[0]; // .Select (selectParam
				var elemArg = GetLambda(body, 2).   Parameters[0]; // .GroupBy(..., elemParam

				return Convert(func, keyArg, elemArg, null);
			}

			public Expression WrapInSubQueryE()
			{
				Expression<Func<IEnumerable<TSource>,TKey,TElement,TResult,IEnumerable<IGrouping<TKey,TElement>>>> func = (source,key,e,r) => source
					.Select(selectParam => new GroupSubQuery<TKey,TSource>
					{
						Key     = key,
						Element = selectParam
					})
					.GroupBy(underscore => underscore.Key, elemParam => e)
					;

				var body    = func.Body.Unwrap();
				var keyArg  = GetLambda(body, 0, 1).Parameters[0]; // .Select (selectParam
				var elemArg = GetLambda(body, 2).   Parameters[0]; // .GroupBy(..., elemParam

				return Convert(func, keyArg, elemArg, null);
			}

			public Expression WrapInSubQueryResultQ()
			{
				Expression<Func<IQueryable<TSource>,TKey,TElement,TResult,IQueryable<TResult>>> func = (source,key,e,r) => source
					.Select(selectParam => new GroupSubQuery<TKey,TSource>
					{
						Key     = key,
						Element = selectParam
					})
					.GroupBy(underscore => underscore.Key, elemParam => e)
					.Select (resParam => r)
					;

				var body    = func.Body.Unwrap();
				var keyArg  = GetLambda(body, 0, 0, 1).Parameters[0]; // .Select (selectParam
				var elemArg = GetLambda(body, 0, 2).   Parameters[0]; // .GroupBy(..., elemParam
				var resArg  = GetLambda(body, 1).      Parameters[0]; // .Select (resParam

				return Convert(func, keyArg, elemArg, resArg);
			}

			public Expression WrapInSubQueryResultE()
			{
				Expression<Func<IEnumerable<TSource>,TKey,TElement,TResult,IEnumerable<TResult>>> func = (source,key,e,r) => source
					.Select(selectParam => new GroupSubQuery<TKey,TSource>
					{
						Key     = key,
						Element = selectParam
					})
					.GroupBy(underscore => underscore.Key, elemParam => e)
					.Select (resParam => r)
					;

				var body    = func.Body.Unwrap();
				var keyArg  = GetLambda(body, 0, 0, 1).Parameters[0]; // .Select (selectParam
				var elemArg = GetLambda(body, 0, 2).   Parameters[0]; // .GroupBy(..., elemParam
				var resArg  = GetLambda(body, 1).      Parameters[0]; // .Select (resParam

				return Convert(func, keyArg, elemArg, resArg);
			}

			Expression Convert(
				LambdaExpression    func,
				ParameterExpression keyArg,
				ParameterExpression elemArg,
				ParameterExpression resArg)
			{
				var body = func.Body.Unwrap();
				var expr = body.Transform(ex =>
				{
					if (ReferenceEquals(ex, func.Parameters[0]))
						return _sourceExpression;

					if (ReferenceEquals(ex, func.Parameters[1]))
						return _keySelector.Body.Transform(e => ReferenceEquals(e, _keySelector.Parameters[0]) ? keyArg : e);

					if (ReferenceEquals(ex, func.Parameters[2]))
					{
						Expression obj = elemArg;

						if (_wrapInSubQuery)
							obj = Expression.PropertyOrField(elemArg, "Element");

						if (_elementSelector == null)
							return obj;

						return _elementSelector.Body.Transform(e => ReferenceEquals(e, _elementSelector.Parameters[0]) ? obj : e);
					}

					if (ReferenceEquals(ex, func.Parameters[3]))
						return _resultSelector.Body.Transform(e =>
						{
							if (ReferenceEquals(e, _resultSelector.Parameters[0]))
								return Expression.PropertyOrField(resArg, "Key");

							if (ReferenceEquals(e, _resultSelector.Parameters[1]))
								return resArg;

							return e;
						});

					return ex;
				});

				return expr;
			}
		}

		static LambdaExpression GetLambda(Expression expression, params int[] n)
		{
			foreach (var i in n)
				expression = ((MethodCallExpression)expression).Arguments[i].Unwrap();
			return (LambdaExpression)expression;
		}

		Expression ConvertGroupBy(MethodCallExpression method)
		{
			if (method.Arguments[method.Arguments.Count - 1].Unwrap().NodeType != ExpressionType.Lambda)
				return method;

			var types = method.Method.GetGenericMethodDefinition().GetGenericArguments()
				.Zip(method.Method.GetGenericArguments(), (n, t) => new { n = n.Name, t })
				.ToDictionary(_ => _.n, _ => _.t);

			var sourceExpression = OptimizeExpression(method.Arguments[0].Unwrap());
			var keySelector      = (LambdaExpression)OptimizeExpression(method.Arguments[1].Unwrap());
			var elementSelector  = types.ContainsKey("TElement") ? (LambdaExpression)OptimizeExpression(method.Arguments[2].Unwrap()) : null;
			var resultSelector   = types.ContainsKey("TResult")  ?
				(LambdaExpression)OptimizeExpression(method.Arguments[types.ContainsKey("TElement") ? 3 : 2].Unwrap()) : null;

			var needSubQuery = null != ConvertExpression(keySelector.Body.Unwrap()).Find(IsExpression);

			if (!needSubQuery && resultSelector == null && elementSelector != null)
				return method;

			var gtype  = typeof(GroupByHelper<,,,>).MakeGenericType(
				types["TSource"],
				types["TKey"],
				types.ContainsKey("TElement") ? types["TElement"] : types["TSource"],
				types.ContainsKey("TResult")  ? types["TResult"]  : types["TSource"]);

			var helper =
				//Expression.Lambda<Func<IGroupByHelper>>(
				//	Expression.Convert(Expression.New(gtype), typeof(IGroupByHelper)))
				//.Compile()();
				(IGroupByHelper)Activator.CreateInstance(gtype);

			helper.Set(needSubQuery, sourceExpression, keySelector, elementSelector, resultSelector);

			if (method.Method.DeclaringType == typeof(Queryable))
			{
				if (!needSubQuery)
					return resultSelector == null ? helper.AddElementSelectorQ() : helper.AddResultQ();

				return resultSelector == null ? helper.WrapInSubQueryQ() : helper.WrapInSubQueryResultQ();
			}
			else
			{
				if (!needSubQuery)
					return resultSelector == null ? helper.AddElementSelectorE() : helper.AddResultE();

				return resultSelector == null ? helper.WrapInSubQueryE() : helper.WrapInSubQueryResultE();
			}
		}

		bool IsExpression(Expression ex)
		{
			switch (ex.NodeType)
			{
				case ExpressionType.Convert        :
				case ExpressionType.ConvertChecked :
				case ExpressionType.MemberInit     :
				case ExpressionType.New            :
				case ExpressionType.NewArrayBounds :
				case ExpressionType.NewArrayInit   :
				case ExpressionType.Parameter      : return false;
				case ExpressionType.MemberAccess   :
					{
						var ma   = (MemberExpression)ex;
						var attr = GetExpressionAttribute(ma.Member);

						if (attr != null)
							return true;

						return false;
					}
			}

			return true;
		}

		#endregion

		#region ConvertSelectMany

		interface ISelectManyHelper
		{
			void Set(Expression sourceExpression, LambdaExpression colSelector);

			Expression AddElementSelectorQ();
			Expression AddElementSelectorE();
		}

		class SelectManyHelper<TSource,TCollection> : ISelectManyHelper
		{
			Expression       _sourceExpression;
			LambdaExpression _colSelector;

			public void Set(Expression sourceExpression, LambdaExpression colSelector)
			{
				_sourceExpression = sourceExpression;
				_colSelector      = colSelector;
			}

			public Expression AddElementSelectorQ()
			{
				Expression<Func<IQueryable<TSource>,IEnumerable<TCollection>,IQueryable<TCollection>>> func = (source,col) => source
					.SelectMany(cp => col, (s,c) => c)
					;

				var body   = func.Body.Unwrap();
				var colArg = GetLambda(body, 1).Parameters[0]; // .SelectMany(colParam

				return Convert(func, colArg);
			}

			public Expression AddElementSelectorE()
			{
				Expression<Func<IEnumerable<TSource>,IEnumerable<TCollection>,IEnumerable<TCollection>>> func = (source,col) => source
					.SelectMany(cp => col, (s,c) => c)
					;

				var body   = func.Body.Unwrap();
				var colArg = GetLambda(body, 1).Parameters[0]; // .SelectMany(colParam

				return Convert(func, colArg);
			}

			Expression Convert(LambdaExpression func, ParameterExpression colArg)
			{
				var body = func.Body.Unwrap();
				var expr = body.Transform(ex =>
				{
					if (ex == func.Parameters[0])
						return _sourceExpression;

					if (ex == func.Parameters[1])
						return _colSelector.Body.Transform(e => e == _colSelector.Parameters[0] ? colArg : e);

					return ex;
				});

				return expr;
			}
		}

		Expression ConvertSelectMany(MethodCallExpression method)
		{
			if (method.Arguments.Count != 2 || ((LambdaExpression)method.Arguments[1].Unwrap()).Parameters.Count != 1)
				return method;

			var types = method.Method.GetGenericMethodDefinition().GetGenericArguments()
				.Zip(method.Method.GetGenericArguments(), (n, t) => new { n = n.Name, t })
				.ToDictionary(_ => _.n, _ => _.t);

			var sourceExpression = OptimizeExpression(method.Arguments[0].Unwrap());
			var colSelector      = (LambdaExpression)OptimizeExpression(method.Arguments[1].Unwrap());

			var gtype  = typeof(SelectManyHelper<,>).MakeGenericType(types["TSource"], types["TResult"]);
			var helper =
				//Expression.Lambda<Func<ISelectManyHelper>>(
				//	Expression.Convert(Expression.New(gtype), typeof(ISelectManyHelper)))
				//.Compile()();
				(ISelectManyHelper)Activator.CreateInstance(gtype);

			helper.Set(sourceExpression, colSelector);

			return method.Method.DeclaringType == typeof(Queryable) ?
				helper.AddElementSelectorQ() :
				helper.AddElementSelectorE();
		}

		#endregion

		#region ConvertPredicate

		Expression ConvertPredicate(MethodCallExpression method)
		{
			if (method.Arguments.Count != 2)
				return method;

			var cm = GetQueryableMethodInfo(method, (m,_) => m.Name == method.Method.Name && m.GetParameters().Length == 1);
			var wm = GetMethodInfo(method, "Where");

			var argType = method.Method.GetGenericArguments()[0];

			wm = wm.MakeGenericMethod(argType);
			cm = cm.MakeGenericMethod(argType);

			return Expression.Call(null, cm,
				Expression.Call(null, wm,
					OptimizeExpression(method.Arguments[0]),
					OptimizeExpression(method.Arguments[1])));
		}

		Expression ConvertPredicateAsync(MethodCallExpression method)
		{
			if (method.Arguments.Count != 3)
				return method;

			var cm = typeof(AsyncExtensions).GetMethods().First(m => m.Name == method.Method.Name && m.GetParameters().Length == 2);
			var wm = GetMethodInfo(method, "Where");

			var argType = method.Method.GetGenericArguments()[0];

			wm = wm.MakeGenericMethod(argType);
			cm = cm.MakeGenericMethod(argType);

			return Expression.Call(null, cm,
				Expression.Call(null, wm,
					OptimizeExpression(method.Arguments[0]),
					OptimizeExpression(method.Arguments[1])),
				OptimizeExpression(method.Arguments[2]));
		}

		#endregion

		#region ConvertSelector

		Expression ConvertSelector(MethodCallExpression method, bool isGeneric)
		{
			if (method.Arguments.Count != 2)
				return method;

			isGeneric = isGeneric && method.Method.DeclaringType == typeof(Queryable);

			var types = GetMethodGenericTypes(method);
			var sm    = GetMethodInfo(method, "Select");
			var cm    = GetQueryableMethodInfo(method, (m,isDefault) =>
			{
				if (m.Name == method.Method.Name)
				{
					var ps = m.GetParameters();

					if (ps.Length == 1)
					{
						if (isGeneric)
							return true;

						var ts = ps[0].ParameterType.GetGenericArguments();
						return ts[0] == types[1] || isDefault && ts[0].IsGenericParameter;
					}
				}

				return false;
			});

			var argType = types[0];

			sm = sm.MakeGenericMethod(argType, types[1]);

			if (cm.IsGenericMethodDefinition)
				cm = cm.MakeGenericMethod(types[1]);

			return Expression.Call(null, cm,
				OptimizeExpression(Expression.Call(null, sm,
					method.Arguments[0],
					method.Arguments[1])));
		}

		Expression ConvertSelectorAsync(MethodCallExpression method, bool isGeneric)
		{
			if (method.Arguments.Count != 3)
				return method;

			isGeneric = isGeneric && method.Method.DeclaringType == typeof(AsyncExtensions);

			var types = GetMethodGenericTypes(method);
			var sm    = GetMethodInfo(method, "Select");
			var cm    = typeof(AsyncExtensions).GetMethods().First(m =>
			{
				if (m.Name == method.Method.Name)
				{
					var ps = m.GetParameters();

					if (ps.Length == 2)
					{
						if (isGeneric)
							return true;

						var ts = ps[0].ParameterType.GetGenericArguments();
						return ts[0] == types[1];// || isDefault && ts[0].IsGenericParameter;
					}
				}

				return false;
			});

			var argType = types[0];

			sm = sm.MakeGenericMethod(argType, types[1]);

			if (cm.IsGenericMethodDefinition)
				cm = cm.MakeGenericMethod(types[1]);

			return Expression.Call(null, cm,
				OptimizeExpression(Expression.Call(null, sm,
					method.Arguments[0],
					method.Arguments[1])),
				OptimizeExpression(method.Arguments[2]));
		}

		#endregion

		#region ConvertSelect

		Expression ConvertSelect(MethodCallExpression method)
		{
			var sequence = OptimizeExpression(method.Arguments[0]);
			var lambda   = (LambdaExpression)method.Arguments[1].Unwrap();

			if (lambda.Parameters.Count > 1 ||
				sequence.NodeType != ExpressionType.Call ||
				((MethodCallExpression)sequence).Method.Name != method.Method.Name)
			{
				return method;
			}

			var slambda = (LambdaExpression)((MethodCallExpression)sequence).Arguments[1].Unwrap();
			var sbody   = slambda.Body.Unwrap();

			if (slambda.Parameters.Count > 1 || sbody.NodeType != ExpressionType.MemberAccess)
				return method;

			lambda = (LambdaExpression)OptimizeExpression(lambda);

			var types1 = GetMethodGenericTypes((MethodCallExpression)sequence);
			var types2 = GetMethodGenericTypes(method);

			return Expression.Call(null,
				GetMethodInfo(method, "Select").MakeGenericMethod(types1[0], types2[1]),
				((MethodCallExpression)sequence).Arguments[0],
				Expression.Lambda(lambda.GetBody(sbody), slambda.Parameters[0]));
		}

		#endregion

		#region ConvertIQueryable

		Expression ConvertIQueryable(Expression expression)
		{
			if (expression.NodeType == ExpressionType.MemberAccess || expression.NodeType == ExpressionType.Call)
			{
				var p    = Expression.Parameter(typeof(Expression), "exp");
				var exas = expression.GetExpressionAccessors(p);
				var expr = ReplaceParameter(exas, expression, _ => {}).ValueExpression;

				if (expr.Find(e => e.NodeType == ExpressionType.Parameter && e != p) != null)
					return expression;

				var l    = Expression.Lambda<Func<Expression,IQueryable>>(Expression.Convert(expr, typeof(IQueryable)), new [] { p });
				var n    = _query.AddQueryableAccessors(expression, l);

				_expressionAccessors.TryGetValue(expression, out var accessor);

				var path =
					Expression.Call(
						Expression.Constant(_query),
						MemberHelper.MethodOf<Query>(a => a.GetIQueryable(0, null)),
						new[] { Expression.Constant(n), accessor ?? Expression.Constant(null, typeof(Expression)) });

				var qex = _query.GetIQueryable(n, expression);

				if (expression.NodeType == ExpressionType.Call && qex.NodeType == ExpressionType.Call)
				{
					var m1 = (MethodCallExpression)expression;
					var m2 = (MethodCallExpression)qex;

					if (m1.Method == m2.Method)
						return expression;
				}

				foreach (var a in qex.GetExpressionAccessors(path))
					if (!_expressionAccessors.ContainsKey(a.Key))
						_expressionAccessors.Add(a.Key, a.Value);

				return qex;
			}

			throw new InvalidOperationException();
		}

		#endregion

		#region ConvertElementAt

		Expression ConvertElementAt(MethodCallExpression method)
		{
			var sequence   = OptimizeExpression(method.Arguments[0]);
			var index      = OptimizeExpression(method.Arguments[1]).Unwrap();
			var sourceType = method.Method.GetGenericArguments()[0];

			MethodInfo skipMethod;

			if (index.NodeType == ExpressionType.Lambda)
			{
				skipMethod = MemberHelper.MethodOf(() => LinqExtensions.Skip<object>(null, null));
				skipMethod = skipMethod.GetGenericMethodDefinition();
			}
			else
			{
				skipMethod = GetQueryableMethodInfo(method, (mi,_) => mi.Name == "Skip");
			}

			skipMethod = skipMethod.MakeGenericMethod(sourceType);

			var methodName  = method.Method.Name == "ElementAt" ? "First" : "FirstOrDefault";
			var firstMethod = GetQueryableMethodInfo(method, (mi,_) => mi.Name == methodName && mi.GetParameters().Length == 1);

			firstMethod = firstMethod.MakeGenericMethod(sourceType);

			return Expression.Call(null, firstMethod, Expression.Call(skipMethod, sequence, index));
		}

		#endregion

		#region SqQueryDepended support

		void CollectQueryDepended(Expression expr)
		{
			expr.Visit(e =>
			{
				if (e.NodeType == ExpressionType.Call)
				{
					var call = (MethodCallExpression)e;
					var parameters = call.Method.GetParameters();
					for (int i = 0; i < parameters.Length; i++)
					{
						var attr = parameters[i].GetCustomAttributes(typeof(SqlQueryDependentAttribute), false).Cast<SqlQueryDependentAttribute>()
							.FirstOrDefault();
						if (attr != null)
							_query.AddQueryDependedObject(call.Arguments[i], attr);
					}
				}
			});
		}

		#endregion

		#region Helpers

		MethodInfo GetQueryableMethodInfo(MethodCallExpression method, [InstantHandle] Func<MethodInfo,bool,bool> predicate)
		{
			return method.Method.DeclaringType == typeof(Enumerable) ?
				EnumerableMethods.FirstOrDefault(m => predicate(m, false)) ?? EnumerableMethods.First(m => predicate(m, true)):
				QueryableMethods. FirstOrDefault(m => predicate(m, false)) ?? QueryableMethods. First(m => predicate(m, true));
		}

		MethodInfo GetMethodInfo(MethodCallExpression method, string name)
		{
			return method.Method.DeclaringType == typeof(Enumerable) ?
				EnumerableMethods
					.Where(m => m.Name == name && m.GetParameters().Length == 2)
					.First(m => m.GetParameters()[1].ParameterType.GetGenericArguments().Length == 2) :
				QueryableMethods
					.Where(m => m.Name == name && m.GetParameters().Length == 2)
					.First(m => m.GetParameters()[1].ParameterType.GetGenericArguments()[0].GetGenericArguments().Length == 2);
		}

		static Type[] GetMethodGenericTypes(MethodCallExpression method)
		{
			return method.Method.DeclaringType == typeof(Enumerable) ?
				method.Method.GetParameters()[1].ParameterType.GetGenericArguments() :
				method.Method.GetParameters()[1].ParameterType.GetGenericArguments()[0].GetGenericArguments();
		}

		/// <summary>
		/// Gets Expression.Equal if <paramref name="left"/> and <paramref name="right"/> expression types are not same
		/// <paramref name="right"/> would be converted to <paramref name="left"/>
		/// </summary>
		/// <param name="mappringSchema"></param>
		/// <param name="left"></param>
		/// <param name="right"></param>
		/// <returns></returns>
		internal static BinaryExpression Equal(MappingSchema mappringSchema, Expression left, Expression right)
		{
			if (left.Type != right.Type)
			{
				if (right.Type.CanConvertTo(left.Type))
					right = Expression.Convert(right, left.Type);
				else if (left.Type.CanConvertTo(right.Type))
					left = Expression.Convert(left, right.Type);
				else
				{
					var rightConvert = ConvertBuilder.GetConverter(mappringSchema, right.Type, left. Type);
					var leftConvert  = ConvertBuilder.GetConverter(mappringSchema, left. Type, right.Type);

					var leftIsPrimitive  = left. Type.IsPrimitive;
					var rightIsPrimitive = right.Type.IsPrimitive;

					if (leftIsPrimitive == true && rightIsPrimitive == false && rightConvert.Item2 != null)
						right = rightConvert.Item2.GetBody(right);
					else if (leftIsPrimitive == false && rightIsPrimitive == true && leftConvert.Item2 != null)
						left = leftConvert.Item2.GetBody(left);
					else if (rightConvert.Item2 != null)
						right = rightConvert.Item2.GetBody(right);
					else if (leftConvert.Item2 != null)
						left = leftConvert.Item2.GetBody(left);
				}
			}

			return Expression.Equal(left, right);
		}

		#endregion
	}
}
>>>>>>> 9850e493
<|MERGE_RESOLUTION|>--- conflicted
+++ resolved
@@ -1,1714 +1,3 @@
-<<<<<<< HEAD
-﻿using System;
-using System.Collections;
-using System.Collections.Generic;
-using System.Data;
-using System.Linq;
-using System.Linq.Expressions;
-using System.Reflection;
-using System.Threading;
-
-using JetBrains.Annotations;
-
-namespace LinqToDB.Linq.Builder
-{
-	using Common;
-	using DataProvider;
-	using Extensions;
-	using Mapping;
-	using SqlQuery;
-	using LinqToDB.Expressions;
-
-	partial class ExpressionBuilder
-	{
-		#region Sequence
-
-		static readonly object _sync = new object();
-
-		static List<ISequenceBuilder> _sequenceBuilders = new List<ISequenceBuilder>
-		{
-			new TableBuilder               (),
-			new SelectBuilder              (),
-			new SelectManyBuilder          (),
-			new WhereBuilder               (),
-			new OrderByBuilder             (),
-			new GroupByBuilder             (),
-			new JoinBuilder                (),
-			new AllJoinsBuilder            (),
-			new AllJoinsLinqBuilder        (),
-			new TakeSkipBuilder            (),
-			new DefaultIfEmptyBuilder      (),
-			new DistinctBuilder            (),
-			new FirstSingleBuilder         (),
-			new AggregationBuilder         (),
-			new MethodChainBuilder         (),
-			new ScalarSelectBuilder        (),
-			new CountBuilder               (),
-			new PassThroughBuilder         (),
-			new TableAttributeBuilder      (),
-			new InsertBuilder              (),
-			new InsertBuilder.Into         (),
-			new InsertBuilder.Value        (),
-			new InsertOrUpdateBuilder      (),
-			new UpdateBuilder              (),
-			new UpdateBuilder.Set          (),
-			new DeleteBuilder              (),
-			new ContainsBuilder            (),
-			new AllAnyBuilder              (),
-			new ConcatUnionBuilder         (),
-			new IntersectBuilder           (),
-			new CastBuilder                (),
-			new OfTypeBuilder              (),
-			new AsUpdatableBuilder         (),
-			new LoadWithBuilder            (),
-			new DropBuilder                (),
-			new TruncateBuilder            (),
-			new ChangeTypeExpressionBuilder(),
-			new WithTableExpressionBuilder (),
-			new ContextParser              (),
-			new MergeContextParser         (),
-			new ArrayBuilder               ()
-		};
-
-		public static void AddBuilder(ISequenceBuilder builder)
-		{
-			_sequenceBuilders.Add(builder);
-		}
-
-		#endregion
-
-		#region Init
-
-		readonly Query                             _query;
-		readonly List<ISequenceBuilder>            _builders = _sequenceBuilders;
-		private  bool                              _reorder;
-		readonly Dictionary<Expression,Expression> _expressionAccessors;
-		private  HashSet<Expression>               _subQueryExpressions;
-
-		public readonly List<ParameterAccessor>    CurrentSqlParameters = new List<ParameterAccessor>();
-
-		public readonly List<ParameterExpression>  BlockVariables       = new List<ParameterExpression>();
-		public readonly List<Expression>           BlockExpressions     = new List<Expression>();
-		public          bool                       IsBlockDisable;
-		public          int                        VarIndex;
-
-		readonly HashSet<Expression> _visitedExpressions;
-
-		public ExpressionBuilder(
-			Query                 query,
-			IDataContext          dataContext,
-			Expression            expression,
-			ParameterExpression[] compiledParameters)
-		{
-			_query               = query;
-
-			_expressionAccessors = expression.GetExpressionAccessors(ExpressionParam);
-
-			CompiledParameters   = compiledParameters;
-			DataContext          = dataContext;
-			OriginalExpression   = expression;
-
-			_visitedExpressions  = new HashSet<Expression>();
-			Expression           = ConvertExpressionTree(expression);
-			_visitedExpressions  = null;
-
-			if (Configuration.AvoidSpecificDataProviderAPI)
-			{
-				DataReaderLocal = DataReaderParam;
-			}
-			else
-			{
-				DataReaderLocal = BuildVariable(Expression.Convert(DataReaderParam, dataContext.DataReaderType), "ldr");
-			}
-		}
-
-		#endregion
-
-		#region Public Members
-
-		public readonly IDataContext          DataContext;
-		public readonly Expression            OriginalExpression;
-		public readonly Expression            Expression;
-		public readonly ParameterExpression[] CompiledParameters;
-		public readonly List<IBuildContext>   Contexts = new List<IBuildContext>();
-
-		public static readonly ParameterExpression QueryRunnerParam = Expression.Parameter(typeof(IQueryRunner), "qr");
-		public static readonly ParameterExpression DataContextParam = Expression.Parameter(typeof(IDataContext), "dctx");
-		public static readonly ParameterExpression DataReaderParam  = Expression.Parameter(typeof(IDataReader),  "rd");
-		public        readonly ParameterExpression DataReaderLocal;
-		public static readonly ParameterExpression ParametersParam  = Expression.Parameter(typeof(object[]),     "ps");
-		public static readonly ParameterExpression ExpressionParam  = Expression.Parameter(typeof(Expression),   "expr");
-
-		public MappingSchema MappingSchema => DataContext.MappingSchema;
-
-		#endregion
-
-		#region Builder SQL
-
-		internal Query<T> Build<T>()
-		{
-			var sequence = BuildSequence(new BuildInfo((IBuildContext)null, Expression, new SelectQuery()));
-
-			if (_reorder)
-				lock (_sync)
-				{
-					_reorder = false;
-					_sequenceBuilders = _sequenceBuilders.OrderByDescending(_ => _.BuildCounter).ToList();
-				}
-
-			_query.Init(sequence, CurrentSqlParameters);
-
-			var param = Expression.Parameter(typeof(Query<T>), "info");
-
-			sequence.BuildQuery((Query<T>)_query, param);
-
-			return (Query<T>)_query;
-		}
-
-		[JetBrains.Annotations.NotNull]
-		public IBuildContext BuildSequence(BuildInfo buildInfo)
-		{
-			buildInfo.Expression = buildInfo.Expression.Unwrap();
-
-			var n = _builders[0].BuildCounter;
-
-			foreach (var builder in _builders)
-			{
-				if (builder.CanBuild(this, buildInfo))
-				{
-					var sequence = builder.BuildSequence(this, buildInfo);
-
-					lock (builder)
-						builder.BuildCounter++;
-
-					_reorder = _reorder || n < builder.BuildCounter;
-
-					return sequence;
-				}
-
-				n = builder.BuildCounter;
-			}
-
-			throw new LinqException("Sequence '{0}' cannot be converted to SQL.", buildInfo.Expression);
-		}
-
-		[JetBrains.Annotations.NotNull]
-		public ISequenceBuilder GetBuilder(BuildInfo buildInfo)
-		{
-			buildInfo.Expression = buildInfo.Expression.Unwrap();
-
-			foreach (var builder in _builders)
-				if (builder.CanBuild(this, buildInfo))
-					return builder;
-
-			throw new LinqException("Sequence '{0}' cannot be converted to SQL.", buildInfo.Expression);
-		}
-
-		public SequenceConvertInfo ConvertSequence(BuildInfo buildInfo, ParameterExpression param, bool throwExceptionIfCantConvert)
-		{
-			buildInfo.Expression = buildInfo.Expression.Unwrap();
-
-			foreach (var builder in _builders)
-				if (builder.CanBuild(this, buildInfo))
-					return builder.Convert(this, buildInfo, param);
-
-			if (throwExceptionIfCantConvert)
-				throw new LinqException("Sequence '{0}' cannot be converted to SQL.", buildInfo.Expression);
-
-			return null;
-		}
-
-		public bool IsSequence(BuildInfo buildInfo)
-		{
-			buildInfo.Expression = buildInfo.Expression.Unwrap();
-
-			foreach (var builder in _builders)
-				if (builder.CanBuild(this, buildInfo))
-					return builder.IsSequence(this, buildInfo);
-
-			return false;
-		}
-
-		#endregion
-
-		#region ConvertExpression
-
-		public ParameterExpression SequenceParameter;
-
-		public Expression ConvertExpressionTree(Expression expression)
-		{
-			var expr = expression;
-
-			expr = ConvertParameters (expr);
-			expr = OptimizeExpression(expr);
-
-			var paramType   = expr.Type;
-			var isQueryable = false;
-
-			if (expression.NodeType == ExpressionType.Call)
-			{
-				var call = (MethodCallExpression)expression;
-
-				if (call.IsQueryable() && call.Object == null && call.Arguments.Count > 0 && call.Type.IsGenericTypeEx())
-				{
-					var type = call.Type.GetGenericTypeDefinition();
-
-					if (type == typeof(IQueryable<>) || type == typeof(IEnumerable<>))
-					{
-						var arg = call.Type.GetGenericArgumentsEx();
-
-						if (arg.Length == 1)
-						{
-							paramType   = arg[0];
-							isQueryable = true;
-						}
-					}
-				}
-			}
-
-			SequenceParameter = Expression.Parameter(paramType, "cp");
-
-			var sequence = ConvertSequence(new BuildInfo((IBuildContext)null, expr, new SelectQuery()), SequenceParameter, false);
-
-			if (sequence != null)
-			{
-				if (sequence.Expression.Type != expr.Type)
-				{
-					if (isQueryable)
-					{
-						var p = sequence.ExpressionsToReplace.Single(s => s.Path.NodeType == ExpressionType.Parameter);
-
-						return Expression.Call(
-							((MethodCallExpression)expr).Method.DeclaringType,
-							"Select",
-							new[] { p.Path.Type, paramType },
-							sequence.Expression,
-							Expression.Lambda(p.Expr, (ParameterExpression)p.Path));
-					}
-
-					throw new InvalidOperationException();
-				}
-
-				return sequence.Expression;
-			}
-
-			return expr;
-		}
-
-		#region ConvertParameters
-
-		internal static Expression AggregateExpression(Expression expression)
-		{
-			return expression.Transform(expr =>
-			{
-				switch (expr.NodeType)
-				{
-					case ExpressionType.Or      :
-					case ExpressionType.And     :
-					case ExpressionType.OrElse  :
-					case ExpressionType.AndAlso :
-						{
-							var stack  = new Stack<Expression>();
-							var items  = new List<Expression>();
-							var binary = (BinaryExpression) expr;
-
-							stack.Push(binary.Right);
-							stack.Push(binary.Left);
-							while (stack.Count > 0)
-							{
-								var item = stack.Pop();
-								if (item.NodeType == expr.NodeType)
-								{
-									binary  = (BinaryExpression) item;
-									stack.Push(binary.Right);
-									stack.Push(binary.Left);
-								}
-								else
-									items.Add(item);
-							}
-
-							if (items.Count > 3)
-							{
-								// having N items will lead to NxM recursive calls in expression visitors and
-								// will result in stack overflow on relatively small numbers (~1000 items).
-								// To fix it we will rebalance condition tree here which will result in
-								// LOG2(N)*M recursive calls, or 10*M calls for 1000 items.
-								//
-								// E.g. we have condition A OR B OR C OR D OR E
-								// as an expression tree it represented as tree with depth 5
-								//   OR
-								// A    OR
-								//    B    OR
-								//       C    OR
-								//          D    E
-								// for rebalanced tree it will have depth 4
-								//                  OR
-								//        OR
-								//   OR        OR        OR
-								// A    B    C    D    E    F
-								// Not much on small numbers, but huge improvement on bigger numbers
-								while (items.Count != 1)
-								{
-									items = CompactTree(items, expr.NodeType);
-								}
-
-								return items[0];
-							}
-							break;
-						}
-				}
-
-				return expr;
-			});
-		}
-
-		private static List<Expression> CompactTree(List<Expression> items, ExpressionType nodeType)
-		{
-			var result = new List<Expression>();
-
-			// traverse list from left to right to preserve calculation order
-			for (var i = 0; i < items.Count; i += 2)
-			{
-				if (i + 1 == items.Count)
-				{
-					// last non-paired item
-					result.Add(items[i]);
-				}
-				else
-				{
-					result.Add(Expression.MakeBinary(nodeType, items[i], items[i + 1]));
-				}
-			}
-
-			return result;
-		}
-
-		internal static Expression ExpandExpression(Expression expression)
-		{
-			if (Configuration.Linq.UseBinaryAggregateExpression)
-				expression = AggregateExpression(expression);
-
-			return expression.Transform(expr =>
-			{
-				switch (expr.NodeType)
-				{
-					case ExpressionType.Call:
-						{
-							var mc = (MethodCallExpression)expr;
-
-							List<Expression> newArgs = null;
-							for (var index = 0; index < mc.Arguments.Count; index++)
-							{
-								var arg = mc.Arguments[index];
-								Expression newArg = null;
-								if (typeof(LambdaExpression).IsSameOrParentOf(arg.Type))
-								{
-									var argUnwrapped = arg.Unwrap();
-									if (argUnwrapped.NodeType == ExpressionType.MemberAccess ||
-									    argUnwrapped.NodeType == ExpressionType.Call)
-									{
-										if (argUnwrapped.EvaluateExpression() is LambdaExpression lambda)
-											newArg = ExpandExpression(lambda);
-									}
-								}
-
-								if (newArg == null)
-									newArgs?.Add(arg);
-								else
-								{
-									if (newArgs == null)
-										newArgs = new List<Expression>(mc.Arguments.Take(index));
-									newArgs.Add(newArg);
-								}
-							}
-
-							if (newArgs != null)
-							{
-								mc = mc.Update(mc.Object, newArgs);
-							}
-
-
-							if (mc.Method.Name == "Compile" && typeof(LambdaExpression).IsSameOrParentOf(mc.Method.DeclaringType))
-							{
-								if (mc.Object.EvaluateExpression() is LambdaExpression lambda)
-								{
-									return ExpandExpression(lambda);
-								}
-							}
-
-							return mc;
-						}
-
-					case ExpressionType.Invoke:
-						{
-							var invocation = (InvocationExpression)expr;
-							if (invocation.Expression.NodeType == ExpressionType.Call)
-							{
-								var mc = (MethodCallExpression)invocation.Expression;
-								if (mc.Method.Name == "Compile" &&
-								    typeof(LambdaExpression).IsSameOrParentOf(mc.Method.DeclaringType))
-								{
-									if (mc.Object.EvaluateExpression() is LambdaExpression lambda)
-									{
-										var map = new Dictionary<Expression, Expression>();
-										for (int i = 0; i < invocation.Arguments.Count; i++)
-										{
-											map.Add(lambda.Parameters[i], invocation.Arguments[i]);
-										}
-
-										var newBody = lambda.Body.Transform(se =>
-										{
-											if (se.NodeType == ExpressionType.Parameter &&
-											    map.TryGetValue(se, out var newExpr))
-												return newExpr;
-											return se;
-										});
-
-										return ExpandExpression(newBody);
-									}
-								}
-							}
-							break;
-						}
-				}
-
-				return expr;
-			});
-		}
-
-		Expression ConvertParameters(Expression expression)
-		{
-			return expression.Transform(expr =>
-			{
-				switch (expr.NodeType)
-				{
-					case ExpressionType.Parameter:
-						if (CompiledParameters != null)
-						{
-							var idx = Array.IndexOf(CompiledParameters, (ParameterExpression)expr);
-
-							if (idx > 0)
-								return
-									Expression.Convert(
-										Expression.ArrayIndex(
-											ParametersParam,
-											Expression.Constant(Array.IndexOf(CompiledParameters, (ParameterExpression)expr))),
-										expr.Type);
-						}
-
-						break;
-				}
-
-				return expr;
-			});
-		}
-
-		#endregion
-
-		#region ExposeExpression
-
-		Expression ExposeExpression(Expression expression)
-		{
-			return expression.Transform(expr =>
-			{
-				switch (expr.NodeType)
-				{
-					case ExpressionType.MemberAccess:
-						{
-							var me = (MemberExpression)expr;
-
-							if (me.Member.IsNullableHasValueMember())
-							{
-								var obj = ExposeExpression(me.Expression);
-								return Expression.NotEqual(obj, Expression.Constant(null, obj.Type));
-							}
-
-							var l  = ConvertMethodExpression(me.Expression?.Type ?? me.Member.ReflectedTypeEx(), me.Member);
-
-							if (l != null)
-							{
-								var body  = l.Body.Unwrap();
-								var parms = l.Parameters.ToDictionary(p => p);
-								var ex    = body.Transform(wpi =>
-								{
-									if (wpi.NodeType == ExpressionType.Parameter && parms.ContainsKey((ParameterExpression)wpi))
-									{
-										if (wpi.Type.IsSameOrParentOf(me.Expression.Type))
-										{
-											return me.Expression;
-										}
-
-										if (DataContextParam.Type.IsSameOrParentOf(wpi.Type))
-										{
-											if (DataContextParam.Type != wpi.Type)
-												return Expression.Convert(DataContextParam, wpi.Type);
-											return DataContextParam;
-										}
-
-										throw new LinqToDBException($"Can't convert {wpi} to expression.");
-									}
-
-									return wpi;
-								});
-
-								if (ex.Type != expr.Type)
-									ex = new ChangeTypeExpression(ex, expr.Type);
-
-								return ExposeExpression(ex);
-							}
-
-							break;
-						}
-
-					case ExpressionType.Convert:
-						{
-							var ex = (UnaryExpression)expr;
-							if (ex.Method != null)
-							{
-								var l = ConvertMethodExpression(ex.Method.DeclaringType, ex.Method);
-								if (l != null)
-								{
-									var exposed = l.GetBody(ex.Operand);
-									return ExposeExpression(exposed);
-								}
-							}
-							break;
-						}
-
-					case ExpressionType.Constant :
-						{
-							var c = (ConstantExpression)expr;
-
-							// Fix Mono behaviour.
-							//
-							//if (c.Value is IExpressionQuery)
-							//	return ((IQueryable)c.Value).Expression;
-
-							if (c.Value is IQueryable queryable && !(queryable is ITable))
-							{
-								var e = queryable.Expression;
-
-								if (!_visitedExpressions.Contains(e))
-								{
-									_visitedExpressions.Add(e);
-									return ExposeExpression(e);
-								}
-							}
-
-							break;
-						}
-
-					case ExpressionType.Invoke:
-						{
-							var invocation = (InvocationExpression)expr;
-							if (invocation.Expression.NodeType == ExpressionType.Call)
-							{
-								var mc = (MethodCallExpression)invocation.Expression;
-								if (mc.Method.Name == "Compile" &&
-								    typeof(LambdaExpression).IsSameOrParentOf(mc.Method.DeclaringType))
-								{
-									if (mc.Object.EvaluateExpression() is LambdaExpression lambds)
-									{
-										var map = new Dictionary<Expression, Expression>();
-										for (int i = 0; i < invocation.Arguments.Count; i++)
-										{
-											map.Add(lambds.Parameters[i], invocation.Arguments[i]);
-										}
-
-										var newBody = lambds.Body.Transform(se =>
-										{
-											if (se.NodeType == ExpressionType.Parameter &&
-											    map.TryGetValue(se, out var newExpr))
-												return newExpr;
-											return se;
-										});
-
-										return ExposeExpression(newBody);
-									}
-								}
-							}
-							break;
-						}
-
-				}
-
-				return expr;
-			});
-		}
-
-		#endregion
-
-		#region OptimizeExpression
-
-		private MethodInfo[] _enumerableMethods;
-		public  MethodInfo[]  EnumerableMethods => _enumerableMethods ?? (_enumerableMethods = typeof(Enumerable).GetMethodsEx());
-
-		private MethodInfo[] _queryableMethods;
-		public  MethodInfo[]  QueryableMethods  => _queryableMethods  ?? (_queryableMethods  = typeof(Queryable). GetMethodsEx());
-
-		readonly Dictionary<Expression, Expression> _optimizedExpressions = new Dictionary<Expression, Expression>();
-
-		Expression OptimizeExpression(Expression expression)
-		{
-			if (_optimizedExpressions.TryGetValue(expression, out var expr))
-				return expr;
-
-			expr = ExposeExpression(expression);
-			expr = expr.Transform((Func<Expression,TransformInfo>)OptimizeExpressionImpl);
-
-			_optimizedExpressions[expression] = expr;
-
-			return expr;
-		}
-
-		TransformInfo OptimizeExpressionImpl(Expression expr)
-		{
-			switch (expr.NodeType)
-			{
-				case ExpressionType.MemberAccess:
-					{
-						var me = (MemberExpression)expr;
-
-						// Replace Count with Count()
-						//
-						if (me.Member.Name == "Count")
-						{
-							var isList = typeof(ICollection).IsAssignableFromEx(me.Member.DeclaringType);
-
-							if (!isList)
-								isList =
-									me.Member.DeclaringType.IsGenericTypeEx() &&
-									me.Member.DeclaringType.GetGenericTypeDefinition() == typeof(ICollection<>);
-
-							if (!isList)
-								isList = me.Member.DeclaringType.GetInterfacesEx()
-									.Any(t => t.IsGenericTypeEx() && t.GetGenericTypeDefinition() == typeof(ICollection<>));
-
-							if (isList)
-							{
-								var mi = EnumerableMethods
-									.First(m => m.Name == "Count" && m.GetParameters().Length == 1)
-									.MakeGenericMethod(me.Expression.Type.GetItemType());
-
-								return new TransformInfo(Expression.Call(null, mi, me.Expression));
-							}
-						}
-
-						if (CompiledParameters == null && typeof(IQueryable).IsSameOrParentOf(expr.Type))
-						{
-							var ex = ConvertIQueryable(expr);
-
-							if (!ReferenceEquals(ex, expr))
-								return new TransformInfo(ConvertExpressionTree(ex));
-						}
-
-						return new TransformInfo(ConvertSubquery(expr));
-					}
-
-				case ExpressionType.Call :
-					{
-						var call = (MethodCallExpression)expr;
-
-						if (call.IsQueryable() || call.IsAsyncExtension())
-						{
-							switch (call.Method.Name)
-							{
-								case "Where"                : return new TransformInfo(ConvertWhere         (call));
-								case "GroupBy"              : return new TransformInfo(ConvertGroupBy       (call));
-								case "SelectMany"           : return new TransformInfo(ConvertSelectMany    (call));
-								case "Select"               : return new TransformInfo(ConvertSelect        (call));
-								case "LongCount"            :
-								case "Count"                :
-								case "Single"               :
-								case "SingleOrDefault"      :
-								case "First"                :
-								case "FirstOrDefault"       : return new TransformInfo(ConvertPredicate     (call));
-								case "LongCountAsync"       :
-								case "CountAsync"           :
-								case "SingleAsync"          :
-								case "SingleOrDefaultAsync" :
-								case "FirstAsync"           :
-								case "FirstOrDefaultAsync"  : return new TransformInfo(ConvertPredicateAsync(call));
-								case "Min"                  :
-								case "Max"                  : return new TransformInfo(ConvertSelector      (call, true));
-								case "Sum"                  :
-								case "Average"              : return new TransformInfo(ConvertSelector      (call, false));
-								case "MinAsync"             :
-								case "MaxAsync"             : return new TransformInfo(ConvertSelectorAsync (call, true));
-								case "SumAsync"             :
-								case "AverageAsync"         : return new TransformInfo(ConvertSelectorAsync (call, false));
-								case "ElementAt"            :
-								case "ElementAtOrDefault"   : return new TransformInfo(ConvertElementAt     (call));
-								case "LoadWith"             : return new TransformInfo(expr, true);
-							}
-						}
-						else
-						{
-							var l = ConvertMethodExpression(call.Object?.Type ?? call.Method.ReflectedTypeEx(), call.Method);
-
-							if (l != null)
-								return new TransformInfo(OptimizeExpression(ConvertMethod(call, l)));
-
-							if (CompiledParameters == null && typeof(IQueryable).IsSameOrParentOf(expr.Type))
-							{
-								var attr = GetTableFunctionAttribute(call.Method);
-
-								if (attr == null)
-								{
-									var ex = ConvertIQueryable(expr);
-
-									if (!ReferenceEquals(ex, expr))
-										return new TransformInfo(ConvertExpressionTree(ex));
-								}
-							}
-						}
-
-						return new TransformInfo(ConvertSubquery(expr));
-					}
-			}
-
-			return new TransformInfo(expr);
-		}
-
-		LambdaExpression ConvertMethodExpression(Type type, MemberInfo mi)
-		{
-			var attr = MappingSchema.GetAttribute<ExpressionMethodAttribute>(type, mi, a => a.Configuration);
-
-			if (attr != null)
-			{
-				if (attr.Expression != null)
-					return attr.Expression;
-
-				if (!string.IsNullOrEmpty(attr.MethodName))
-				{
-					Expression expr;
-
-					if (mi is MethodInfo method && method.IsGenericMethod)
-					{
-						var args  = method.GetGenericArguments();
-						var names = args.Select(t => (object)t.Name).ToArray();
-						var name  = string.Format(attr.MethodName, names);
-
-						expr = Expression.Call(
-							mi.DeclaringType,
-							name,
-							name != attr.MethodName ? Array<Type>.Empty : args);
-					}
-					else
-					{
-						expr = Expression.Call(mi.DeclaringType, attr.MethodName, Array<Type>.Empty);
-					}
-
-					var call = Expression.Lambda<Func<LambdaExpression>>(Expression.Convert(expr,
-						typeof(LambdaExpression)));
-
-					return call.Compile()();
-				}
-			}
-
-			return null;
-		}
-
-		Expression ConvertSubquery(Expression expr)
-		{
-			var ex = expr;
-
-			while (ex != null)
-			{
-				switch (ex.NodeType)
-				{
-					case ExpressionType.MemberAccess : ex = ((MemberExpression)ex).Expression; break;
-					case ExpressionType.Call         :
-						{
-							var call = (MethodCallExpression)ex;
-
-							if (call.Object == null)
-							{
-								if (call.IsQueryable())
-									switch (call.Method.Name)
-									{
-										case "Single"          :
-										case "SingleOrDefault" :
-										case "First"           :
-										case "FirstOrDefault"  :
-											return ConvertSingleOrFirst(expr, call);
-									}
-
-								return expr;
-							}
-
-							ex = call.Object;
-
-							break;
-						}
-					default: return expr;
-				}
-			}
-
-			return expr;
-		}
-
-		Expression ConvertSingleOrFirst(Expression expr, MethodCallExpression call)
-		{
-			var param    = Expression.Parameter(call.Type, "p");
-			var selector = expr.Transform(e => e == call ? param : e);
-			var method   = GetQueryableMethodInfo(call, (m, _) => m.Name == call.Method.Name && m.GetParameters().Length == 1);
-			var select   = call.Method.DeclaringType == typeof(Enumerable) ?
-				EnumerableMethods
-					.Where(m => m.Name == "Select" && m.GetParameters().Length == 2)
-					.First(m => m.GetParameters()[1].ParameterType.GetGenericArgumentsEx().Length == 2) :
-				QueryableMethods
-					.Where(m => m.Name == "Select" && m.GetParameters().Length == 2)
-					.First(m => m.GetParameters()[1].ParameterType.GetGenericArgumentsEx()[0].GetGenericArgumentsEx().Length == 2);
-
-			call   = (MethodCallExpression)OptimizeExpression(call);
-			select = select.MakeGenericMethod(call.Type, expr.Type);
-			method = method.MakeGenericMethod(expr.Type);
-
-			return Expression.Call(null, method,
-				Expression.Call(null, select, call.Arguments[0], Expression.Lambda(selector, param)));
-		}
-
-		#endregion
-
-		#region ConvertWhere
-
-		Expression ConvertWhere(MethodCallExpression method)
-		{
-			var sequence  = OptimizeExpression(method.Arguments[0]);
-			var predicate = OptimizeExpression(method.Arguments[1]);
-			var lambda    = (LambdaExpression)predicate.Unwrap();
-			var lparam    = lambda.Parameters[0];
-			var lbody     = lambda.Body;
-
-			if (lambda.Parameters.Count > 1)
-				return method;
-
-			var exprs     = new List<Expression>();
-
-			lbody.Visit(ex =>
-			{
-				if (ex.NodeType == ExpressionType.Call)
-				{
-					var call = (MethodCallExpression)ex;
-
-					if (call.Arguments.Count > 0)
-					{
-						var arg = call.Arguments[0];
-
-						if (call.IsAggregate(MappingSchema))
-						{
-							while (arg.NodeType == ExpressionType.Call && ((MethodCallExpression)arg).Method.Name == "Select")
-								arg = ((MethodCallExpression)arg).Arguments[0];
-
-							if (arg.NodeType == ExpressionType.Call)
-								exprs.Add(ex);
-						}
-						else if (call.IsQueryable(CountBuilder.MethodNames))
-						{
-							//while (arg.NodeType == ExpressionType.Call && ((MethodCallExpression) arg).Method.Name == "Select")
-							//	arg = ((MethodCallExpression) arg).Arguments[0];
-
-							if (arg.NodeType == ExpressionType.Call)
-								exprs.Add(ex);
-						}
-					}
-				}
-			});
-
-			Expression expr = null;
-
-			if (exprs.Count > 0)
-			{
-				expr = lparam;
-
-				foreach (var ex in exprs)
-				{
-					var type   = typeof(ExpressionHoder<,>).MakeGenericType(expr.Type, ex.Type);
-					var fields = type.GetFieldsEx();
-
-					expr = Expression.MemberInit(
-						Expression.New(type),
-						Expression.Bind(fields[0], expr),
-						Expression.Bind(fields[1], ex));
-				}
-
-				var dic  = new Dictionary<Expression, Expression>();
-				var parm = Expression.Parameter(expr.Type, lparam.Name);
-
-				for (var i = 0; i < exprs.Count; i++)
-				{
-					Expression ex = parm;
-
-					for (var j = i; j < exprs.Count - 1; j++)
-						ex = Expression.PropertyOrField(ex, "p");
-
-					ex = Expression.PropertyOrField(ex, "ex");
-
-					dic.Add(exprs[i], ex);
-
-					if (_subQueryExpressions == null)
-						_subQueryExpressions = new HashSet<Expression>();
-					_subQueryExpressions.Add(ex);
-				}
-
-				var newBody = lbody.Transform(ex =>
-				{
-					Expression e;
-					return dic.TryGetValue(ex, out e) ? e : ex;
-				});
-
-				var nparm = exprs.Aggregate<Expression,Expression>(parm, (c,t) => Expression.PropertyOrField(c, "p"));
-
-				newBody   = newBody.Transform(ex => ReferenceEquals(ex, lparam) ? nparm : ex);
-				predicate = Expression.Lambda(newBody, parm);
-
-				var methodInfo = GetMethodInfo(method, "Select");
-
-				methodInfo = methodInfo.MakeGenericMethod(lparam.Type, expr.Type);
-				sequence   = Expression.Call(methodInfo, sequence, Expression.Lambda(expr, lparam));
-			}
-
-			if (!ReferenceEquals(sequence, method.Arguments[0]) || !ReferenceEquals(predicate, method.Arguments[1]))
-			{
-				var methodInfo  = method.Method.GetGenericMethodDefinition();
-				var genericType = sequence.Type.GetGenericArgumentsEx()[0];
-				var newMethod   = methodInfo.MakeGenericMethod(genericType);
-
-				method = Expression.Call(newMethod, sequence, predicate);
-
-				if (exprs.Count > 0)
-				{
-					var parameter = Expression.Parameter(expr.Type, lparam.Name);
-
-					methodInfo = GetMethodInfo(method, "Select");
-					methodInfo = methodInfo.MakeGenericMethod(expr.Type, lparam.Type);
-					method     = Expression.Call(methodInfo, method,
-						Expression.Lambda(
-							exprs.Aggregate((Expression)parameter, (current,_) => Expression.PropertyOrField(current, "p")),
-							parameter));
-				}
-			}
-
-			return method;
-		}
-
-		#endregion
-
-		#region ConvertGroupBy
-
-		public class GroupSubQuery<TKey,TElement>
-		{
-			public TKey     Key;
-			public TElement Element;
-		}
-
-		interface IGroupByHelper
-		{
-			void Set(bool wrapInSubQuery, Expression sourceExpression, LambdaExpression keySelector, LambdaExpression elementSelector, LambdaExpression resultSelector);
-
-			Expression AddElementSelectorQ  ();
-			Expression AddElementSelectorE  ();
-			Expression AddResultQ           ();
-			Expression AddResultE           ();
-			Expression WrapInSubQueryQ      ();
-			Expression WrapInSubQueryE      ();
-			Expression WrapInSubQueryResultQ();
-			Expression WrapInSubQueryResultE();
-		}
-
-		class GroupByHelper<TSource,TKey,TElement,TResult> : IGroupByHelper
-		{
-			bool             _wrapInSubQuery;
-			Expression       _sourceExpression;
-			LambdaExpression _keySelector;
-			LambdaExpression _elementSelector;
-			LambdaExpression _resultSelector;
-
-			public void Set(
-				bool             wrapInSubQuery,
-				Expression       sourceExpression,
-				LambdaExpression keySelector,
-				LambdaExpression elementSelector,
-				LambdaExpression resultSelector)
-			{
-				_wrapInSubQuery   = wrapInSubQuery;
-				_sourceExpression = sourceExpression;
-				_keySelector      = keySelector;
-				_elementSelector  = elementSelector;
-				_resultSelector   = resultSelector;
-			}
-
-			public Expression AddElementSelectorQ()
-			{
-				Expression<Func<IQueryable<TSource>,TKey,TElement,TResult,IQueryable<IGrouping<TKey,TSource>>>> func = (source,key,e,r) => source
-					.GroupBy(keyParam => key, _ => _)
-					;
-
-				var body   = func.Body.Unwrap();
-				var keyArg = GetLambda(body, 1).Parameters[0]; // .GroupBy(keyParam
-
-				return Convert(func, keyArg, null, null);
-			}
-
-			public Expression AddElementSelectorE()
-			{
-				Expression<Func<IEnumerable<TSource>,TKey,TElement,TResult,IEnumerable<IGrouping<TKey,TSource>>>> func = (source,key,e,r) => source
-					.GroupBy(keyParam => key, _ => _)
-					;
-
-				var body   = func.Body.Unwrap();
-				var keyArg = GetLambda(body, 1).Parameters[0]; // .GroupBy(keyParam
-
-				return Convert(func, keyArg, null, null);
-			}
-
-			public Expression AddResultQ()
-			{
-				Expression<Func<IQueryable<TSource>,TKey,TElement,TResult,IQueryable<TResult>>> func = (source,key,e,r) => source
-					.GroupBy(keyParam => key, elemParam => e)
-					.Select (resParam => r)
-					;
-
-				var body    = func.Body.Unwrap();
-				var keyArg  = GetLambda(body, 0, 1).Parameters[0]; // .GroupBy(keyParam
-				var elemArg = GetLambda(body, 0, 2).Parameters[0]; // .GroupBy(..., elemParam
-				var resArg  = GetLambda(body, 1).   Parameters[0]; // .Select (resParam
-
-				return Convert(func, keyArg, elemArg, resArg);
-			}
-
-			public Expression AddResultE()
-			{
-				Expression<Func<IEnumerable<TSource>,TKey,TElement,TResult,IEnumerable<TResult>>> func = (source,key,e,r) => source
-					.GroupBy(keyParam => key, elemParam => e)
-					.Select (resParam => r)
-					;
-
-				var body    = func.Body.Unwrap();
-				var keyArg  = GetLambda(body, 0, 1).Parameters[0]; // .GroupBy(keyParam
-				var elemArg = GetLambda(body, 0, 2).Parameters[0]; // .GroupBy(..., elemParam
-				var resArg  = GetLambda(body, 1).   Parameters[0]; // .Select (resParam
-
-				return Convert(func, keyArg, elemArg, resArg);
-			}
-
-			public Expression WrapInSubQueryQ()
-			{
-				Expression<Func<IQueryable<TSource>,TKey,TElement,TResult,IQueryable<IGrouping<TKey,TElement>>>> func = (source,key,e,r) => source
-					.Select(selectParam => new GroupSubQuery<TKey,TSource>
-					{
-						Key     = key,
-						Element = selectParam
-					})
-					.GroupBy(underscore => underscore.Key, elemParam => e)
-					;
-
-				var body    = func.Body.Unwrap();
-				var keyArg  = GetLambda(body, 0, 1).Parameters[0]; // .Select (selectParam
-				var elemArg = GetLambda(body, 2).   Parameters[0]; // .GroupBy(..., elemParam
-
-				return Convert(func, keyArg, elemArg, null);
-			}
-
-			public Expression WrapInSubQueryE()
-			{
-				Expression<Func<IEnumerable<TSource>,TKey,TElement,TResult,IEnumerable<IGrouping<TKey,TElement>>>> func = (source,key,e,r) => source
-					.Select(selectParam => new GroupSubQuery<TKey,TSource>
-					{
-						Key     = key,
-						Element = selectParam
-					})
-					.GroupBy(underscore => underscore.Key, elemParam => e)
-					;
-
-				var body    = func.Body.Unwrap();
-				var keyArg  = GetLambda(body, 0, 1).Parameters[0]; // .Select (selectParam
-				var elemArg = GetLambda(body, 2).   Parameters[0]; // .GroupBy(..., elemParam
-
-				return Convert(func, keyArg, elemArg, null);
-			}
-
-			public Expression WrapInSubQueryResultQ()
-			{
-				Expression<Func<IQueryable<TSource>,TKey,TElement,TResult,IQueryable<TResult>>> func = (source,key,e,r) => source
-					.Select(selectParam => new GroupSubQuery<TKey,TSource>
-					{
-						Key     = key,
-						Element = selectParam
-					})
-					.GroupBy(underscore => underscore.Key, elemParam => e)
-					.Select (resParam => r)
-					;
-
-				var body    = func.Body.Unwrap();
-				var keyArg  = GetLambda(body, 0, 0, 1).Parameters[0]; // .Select (selectParam
-				var elemArg = GetLambda(body, 0, 2).   Parameters[0]; // .GroupBy(..., elemParam
-				var resArg  = GetLambda(body, 1).      Parameters[0]; // .Select (resParam
-
-				return Convert(func, keyArg, elemArg, resArg);
-			}
-
-			public Expression WrapInSubQueryResultE()
-			{
-				Expression<Func<IEnumerable<TSource>,TKey,TElement,TResult,IEnumerable<TResult>>> func = (source,key,e,r) => source
-					.Select(selectParam => new GroupSubQuery<TKey,TSource>
-					{
-						Key     = key,
-						Element = selectParam
-					})
-					.GroupBy(underscore => underscore.Key, elemParam => e)
-					.Select (resParam => r)
-					;
-
-				var body    = func.Body.Unwrap();
-				var keyArg  = GetLambda(body, 0, 0, 1).Parameters[0]; // .Select (selectParam
-				var elemArg = GetLambda(body, 0, 2).   Parameters[0]; // .GroupBy(..., elemParam
-				var resArg  = GetLambda(body, 1).      Parameters[0]; // .Select (resParam
-
-				return Convert(func, keyArg, elemArg, resArg);
-			}
-
-			Expression Convert(
-				LambdaExpression    func,
-				ParameterExpression keyArg,
-				ParameterExpression elemArg,
-				ParameterExpression resArg)
-			{
-				var body = func.Body.Unwrap();
-				var expr = body.Transform(ex =>
-				{
-					if (ReferenceEquals(ex, func.Parameters[0]))
-						return _sourceExpression;
-
-					if (ReferenceEquals(ex, func.Parameters[1]))
-						return _keySelector.Body.Transform(e => ReferenceEquals(e, _keySelector.Parameters[0]) ? keyArg : e);
-
-					if (ReferenceEquals(ex, func.Parameters[2]))
-					{
-						Expression obj = elemArg;
-
-						if (_wrapInSubQuery)
-							obj = Expression.PropertyOrField(elemArg, "Element");
-
-						if (_elementSelector == null)
-							return obj;
-
-						return _elementSelector.Body.Transform(e => ReferenceEquals(e, _elementSelector.Parameters[0]) ? obj : e);
-					}
-
-					if (ReferenceEquals(ex, func.Parameters[3]))
-						return _resultSelector.Body.Transform(e =>
-						{
-							if (ReferenceEquals(e, _resultSelector.Parameters[0]))
-								return Expression.PropertyOrField(resArg, "Key");
-
-							if (ReferenceEquals(e, _resultSelector.Parameters[1]))
-								return resArg;
-
-							return e;
-						});
-
-					return ex;
-				});
-
-				return expr;
-			}
-		}
-
-		static LambdaExpression GetLambda(Expression expression, params int[] n)
-		{
-			foreach (var i in n)
-				expression = ((MethodCallExpression)expression).Arguments[i].Unwrap();
-			return (LambdaExpression)expression;
-		}
-
-		Expression ConvertGroupBy(MethodCallExpression method)
-		{
-			if (method.Arguments[method.Arguments.Count - 1].Unwrap().NodeType != ExpressionType.Lambda)
-				return method;
-
-			var types = method.Method.GetGenericMethodDefinition().GetGenericArguments()
-				.Zip(method.Method.GetGenericArguments(), (n, t) => new { n = n.Name, t })
-				.ToDictionary(_ => _.n, _ => _.t);
-
-			var sourceExpression = OptimizeExpression(method.Arguments[0].Unwrap());
-			var keySelector      = (LambdaExpression)OptimizeExpression(method.Arguments[1].Unwrap());
-			var elementSelector  = types.ContainsKey("TElement") ? (LambdaExpression)OptimizeExpression(method.Arguments[2].Unwrap()) : null;
-			var resultSelector   = types.ContainsKey("TResult")  ?
-				(LambdaExpression)OptimizeExpression(method.Arguments[types.ContainsKey("TElement") ? 3 : 2].Unwrap()) : null;
-
-			var needSubQuery = null != ConvertExpression(keySelector.Body.Unwrap()).Find(IsExpression);
-
-			if (!needSubQuery && resultSelector == null && elementSelector != null)
-				return method;
-
-			var gtype  = typeof(GroupByHelper<,,,>).MakeGenericType(
-				types["TSource"],
-				types["TKey"],
-				types.ContainsKey("TElement") ? types["TElement"] : types["TSource"],
-				types.ContainsKey("TResult")  ? types["TResult"]  : types["TSource"]);
-
-			var helper =
-				//Expression.Lambda<Func<IGroupByHelper>>(
-				//	Expression.Convert(Expression.New(gtype), typeof(IGroupByHelper)))
-				//.Compile()();
-				(IGroupByHelper)Activator.CreateInstance(gtype);
-
-			helper.Set(needSubQuery, sourceExpression, keySelector, elementSelector, resultSelector);
-
-			if (method.Method.DeclaringType == typeof(Queryable))
-			{
-				if (!needSubQuery)
-					return resultSelector == null ? helper.AddElementSelectorQ() : helper.AddResultQ();
-
-				return resultSelector == null ? helper.WrapInSubQueryQ() : helper.WrapInSubQueryResultQ();
-			}
-			else
-			{
-				if (!needSubQuery)
-					return resultSelector == null ? helper.AddElementSelectorE() : helper.AddResultE();
-
-				return resultSelector == null ? helper.WrapInSubQueryE() : helper.WrapInSubQueryResultE();
-			}
-		}
-
-		bool IsExpression(Expression ex)
-		{
-			switch (ex.NodeType)
-			{
-				case ExpressionType.Convert        :
-				case ExpressionType.ConvertChecked :
-				case ExpressionType.MemberInit     :
-				case ExpressionType.New            :
-				case ExpressionType.NewArrayBounds :
-				case ExpressionType.NewArrayInit   :
-				case ExpressionType.Parameter      : return false;
-				case ExpressionType.MemberAccess   :
-					{
-						var ma   = (MemberExpression)ex;
-						var attr = GetExpressionAttribute(ma.Member);
-
-						if (attr != null)
-							return true;
-
-						return false;
-					}
-			}
-
-			return true;
-		}
-
-		#endregion
-
-		#region ConvertSelectMany
-
-		interface ISelectManyHelper
-		{
-			void Set(Expression sourceExpression, LambdaExpression colSelector);
-
-			Expression AddElementSelectorQ();
-			Expression AddElementSelectorE();
-		}
-
-		class SelectManyHelper<TSource,TCollection> : ISelectManyHelper
-		{
-			Expression       _sourceExpression;
-			LambdaExpression _colSelector;
-
-			public void Set(Expression sourceExpression, LambdaExpression colSelector)
-			{
-				_sourceExpression = sourceExpression;
-				_colSelector      = colSelector;
-			}
-
-			public Expression AddElementSelectorQ()
-			{
-				Expression<Func<IQueryable<TSource>,IEnumerable<TCollection>,IQueryable<TCollection>>> func = (source,col) => source
-					.SelectMany(cp => col, (s,c) => c)
-					;
-
-				var body   = func.Body.Unwrap();
-				var colArg = GetLambda(body, 1).Parameters[0]; // .SelectMany(colParam
-
-				return Convert(func, colArg);
-			}
-
-			public Expression AddElementSelectorE()
-			{
-				Expression<Func<IEnumerable<TSource>,IEnumerable<TCollection>,IEnumerable<TCollection>>> func = (source,col) => source
-					.SelectMany(cp => col, (s,c) => c)
-					;
-
-				var body   = func.Body.Unwrap();
-				var colArg = GetLambda(body, 1).Parameters[0]; // .SelectMany(colParam
-
-				return Convert(func, colArg);
-			}
-
-			Expression Convert(LambdaExpression func, ParameterExpression colArg)
-			{
-				var body = func.Body.Unwrap();
-				var expr = body.Transform(ex =>
-				{
-					if (ex == func.Parameters[0])
-						return _sourceExpression;
-
-					if (ex == func.Parameters[1])
-						return _colSelector.Body.Transform(e => e == _colSelector.Parameters[0] ? colArg : e);
-
-					return ex;
-				});
-
-				return expr;
-			}
-		}
-
-		Expression ConvertSelectMany(MethodCallExpression method)
-		{
-			if (method.Arguments.Count != 2 || ((LambdaExpression)method.Arguments[1].Unwrap()).Parameters.Count != 1)
-				return method;
-
-			var types = method.Method.GetGenericMethodDefinition().GetGenericArguments()
-				.Zip(method.Method.GetGenericArguments(), (n, t) => new { n = n.Name, t })
-				.ToDictionary(_ => _.n, _ => _.t);
-
-			var sourceExpression = OptimizeExpression(method.Arguments[0].Unwrap());
-			var colSelector      = (LambdaExpression)OptimizeExpression(method.Arguments[1].Unwrap());
-
-			var gtype  = typeof(SelectManyHelper<,>).MakeGenericType(types["TSource"], types["TResult"]);
-			var helper =
-				//Expression.Lambda<Func<ISelectManyHelper>>(
-				//	Expression.Convert(Expression.New(gtype), typeof(ISelectManyHelper)))
-				//.Compile()();
-				(ISelectManyHelper)Activator.CreateInstance(gtype);
-
-			helper.Set(sourceExpression, colSelector);
-
-			return method.Method.DeclaringType == typeof(Queryable) ?
-				helper.AddElementSelectorQ() :
-				helper.AddElementSelectorE();
-		}
-
-		#endregion
-
-		#region ConvertPredicate
-
-		Expression ConvertPredicate(MethodCallExpression method)
-		{
-			if (method.Arguments.Count != 2)
-				return method;
-
-			var cm = GetQueryableMethodInfo(method, (m,_) => m.Name == method.Method.Name && m.GetParameters().Length == 1);
-			var wm = GetMethodInfo(method, "Where");
-
-			var argType = method.Method.GetGenericArguments()[0];
-
-			wm = wm.MakeGenericMethod(argType);
-			cm = cm.MakeGenericMethod(argType);
-
-			return Expression.Call(null, cm,
-				Expression.Call(null, wm,
-					OptimizeExpression(method.Arguments[0]),
-					OptimizeExpression(method.Arguments[1])));
-		}
-
-		Expression ConvertPredicateAsync(MethodCallExpression method)
-		{
-			if (method.Arguments.Count != 3)
-				return method;
-
-			var cm = typeof(AsyncExtensions).GetMethodsEx().First(m => m.Name == method.Method.Name && m.GetParameters().Length == 2);
-			var wm = GetMethodInfo(method, "Where");
-
-			var argType = method.Method.GetGenericArguments()[0];
-
-			wm = wm.MakeGenericMethod(argType);
-			cm = cm.MakeGenericMethod(argType);
-
-			return Expression.Call(null, cm,
-				Expression.Call(null, wm,
-					OptimizeExpression(method.Arguments[0]),
-					OptimizeExpression(method.Arguments[1])),
-				OptimizeExpression(method.Arguments[2]));
-		}
-
-		#endregion
-
-		#region ConvertSelector
-
-		Expression ConvertSelector(MethodCallExpression method, bool isGeneric)
-		{
-			if (method.Arguments.Count != 2)
-				return method;
-
-			isGeneric = isGeneric && method.Method.DeclaringType == typeof(Queryable);
-
-			var types = GetMethodGenericTypes(method);
-			var sm    = GetMethodInfo(method, "Select");
-			var cm    = GetQueryableMethodInfo(method, (m,isDefault) =>
-			{
-				if (m.Name == method.Method.Name)
-				{
-					var ps = m.GetParameters();
-
-					if (ps.Length == 1)
-					{
-						if (isGeneric)
-							return true;
-
-						var ts = ps[0].ParameterType.GetGenericArgumentsEx();
-						return ts[0] == types[1] || isDefault && ts[0].IsGenericParameter;
-					}
-				}
-
-				return false;
-			});
-
-			var argType = types[0];
-
-			sm = sm.MakeGenericMethod(argType, types[1]);
-
-			if (cm.IsGenericMethodDefinition)
-				cm = cm.MakeGenericMethod(types[1]);
-
-			return Expression.Call(null, cm,
-				OptimizeExpression(Expression.Call(null, sm,
-					method.Arguments[0],
-					method.Arguments[1])));
-		}
-
-		Expression ConvertSelectorAsync(MethodCallExpression method, bool isGeneric)
-		{
-			if (method.Arguments.Count != 3)
-				return method;
-
-			isGeneric = isGeneric && method.Method.DeclaringType == typeof(AsyncExtensions);
-
-			var types = GetMethodGenericTypes(method);
-			var sm    = GetMethodInfo(method, "Select");
-			var cm    = typeof(AsyncExtensions).GetMethodsEx().First(m =>
-			{
-				if (m.Name == method.Method.Name)
-				{
-					var ps = m.GetParameters();
-
-					if (ps.Length == 2)
-					{
-						if (isGeneric)
-							return true;
-
-						var ts = ps[0].ParameterType.GetGenericArgumentsEx();
-						return ts[0] == types[1];// || isDefault && ts[0].IsGenericParameter;
-					}
-				}
-
-				return false;
-			});
-
-			var argType = types[0];
-
-			sm = sm.MakeGenericMethod(argType, types[1]);
-
-			if (cm.IsGenericMethodDefinition)
-				cm = cm.MakeGenericMethod(types[1]);
-
-			return Expression.Call(null, cm,
-				OptimizeExpression(Expression.Call(null, sm,
-					method.Arguments[0],
-					method.Arguments[1])),
-				OptimizeExpression(method.Arguments[2]));
-		}
-
-		#endregion
-
-		#region ConvertSelect
-
-		Expression ConvertSelect(MethodCallExpression method)
-		{
-			var sequence = OptimizeExpression(method.Arguments[0]);
-			var lambda   = (LambdaExpression)method.Arguments[1].Unwrap();
-
-			if (lambda.Parameters.Count > 1 ||
-				sequence.NodeType != ExpressionType.Call ||
-				((MethodCallExpression)sequence).Method.Name != method.Method.Name)
-			{
-				return method;
-			}
-
-			var slambda = (LambdaExpression)((MethodCallExpression)sequence).Arguments[1].Unwrap();
-			var sbody   = slambda.Body.Unwrap();
-
-			if (slambda.Parameters.Count > 1 || sbody.NodeType != ExpressionType.MemberAccess)
-				return method;
-
-			lambda = (LambdaExpression)OptimizeExpression(lambda);
-
-			var types1 = GetMethodGenericTypes((MethodCallExpression)sequence);
-			var types2 = GetMethodGenericTypes(method);
-
-			return Expression.Call(null,
-				GetMethodInfo(method, "Select").MakeGenericMethod(types1[0], types2[1]),
-				((MethodCallExpression)sequence).Arguments[0],
-				Expression.Lambda(lambda.GetBody(sbody), slambda.Parameters[0]));
-		}
-
-		#endregion
-
-		#region ConvertIQueryable
-
-		Expression ConvertIQueryable(Expression expression)
-		{
-			if (expression.NodeType == ExpressionType.MemberAccess || expression.NodeType == ExpressionType.Call)
-			{
-				var p    = Expression.Parameter(typeof(Expression), "exp");
-				var exas = expression.GetExpressionAccessors(p);
-				var expr = ReplaceParameter(exas, expression, _ => {}).ValueExpression;
-
-				if (expr.Find(e => e.NodeType == ExpressionType.Parameter && e != p) != null)
-					return expression;
-
-				var l    = Expression.Lambda<Func<Expression,IQueryable>>(Expression.Convert(expr, typeof(IQueryable)), new [] { p });
-				var n    = _query.AddQueryableAccessors(expression, l);
-
-				_expressionAccessors.TryGetValue(expression, out var accessor);
-
-				var path =
-					Expression.Call(
-						Expression.Constant(_query),
-						MemberHelper.MethodOf<Query>(a => a.GetIQueryable(0, null)),
-						new[] { Expression.Constant(n), accessor ?? Expression.Constant(null, typeof(Expression)) });
-
-				var qex = _query.GetIQueryable(n, expression);
-
-				if (expression.NodeType == ExpressionType.Call && qex.NodeType == ExpressionType.Call)
-				{
-					var m1 = (MethodCallExpression)expression;
-					var m2 = (MethodCallExpression)qex;
-
-					if (m1.Method == m2.Method)
-						return expression;
-				}
-
-				foreach (var a in qex.GetExpressionAccessors(path))
-					if (!_expressionAccessors.ContainsKey(a.Key))
-						_expressionAccessors.Add(a.Key, a.Value);
-
-				return qex;
-			}
-
-			throw new InvalidOperationException();
-		}
-
-		#endregion
-
-		#region ConvertElementAt
-
-		Expression ConvertElementAt(MethodCallExpression method)
-		{
-			var sequence   = OptimizeExpression(method.Arguments[0]);
-			var index      = OptimizeExpression(method.Arguments[1]).Unwrap();
-			var sourceType = method.Method.GetGenericArguments()[0];
-
-			MethodInfo skipMethod;
-
-			if (index.NodeType == ExpressionType.Lambda)
-			{
-				skipMethod = MemberHelper.MethodOf(() => LinqExtensions.Skip<object>(null, null));
-				skipMethod = skipMethod.GetGenericMethodDefinition();
-			}
-			else
-			{
-				skipMethod = GetQueryableMethodInfo(method, (mi,_) => mi.Name == "Skip");
-			}
-
-			skipMethod = skipMethod.MakeGenericMethod(sourceType);
-
-			var methodName  = method.Method.Name == "ElementAt" ? "First" : "FirstOrDefault";
-			var firstMethod = GetQueryableMethodInfo(method, (mi,_) => mi.Name == methodName && mi.GetParameters().Length == 1);
-
-			firstMethod = firstMethod.MakeGenericMethod(sourceType);
-
-			return Expression.Call(null, firstMethod, Expression.Call(skipMethod, sequence, index));
-		}
-
-		#endregion
-
-		#region Helpers
-
-		MethodInfo GetQueryableMethodInfo(MethodCallExpression method, [InstantHandle] Func<MethodInfo,bool,bool> predicate)
-		{
-			return method.Method.DeclaringType == typeof(Enumerable) ?
-				EnumerableMethods.FirstOrDefault(m => predicate(m, false)) ?? EnumerableMethods.First(m => predicate(m, true)):
-				QueryableMethods. FirstOrDefault(m => predicate(m, false)) ?? QueryableMethods. First(m => predicate(m, true));
-		}
-
-		MethodInfo GetMethodInfo(MethodCallExpression method, string name)
-		{
-			return method.Method.DeclaringType == typeof(Enumerable) ?
-				EnumerableMethods
-					.Where(m => m.Name == name && m.GetParameters().Length == 2)
-					.First(m => m.GetParameters()[1].ParameterType.GetGenericArgumentsEx().Length == 2) :
-				QueryableMethods
-					.Where(m => m.Name == name && m.GetParameters().Length == 2)
-					.First(m => m.GetParameters()[1].ParameterType.GetGenericArgumentsEx()[0].GetGenericArgumentsEx().Length == 2);
-		}
-
-		static Type[] GetMethodGenericTypes(MethodCallExpression method)
-		{
-			return method.Method.DeclaringType == typeof(Enumerable) ?
-				method.Method.GetParameters()[1].ParameterType.GetGenericArgumentsEx() :
-				method.Method.GetParameters()[1].ParameterType.GetGenericArgumentsEx()[0].GetGenericArgumentsEx();
-		}
-
-		#endregion
-
-		#endregion
-
-		#region Helpers
-
-		/// <summary>
-		/// Gets Expression.Equal if <paramref name="left"/> and <paramref name="right"/> expression types are not same
-		/// <paramref name="right"/> would be converted to <paramref name="left"/>
-		/// </summary>
-		/// <param name="mappringSchema"></param>
-		/// <param name="left"></param>
-		/// <param name="right"></param>
-		/// <returns></returns>
-		internal static BinaryExpression Equal(MappingSchema mappringSchema, Expression left, Expression right)
-		{
-			if (left.Type != right.Type)
-			{
-				if (right.Type.CanConvertTo(left.Type))
-					right = Expression.Convert(right, left.Type);
-				else if (left.Type.CanConvertTo(right.Type))
-					left = Expression.Convert(left, right.Type);
-				else
-				{
-					var rightConvert = ConvertBuilder.GetConverter(mappringSchema, right.Type, left. Type);
-					var leftConvert  = ConvertBuilder.GetConverter(mappringSchema, left. Type, right.Type);
-
-					var leftIsPrimitive  = left. Type.IsPrimitiveEx();
-					var rightIsPrimitive = right.Type.IsPrimitiveEx();
-
-					if (leftIsPrimitive == true && rightIsPrimitive == false && rightConvert.Item2 != null)
-						right = rightConvert.Item2.GetBody(right);
-					else if (leftIsPrimitive == false && rightIsPrimitive == true && leftConvert.Item2 != null)
-						left = leftConvert.Item2.GetBody(left);
-					else if (rightConvert.Item2 != null)
-						right = rightConvert.Item2.GetBody(right);
-					else if (leftConvert.Item2 != null)
-						left = leftConvert.Item2.GetBody(left);
-				}
-			}
-
-			return Expression.Equal(left, right);
-		}
-
-		#endregion
-	}
-}
-=======
 ﻿#nullable disable
 using System;
 using System.Collections;
@@ -1717,6 +6,7 @@
 using System.Linq;
 using System.Linq.Expressions;
 using System.Reflection;
+using System.Threading;
 
 using JetBrains.Annotations;
 
@@ -3463,5 +1753,4 @@
 
 		#endregion
 	}
-}
->>>>>>> 9850e493
+}