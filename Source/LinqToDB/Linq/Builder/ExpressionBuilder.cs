--- conflicted
+++ resolved
@@ -1,9 +1,5 @@
 ﻿using System;
 using System.Collections;
-<<<<<<< HEAD
-=======
-using System.Collections.Generic;
->>>>>>> 17968920
 using System.Data.Common;
 using System.Diagnostics.CodeAnalysis;
 using System.Linq.Expressions;
@@ -16,15 +12,9 @@
 	using Common;
 	using Extensions;
 	using Mapping;
-<<<<<<< HEAD
 	using Reflection;
 	using SqlQuery;
 	using LinqToDB.Expressions;
-=======
-	using LinqToDB.Expressions;
-	using Reflection;
-	using SqlQuery;
->>>>>>> 17968920
 
 	internal sealed partial class ExpressionBuilder
 	{
