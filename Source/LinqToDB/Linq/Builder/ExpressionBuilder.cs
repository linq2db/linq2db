﻿using System;
using System.Collections.Generic;
using System.Data.Common;
using System.Linq;
using System.Linq.Expressions;
using System.Reflection;
using System.Runtime.CompilerServices;

namespace LinqToDB.Linq.Builder
{
	using Common;
	using Extensions;
	using Mapping;
	using SqlQuery;
<<<<<<< HEAD
	using Visitors;
	using LinqToDB.Expressions;
	using LinqToDB.Common.Internal;
=======
	using Tools;

>>>>>>> 3d4641bd

	internal sealed partial class ExpressionBuilder : IExpressionEvaluator
	{
		#region Sequence

		static readonly object _sync = new ();

		static IReadOnlyList<ISequenceBuilder> _sequenceBuilders = new ISequenceBuilder[]
		{
			new TableBuilder               (),
			new IgnoreFiltersBuilder       (),
			new ContextRefBuilder          (),
			new SelectBuilder              (),
			new SelectManyBuilder          (),
			new WhereBuilder               (),
			new OrderByBuilder             (),
			new RemoveOrderByBuilder       (),
			new GroupByBuilder             (),
			new JoinBuilder                (),
			new GroupJoinBuilder           (),
			new AllJoinsBuilder            (),
			new AllJoinsLinqBuilder        (),
			new TakeSkipBuilder            (),
			new ElementAtBuilder           (),
			new DefaultIfEmptyBuilder      (),
			new DistinctBuilder            (),
			new FirstSingleBuilder         (),
			new AggregationBuilder         (),
			new MethodChainBuilder         (),
			new ScalarSelectBuilder        (),
			new SelectQueryBuilder         (),
			new PassThroughBuilder         (),
			new TableAttributeBuilder      (),
			new InsertBuilder              (),
			new InsertBuilder.Into         (),
			new InsertBuilder.Value        (),
			new InsertOrUpdateBuilder      (),
			new UpdateBuilder              (),
			new UpdateBuilder.Set          (),
			new DeleteBuilder              (),
			new ContainsBuilder            (),
			new AllAnyBuilder              (),
			new SetOperationBuilder        (),
			new CastBuilder                (),
			new OfTypeBuilder              (),
			new AsUpdatableBuilder         (),
			new AsValueInsertableBuilder   (),
			new LoadWithBuilder            (),
			new DropBuilder                (),
			new TruncateBuilder            (),
			new WithTableExpressionBuilder (),
			new MergeBuilder                             (),
			new MergeBuilder.InsertWhenNotMatched        (),
			new MergeBuilder.UpdateWhenMatched           (),
			new MergeBuilder.UpdateWhenMatchedThenDelete (),
			new MergeBuilder.UpdateWhenNotMatchedBySource(),
			new MergeBuilder.DeleteWhenMatched           (),
			new MergeBuilder.DeleteWhenNotMatchedBySource(),
			new MergeBuilder.On                          (),
			new MergeBuilder.Merge                       (),
			new MergeBuilder.MergeInto                   (),
			new MergeBuilder.Using                       (),
			new MergeBuilder.UsingTarget                 (),
			new ContextParser              (),
			new AsSubQueryBuilder          (),
			new DisableGroupingGuardBuilder(),
			new InlineParametersBuilder    (),
			new HasUniqueKeyBuilder        (),
			new MultiInsertBuilder         (),
			new TagQueryBuilder            (),
			new EnumerableBuilder          (),
			new QueryExtensionBuilder      (),
			new QueryNameBuilder           (),
		};

		#endregion

		#region Pools

		public static readonly ObjectPool<SelectQuery> QueryPool = new(() => new SelectQuery(), sq => sq.Cleanup(), 100);
		public static readonly ObjectPool<ParentInfo> ParentInfoPool = new(() => new ParentInfo(), pi => pi.Cleanup(), 100);

		#endregion

		#region Init

		readonly Query                             _query;
		readonly IReadOnlyList<ISequenceBuilder>   _builders = _sequenceBuilders;
		bool                                       _reorder;
		readonly ExpressionTreeOptimizationContext _optimizationContext;
		readonly ParametersContext                 _parametersContext;

		public ExpressionTreeOptimizationContext   OptimizationContext => _optimizationContext;
		public ParametersContext                   ParametersContext   => _parametersContext;

		public SqlComment?                      Tag;
		public List<SqlQueryExtension>?         SqlQueryExtensions;
		public List<TableBuilder.TableContext>? TablesInScope;

		public readonly DataOptions DataOptions;

		public ExpressionBuilder(
			Query                             query,
			ExpressionTreeOptimizationContext optimizationContext,
			ParametersContext                 parametersContext,
			IDataContext                      dataContext,
			Expression                        expression,
			ParameterExpression[]?            compiledParameters,
			object?[]?                        parameterValues)
		{
			_query               = query;

			CompiledParameters = compiledParameters;
			ParameterValues    = parameterValues;
			DataContext        = dataContext;
			DataOptions        = dataContext.Options;
			OriginalExpression = expression;

			_optimizationContext = optimizationContext;
			_parametersContext   = parametersContext;
			Expression           = expression;
			_optimizationContext.ClearVisitedCache();

			PreferExistsForScalar = DataOptions.LinqOptions.PreferExistsForScalar;
		}

		#endregion

		#region Public Members

		public readonly IDataContext           DataContext;
		public readonly Expression             OriginalExpression;
		public readonly Expression             Expression;
		public readonly ParameterExpression[]? CompiledParameters;
		public readonly object?[]?             ParameterValues;

		public static readonly ParameterExpression QueryRunnerParam = Expression.Parameter(typeof(IQueryRunner), "qr");
		public static readonly ParameterExpression DataContextParam = Expression.Parameter(typeof(IDataContext), "dctx");
		public static readonly ParameterExpression DataReaderParam  = Expression.Parameter(typeof(DbDataReader), "rd");
		public static readonly ParameterExpression ParametersParam  = Expression.Parameter(typeof(object[]),     "ps");
		public static readonly ParameterExpression ExpressionParam  = Expression.Parameter(typeof(Expression),   "expr");
		public static readonly ParameterExpression RowCounterParam  = Expression.Parameter(typeof(int),          "counter");

		public MappingSchema MappingSchema => DataContext.MappingSchema;

		#endregion

		#region Builder SQL

		internal bool DisableDefaultIfEmpty;

		public Query<T> Build<T>()
		{
			using var m = ActivityService.Start(ActivityID.Build);

			var sequence = BuildSequence(new BuildInfo((IBuildContext?)null, Expression, new SelectQuery()));

			if (_reorder)
			{
				using var mr = ActivityService.Start(ActivityID.ReorderBuilders);

				lock (_sync)
				{
					_reorder          = false;
					_sequenceBuilders = _sequenceBuilders.OrderByDescending(static _ => _.BuildCounter).ToArray();
				}
			}

			using var mq = ActivityService.Start(ActivityID.BuildQuery);

			_query.Init(sequence, _parametersContext.CurrentSqlParameters);

			var param = Expression.Parameter(typeof(Query<T>), "info");

			List<Preamble>? preambles = null;
			BuildQuery((Query<T>)_query, sequence, param, ref preambles, []);

			foreach (var q in _query.Queries)
			{
				if (Tag?.Lines.Count > 0)
				{
					(q.Statement.Tag ??= new()).Lines.AddRange(Tag.Lines);
				}

				if (SqlQueryExtensions != null)
				{
					(q.Statement.SqlQueryExtensions ??= new()).AddRange(SqlQueryExtensions);
				}
			}

			_query.SetPreambles(preambles);
			_query.SetParametrized(_parametersContext.GetParametrized());
			_query.SetParametersDuplicates(_parametersContext.GetParameterDuplicates());

			return (Query<T>)_query;
		}

		void BuildQuery<T>(
			Query<T>            query,
			IBuildContext       sequence,
			ParameterExpression queryParameter,
			ref List<Preamble>? preambles,
			Expression[]        previousKeys)
		{
<<<<<<< HEAD
			var expr = MakeExpression(sequence, new ContextRefExpression(typeof(T), sequence), ProjectFlags.Expression);

			var finalized = FinalizeProjection(query, sequence, expr, queryParameter, ref preambles, previousKeys);

			sequence.SetRunQuery(query, finalized);
		}

		/// <summary>
		/// Used internally to avoid RecursiveCTE build failing
		/// </summary>
		internal bool IsRecursiveBuild { get; set; }

		/// <summary>
		/// Contains information from which expression sequence were built. Used for Eager Loading.
		/// </summary>
		Dictionary<IBuildContext, Expression> _sequenceExpressions = new();

		public Expression? GetSequenceExpression(IBuildContext sequence)
		{
			if (_sequenceExpressions.TryGetValue(sequence, out var expr))
				return expr;

			if (sequence is SubQueryContext sc)
				return GetSequenceExpression(sc.SubQuery);

			if (sequence is ScopeContext scoped)
				return GetSequenceExpression(scoped.Context);

			return null;
		}

		public void AddAsParametrized(Expression expression)
		{
			_parametersContext.AddAsParametrized(expression);
		}

		public void RegisterSequenceExpression(IBuildContext sequence, Expression expression)
		{
			if (!_sequenceExpressions.ContainsKey(sequence))
			{
				_sequenceExpressions[sequence] = expression;
			}
		}

		Expression UnwrapSequenceExpression(Expression expression)
		{
			var result = expression.Unwrap();
			return result;
		}

		Expression ExpandToRoot(Expression expression, BuildInfo buildInfo)
		{
			var flags = buildInfo.IsAggregation ? ProjectFlags.AggregationRoot : ProjectFlags.Root;

			flags = buildInfo.GetFlags(flags) | ProjectFlags.Subquery;

			expression = UnwrapSequenceExpression(expression);
			Expression result;
			do
			{
				result = MakeExpression(buildInfo.Parent, expression, flags);
				result = UnwrapSequenceExpression(result);

				if (ExpressionEqualityComparer.Instance.Equals(expression, result))
					break;

				expression = result;

			} while (true);

			return result;
		}

		public BuildSequenceResult TryBuildSequence(BuildInfo buildInfo)
		{
			var originalExpression = buildInfo.Expression;

			var expanded = ExpandToRoot(buildInfo.Expression, buildInfo);

			if (!ReferenceEquals(expanded, originalExpression))
				buildInfo = new BuildInfo(buildInfo, expanded);
=======
			using var m = ActivityService.Start(ActivityID.BuildSequence);

			buildInfo.Expression = buildInfo.Expression.Unwrap();
>>>>>>> 3d4641bd

			var n = _builders[0].BuildCounter;

			foreach (var builder in _builders)
			{
				bool canBuild;

				using (ActivityService.Start(ActivityID.BuildSequenceCanBuild))
					canBuild = builder.CanBuild(this, buildInfo);

				if (canBuild)
				{
<<<<<<< HEAD
					var result = builder.BuildSequence(this, buildInfo);
=======
					using var mb = ActivityService.Start(ActivityID.BuildSequenceBuild);

					var sequence = builder.BuildSequence(this, buildInfo);
>>>>>>> 3d4641bd

					lock (builder)
						builder.BuildCounter++;

					_reorder = _reorder || n < builder.BuildCounter;

					if (result.BuildContext != null)
					{
#if DEBUG
						if (!buildInfo.IsTest)
							QueryHelper.DebugCheckNesting(result.BuildContext.GetResultStatement(), buildInfo.IsSubQuery);
#endif
						RegisterSequenceExpression(result.BuildContext, originalExpression);
					}

					return result;
				}

				n = builder.BuildCounter;
			}

			return new BuildSequenceResult(originalExpression);
		}

		public IBuildContext BuildSequence(BuildInfo buildInfo)
		{
			var buildResult = TryBuildSequence(buildInfo);
			if (buildResult.BuildContext == null)
			{
				var errorExpr = buildResult.ErrorExpression ?? buildInfo.Expression;
				throw new LinqException("Sequence '{0}' cannot be converted to SQL.", SqlErrorExpression.PrepareExpressionString(errorExpr));
			}
			return buildResult.BuildContext;
		}

		public ISequenceBuilder? GetBuilder(BuildInfo buildInfo, bool throwIfNotFound = true)
		{
			buildInfo.Expression = buildInfo.Expression.Unwrap();

			foreach (var builder in _builders)
				if (builder.CanBuild(this, buildInfo))
					return builder;

			if (throwIfNotFound)
				throw new LinqException("Sequence '{0}' cannot be converted to SQL.", SqlErrorExpression.PrepareExpressionString(buildInfo.Expression));
			return null;
		}

		public bool IsSequence(IBuildContext? parent, Expression expression)
		{
			using var query = QueryPool.Allocate();
			return IsSequence(new BuildInfo(parent, expression, query.Value));
		}

		public bool IsSequence(BuildInfo buildInfo)
		{
			var originalExpression = buildInfo.Expression;

			buildInfo.Expression = ExpandToRoot(originalExpression, buildInfo);

			foreach (var builder in _builders)
				if (builder.CanBuild(this, buildInfo))
					return builder.IsSequence(this, buildInfo);

			return false;
		}

		#endregion

		#region ConvertExpression

		public ParameterExpression? SequenceParameter;

		public Expression ConvertExpressionTree(Expression expression)
		{
			var expr = expression;

			expr = ExposeExpression(expression, DataContext, _optimizationContext, optimizeConditions:false, compactBinary:true);

			return expr;
		}

		public static Expression CorrectDataConnectionReference(Expression queryExpression, Expression dataContextExpression)
		{
			var result = queryExpression.Transform(dataContextExpression, static(dc, e) =>
			{
				if (e.NodeType != ExpressionType.Parameter && e.NodeType != ExpressionType.Convert &&
				    e.NodeType != ExpressionType.ConvertChecked
				    && dc.Type.IsSameOrParentOf(e.Type))
				{
					var newExpr = dc;
					if (newExpr.Type != e.Type)
						newExpr = Expression.Convert(newExpr, e.Type);
					return newExpr;
				}

				return e;
			});

			return result;
		}

		#endregion

		#region ConvertParameters

		Expression ConvertParameters(Expression expression)
		{
			if (CompiledParameters == null) return expression;

			return expression.Transform(CompiledParameters, static(compiledParameters, expr) =>
			{
				if (expr.NodeType == ExpressionType.Parameter)
				{
					var idx = Array.IndexOf(compiledParameters, (ParameterExpression)expr);
					if (idx >= 0)
						return Expression.Convert(
							Expression.ArrayIndex(ParametersParam, ExpressionInstances.Int32(idx)),
							expr.Type);
				}

				return expr;
			});
		}

		#endregion

		#region ExposeExpression

		static ObjectPool<ExposeExpressionVisitor> _exposeVisitorPool = new(() => new ExposeExpressionVisitor(), v => v.Cleanup(), 100);

		public static Expression ExposeExpression(Expression expression, IDataContext dataContext, ExpressionTreeOptimizationContext optimizationContext, bool optimizeConditions, bool compactBinary)
		{
			using var visitor = _exposeVisitorPool.Allocate();

			var result = visitor.Value.ExposeExpression(dataContext, optimizationContext, expression, false, optimizeConditions, compactBinary);

			return result;
		}

		public Expression ExposeSingleExpression(Expression expression, bool inProjection)
		{
			return _optimizationContext.ExposeExpressionTransformer(expression).Expression;
		}

		#endregion

		#region OptimizeExpression

		public static readonly MethodInfo[] EnumerableMethods      = typeof(Enumerable     ).GetMethods();
		public static readonly MethodInfo[] QueryableMethods       = typeof(Queryable      ).GetMethods();

		#endregion

		#region ConvertElementAt

		#endregion

		#region SqQueryDepended support

		public Expression AddQueryableMemberAccessors<TContext>(TContext context, AccessorMember memberInfo, IDataContext dataContext,
			Func<TContext, MemberInfo, IDataContext, Expression> qe)
		{
			return _query.AddQueryableMemberAccessors(context, memberInfo.MemberInfo, dataContext, qe);
		}

		#endregion

		#region Set Context Helpers

		Dictionary<int, int>? _generatedSetIds;

		public int GenerateSetId(int sourceId)
		{
			_generatedSetIds ??= new ();

			if (_generatedSetIds.TryGetValue(sourceId, out var setId))
				return setId;

			setId = _generatedSetIds.Count;
			_generatedSetIds.Add(sourceId, setId);
			return setId;
		}

		#endregion

		#region Helpers

#if DEBUG
		int _contextCounter;

		public int GenerateContextId()
		{
			var nextId = ++_contextCounter;
			return nextId;
		}
#endif

		/// <summary>
		/// Gets Expression.Equal if <paramref name="left"/> and <paramref name="right"/> expression types are not same
		/// <paramref name="right"/> would be converted to <paramref name="left"/>
		/// </summary>
		/// <param name="mappingSchema"></param>
		/// <param name="left"></param>
		/// <param name="right"></param>
		/// <returns></returns>
		public static BinaryExpression Equal(MappingSchema mappingSchema, Expression left, Expression right)
		{
			var leftType  = left.Type;
			leftType = leftType.ToNullableUnderlying();
			var rightType = right.Type;
			rightType = rightType.ToNullableUnderlying();

			if (leftType != rightType)
			{
				if (rightType.CanConvertTo(leftType))
					right = Expression.Convert(right, leftType);
				else if (leftType.CanConvertTo(rightType))
					left = Expression.Convert(left, rightType);
				else
				{
					var rightConvert = ConvertBuilder.GetConverter(mappingSchema, rightType, leftType);
					var leftConvert  = ConvertBuilder.GetConverter(mappingSchema, leftType, rightType);

					var leftIsPrimitive  = leftType.IsPrimitive;
					var rightIsPrimitive = rightType.IsPrimitive;

					if (leftIsPrimitive && !rightIsPrimitive && rightConvert.Item2 != null)
						right = rightConvert.Item2.GetBody(right);
					else if (!leftIsPrimitive && rightIsPrimitive && leftConvert.Item2 != null)
						left = leftConvert.Item2.GetBody(left);
					else if (rightConvert.Item2 != null)
						right = rightConvert.Item2.GetBody(right);
					else if (leftConvert.Item2 != null)
						left = leftConvert.Item2.GetBody(left);
				}
			}

			if (left.Type != right.Type)
			{
				if (left.Type.IsNullable())
					right = Expression.Convert(right, left.Type);
				else
					left = Expression.Convert(left, right.Type);
			}

			return Expression.Equal(left, right);
		}

		public object? EvaluateExpression(Expression? expression)
		{
			return EvaluationHelper.EvaluateExpression(expression, DataContext, ParameterValues);
		}

		[MethodImpl(MethodImplOptions.AggressiveInlining)]
		public T? EvaluateExpression<T>(Expression? expr)
			where T : class
		{
			return EvaluateExpression(expr) as T;
		}

		#endregion

		#region IExpressionEvaluator

		public bool CanBeEvaluated(Expression expression)
		{
			return CanBeCompiled(expression, false);
		}

		public object? Evaluate(Expression expression)
		{
			return EvaluateExpression(expression);
		}

		#endregion
	}
}<|MERGE_RESOLUTION|>--- conflicted
+++ resolved
@@ -12,14 +12,10 @@
 	using Extensions;
 	using Mapping;
 	using SqlQuery;
-<<<<<<< HEAD
 	using Visitors;
 	using LinqToDB.Expressions;
 	using LinqToDB.Common.Internal;
-=======
 	using Tools;
-
->>>>>>> 3d4641bd
 
 	internal sealed partial class ExpressionBuilder : IExpressionEvaluator
 	{
@@ -157,7 +153,6 @@
 		public readonly object?[]?             ParameterValues;
 
 		public static readonly ParameterExpression QueryRunnerParam = Expression.Parameter(typeof(IQueryRunner), "qr");
-		public static readonly ParameterExpression DataContextParam = Expression.Parameter(typeof(IDataContext), "dctx");
 		public static readonly ParameterExpression DataReaderParam  = Expression.Parameter(typeof(DbDataReader), "rd");
 		public static readonly ParameterExpression ParametersParam  = Expression.Parameter(typeof(object[]),     "ps");
 		public static readonly ParameterExpression ExpressionParam  = Expression.Parameter(typeof(Expression),   "expr");
@@ -183,7 +178,7 @@
 
 				lock (_sync)
 				{
-					_reorder          = false;
+					_reorder = false;
 					_sequenceBuilders = _sequenceBuilders.OrderByDescending(static _ => _.BuildCounter).ToArray();
 				}
 			}
@@ -224,7 +219,6 @@
 			ref List<Preamble>? preambles,
 			Expression[]        previousKeys)
 		{
-<<<<<<< HEAD
 			var expr = MakeExpression(sequence, new ContextRefExpression(typeof(T), sequence), ProjectFlags.Expression);
 
 			var finalized = FinalizeProjection(query, sequence, expr, queryParameter, ref preambles, previousKeys);
@@ -300,17 +294,14 @@
 
 		public BuildSequenceResult TryBuildSequence(BuildInfo buildInfo)
 		{
+			using var m = ActivityService.Start(ActivityID.BuildSequence);
+
 			var originalExpression = buildInfo.Expression;
 
 			var expanded = ExpandToRoot(buildInfo.Expression, buildInfo);
 
 			if (!ReferenceEquals(expanded, originalExpression))
 				buildInfo = new BuildInfo(buildInfo, expanded);
-=======
-			using var m = ActivityService.Start(ActivityID.BuildSequence);
-
-			buildInfo.Expression = buildInfo.Expression.Unwrap();
->>>>>>> 3d4641bd
 
 			var n = _builders[0].BuildCounter;
 
@@ -323,13 +314,9 @@
 
 				if (canBuild)
 				{
-<<<<<<< HEAD
+					using var mb = ActivityService.Start(ActivityID.BuildSequenceBuild);
+
 					var result = builder.BuildSequence(this, buildInfo);
-=======
-					using var mb = ActivityService.Start(ActivityID.BuildSequenceBuild);
-
-					var sequence = builder.BuildSequence(this, buildInfo);
->>>>>>> 3d4641bd
 
 					lock (builder)
 						builder.BuildCounter++;
