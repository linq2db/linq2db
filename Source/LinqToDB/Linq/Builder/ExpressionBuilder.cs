--- conflicted
+++ resolved
@@ -23,11 +23,7 @@
 
 		static readonly object _sync = new ();
 
-<<<<<<< HEAD
-		static List<ISequenceBuilder> _sequenceBuilders = new()
-=======
 		static List<ISequenceBuilder> _sequenceBuilders = new ()
->>>>>>> 43ca3371
 		{
 			new TableBuilder               (),
 			new IgnoreFiltersBuilder       (),
