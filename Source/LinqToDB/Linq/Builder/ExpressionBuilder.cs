﻿using System;
using System.Collections;
using System.Collections.Generic;
using System.Data.Common;
using System.Linq;
using System.Linq.Expressions;
using System.Reflection;

using JetBrains.Annotations;

namespace LinqToDB.Linq.Builder
{
	using Common;
	using Extensions;
	using Mapping;
	using Reflection;
	using SqlQuery;
	using LinqToDB.Expressions;
	using LinqToDB.Common.Internal;

	internal sealed partial class ExpressionBuilder
	{
		#region Sequence

		static readonly object _sync = new ();

		static IReadOnlyList<ISequenceBuilder> _sequenceBuilders = new ISequenceBuilder[]
		{
			new TableBuilder               (),
			new IgnoreFiltersBuilder       (),
			new ContextRefBuilder          (),
			new SelectBuilder              (),
			new SelectManyBuilder          (),
			new WhereBuilder               (),
			new OrderByBuilder             (),
			new RemoveOrderByBuilder       (),
			new GroupByBuilder             (),
			new JoinBuilder                (),
			new GroupJoinBuilder           (),
			new AllJoinsBuilder            (),
			new AllJoinsLinqBuilder        (),
			new TakeSkipBuilder            (),
			new DefaultIfEmptyBuilder      (),
			new DistinctBuilder            (),
			new FirstSingleBuilder         (),
			new AggregationBuilder         (),
			new MethodChainBuilder         (),
			new ScalarSelectBuilder        (),
			new SelectQueryBuilder         (),
			new PassThroughBuilder         (),
			new TableAttributeBuilder      (),
			new InsertBuilder              (),
			new InsertBuilder.Into         (),
			new InsertBuilder.Value        (),
			new InsertOrUpdateBuilder      (),
			new UpdateBuilder              (),
			new UpdateBuilder.Set          (),
			new DeleteBuilder              (),
			new ContainsBuilder            (),
			new AllAnyBuilder              (),
			new SetOperationBuilder        (),
			new CastBuilder                (),
			new OfTypeBuilder              (),
			new AsUpdatableBuilder         (),
			new AsValueInsertableBuilder   (),
			new LoadWithBuilder            (),
			new DropBuilder                (),
			new TruncateBuilder            (),
			new WithTableExpressionBuilder (),
			new MergeBuilder                             (),
			new MergeBuilder.InsertWhenNotMatched        (),
			new MergeBuilder.UpdateWhenMatched           (),
			new MergeBuilder.UpdateWhenMatchedThenDelete (),
			new MergeBuilder.UpdateWhenNotMatchedBySource(),
			new MergeBuilder.DeleteWhenMatched           (),
			new MergeBuilder.DeleteWhenNotMatchedBySource(),
			new MergeBuilder.On                          (),
			new MergeBuilder.Merge                       (),
			new MergeBuilder.MergeInto                   (),
			new MergeBuilder.Using                       (),
			new MergeBuilder.UsingTarget                 (),
			new ContextParser              (),
			new AsSubQueryBuilder          (),
			new DisableGroupingGuardBuilder(),
			new InlineParametersBuilder    (),
			new HasUniqueKeyBuilder        (),
			new MultiInsertBuilder         (),
			new TagQueryBuilder            (),
			new EnumerableBuilder          (),
			new QueryExtensionBuilder      (),
			new QueryNameBuilder           (),
		};

		#endregion

		#region Pools

		public static readonly ObjectPool<SelectQuery> QueryPool = new(() => new SelectQuery(), sq => sq.Cleanup(), 100);
		public static readonly ObjectPool<ParentInfo> ParentInfoPool = new(() => new ParentInfo(), pi => pi.Cleanup(), 100);

		#endregion

		#region Init

		readonly Query                             _query;
		readonly IReadOnlyList<ISequenceBuilder>   _builders = _sequenceBuilders;
		bool                                       _reorder;
		readonly ExpressionTreeOptimizationContext _optimizationContext;
		readonly ParametersContext                 _parametersContext;

		public ExpressionTreeOptimizationContext   OptimizationContext => _optimizationContext;
		public ParametersContext                   ParametersContext   => _parametersContext;

		public SqlComment?                      Tag;
		public List<SqlQueryExtension>?         SqlQueryExtensions;
		public List<TableBuilder.TableContext>? TablesInScope;

		public readonly DataOptions DataOptions;

		public ExpressionBuilder(
			Query                             query,
			ExpressionTreeOptimizationContext optimizationContext,
			ParametersContext                 parametersContext,
			IDataContext                      dataContext,
			Expression                        expression,
			ParameterExpression[]?            compiledParameters)
		{
			_query               = query;

			CollectQueryDepended(expression);

			CompiledParameters = compiledParameters;
			DataContext        = dataContext;
			DataOptions        = dataContext.Options;
			OriginalExpression = expression;

			_optimizationContext = optimizationContext;
			_parametersContext   = parametersContext;
			Expression           = ConvertExpressionTree(expression);
			_optimizationContext.ClearVisitedCache();
		}

		#endregion

		#region Public Members

		public readonly IDataContext           DataContext;
		public readonly Expression             OriginalExpression;
		public readonly Expression             Expression;
		public readonly ParameterExpression[]? CompiledParameters;

		public static readonly ParameterExpression QueryRunnerParam = Expression.Parameter(typeof(IQueryRunner), "qr");
		public static readonly ParameterExpression DataReaderParam  = Expression.Parameter(typeof(DbDataReader), "rd");
		public static readonly ParameterExpression ParametersParam  = Expression.Parameter(typeof(object[]),     "ps");
		public static readonly ParameterExpression ExpressionParam  = Expression.Parameter(typeof(Expression),   "expr");
<<<<<<< HEAD
		public static readonly ParameterExpression RowCounterParam  = Expression.Parameter(typeof(int),          "counter");
=======
>>>>>>> 3cff2449

		public MappingSchema MappingSchema => DataContext.MappingSchema;

		#endregion

		#region Builder SQL

		internal bool DisableDefaultIfEmpty;

		public Query<T> Build<T>()
		{
			var sequence = BuildSequence(new BuildInfo((IBuildContext?)null, Expression, new SelectQuery()));

			if (_reorder)
				lock (_sync)
				{
					_reorder = false;
					_sequenceBuilders = _sequenceBuilders.OrderByDescending(static _ => _.BuildCounter).ToArray();
				}

			_query.Init(sequence, _parametersContext.CurrentSqlParameters);

			var param = Expression.Parameter(typeof(Query<T>), "info");

			List<Preamble>? preambles = null;
			BuildQuery((Query<T>)_query, sequence, param, ref preambles, Array<Expression>.Empty);

			_query.SetPreambles(preambles);

			return (Query<T>)_query;
		}

		void BuildQuery<T>(
			Query<T>            query, 
			IBuildContext       sequence, 
			ParameterExpression queryParameter, 
			ref List<Preamble>? preambles, 
			Expression[]        previousKeys)
		{
			var expr = MakeExpression(sequence, new ContextRefExpression(typeof(T), sequence), ProjectFlags.Expression);

			expr = FinalizeProjection(query, sequence, expr, queryParameter, ref preambles, previousKeys);

			sequence.SetRunQuery(query, expr);
		}

		/// <summary>
		/// Contains information from which expression sequence were built. Used for Eager Loading.
		/// </summary>
		Dictionary<IBuildContext, Expression> _sequenceExpressions = new();

		public Expression GetSequenceExpression(IBuildContext sequence)
		{
			if (_sequenceExpressions.TryGetValue(sequence, out var expr))
				return expr;

			if (sequence is SubQueryContext sc)
				return GetSequenceExpression(sc.SubQuery);

			if (sequence is ScopeContext scoped)
				return GetSequenceExpression(scoped.Context);

			throw new InvalidOperationException("Sequence has no registered expression");
		}

		Expression UnwrapSequenceExpression(Expression expression)
		{
			var result = expression.Unwrap();
			return result;
		}

		Expression ExpandToRoot(Expression expression, BuildInfo buildInfo)
		{
			var flags = buildInfo.IsAggregation ? ProjectFlags.AggregationRoot : ProjectFlags.Root;
			
			flags = buildInfo.GetFlags(flags) | ProjectFlags.Subquery;

			expression = UnwrapSequenceExpression(expression);
			Expression result;
			do
			{
				result = MakeExpression(buildInfo.Parent, expression, flags);
				result = UnwrapSequenceExpression(result);

				if (ExpressionEqualityComparer.Instance.Equals(expression, result))
					break;

				expression = result;

			} while (true);
			
			return result;
		}

		public IBuildContext? TryBuildSequence(BuildInfo buildInfo)
		{
			var originalExpression = buildInfo.Expression;

			var expanded = ExpandToRoot(buildInfo.Expression, buildInfo);

			if (!ReferenceEquals(expanded, originalExpression))
				buildInfo = new BuildInfo(buildInfo, expanded);

			var n = _builders[0].BuildCounter;

			foreach (var builder in _builders)
			{
				if (builder.CanBuild(this, buildInfo))
				{
					var sequence = builder.BuildSequence(this, buildInfo);

					lock (builder)
						builder.BuildCounter++;

					_reorder = _reorder || n < builder.BuildCounter;

					if (sequence != null && !_sequenceExpressions.ContainsKey(sequence))
					{
						_sequenceExpressions[sequence] = originalExpression;
					}

					return sequence;
				}

				n = builder.BuildCounter;
			}

			return null;
		}

		public IBuildContext BuildSequence(BuildInfo buildInfo)
		{
			var sequence = TryBuildSequence(buildInfo);
			if (sequence == null)
				throw new LinqException("Sequence '{0}' cannot be converted to SQL.", SqlErrorExpression.PrepareExpression(buildInfo.Expression));
			return sequence;
		}

		public ISequenceBuilder? GetBuilder(BuildInfo buildInfo, bool throwIfNotFound = true)
		{
			buildInfo.Expression = buildInfo.Expression.Unwrap();

			foreach (var builder in _builders)
				if (builder.CanBuild(this, buildInfo))
					return builder;

			if (throwIfNotFound)
				throw new LinqException("Sequence '{0}' cannot be converted to SQL.", SqlErrorExpression.PrepareExpression(buildInfo.Expression));
			return null;
		}

		public bool IsSequence(IBuildContext? parent, Expression expression)
		{
			using var query = QueryPool.Allocate();
			return IsSequence(new BuildInfo(parent, expression, query.Value));
		}

		public bool IsSequence(BuildInfo buildInfo)
		{
			var originalExpression = buildInfo.Expression;

			buildInfo.Expression = ExpandToRoot(originalExpression, buildInfo);

			foreach (var builder in _builders)
				if (builder.CanBuild(this, buildInfo))
					return builder.IsSequence(this, buildInfo);

			return false;
		}

		#endregion

		#region ConvertExpression

		public ParameterExpression? SequenceParameter;

		public Expression ConvertExpressionTree(Expression expression)
		{
			var expr = expression;

			expr = ConvertParameters (expr);
			expr = OptimizeExpression(expr);

			return expr;
		}

		public static Expression CorrectDataConnectionReference(Expression queryExpression, Expression dataContextExpression)
		{
			var result = queryExpression.Transform(dataContextExpression, static(dc, e) =>
			{
				if (e.NodeType != ExpressionType.Parameter && e.NodeType != ExpressionType.Convert &&
				    e.NodeType != ExpressionType.ConvertChecked
				    && dc.Type.IsSameOrParentOf(e.Type))
				{
					var newExpr = dc;
					if (newExpr.Type != e.Type)
						newExpr = Expression.Convert(newExpr, e.Type);
					return newExpr;
				}

				return e;
			});

			return result;
		}


		#endregion

		#region ConvertParameters

		Expression ConvertParameters(Expression expression)
		{
			if (CompiledParameters == null) return expression;

			return expression.Transform(CompiledParameters, static(compiledParameters, expr) =>
			{
				if (expr.NodeType == ExpressionType.Parameter)
				{
					var idx = Array.IndexOf(compiledParameters, (ParameterExpression)expr);
					if (idx >= 0)
						return Expression.Convert(
							Expression.ArrayIndex(ParametersParam, ExpressionInstances.Int32(idx)),
							expr.Type);
				}

				return expr;
			});
		}

		#endregion

		#region ExposeExpression

		public Expression ExposeExpression(Expression expression)
		{
			var result = _optimizationContext.ExposeExpression(expression);
			return result;
		}

		#endregion

		#region OptimizeExpression

		public static readonly MethodInfo[] EnumerableMethods      = typeof(Enumerable     ).GetMethods();
		public static readonly MethodInfo[] QueryableMethods       = typeof(Queryable      ).GetMethods();
		public static readonly MethodInfo[] AsyncExtensionsMethods = typeof(AsyncExtensions).GetMethods();

		Dictionary<Expression, Expression>? _optimizedExpressions;

		static void CollectLambdaParameters(Expression expression, HashSet<ParameterExpression> foundParameters)
		{
			expression.Visit(foundParameters, static (foundParameters, e) =>
			{
				if (e.NodeType == ExpressionType.Lambda)
					foundParameters.AddRange(((LambdaExpression)e).Parameters);
			});
		}

		Expression OptimizeExpression(Expression expression)
		{
			if (_optimizedExpressions != null && _optimizedExpressions.TryGetValue(expression, out var expr))
				return expr;

			expr = ExposeExpression(expression);
			var currentParameters = new HashSet<ParameterExpression>();
			CollectLambdaParameters(expression, currentParameters);
			expr = expr.Transform((builder: this, currentParameters), static (ctx, e) => ctx.builder.OptimizeExpressionImpl(ctx.currentParameters, e));

			(_optimizedExpressions ??= new())[expression] = expr;

			return expr;
		}

		TransformInfo OptimizeExpressionImpl(HashSet<ParameterExpression> currentParameters, Expression expr)
		{
			switch (expr.NodeType)
			{
				case ExpressionType.MemberAccess:
					{
						var me = (MemberExpression)expr;

						// Replace Count with Count()
						//
						if (me.Member.Name == "Count")
						{
							var isList = typeof(ICollection).IsAssignableFrom(me.Member.DeclaringType);

							if (!isList)
								isList =
									me.Member.DeclaringType!.IsGenericType &&
									me.Member.DeclaringType.GetGenericTypeDefinition() == typeof(ICollection<>);

							if (!isList)
								isList = me.Member.DeclaringType!.GetInterfaces()
									.Any(static t => t.IsGenericType && t.GetGenericTypeDefinition() == typeof(ICollection<>));

							if (isList)
							{
								var mi = EnumerableMethods
									.First(static m => m.Name == "Count" && m.GetParameters().Length == 1)
									.MakeGenericMethod(me.Expression!.Type.GetItemType()!);

								return new TransformInfo(Expression.Call(null, mi, me.Expression));
							}
						}

						if (CompiledParameters == null && typeof(IQueryable).IsSameOrParentOf(expr.Type))
						{
							var ex = ConvertIQueryable(expr, currentParameters);

							if (!ReferenceEquals(ex, expr))
								return new TransformInfo(ConvertExpressionTree(ex));
						}

						return new TransformInfo(ConvertSubquery(expr));
					}

				case ExpressionType.Call :
					{
						var call = (MethodCallExpression)expr;

						if (call.IsQueryable() || call.IsAsyncExtension())
						{
							switch (call.Method.Name)
							{
								case "Single"               :
								case "SingleOrDefault"      :
								case "First"                :
								case "FirstOrDefault"       : return new TransformInfo(ConvertPredicate     (call));
								case "LongCountAsync"       :
								case "CountAsync"           :
								case "SingleAsync"          :
								case "SingleOrDefaultAsync" :
								case "FirstAsync"           :
								case "FirstOrDefaultAsync"  : return new TransformInfo(ConvertPredicateAsync(call));
								case "ElementAt"            :
								case "ElementAtOrDefault"   : return new TransformInfo(ConvertElementAt     (call));
								case "LoadWithAsTable"      : return new TransformInfo(expr, true);
								case "With"                 : return new TransformInfo(expr);
								case "LoadWith":
								case "ThenLoad":
								{
									var mc   = (MethodCallExpression)expr;
									var args = new Expression[mc.Arguments.Count];

									// skipping second argument
									for (int i = 0; i < mc.Arguments.Count; i++)
									{
										args[i] = i == 1 ? mc.Arguments[i] : OptimizeExpression(mc.Arguments[i]);
									}

									mc = mc.Update(mc.Object, args);
									return new TransformInfo(mc, true);
								}
							}
						}

						if (CompiledParameters == null && typeof(IQueryable).IsSameOrParentOf(expr.Type))
						{
							var attr = call.Method.GetTableFunctionAttribute(MappingSchema);

							if (attr == null && !call.IsQueryable())
							{
								var ex = ConvertIQueryable(expr, currentParameters);

								if (!ReferenceEquals(ex, expr))
									return new TransformInfo(ConvertExpressionTree(ex));
							}
						}

						return new TransformInfo(ConvertSubquery(expr));
					}
			}

			return new TransformInfo(expr);
		}

		Expression ConvertSubquery(Expression expr)
		{
			Expression? ex = expr;

			while (ex != null)
			{
				switch (ex.NodeType)
				{
					case ExpressionType.MemberAccess : ex = ((MemberExpression)ex).Expression; break;
					case ExpressionType.Call         :
						{
							var call = (MethodCallExpression)ex;

							if (call.Object == null)
							{
								if (call.IsQueryable())
									switch (call.Method.Name)
									{
										case "Single"          :
										case "SingleOrDefault" :
										case "First"           :
										case "FirstOrDefault"  :
											return ConvertSingleOrFirst(expr, call);
									}

								return expr;
							}

							ex = call.Object;

							break;
						}
					default: return expr;
				}
			}

			return expr;
		}

		Expression ConvertSingleOrFirst(Expression expr, MethodCallExpression call)
		{
			var param    = Expression.Parameter(call.Type, "p");
			var selector = expr.Replace(call, param);
			var method   = GetQueryableMethodInfo(call, call, static (call, m, _) => m.Name == call.Method.Name && m.GetParameters().Length == 1);
			var select   = call.Method.DeclaringType == typeof(Enumerable) ?
				EnumerableMethods
					.Where(static m => m.Name == "Select" && m.GetParameters().Length == 2)
					.First(static m => m.GetParameters()[1].ParameterType.GetGenericArguments().Length == 2) :
				QueryableMethods
					.Where(static m => m.Name == "Select" && m.GetParameters().Length == 2)
					.First(static m => m.GetParameters()[1].ParameterType.GetGenericArguments()[0].GetGenericArguments().Length == 2);

			call   = (MethodCallExpression)OptimizeExpression(call);
			select = select.MakeGenericMethod(call.Type, expr.Type);
			method = method.MakeGenericMethod(expr.Type);

			var converted = Expression.Call(null, method,
				Expression.Call(null, select, call.Arguments[0], Expression.Lambda(selector, param)));

			return converted;
		}

		#endregion

		#region ConvertPredicate

		Expression ConvertPredicate(MethodCallExpression method)
		{
			if (method.Arguments.Count != 2)
				return method;

			var cm = GetQueryableMethodInfo(method, method, static (method, m,_) => m.Name == method.Method.Name && m.GetParameters().Length == 1);
			var wm = GetMethodInfo(method, "Where");

			var argType = method.Method.GetGenericArguments()[0];

			wm = wm.MakeGenericMethod(argType);
			cm = cm.MakeGenericMethod(argType);

			var converted = Expression.Call(null, cm,
				Expression.Call(null, wm,
					OptimizeExpression(method.Arguments[0]),
					OptimizeExpression(method.Arguments[1])));

			return converted;
		}

		Expression ConvertPredicateAsync(MethodCallExpression method)
		{
			if (method.Arguments.Count != 3)
				return method;

			MethodInfo? cm = null;
			foreach (var m in AsyncExtensionsMethods)
			{
				if (m.Name == method.Method.Name && m.GetParameters().Length == 2)
				{
					cm = m;
					break;
				}
			}

			if (cm == null)
				throw new InvalidOperationException("Sequence contains no elements");

			var wm = GetMethodInfo(method, "Where");

			var argType = method.Method.GetGenericArguments()[0];

			wm = wm.MakeGenericMethod(argType);
			cm = cm.MakeGenericMethod(argType);

			var converted = Expression.Call(null, cm,
				Expression.Call(null, wm,
					OptimizeExpression(method.Arguments[0]),
					OptimizeExpression(method.Arguments[1])),
				OptimizeExpression(method.Arguments[2]));

			return converted;
		}

		#endregion

		#region ConvertIQueryable

		Expression ConvertIQueryable(Expression expression, HashSet<ParameterExpression> currentParameters)
		{
			static bool HasParametersDefined(Expression testedExpression, IEnumerable<ParameterExpression> allowed)
			{
				var current = new HashSet<ParameterExpression>(allowed);
				var result  = null == testedExpression.Find(current, static (current, e) =>
				{
					if (e is LambdaExpression lambda)
					{
						// allow parameters, declared inside expr
						foreach (var param in lambda.Parameters)
							current.Add(param);
					}
					else if (e is ParameterExpression pe)
						return !current.Contains(pe);

					return false;
				});

				return result;
			}

			if (expression.NodeType == ExpressionType.MemberAccess || expression.NodeType == ExpressionType.Call)
			{
				if (expression.NodeType == ExpressionType.Call)
				{
					var mc = (MethodCallExpression)expression;
					if (mc.Method.DeclaringType != null && MappingSchema.HasAttribute<Sql.QueryExtensionAttribute>(mc.Method.DeclaringType, mc.Method))
						return mc;
				}

				var p    = Expression.Parameter(typeof(Expression), "exp");
				var exas = expression.GetExpressionAccessors(p);
				var expr = _parametersContext.ReplaceParameter(exas, expression, forceConstant: false, null).ValueExpression;

				var allowedParameters = new HashSet<ParameterExpression>(currentParameters) { p };

				var parameters = new[] { p };
				if (!HasParametersDefined(expr, parameters))
				{
					// trying to evaluate Queryable method.
					if (expression.NodeType == ExpressionType.Call && HasParametersDefined(expr, parameters.Concat(allowedParameters)))
					{
						var callExpression = (MethodCallExpression)expression;
						var firstArgument  = callExpression.Arguments[0];
						if (typeof(IQueryable<>).IsSameOrParentOf(firstArgument.Type))
						{
							var elementType =
								EagerLoading.GetEnumerableElementType(firstArgument.Type, MappingSchema);

							var fakeQuery = ExpressionQueryImpl.CreateQuery(elementType, DataContext, null);

							callExpression = callExpression.Update(callExpression.Object,
								new[] { fakeQuery.Expression }.Concat(callExpression.Arguments.Skip(1)));
							if (CanBeCompiled(callExpression, false))
							{
								if (!(callExpression.EvaluateExpression(DataContext) is IQueryable appliedQuery))
									throw new LinqToDBException($"Method call '{expression}' returned null value.");
								var newExpression = appliedQuery.Expression.Replace(fakeQuery.Expression, firstArgument);
								return newExpression;
							}
						}
					}
					return expression;
				}

				var l    = Expression.Lambda<Func<Expression,IQueryable>>(Expression.Convert(expr, typeof(IQueryable)), parameters);
				var n    = _query.AddQueryableAccessors(expression, l);

				_parametersContext._expressionAccessors.TryGetValue(expression, out var accessor);
				if (accessor == null)
					throw new LinqToDBException($"IQueryable value accessor for '{expression}' not found.");

				var path =
					Expression.Call(
						Expression.Constant(_query),
						Methods.Query.GetIQueryable,
						ExpressionInstances.Int32(n), accessor, Expression.Constant(true));

				var qex = _query.GetIQueryable(n, expression, force: false);

				if (expression.NodeType == ExpressionType.Call && qex.NodeType == ExpressionType.Call)
				{
					var m1 = (MethodCallExpression)expression;
					var m2 = (MethodCallExpression)qex;

					if (m1.Method == m2.Method)
						return expression;
				}

				foreach (var a in qex.GetExpressionAccessors(path))
					if (!_parametersContext._expressionAccessors.ContainsKey(a.Key))
						_parametersContext._expressionAccessors.Add(a.Key, a.Value);

				return qex;
			}

			throw new InvalidOperationException();
		}

		#endregion

		#region ConvertElementAt

		Expression ConvertElementAt(MethodCallExpression method)
		{
			var sequence   = OptimizeExpression(method.Arguments[0]);
			var index      = OptimizeExpression(method.Arguments[1]).Unwrap();
			var sourceType = method.Method.GetGenericArguments()[0];

			MethodInfo skipMethod;

			if (index.NodeType == ExpressionType.Lambda)
			{
				skipMethod = MemberHelper.MethodOf(() => LinqExtensions.Skip<object>(null!, null!));
				skipMethod = skipMethod.GetGenericMethodDefinition();
			}
			else
			{
				skipMethod = GetQueryableMethodInfo((object?)null, method, static (_,mi,_) => mi.Name == "Skip");
			}

			skipMethod = skipMethod.MakeGenericMethod(sourceType);

			var methodName  = method.Method.Name == "ElementAt" ? "First" : "FirstOrDefault";
			var firstMethod = GetQueryableMethodInfo(methodName, method, static (methodName, mi,_) => mi.Name == methodName && mi.GetParameters().Length == 1);

			firstMethod = firstMethod.MakeGenericMethod(sourceType);

			var skipCall = Expression.Call(skipMethod, sequence, method.Arguments[1]);

			var converted = Expression.Call(null, firstMethod, skipCall);

			return converted;
		}

		#endregion

		#region SqQueryDepended support

		void CollectQueryDepended(Expression expr)
		{
			expr.Visit(_query, static (query, e) =>
			{
				if (e.NodeType == ExpressionType.Call)
				{
					var call = (MethodCallExpression)e;
					var parameters = call.Method.GetParameters();
					for (int i = 0; i < parameters.Length; i++)
					{
						var attr = parameters[i].GetAttribute<SqlQueryDependentAttribute>();
						if (attr != null)
							query.AddQueryDependedObject(call.Arguments[i], attr);
					}
				}
			});
		}

		public Expression AddQueryableMemberAccessors<TContext>(TContext context, AccessorMember memberInfo, IDataContext dataContext,
			Func<TContext, MemberInfo, IDataContext, Expression> qe)
		{
			return _query.AddQueryableMemberAccessors(context, memberInfo.MemberInfo, dataContext, qe);
		}


		#endregion

		#region Set Context Helpers

		Dictionary<int, int>? _generatedSetIds;

		public int GenerateSetId(int sourceId)
		{
			_generatedSetIds ??= new ();

			if (_generatedSetIds.TryGetValue(sourceId, out var setId))
				return setId;

			setId = _generatedSetIds.Count;
			_generatedSetIds.Add(sourceId, setId);
			return setId;
		}

		#endregion

		#region Helpers

<<<<<<< HEAD
#if DEBUG
		int _contextCounter;

		public int GenerateContextId() 
		{
			var nextId = ++_contextCounter;
			return nextId;
		}
#endif

		MethodInfo GetQueryableMethodInfo<TContext>(TContext context, MethodCallExpression method, [InstantHandle] Func<TContext,MethodInfo, bool,bool> predicate)
=======
		static MethodInfo GetQueryableMethodInfo<TContext>(TContext context, MethodCallExpression method, [InstantHandle] Func<TContext,MethodInfo, bool,bool> predicate)
>>>>>>> 3cff2449
		{
			if (method.Method.DeclaringType == typeof(Enumerable))
			{
				foreach (var m in EnumerableMethods)
					if (predicate(context, m, false))
						return m;
				foreach (var m in EnumerableMethods)
					if (predicate(context, m, true))
						return m;
			}
			else
			{
				foreach (var m in QueryableMethods)
					if (predicate(context, m, false))
						return m;
				foreach (var m in QueryableMethods)
					if (predicate(context, m, true))
						return m;
			}

			throw new InvalidOperationException("Sequence contains no elements");
		}

		static MethodInfo GetMethodInfo(MethodCallExpression method, string name)
		{
			if (method.Method.DeclaringType == typeof(Enumerable))
			{
				foreach (var m in EnumerableMethods)
					if (m.Name == name && m.GetParameters().Length == 2
						&& m.GetParameters()[1].ParameterType.GetGenericArguments().Length == 2)
						return m;
			}
			else
			{
				foreach (var m in QueryableMethods)
					if (m.Name == name && m.GetParameters().Length == 2
						&& m.GetParameters()[1].ParameterType.GetGenericArguments()[0].GetGenericArguments().Length == 2)
						return m;
			}

			throw new InvalidOperationException("Sequence contains no elements");
		}

		static Type[] GetMethodGenericTypes(MethodCallExpression method)
		{
			return method.Method.DeclaringType == typeof(Enumerable) ?
				method.Method.GetParameters()[1].ParameterType.GetGenericArguments() :
				method.Method.GetParameters()[1].ParameterType.GetGenericArguments()[0].GetGenericArguments();
		}

		/// <summary>
		/// Gets Expression.Equal if <paramref name="left"/> and <paramref name="right"/> expression types are not same
		/// <paramref name="right"/> would be converted to <paramref name="left"/>
		/// </summary>
		/// <param name="mappingSchema"></param>
		/// <param name="left"></param>
		/// <param name="right"></param>
		/// <returns></returns>
		public static BinaryExpression Equal(MappingSchema mappingSchema, Expression left, Expression right)
		{
			var leftType  = left.Type;
			leftType = leftType.ToNullableUnderlying();
			var rightType = right.Type;
			rightType = rightType.ToNullableUnderlying();

			if (leftType != rightType)
			{
				if (rightType.CanConvertTo(leftType))
					right = Expression.Convert(right, leftType);
				else if (leftType.CanConvertTo(rightType))
					left = Expression.Convert(left, rightType);
				else
				{
					var rightConvert = ConvertBuilder.GetConverter(mappingSchema, rightType, leftType);
					var leftConvert  = ConvertBuilder.GetConverter(mappingSchema, leftType, rightType);

					var leftIsPrimitive  = leftType.IsPrimitive;
					var rightIsPrimitive = rightType.IsPrimitive;

					if (leftIsPrimitive && !rightIsPrimitive && rightConvert.Item2 != null)
						right = rightConvert.Item2.GetBody(right);
					else if (!leftIsPrimitive && rightIsPrimitive && leftConvert.Item2 != null)
						left = leftConvert.Item2.GetBody(left);
					else if (rightConvert.Item2 != null)
						right = rightConvert.Item2.GetBody(right);
					else if (leftConvert.Item2 != null)
						left = leftConvert.Item2.GetBody(left);
				}
			}

			if (left.Type != right.Type)
			{
				if (left.Type.IsNullable())
					right = Expression.Convert(right, left.Type);
				else
					left = Expression.Convert(left, right.Type);
			}

			return Expression.Equal(left, right);
		}

		#endregion
	}
}<|MERGE_RESOLUTION|>--- conflicted
+++ resolved
@@ -153,10 +153,7 @@
 		public static readonly ParameterExpression DataReaderParam  = Expression.Parameter(typeof(DbDataReader), "rd");
 		public static readonly ParameterExpression ParametersParam  = Expression.Parameter(typeof(object[]),     "ps");
 		public static readonly ParameterExpression ExpressionParam  = Expression.Parameter(typeof(Expression),   "expr");
-<<<<<<< HEAD
 		public static readonly ParameterExpression RowCounterParam  = Expression.Parameter(typeof(int),          "counter");
-=======
->>>>>>> 3cff2449
 
 		public MappingSchema MappingSchema => DataContext.MappingSchema;
 
@@ -847,7 +844,6 @@
 
 		#region Helpers
 
-<<<<<<< HEAD
 #if DEBUG
 		int _contextCounter;
 
@@ -859,9 +855,6 @@
 #endif
 
 		MethodInfo GetQueryableMethodInfo<TContext>(TContext context, MethodCallExpression method, [InstantHandle] Func<TContext,MethodInfo, bool,bool> predicate)
-=======
-		static MethodInfo GetQueryableMethodInfo<TContext>(TContext context, MethodCallExpression method, [InstantHandle] Func<TContext,MethodInfo, bool,bool> predicate)
->>>>>>> 3cff2449
 		{
 			if (method.Method.DeclaringType == typeof(Enumerable))
 			{
