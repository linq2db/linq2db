﻿using System;
using System.Collections.Generic;
using System.Data.Common;
using System.Diagnostics.CodeAnalysis;
using System.Linq;
using System.Linq.Expressions;
using System.Reflection;
using System.Runtime.CompilerServices;

namespace LinqToDB.Linq.Builder
{
	using Common;
	using Common.Internal;
	using Extensions;
	using Infrastructure;
	using LinqToDB.Expressions;
	using Mapping;
	using SqlQuery;
	using Tools;
	using Translation;
	using Visitors;
	using DataProvider;

	internal sealed partial class ExpressionBuilder : IExpressionEvaluator
	{
		#region Sequence

		public bool TryFindBuilder(BuildInfo info, [NotNullWhen(true)] out ISequenceBuilder? builder)
		{
			builder = FindBuilderImpl(info, this);
			return builder != null;
		}

		public ISequenceBuilder FindBuilder(BuildInfo info)
		{
			return FindBuilderImpl(info, this) is {} builder
				? builder 
				: throw new LinqException("Sequence '{0}' cannot be converted to SQL.", info.Expression);
		}

		// Declaring a partial FindBuilderImpl so that the source generator doesn't change semantics
		// and can use `RegisterImplementationSourceOutput` which is less taxing for VS / IDE.
		private static partial ISequenceBuilder? FindBuilderImpl(BuildInfo info, ExpressionBuilder builder);

		#endregion

		#region Pools

		public static readonly ObjectPool<SelectQuery> QueryPool = new(() => new SelectQuery(), sq => sq.Cleanup(), 100);
		public static readonly ObjectPool<ParentInfo> ParentInfoPool = new(() => new ParentInfo(), pi => pi.Cleanup(), 100);

		#endregion

		#region Init

<<<<<<< HEAD
		readonly Query                             _query;
		readonly IMemberTranslator                 _memberTranslator;
=======
		readonly Query _query;
		bool  _validateSubqueries;

		readonly IMemberTranslator                 _memberTranslator;
		readonly IReadOnlyList<ISequenceBuilder>   _builders = _sequenceBuilders;
		bool                                       _reorder;
>>>>>>> f97a3abc
		readonly ExpressionTreeOptimizationContext _optimizationContext;
		readonly ParametersContext                 _parametersContext;

		public ExpressionTreeOptimizationContext   OptimizationContext => _optimizationContext;
		public ParametersContext                   ParametersContext   => _parametersContext;

		public SqlComment?                      Tag;
		public List<SqlQueryExtension>?         SqlQueryExtensions;
		public List<TableBuilder.TableContext>? TablesInScope;

		public readonly DataOptions DataOptions;

		public ExpressionBuilder(
			Query                             query,
			bool                              validateSubqueries,
			ExpressionTreeOptimizationContext optimizationContext,
			ParametersContext                 parametersContext,
			IDataContext                      dataContext,
			Expression                        expression,
			ParameterExpression[]?            compiledParameters,
			object?[]?                        parameterValues)
		{
			_query               = query;
			_validateSubqueries  = validateSubqueries;

			CompiledParameters = compiledParameters;
			ParameterValues    = parameterValues;
			DataContext        = dataContext;
			DataOptions        = dataContext.Options;
			OriginalExpression = expression;

			_memberTranslator = ((IInfrastructure<IServiceProvider>)dataContext).Instance.GetRequiredService<IMemberTranslator>();

			if (DataOptions.DataContextOptions.MemberTranslators != null)
			{
				// register overriden translators first
				_memberTranslator = new CombinedMemberTranslator(DataOptions.DataContextOptions.MemberTranslators.Concat(new[] { _memberTranslator }));
			}

			_optimizationContext = optimizationContext;
			_parametersContext   = parametersContext;
			Expression           = expression;
		}

		#endregion

		#region Public Members

		public readonly IDataContext           DataContext;
		public readonly Expression             OriginalExpression;
		public readonly Expression             Expression;
		public readonly ParameterExpression[]? CompiledParameters;
		public readonly object?[]?             ParameterValues;

		public static readonly ParameterExpression QueryRunnerParam = Expression.Parameter(typeof(IQueryRunner), "qr");
		public static readonly ParameterExpression DataReaderParam  = Expression.Parameter(typeof(DbDataReader), "rd");
		public static readonly ParameterExpression ParametersParam  = Expression.Parameter(typeof(object[]),     "ps");
		public static readonly ParameterExpression ExpressionParam  = Expression.Parameter(typeof(Expression),   "expr");
		public static readonly ParameterExpression RowCounterParam  = Expression.Parameter(typeof(int),          "counter");

		public MappingSchema MappingSchema => DataContext.MappingSchema;

		#endregion

		#region Builder SQL

		public Query<T> Build<T>()
		{
			using var m = ActivityService.Start(ActivityID.Build);

			var sequence = BuildSequence(new BuildInfo((IBuildContext?)null, Expression, new SelectQuery()));

			using var mq = ActivityService.Start(ActivityID.BuildQuery);

			_query.Init(sequence, _parametersContext.CurrentSqlParameters);

			var param = Expression.Parameter(typeof(Query<T>), "info");

			List<Preamble>? preambles = null;
			BuildQuery((Query<T>)_query, sequence, param, ref preambles, []);

			if (_query.ErrorExpression == null)
			{
				foreach (var q in _query.Queries)
				{
					if (Tag?.Lines.Count > 0)
					{
						(q.Statement.Tag ??= new()).Lines.AddRange(Tag.Lines);
					}

					if (SqlQueryExtensions != null)
					{
						(q.Statement.SqlQueryExtensions ??= new()).AddRange(SqlQueryExtensions);
					}
				}

				_query.SetPreambles(preambles);
				_query.SetParameterized(_parametersContext.GetParameterized());
				_query.SetParametersDuplicates(_parametersContext.GetParameterDuplicates());
				_query.SetDynamicAccessors(_parametersContext.GetDynamicAccessors());
			}

			return (Query<T>)_query;
		}

		bool BuildQuery<T>(
			Query<T>            query,
			IBuildContext       sequence,
			ParameterExpression queryParameter,
			ref List<Preamble>? preambles,
			Expression[]        previousKeys)
		{
			var expr = MakeExpression(sequence, new ContextRefExpression(typeof(T), sequence), ProjectFlags.Expression);

			var finalized = FinalizeProjection(query, sequence, expr, queryParameter, ref preambles, previousKeys);

			var error = SequenceHelper.FindError(finalized);
			if (error != null)
			{
				query.ErrorExpression = error;
				return false;
			}

			using (ActivityService.Start(ActivityID.FinalizeQuery))
			{
				foreach (var queryInfo in query.Queries)
				{
					queryInfo.Statement = query.SqlOptimizer.Finalize(query.MappingSchema, queryInfo.Statement, query.DataOptions);

					if (queryInfo.Statement.SelectQuery != null)
					{
						if (!SqlProviderHelper.IsValidQuery(queryInfo.Statement.SelectQuery, null, null, false, DataContext.SqlProviderFlags, out var errorMessage))
						{
							query.ErrorExpression = new SqlErrorExpression(Expression, errorMessage, Expression.Type);
							return false;
						}
					}
				}

				query.IsFinalized = true;
			}

			sequence.SetRunQuery(query, finalized);
			return true;
		}

		/// <summary>
		/// Used internally to avoid RecursiveCTE build failing
		/// </summary>
		internal bool IsRecursiveBuild { get; set; }

		/// <summary>
		/// Contains information from which expression sequence were built. Used for Eager Loading.
		/// </summary>
		Dictionary<IBuildContext, Expression> _sequenceExpressions = new();

		public Expression? GetSequenceExpression(IBuildContext sequence)
		{
			if (_sequenceExpressions.TryGetValue(sequence, out var expr))
				return expr;

			return sequence switch
			{
				SubQueryContext sc => GetSequenceExpression(sc.SubQuery),
				ScopeContext sc => GetSequenceExpression(sc.Context),
				_ => null,
			};
		}

		public void RegisterSequenceExpression(IBuildContext sequence, Expression expression)
		{
			if (!_sequenceExpressions.ContainsKey(sequence))
			{
				_sequenceExpressions[sequence] = expression;
			}
		}

		Expression UnwrapSequenceExpression(Expression expression)
		{
			var result = expression.Unwrap();
			return result;
		}

		Expression ExpandToRoot(Expression expression, BuildInfo buildInfo)
		{
			var flags = buildInfo.IsAggregation ? ProjectFlags.AggregationRoot : ProjectFlags.Root;

			flags = buildInfo.GetFlags(flags) | ProjectFlags.Subquery;

			expression = UnwrapSequenceExpression(expression);
			Expression result;
			do
			{
				result = MakeExpression(buildInfo.Parent, expression, flags);
				result = UnwrapSequenceExpression(result);

				if (ExpressionEqualityComparer.Instance.Equals(expression, result))
					break;

				expression = result;

			} while (true);

			return result;
		}

		public BuildSequenceResult TryBuildSequence(BuildInfo buildInfo)
		{
			using var m = ActivityService.Start(ActivityID.BuildSequence);

			var originalExpression = buildInfo.Expression;

			var expanded = ExpandToRoot(buildInfo.Expression, buildInfo);

			if (!ReferenceEquals(expanded, originalExpression))
				buildInfo = new BuildInfo(buildInfo, expanded);

			if (!TryFindBuilder(buildInfo, out var builder))
				return BuildSequenceResult.NotSupported();

			using var mb = ActivityService.Start(ActivityID.BuildSequenceBuild);

			var result = builder.BuildSequence(this, buildInfo);

			if (result.BuildContext != null)
			{
#if DEBUG
				if (!buildInfo.IsTest)
					QueryHelper.DebugCheckNesting(result.BuildContext.GetResultStatement(), buildInfo.IsSubQuery);
#endif
				RegisterSequenceExpression(result.BuildContext, originalExpression);
			}

			if (!result.IsSequence)
				return BuildSequenceResult.Error(originalExpression);

			return result;
		}

		public IBuildContext BuildSequence(BuildInfo buildInfo)
		{
			var buildResult = TryBuildSequence(buildInfo);
			if (buildResult.BuildContext == null)
			{
				var errorExpr = buildResult.ErrorExpression ?? buildInfo.Expression;

				if (errorExpr is SqlErrorExpression error)
					throw error.CreateException();

				throw SqlErrorExpression.CreateException(errorExpr, buildResult.AdditionalDetails);
			}
			return buildResult.BuildContext;
		}

		public bool IsSequence(IBuildContext? parent, Expression expression)
		{
			using var query = QueryPool.Allocate();
			return IsSequence(new BuildInfo(parent, expression, query.Value));
		}

		public bool IsSequence(BuildInfo buildInfo)
		{
			var originalExpression = buildInfo.Expression;

			buildInfo.Expression = ExpandToRoot(originalExpression, buildInfo);

			if (!TryFindBuilder(buildInfo, out var builder))
				return false;
			
			return builder.IsSequence(this, buildInfo);
		}

		#endregion

		#region ConvertExpression

		public ParameterExpression? SequenceParameter;

		public Expression ConvertExpressionTree(Expression expression)
		{
			var expr = ExposeExpression(expression, DataContext, _optimizationContext, ParameterValues, optimizeConditions:false, compactBinary:true);

			return expr;
		}

		#endregion

		#region ConvertParameters

		Expression ConvertParameters(Expression expression)
		{
			if (CompiledParameters == null) return expression;

			return expression.Transform(CompiledParameters, static(compiledParameters, expr) =>
			{
				if (expr.NodeType == ExpressionType.Parameter)
				{
					var idx = Array.IndexOf(compiledParameters, (ParameterExpression)expr);
					if (idx >= 0)
						return Expression.Convert(
							Expression.ArrayIndex(ParametersParam, ExpressionInstances.Int32(idx)),
							expr.Type);
				}

				return expr;
			});
		}

		#endregion

		#region ExposeExpression

		static ObjectPool<ExposeExpressionVisitor> _exposeVisitorPool = new(() => new ExposeExpressionVisitor(), v => v.Cleanup(), 100);

		public static Expression ExposeExpression(Expression expression, IDataContext dataContext, ExpressionTreeOptimizationContext optimizationContext, object?[]? parameterValues, bool optimizeConditions, bool compactBinary)
		{
			using var visitor = _exposeVisitorPool.Allocate();

			var result = visitor.Value.ExposeExpression(dataContext, optimizationContext, parameterValues, expression, false, optimizeConditions, compactBinary);

			return result;
		}

		#endregion

		#region OptimizeExpression

		public static readonly MethodInfo[] EnumerableMethods      = typeof(Enumerable     ).GetMethods();
		public static readonly MethodInfo[] QueryableMethods       = typeof(Queryable      ).GetMethods();

		#endregion

		#region ConvertElementAt

		#endregion

		#region Set Context Helpers

		Dictionary<int, int>? _generatedSetIds;

		public int GenerateSetId(int sourceId)
		{
			_generatedSetIds ??= new ();

			if (_generatedSetIds.TryGetValue(sourceId, out var setId))
				return setId;

			setId = _generatedSetIds.Count;
			_generatedSetIds.Add(sourceId, setId);
			return setId;
		}

		#endregion

		#region Helpers

#if DEBUG
		int _contextCounter;

		public int GenerateContextId()
		{
			var nextId = ++_contextCounter;
			return nextId;
		}
#endif

		/// <summary>
		/// Gets Expression.Equal if <paramref name="left"/> and <paramref name="right"/> expression types are not same
		/// <paramref name="right"/> would be converted to <paramref name="left"/>
		/// </summary>
		/// <param name="mappingSchema"></param>
		/// <param name="left"></param>
		/// <param name="right"></param>
		/// <returns></returns>
		public static BinaryExpression Equal(MappingSchema mappingSchema, Expression left, Expression right)
		{
			var leftType  = left.Type;
			leftType = leftType.ToNullableUnderlying();
			var rightType = right.Type;
			rightType = rightType.ToNullableUnderlying();

			if (leftType != rightType)
			{
				if (rightType.CanConvertTo(leftType))
					right = Expression.Convert(right, leftType);
				else if (leftType.CanConvertTo(rightType))
					left = Expression.Convert(left, rightType);
				else
				{
					var rightConvert = ConvertBuilder.GetConverter(mappingSchema, rightType, leftType);
					var leftConvert  = ConvertBuilder.GetConverter(mappingSchema, leftType, rightType);

					var leftIsPrimitive  = leftType.IsPrimitive;
					var rightIsPrimitive = rightType.IsPrimitive;

					if (leftIsPrimitive && !rightIsPrimitive && rightConvert.Item2 != null)
						right = rightConvert.Item2.GetBody(right);
					else if (!leftIsPrimitive && rightIsPrimitive && leftConvert.Item2 != null)
						left = leftConvert.Item2.GetBody(left);
					else if (rightConvert.Item2 != null)
						right = rightConvert.Item2.GetBody(right);
					else if (leftConvert.Item2 != null)
						left = leftConvert.Item2.GetBody(left);
				}
			}

			if (left.Type != right.Type)
			{
				if (left.Type.IsNullable())
					right = Expression.Convert(right, left.Type);
				else
					left = Expression.Convert(left, right.Type);
			}

			return Expression.Equal(left, right);
		}

		public object? EvaluateExpression(Expression? expression)
		{
			return EvaluationHelper.EvaluateExpression(expression, DataContext, ParameterValues);
		}

		[MethodImpl(MethodImplOptions.AggressiveInlining)]
		public T? EvaluateExpression<T>(Expression? expr)
			where T : class
		{
			return EvaluateExpression(expr) as T;
		}

		#endregion

		#region IExpressionEvaluator

		public bool CanBeEvaluated(Expression expression)
		{
			return CanBeCompiled(expression, false);
		}

		public object? Evaluate(Expression expression)
		{
			return EvaluateExpression(expression);
		}

		#endregion
	}
}<|MERGE_RESOLUTION|>--- conflicted
+++ resolved
@@ -53,17 +53,11 @@
 
 		#region Init
 
-<<<<<<< HEAD
 		readonly Query                             _query;
-		readonly IMemberTranslator                 _memberTranslator;
-=======
-		readonly Query _query;
-		bool  _validateSubqueries;
-
+		bool                                       _validateSubqueries;
 		readonly IMemberTranslator                 _memberTranslator;
 		readonly IReadOnlyList<ISequenceBuilder>   _builders = _sequenceBuilders;
 		bool                                       _reorder;
->>>>>>> f97a3abc
 		readonly ExpressionTreeOptimizationContext _optimizationContext;
 		readonly ParametersContext                 _parametersContext;
 
