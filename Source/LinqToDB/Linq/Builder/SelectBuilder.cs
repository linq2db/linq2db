<<<<<<< HEAD
﻿using System;
using System.Collections;
using System.Collections.Generic;
using System.Data;
using System.Diagnostics;
using System.Linq;
using System.Linq.Expressions;

namespace LinqToDB.Linq.Builder
{
	using LinqToDB.Expressions;
	using Extensions;
	using Reflection;

	class SelectBuilder : MethodCallBuilder
	{
		#region SelectBuilder

		protected override bool CanBuildMethodCall(ExpressionBuilder builder, MethodCallExpression methodCall, BuildInfo buildInfo)
		{
			if (methodCall.IsQueryable("Select"))
			{
				switch (((LambdaExpression)methodCall.Arguments[1].Unwrap()).Parameters.Count)
				{
					case 1 :
					case 2 : return true;
				}
			}

			return false;
		}

		protected override IBuildContext BuildMethodCall(ExpressionBuilder builder, MethodCallExpression methodCall, BuildInfo buildInfo)
		{
			var selector = (LambdaExpression)methodCall.Arguments[1].Unwrap();
			var sequence = builder.BuildSequence(new BuildInfo(buildInfo, methodCall.Arguments[0]));

			sequence.SetAlias(selector.Parameters[0].Name);

			var body = selector.Body.Unwrap();

			switch (body.NodeType)
			{
				case ExpressionType.Parameter : break;
				default                       :
					sequence = CheckSubQueryForSelect(sequence);
					break;
			}

			var context = selector.Parameters.Count == 1 ?
				new SelectContext (buildInfo.Parent, selector, sequence) :
				new SelectContext2(buildInfo.Parent, selector, sequence);

#if DEBUG
			context.MethodCall = methodCall;
#endif

			Debug.WriteLine("BuildMethodCall Select:\n" + context.SelectQuery);

			return context;
		}

		static IBuildContext CheckSubQueryForSelect(IBuildContext context)
		{
			return context.SelectQuery.Select.IsDistinct ? new SubQueryContext(context) : context;
		}

		#endregion

		#region SelectContext2

		class SelectContext2 : SelectContext
		{
			public SelectContext2(IBuildContext parent, LambdaExpression lambda, IBuildContext sequence)
				: base(parent, lambda, sequence)
			{
			}

			static readonly ParameterExpression _counterParam = Expression.Parameter(typeof(int), "counter");

			public override void BuildQuery<T>(Query<T> query, ParameterExpression queryParameter)
			{
				var expr = BuildExpression(null, 0, false);

				if (expr.Type != typeof(T))
					expr = Expression.Convert(expr, typeof(T));

				var mapper = Expression.Lambda<Func<IQueryRunner,IDataContext,IDataReader,Expression,object[],object[],int,T>>(
					Builder.BuildBlock(expr), new []
					{
						ExpressionBuilder.QueryRunnerParam,
						ExpressionBuilder.DataContextParam,
						ExpressionBuilder.DataReaderParam,
						ExpressionBuilder.ExpressionParam,
						ExpressionBuilder.ParametersParam,
						ExpressionBuilder.PreambleParam,
						_counterParam
					});

				QueryRunner.SetRunQuery(query, mapper);
			}

			public override IsExpressionResult IsExpression(Expression expression, int level, RequestFor requestFlag)
			{
				switch (requestFlag)
				{
					case RequestFor.Expression :
					case RequestFor.Root       :
						if (expression == Lambda.Parameters[1])
							return IsExpressionResult.True;
						break;
				}

				return base.IsExpression(expression, level, requestFlag);
			}

			public override Expression BuildExpression(Expression expression, int level, bool enforceServerSide)
			{
				if (expression == Lambda.Parameters[1])
					return _counterParam;

				return base.BuildExpression(expression, level, enforceServerSide);
			}
		}

		#endregion

		#region Convert

		protected override SequenceConvertInfo Convert(
			ExpressionBuilder builder, MethodCallExpression originalMethodCall, BuildInfo buildInfo, ParameterExpression param)
		{
			var methodCall = originalMethodCall;
			var selector   = (LambdaExpression)methodCall.Arguments[1].Unwrap();
			var info       = builder.ConvertSequence(new BuildInfo(buildInfo, methodCall.Arguments[0]), selector.Parameters[0], true);

			if (info != null)
			{
				methodCall = (MethodCallExpression)methodCall.Transform(
					ex => ConvertMethod(methodCall, 0, info, selector.Parameters[0], ex));
				selector   = (LambdaExpression)methodCall.Arguments[1].Unwrap();
			}

			if (param != null && !ReferenceEquals(param, builder.SequenceParameter))
			{
				var list =
					(
						from path in GetExpressions(selector.Parameters[0], param, 0, selector.Body.Unwrap())
						orderby path.Level descending
						select path
					).ToList();

				if (list.Count > 0)
				{
					var plist = list.Where(e => ReferenceEquals(e.Expr, selector.Parameters[0])).ToList();

					if (plist.Count > 1)
						list = list.Except(plist.Skip(1)).ToList();

					var p = plist.FirstOrDefault();

					if (p == null)
					{
						var types  = methodCall.Method.GetGenericArguments();
						var mgen   = methodCall.Method.GetGenericMethodDefinition();
						var btype  = typeof(ExpressionHoder<,>).MakeGenericType(types[0], selector.Body.Type);
						var fields = btype.GetFieldsEx();
						var pold   = selector.Parameters[0];
						var psel   = Expression.Parameter(types[0], pold.Name);

						methodCall = Expression.Call(
							methodCall.Object,
							mgen.MakeGenericMethod(types[0], btype),
							methodCall.Arguments[0],
							Expression.Lambda(
								Expression.MemberInit(
									Expression.New(btype),
									Expression.Bind(fields[0], psel),
									Expression.Bind(fields[1], selector.Body.Transform(e => e == pold ? psel : e))),
								psel));

						selector = (LambdaExpression)methodCall.Arguments[1].Unwrap();
						param    = Expression.Parameter(selector.Body.Type, param.Name);

						list.Add(new SequenceConvertPath { Path = param, Expr = Expression.MakeMemberAccess(param, fields[1]), Level = 1 });

						var expr = Expression.MakeMemberAccess(param, fields[0]);

						foreach (var t in list)
							t.Expr = t.Expr.Transform(ex => ReferenceEquals(ex, pold) ? expr : ex);

						return new SequenceConvertInfo
						{
							Parameter            = param,
							Expression           = methodCall,
							ExpressionsToReplace = list
						};
					}

					if (info?.ExpressionsToReplace != null)
					{
						foreach (var path in info.ExpressionsToReplace)
						{
							path.Path = path.Path.Transform(e => ReferenceEquals(e, info.Parameter) ? p.Path : e);
							path.Expr = path.Expr.Transform(e => ReferenceEquals(e, info.Parameter) ? p.Path : e);
							path.Level += p.Level;

							list.Add(path);
						}

						list = list.OrderByDescending(path => path.Level).ToList();
					}

					if (list.Count > 1)
					{
						return new SequenceConvertInfo
						{
							Parameter            = param,
							Expression           = methodCall,
							ExpressionsToReplace = list
								.Where (e => !ReferenceEquals(e, p))
								.Select(ei =>
								{
									ei.Expr = ei.Expr.Transform(e => ReferenceEquals(e, p.Expr) ? p.Path : e);
									return ei;
								})
								.ToList()
						};
					}
				}
			}

			if (!ReferenceEquals(methodCall, originalMethodCall))
				return new SequenceConvertInfo
				{
					Parameter  = param,
					Expression = methodCall,
				};

			return null;
		}

		static IEnumerable<SequenceConvertPath> GetExpressions(ParameterExpression param, Expression path, int level, Expression expression)
		{
			switch (expression.NodeType)
			{
				// new { ... }
				//
				case ExpressionType.New        :
					{
						var expr = (NewExpression)expression;

						if (expr.Members != null) for (var i = 0; i < expr.Members.Count; i++)
						{
							var q = GetExpressions(param, Expression.MakeMemberAccess(path, expr.Members[i]), level + 1, expr.Arguments[i]);
							foreach (var e in q)
								yield return e;
						}

						break;
					}

				// new MyObject { ... }
				//
				case ExpressionType.MemberInit :
					{
						var expr = (MemberInitExpression)expression;
						var dic  = TypeAccessor.GetAccessor(expr.Type).Members
							.Select((m,i) => new { m, i })
							.ToDictionary(_ => _.m.MemberInfo.Name, _ => _.i);

						foreach (var binding in expr.Bindings.Cast<MemberAssignment>().OrderBy(b => dic[b.Member.Name]))
						{
							var q = GetExpressions(param, Expression.MakeMemberAccess(path, binding.Member), level + 1, binding.Expression);
							foreach (var e in q)
								yield return e;
						}

						break;
					}

				// parameter
				//
				case ExpressionType.Parameter  :
					if (ReferenceEquals(expression, param))
						yield return new SequenceConvertPath { Path = path, Expr = expression, Level = level };
					break;

				case ExpressionType.TypeAs     :
					yield return new SequenceConvertPath { Path = path, Expr = expression, Level = level };
					break;

				// Queriable method.
				//
				case ExpressionType.Call       :
					{
						var call = (MethodCallExpression)expression;

						if (call.IsQueryable())
							if (typeof(IEnumerable).IsSameOrParentOf(call.Type) ||
							    typeof(IQueryable). IsSameOrParentOf(call.Type) ||
							    FirstSingleBuilder.MethodNames.Contains(call.Method.Name))
								yield return new SequenceConvertPath { Path = path, Expr = expression, Level = level };

						break;
					}
			}
		}

		#endregion
	}
}
=======
﻿using System;
using System.Collections;
using System.Collections.Generic;
using System.Data;
using System.Diagnostics;
using System.Linq;
using System.Linq.Expressions;

namespace LinqToDB.Linq.Builder
{
	using LinqToDB.Expressions;
	using Extensions;
	using Reflection;

	class SelectBuilder : MethodCallBuilder
	{
		#region SelectBuilder

		protected override bool CanBuildMethodCall(ExpressionBuilder builder, MethodCallExpression methodCall, BuildInfo buildInfo)
		{
			if (methodCall.IsQueryable("Select"))
			{
				switch (((LambdaExpression)methodCall.Arguments[1].Unwrap()).Parameters.Count)
				{
					case 1 :
					case 2 : return true;
				}
			}

			return false;
		}

		protected override IBuildContext BuildMethodCall(ExpressionBuilder builder, MethodCallExpression methodCall, BuildInfo buildInfo)
		{
			var selector = (LambdaExpression)methodCall.Arguments[1].Unwrap();
			var sequence = builder.BuildSequence(new BuildInfo(buildInfo, methodCall.Arguments[0]));

			sequence.SetAlias(selector.Parameters[0].Name);

			var body = selector.Body.Unwrap();

			switch (body.NodeType)
			{
				case ExpressionType.Parameter : break;
				default                       :
					sequence = CheckSubQueryForSelect(sequence);
					break;
			}

			var context = selector.Parameters.Count == 1 ?
				new SelectContext (buildInfo.Parent, selector, sequence) :
				new SelectContext2(buildInfo.Parent, selector, sequence);

#if DEBUG
			context.MethodCall = methodCall;
#endif

			Debug.WriteLine("BuildMethodCall Select:\n" + context.SelectQuery);

			return context;
		}

		static IBuildContext CheckSubQueryForSelect(IBuildContext context)
		{
			return context.SelectQuery.Select.IsDistinct ? new SubQueryContext(context) : context;
		}

		#endregion

		#region SelectContext2

		class SelectContext2 : SelectContext
		{
			public SelectContext2(IBuildContext parent, LambdaExpression lambda, IBuildContext sequence)
				: base(parent, lambda, sequence)
			{
			}

			static readonly ParameterExpression _counterParam = Expression.Parameter(typeof(int), "counter");

			public override void BuildQuery<T>(Query<T> query, ParameterExpression queryParameter)
			{
				var expr = BuildExpression(null, 0, false);

				if (expr.Type != typeof(T))
					expr = Expression.Convert(expr, typeof(T));

				var mapper = Expression.Lambda<Func<IQueryRunner,IDataContext,IDataReader,Expression,object[],int,T>>(
					Builder.BuildBlock(expr), new []
					{
						ExpressionBuilder.QueryRunnerParam,
						ExpressionBuilder.DataContextParam,
						ExpressionBuilder.DataReaderParam,
						ExpressionBuilder.ExpressionParam,
						ExpressionBuilder.ParametersParam,
						_counterParam
					});

				QueryRunner.SetRunQuery(query, mapper);
			}

			public override IsExpressionResult IsExpression(Expression expression, int level, RequestFor requestFlag)
			{
				switch (requestFlag)
				{
					case RequestFor.Expression :
					case RequestFor.Root       :
						if (expression == Lambda.Parameters[1])
							return IsExpressionResult.True;
						break;
				}

				return base.IsExpression(expression, level, requestFlag);
			}

			public override Expression BuildExpression(Expression expression, int level, bool enforceServerSide)
			{
				if (expression == Lambda.Parameters[1])
					return _counterParam;

				return base.BuildExpression(expression, level, enforceServerSide);
			}
		}

		#endregion

		#region Convert

		protected override SequenceConvertInfo Convert(
			ExpressionBuilder builder, MethodCallExpression originalMethodCall, BuildInfo buildInfo, ParameterExpression param)
		{
			var methodCall = originalMethodCall;
			var selector   = (LambdaExpression)methodCall.Arguments[1].Unwrap();
			var info       = builder.ConvertSequence(new BuildInfo(buildInfo, methodCall.Arguments[0]), selector.Parameters[0], true);

			if (info != null)
			{
				methodCall = (MethodCallExpression)methodCall.Transform(
					ex => ConvertMethod(methodCall, 0, info, selector.Parameters[0], ex));
				selector   = (LambdaExpression)methodCall.Arguments[1].Unwrap();
			}

			if (param != null && !ReferenceEquals(param, builder.SequenceParameter))
			{
				var list =
					(
						from path in GetExpressions(selector.Parameters[0], param, 0, selector.Body.Unwrap())
						orderby path.Level descending
						select path
					).ToList();

				if (list.Count > 0)
				{
					var plist = list.Where(e => ReferenceEquals(e.Expr, selector.Parameters[0])).ToList();

					if (plist.Count > 1)
						list = list.Except(plist.Skip(1)).ToList();

					var p = plist.FirstOrDefault();

					if (p == null)
					{
						var types  = methodCall.Method.GetGenericArguments();
						var mgen   = methodCall.Method.GetGenericMethodDefinition();
						var btype  = typeof(ExpressionHoder<,>).MakeGenericType(types[0], selector.Body.Type);
						var fields = btype.GetFieldsEx();
						var pold   = selector.Parameters[0];
						var psel   = Expression.Parameter(types[0], pold.Name);

						methodCall = Expression.Call(
							methodCall.Object,
							mgen.MakeGenericMethod(types[0], btype),
							methodCall.Arguments[0],
							Expression.Lambda(
								Expression.MemberInit(
									Expression.New(btype),
									Expression.Bind(fields[0], psel),
									Expression.Bind(fields[1], selector.Body.Transform(e => e == pold ? psel : e))),
								psel));

						selector = (LambdaExpression)methodCall.Arguments[1].Unwrap();
						param    = Expression.Parameter(selector.Body.Type, param.Name);

						list.Add(new SequenceConvertPath { Path = param, Expr = Expression.MakeMemberAccess(param, fields[1]), Level = 1 });

						var expr = Expression.MakeMemberAccess(param, fields[0]);

						foreach (var t in list)
							t.Expr = t.Expr.Transform(ex => ReferenceEquals(ex, pold) ? expr : ex);

						return new SequenceConvertInfo
						{
							Parameter            = param,
							Expression           = methodCall,
							ExpressionsToReplace = list
						};
					}

					if (info?.ExpressionsToReplace != null)
					{
						foreach (var path in info.ExpressionsToReplace)
						{
							path.Path = path.Path.Transform(e => ReferenceEquals(e, info.Parameter) ? p.Path : e);
							path.Expr = path.Expr.Transform(e => ReferenceEquals(e, info.Parameter) ? p.Path : e);
							path.Level += p.Level;

							list.Add(path);
						}

						list = list.OrderByDescending(path => path.Level).ToList();
					}

					if (list.Count > 1)
					{
						return new SequenceConvertInfo
						{
							Parameter            = param,
							Expression           = methodCall,
							ExpressionsToReplace = list
								.Where (e => !ReferenceEquals(e, p))
								.Select(ei =>
								{
									ei.Expr = ei.Expr.Transform(e => ReferenceEquals(e, p.Expr) ? p.Path : e);
									return ei;
								})
								.ToList()
						};
					}
				}
			}

			if (!ReferenceEquals(methodCall, originalMethodCall))
				return new SequenceConvertInfo
				{
					Parameter  = param,
					Expression = methodCall,
				};

			return null;
		}

		static IEnumerable<SequenceConvertPath> GetExpressions(ParameterExpression param, Expression path, int level, Expression expression)
		{
			switch (expression.NodeType)
			{
				// new { ... }
				//
				case ExpressionType.New        :
					{
						var expr = (NewExpression)expression;

						if (expr.Members != null) for (var i = 0; i < expr.Members.Count; i++)
						{
							var q = GetExpressions(param, Expression.MakeMemberAccess(path, expr.Members[i]), level + 1, expr.Arguments[i]);
							foreach (var e in q)
								yield return e;
						}

						break;
					}

				// new MyObject { ... }
				//
				case ExpressionType.MemberInit :
					{
						var expr = (MemberInitExpression)expression;
						var dic  = TypeAccessor.GetAccessor(expr.Type).Members
							.Select((m,i) => new { m, i })
							.ToDictionary(_ => _.m.MemberInfo.Name, _ => _.i);

						foreach (var binding in expr.Bindings.Cast<MemberAssignment>().OrderBy(b => dic[b.Member.Name]))
						{
							var q = GetExpressions(param, Expression.MakeMemberAccess(path, binding.Member), level + 1, binding.Expression);
							foreach (var e in q)
								yield return e;
						}

						break;
					}

				// parameter
				//
				case ExpressionType.Parameter  :
					if (ReferenceEquals(expression, param))
						yield return new SequenceConvertPath { Path = path, Expr = expression, Level = level };
					break;

				case ExpressionType.TypeAs     :
					yield return new SequenceConvertPath { Path = path, Expr = expression, Level = level };
					break;

				// Queriable method.
				//
				case ExpressionType.Call       :
					{
						var call = (MethodCallExpression)expression;

						if (call.IsQueryable())
							if (typeof(IEnumerable).IsSameOrParentOf(call.Type) ||
							    typeof(IQueryable). IsSameOrParentOf(call.Type) ||
							    FirstSingleBuilder.MethodNames.Contains(call.Method.Name))
								yield return new SequenceConvertPath { Path = path, Expr = expression, Level = level };

						break;
					}
			}
		}

		#endregion
	}
}
>>>>>>> 45fd9166
<|MERGE_RESOLUTION|>--- conflicted
+++ resolved
@@ -1,4 +1,3 @@
-<<<<<<< HEAD
 ﻿using System;
 using System.Collections;
 using System.Collections.Generic;
@@ -310,317 +309,4 @@
 
 		#endregion
 	}
-}
-=======
-﻿using System;
-using System.Collections;
-using System.Collections.Generic;
-using System.Data;
-using System.Diagnostics;
-using System.Linq;
-using System.Linq.Expressions;
-
-namespace LinqToDB.Linq.Builder
-{
-	using LinqToDB.Expressions;
-	using Extensions;
-	using Reflection;
-
-	class SelectBuilder : MethodCallBuilder
-	{
-		#region SelectBuilder
-
-		protected override bool CanBuildMethodCall(ExpressionBuilder builder, MethodCallExpression methodCall, BuildInfo buildInfo)
-		{
-			if (methodCall.IsQueryable("Select"))
-			{
-				switch (((LambdaExpression)methodCall.Arguments[1].Unwrap()).Parameters.Count)
-				{
-					case 1 :
-					case 2 : return true;
-				}
-			}
-
-			return false;
-		}
-
-		protected override IBuildContext BuildMethodCall(ExpressionBuilder builder, MethodCallExpression methodCall, BuildInfo buildInfo)
-		{
-			var selector = (LambdaExpression)methodCall.Arguments[1].Unwrap();
-			var sequence = builder.BuildSequence(new BuildInfo(buildInfo, methodCall.Arguments[0]));
-
-			sequence.SetAlias(selector.Parameters[0].Name);
-
-			var body = selector.Body.Unwrap();
-
-			switch (body.NodeType)
-			{
-				case ExpressionType.Parameter : break;
-				default                       :
-					sequence = CheckSubQueryForSelect(sequence);
-					break;
-			}
-
-			var context = selector.Parameters.Count == 1 ?
-				new SelectContext (buildInfo.Parent, selector, sequence) :
-				new SelectContext2(buildInfo.Parent, selector, sequence);
-
-#if DEBUG
-			context.MethodCall = methodCall;
-#endif
-
-			Debug.WriteLine("BuildMethodCall Select:\n" + context.SelectQuery);
-
-			return context;
-		}
-
-		static IBuildContext CheckSubQueryForSelect(IBuildContext context)
-		{
-			return context.SelectQuery.Select.IsDistinct ? new SubQueryContext(context) : context;
-		}
-
-		#endregion
-
-		#region SelectContext2
-
-		class SelectContext2 : SelectContext
-		{
-			public SelectContext2(IBuildContext parent, LambdaExpression lambda, IBuildContext sequence)
-				: base(parent, lambda, sequence)
-			{
-			}
-
-			static readonly ParameterExpression _counterParam = Expression.Parameter(typeof(int), "counter");
-
-			public override void BuildQuery<T>(Query<T> query, ParameterExpression queryParameter)
-			{
-				var expr = BuildExpression(null, 0, false);
-
-				if (expr.Type != typeof(T))
-					expr = Expression.Convert(expr, typeof(T));
-
-				var mapper = Expression.Lambda<Func<IQueryRunner,IDataContext,IDataReader,Expression,object[],int,T>>(
-					Builder.BuildBlock(expr), new []
-					{
-						ExpressionBuilder.QueryRunnerParam,
-						ExpressionBuilder.DataContextParam,
-						ExpressionBuilder.DataReaderParam,
-						ExpressionBuilder.ExpressionParam,
-						ExpressionBuilder.ParametersParam,
-						_counterParam
-					});
-
-				QueryRunner.SetRunQuery(query, mapper);
-			}
-
-			public override IsExpressionResult IsExpression(Expression expression, int level, RequestFor requestFlag)
-			{
-				switch (requestFlag)
-				{
-					case RequestFor.Expression :
-					case RequestFor.Root       :
-						if (expression == Lambda.Parameters[1])
-							return IsExpressionResult.True;
-						break;
-				}
-
-				return base.IsExpression(expression, level, requestFlag);
-			}
-
-			public override Expression BuildExpression(Expression expression, int level, bool enforceServerSide)
-			{
-				if (expression == Lambda.Parameters[1])
-					return _counterParam;
-
-				return base.BuildExpression(expression, level, enforceServerSide);
-			}
-		}
-
-		#endregion
-
-		#region Convert
-
-		protected override SequenceConvertInfo Convert(
-			ExpressionBuilder builder, MethodCallExpression originalMethodCall, BuildInfo buildInfo, ParameterExpression param)
-		{
-			var methodCall = originalMethodCall;
-			var selector   = (LambdaExpression)methodCall.Arguments[1].Unwrap();
-			var info       = builder.ConvertSequence(new BuildInfo(buildInfo, methodCall.Arguments[0]), selector.Parameters[0], true);
-
-			if (info != null)
-			{
-				methodCall = (MethodCallExpression)methodCall.Transform(
-					ex => ConvertMethod(methodCall, 0, info, selector.Parameters[0], ex));
-				selector   = (LambdaExpression)methodCall.Arguments[1].Unwrap();
-			}
-
-			if (param != null && !ReferenceEquals(param, builder.SequenceParameter))
-			{
-				var list =
-					(
-						from path in GetExpressions(selector.Parameters[0], param, 0, selector.Body.Unwrap())
-						orderby path.Level descending
-						select path
-					).ToList();
-
-				if (list.Count > 0)
-				{
-					var plist = list.Where(e => ReferenceEquals(e.Expr, selector.Parameters[0])).ToList();
-
-					if (plist.Count > 1)
-						list = list.Except(plist.Skip(1)).ToList();
-
-					var p = plist.FirstOrDefault();
-
-					if (p == null)
-					{
-						var types  = methodCall.Method.GetGenericArguments();
-						var mgen   = methodCall.Method.GetGenericMethodDefinition();
-						var btype  = typeof(ExpressionHoder<,>).MakeGenericType(types[0], selector.Body.Type);
-						var fields = btype.GetFieldsEx();
-						var pold   = selector.Parameters[0];
-						var psel   = Expression.Parameter(types[0], pold.Name);
-
-						methodCall = Expression.Call(
-							methodCall.Object,
-							mgen.MakeGenericMethod(types[0], btype),
-							methodCall.Arguments[0],
-							Expression.Lambda(
-								Expression.MemberInit(
-									Expression.New(btype),
-									Expression.Bind(fields[0], psel),
-									Expression.Bind(fields[1], selector.Body.Transform(e => e == pold ? psel : e))),
-								psel));
-
-						selector = (LambdaExpression)methodCall.Arguments[1].Unwrap();
-						param    = Expression.Parameter(selector.Body.Type, param.Name);
-
-						list.Add(new SequenceConvertPath { Path = param, Expr = Expression.MakeMemberAccess(param, fields[1]), Level = 1 });
-
-						var expr = Expression.MakeMemberAccess(param, fields[0]);
-
-						foreach (var t in list)
-							t.Expr = t.Expr.Transform(ex => ReferenceEquals(ex, pold) ? expr : ex);
-
-						return new SequenceConvertInfo
-						{
-							Parameter            = param,
-							Expression           = methodCall,
-							ExpressionsToReplace = list
-						};
-					}
-
-					if (info?.ExpressionsToReplace != null)
-					{
-						foreach (var path in info.ExpressionsToReplace)
-						{
-							path.Path = path.Path.Transform(e => ReferenceEquals(e, info.Parameter) ? p.Path : e);
-							path.Expr = path.Expr.Transform(e => ReferenceEquals(e, info.Parameter) ? p.Path : e);
-							path.Level += p.Level;
-
-							list.Add(path);
-						}
-
-						list = list.OrderByDescending(path => path.Level).ToList();
-					}
-
-					if (list.Count > 1)
-					{
-						return new SequenceConvertInfo
-						{
-							Parameter            = param,
-							Expression           = methodCall,
-							ExpressionsToReplace = list
-								.Where (e => !ReferenceEquals(e, p))
-								.Select(ei =>
-								{
-									ei.Expr = ei.Expr.Transform(e => ReferenceEquals(e, p.Expr) ? p.Path : e);
-									return ei;
-								})
-								.ToList()
-						};
-					}
-				}
-			}
-
-			if (!ReferenceEquals(methodCall, originalMethodCall))
-				return new SequenceConvertInfo
-				{
-					Parameter  = param,
-					Expression = methodCall,
-				};
-
-			return null;
-		}
-
-		static IEnumerable<SequenceConvertPath> GetExpressions(ParameterExpression param, Expression path, int level, Expression expression)
-		{
-			switch (expression.NodeType)
-			{
-				// new { ... }
-				//
-				case ExpressionType.New        :
-					{
-						var expr = (NewExpression)expression;
-
-						if (expr.Members != null) for (var i = 0; i < expr.Members.Count; i++)
-						{
-							var q = GetExpressions(param, Expression.MakeMemberAccess(path, expr.Members[i]), level + 1, expr.Arguments[i]);
-							foreach (var e in q)
-								yield return e;
-						}
-
-						break;
-					}
-
-				// new MyObject { ... }
-				//
-				case ExpressionType.MemberInit :
-					{
-						var expr = (MemberInitExpression)expression;
-						var dic  = TypeAccessor.GetAccessor(expr.Type).Members
-							.Select((m,i) => new { m, i })
-							.ToDictionary(_ => _.m.MemberInfo.Name, _ => _.i);
-
-						foreach (var binding in expr.Bindings.Cast<MemberAssignment>().OrderBy(b => dic[b.Member.Name]))
-						{
-							var q = GetExpressions(param, Expression.MakeMemberAccess(path, binding.Member), level + 1, binding.Expression);
-							foreach (var e in q)
-								yield return e;
-						}
-
-						break;
-					}
-
-				// parameter
-				//
-				case ExpressionType.Parameter  :
-					if (ReferenceEquals(expression, param))
-						yield return new SequenceConvertPath { Path = path, Expr = expression, Level = level };
-					break;
-
-				case ExpressionType.TypeAs     :
-					yield return new SequenceConvertPath { Path = path, Expr = expression, Level = level };
-					break;
-
-				// Queriable method.
-				//
-				case ExpressionType.Call       :
-					{
-						var call = (MethodCallExpression)expression;
-
-						if (call.IsQueryable())
-							if (typeof(IEnumerable).IsSameOrParentOf(call.Type) ||
-							    typeof(IQueryable). IsSameOrParentOf(call.Type) ||
-							    FirstSingleBuilder.MethodNames.Contains(call.Method.Name))
-								yield return new SequenceConvertPath { Path = path, Expr = expression, Level = level };
-
-						break;
-					}
-			}
-		}
-
-		#endregion
-	}
-}
->>>>>>> 45fd9166
+}