--- conflicted
+++ resolved
@@ -67,8 +67,6 @@
 
 			public override MappingSchema MappingSchema => Builder.MappingSchema;
 
-<<<<<<< HEAD
-=======
 			static IBuildContext GetOrderSequence(IBuildContext context)
 			{
 				var prevSequence = context;
@@ -97,7 +95,6 @@
 				return prevSequence;
 			}
 
->>>>>>> 217d3e63
 			public override Expression MakeExpression(Expression path, ProjectFlags flags)
 			{
 				if (SequenceHelper.IsSameContext(path, this))
