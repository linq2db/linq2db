﻿using System;
using System.Collections;
using System.Collections.Concurrent;
using System.Collections.Generic;
using System.Data.Common;
using System.Diagnostics;
using System.Linq;
using System.Linq.Expressions;
using System.Reflection;
using System.Threading;
using System.Threading.Tasks;

namespace LinqToDB.Linq
{
#if !NATIVE_ASYNC
	using Async;
#endif
	using Builder;
	using Common;
	using Common.Internal.Cache;
	using Common.Logging;
	using Data;
	using Extensions;
	using LinqToDB.Expressions;
	using LinqToDB.Reflection;
	using SqlQuery;

	static partial class QueryRunner
	{
		public static class Cache<T>
		{
			static Cache()
			{
				Query.CacheCleaners.Enqueue(ClearCache);
			}

			public static void ClearCache()
			{
				QueryCache.Clear();
			}

			internal static MemoryCache<IStructuralEquatable> QueryCache { get; } = new (new ());
		}

#region Mapper

		class Mapper<T>
		{
			public Mapper(Expression<Func<IQueryRunner, DbDataReader, T>> mapperExpression)
			{
				_expression = mapperExpression;
			}

			readonly Expression<Func<IQueryRunner,DbDataReader,T>> _expression;
			readonly ConcurrentDictionary<Type, ReaderMapperInfo> _mappers = new ();


			class ReaderMapperInfo
			{
				public Expression<Func<IQueryRunner, DbDataReader, T>> MapperExpression = null!;
				public Func<IQueryRunner, DbDataReader, T>             Mapper = null!;
				public bool                                           IsFaulted;
			}

			public T Map(IDataContext context, IQueryRunner queryRunner, DbDataReader dataReader)
			{
				// unwrap early
				// https://github.com/linq2db/linq2db/issues/2499
				dataReader = DataReaderWrapCache.TryUnwrapDataReader(context.MappingSchema, dataReader);

				var dataReaderType = dataReader.GetType();

				if (!_mappers.TryGetValue(dataReaderType, out var mapperInfo))
				{
					var mapperExpression = TransformMapperExpression(context, dataReader, dataReaderType, false);

					queryRunner.MapperExpression = mapperExpression;

					var mapper = mapperExpression.CompileExpression();
					mapperInfo = new ReaderMapperInfo() { MapperExpression = mapperExpression, Mapper = mapper };
					_mappers.TryAdd(dataReaderType, mapperInfo);
				}

				try
				{
					return mapperInfo.Mapper(queryRunner, dataReader);
				}
				// SqlNullValueException: MySqlData
				// OracleNullValueException: managed and native oracle providers
				catch (Exception ex) when (ex is FormatException || ex is InvalidCastException || ex is LinqToDBConvertException || ex.GetType().Name.Contains("NullValueException"))
				{
					// TODO: debug cases when our tests go into slow-mode (e.g. sqlite.ms)
					if (mapperInfo.IsFaulted)
						throw;

					if (context.GetTraceSwitch().TraceInfo)
						context.WriteTraceLine(
							$"Mapper has switched to slow mode. Mapping exception: {ex.Message}",
							context.GetTraceSwitch().DisplayName,
							TraceLevel.Error);

					queryRunner.MapperExpression = mapperInfo.MapperExpression;

					var expression = TransformMapperExpression(context, dataReader, dataReaderType, true);

					// create new instance to avoid race conditions without locks
					var expr   = mapperInfo.MapperExpression;
					mapperInfo = new ReaderMapperInfo()
					{
						MapperExpression = expr,
						Mapper           = expression.CompileExpression(),
						IsFaulted        = true
					};

					_mappers[dataReaderType] = mapperInfo;

					return mapperInfo.Mapper(queryRunner, dataReader);
				}
			}

			// transform extracted to separate method to avoid closures allocation on mapper cache hit
			private Expression<Func<IQueryRunner, DbDataReader, T>> TransformMapperExpression(
				IDataContext context,
				DbDataReader dataReader,
				Type         dataReaderType,
				bool         slowMode)
			{
				Expression expression;
				var ctx = new TransformMapperExpressionContext(_expression, context, dataReader, dataReaderType);
				if (slowMode)
				{
					expression = _expression.Transform(
						ctx,
						static (context, e) =>
					{
						if (e is ConvertFromDataReaderExpression ex)
								return new ConvertFromDataReaderExpression(ex.Type, ex.Index, ex.Converter, context.NewVariable!, context.Context).Reduce();

							return ReplaceVariable(context, e);
					});
				}
				else
				{
					expression = _expression.Transform(
						ctx,
						static (context, e) =>
						{
							if (e is ConvertFromDataReaderExpression ex)
								return ex.Reduce(context.Context, context.DataReader, context.NewVariable!).Transform(context, ReplaceVariable);

							return ReplaceVariable(context, e);
						});
				}

				if (Configuration.OptimizeForSequentialAccess)
					expression = SequentialAccessHelper.OptimizeMappingExpressionForSequentialAccess(expression, dataReader.FieldCount, reduce: false);

				return (Expression<Func<IQueryRunner, DbDataReader, T>>)expression;
			}

			static Expression ReplaceVariable(TransformMapperExpressionContext context, Expression e)
				{
					if (e is ParameterExpression vex && vex.Name == "ldr")
					{
					context.OldVariable = vex;
					return context.NewVariable ??= Expression.Variable(context.DataReader.GetType(), "ldr");
					}

					if (e is BinaryExpression bex
						&& bex.NodeType == ExpressionType.Assign
					&& bex.Left     == context.OldVariable)
					{
					Expression dataReaderExpression = Expression.Convert(context.Expression.Parameters[1], context.DataReaderType);

<<<<<<< HEAD
					return Expression.Assign(context.NewVariable, dataReaderExpression);
					}
=======
					return Expression.Assign(context.NewVariable!, dataReaderExpression);
				}
>>>>>>> f5385187

					return e;
				}

			class TransformMapperExpressionContext
			{
				public TransformMapperExpressionContext(Expression<Func<IQueryRunner, DbDataReader, T>> expression, IDataContext context, DbDataReader dataReader, Type dataReaderType)
				{
					Expression     = expression;
					Context        = context;
					DataReader     = dataReader;
					DataReaderType = dataReaderType;
				}

				public Expression<Func<IQueryRunner,DbDataReader,T>> Expression;
				public readonly IDataContext                         Context;
				public readonly DbDataReader                         DataReader;
				public readonly Type                                 DataReaderType;

				public ParameterExpression? OldVariable;
				public ParameterExpression? NewVariable;
			}
		}

#endregion

#region Helpers

		static void FinalizeQuery(Query query)
		{
			foreach (var sql in query.Queries)
			{
				sql.Statement = query.SqlOptimizer.Finalize(sql.Statement);

				SqlStatement.PrepareQueryAndAliases(sql.Statement, null, out var aliasesContext);

				sql.Parameters = aliasesContext.GetParameters();
				sql.Aliases    = aliasesContext;
			}
		}

		static void ClearParameters(Query query)
		{
#if !DEBUG
			foreach (var q in query.Queries)
				foreach (var sqlParameter in q.ParameterAccessors)
					sqlParameter.Expression = null!;
#endif
		}

		static int EvaluateTakeSkipValue(Query query, Expression expr, IDataContext? db, object?[]? ps, int qn,
			ISqlExpression sqlExpr)
				{
			var parameterValues = new SqlParameterValues();
			SetParameters(query, expr, db, ps, qn, parameterValues);

			var evaluated = sqlExpr.EvaluateExpression(new EvaluationContext(parameterValues)) as int?;
			if (evaluated == null)
				throw new InvalidOperationException($"Can not evaluate integer expression from '{sqlExpr}'.");
			return evaluated.Value;
		}

		internal static void SetParameters(
			Query query, Expression expression, IDataContext? parametersContext, object?[]? parameters, int queryNumber, SqlParameterValues parameterValues)
		{
			var queryContext = query.Queries[queryNumber];

			foreach (var p in queryContext.ParameterAccessors)
			{
				var value = p.ValueAccessor(expression, parametersContext, parameters);

				if (value is IEnumerable vs)
				{
					var type = vs.GetType();
					var etype = type.GetItemType();

					if (etype == null || etype == typeof(object) || etype.IsEnum ||
						type.IsNullable() &&
						etype.GetGenericArguments()[0].IsEnum)
					{
						var values = new List<object?>();

						foreach (var v in vs)
						{
							value = v;

							if (v != null)
							{
								var valueType = v.GetType();

								if (valueType.ToNullableUnderlying().IsEnum)
									value = query.GetConvertedEnum(valueType, v);
							}

							values.Add(value);
						}

						value = values;
					}
				}

				var dbDataType = p.DbDataTypeAccessor(expression, parametersContext, parameters);

				parameterValues.AddValue(p.SqlParameter, value, p.SqlParameter.Type.WithSetValues(dbDataType));
			}
		}

		internal static ParameterAccessor GetParameter(Type type, IDataContext dataContext, SqlField field)
		{
			Expression getter = Expression.Convert(
				Expression.Property(
					Expression.Convert(ExpressionBuilder.ExpressionParam, typeof(ConstantExpression)),
					ReflectionHelper.Constant.Value),
				type);

			var descriptor    = field.ColumnDescriptor;
			var dbValueLambda = descriptor.GetDbParamLambda();

			Expression? valueGetter;
			Expression? dbDataTypeExpression;

			valueGetter = InternalExtensions.ApplyLambdaToExpression(dbValueLambda, getter);

			if (typeof(DataParameter).IsSameOrParentOf(valueGetter.Type))
			{
				dbDataTypeExpression = Expression.Call(Expression.Constant(field.ColumnDescriptor.GetDbDataType(false)),
					DbDataType.WithSetValuesMethodInfo,
					Expression.Property(valueGetter, Methods.LinqToDB.DataParameter.DbDataType));
				valueGetter          = Expression.Property(valueGetter, Methods.LinqToDB.DataParameter.Value);
			}
			else
			{
				var dbDataType       = field.ColumnDescriptor.GetDbDataType(true).WithSystemType(valueGetter.Type);
				dbDataTypeExpression = Expression.Constant(dbDataType);
			}

			var param = ParametersContext.CreateParameterAccessor(
				dataContext, valueGetter, getter, dbDataTypeExpression, valueGetter, parametersExpression: null, name: field.Name.Replace('.', '_'));

			return param;
		}

		private static Type GetType<T>(T obj, IDataContext db)
			//=> typeof(T);
			//=> obj.GetType();
			=> db.MappingSchema.GetEntityDescriptor(typeof(T)).InheritanceMapping?.Count > 0 ? obj!.GetType() : typeof(T);

#endregion

#region SetRunQuery

		public delegate int TakeSkipDelegate(
			Query                    query,
			Expression               expression,
			IDataContext?            dataContext,
			object?[]?               ps);

		static Tuple<
			Func<Query,IDataContext,Mapper<T>,Expression,object?[]?,object?[]?,int,IEnumerable<T>>,
			TakeSkipDelegate?,
			TakeSkipDelegate?>
			GetExecuteQuery<T>(
				Query query,
				Func<Query,IDataContext,Mapper<T>,Expression,object?[]?,object?[]?,int,IEnumerable<T>> queryFunc)
		{
			FinalizeQuery(query);

			if (query.Queries.Count != 1)
				throw new InvalidOperationException();

			TakeSkipDelegate? skip = null, take = null;

			var selectQuery = query.Queries[0].Statement.SelectQuery!;
			var select      = selectQuery.Select;

			if (select.SkipValue != null && !query.SqlProviderFlags.GetIsSkipSupportedFlag(select.TakeValue, select.SkipValue))
			{
				var q = queryFunc;

				queryFunc = (qq, db, mapper, expr, ps, preambles, qn) => q(qq, db, mapper, expr, ps, preambles, qn).Skip(EvaluateTakeSkipValue(qq, expr, db, ps, qn, select.SkipValue));
				skip      = (qq, expr, pc, ps) => EvaluateTakeSkipValue(qq, expr, pc, ps, 0, select.SkipValue);
			}

			if (select.TakeValue != null && !query.SqlProviderFlags.IsTakeSupported)
			{
				var q = queryFunc;

				queryFunc = (qq, db, mapper, expr, ps, preambles, qn) => q(qq, db, mapper, expr, ps, preambles, qn).Take(EvaluateTakeSkipValue(qq, expr, db, ps, qn, select.TakeValue));
				take      = (qq, expr, pc, ps) => EvaluateTakeSkipValue(qq, expr, pc, ps, 0, select.TakeValue);
			}

			return Tuple.Create(queryFunc, skip, take);
		}

		static IEnumerable<T> ExecuteQuery<T>(
			Query        query,
			IDataContext dataContext,
			Mapper<T>    mapper,
			Expression   expression,
			object?[]?   ps,
			object?[]?   preambles,
			int          queryNumber)
		{
			using (var runner = dataContext.GetQueryRunner(query, queryNumber, expression, ps, preambles))
			using (var dr     = runner.ExecuteReader())
			{
				while (dr.DataReader!.Read())
				{
					var value = mapper.Map(dataContext, runner, dr.DataReader!);
					runner.RowsCount++;
					yield return value;
				}
			}
		}

		static async Task ExecuteQueryAsync<T>(
			Query                         query,
			IDataContext                  dataContext,
			Mapper<T>                     mapper,
			Expression                    expression,
			object?[]?                    ps,
			object?[]?                    preambles,
			int                           queryNumber,
			Func<T,bool>                  func,
			TakeSkipDelegate?        skipAction,
			TakeSkipDelegate?        takeAction,
			CancellationToken             cancellationToken)
		{
			var runner = dataContext.GetQueryRunner(query, queryNumber, expression, ps, preambles);
#if NATIVE_ASYNC
			await using (runner.ConfigureAwait(Configuration.ContinueOnCapturedContext))
#else
			await using (runner)
#endif
			{
				var dr = await runner.ExecuteReaderAsync(cancellationToken).ConfigureAwait(Configuration.ContinueOnCapturedContext);
#if NATIVE_ASYNC
				await using (dr.ConfigureAwait(Configuration.ContinueOnCapturedContext))
#else
				await using (dr)
#endif
				{
					var skip = skipAction?.Invoke(query, expression, dataContext, ps) ?? 0;

					while (skip-- > 0 && await dr.ReadAsync(cancellationToken).ConfigureAwait(Configuration.ContinueOnCapturedContext))
					{}

					var take = takeAction?.Invoke(query, expression, dataContext, ps) ?? int.MaxValue;

					while (take-- > 0 && await dr.ReadAsync(cancellationToken).ConfigureAwait(Configuration.ContinueOnCapturedContext))
					{
						runner.RowsCount++;
						if (!func(mapper.Map(dataContext, runner, dr.DataReader)))
							break;
					}
				}
			}
		}

		class AsyncEnumeratorImpl<T> : IAsyncEnumerator<T>
		{
			readonly Query             _query;
			readonly IDataContext      _dataContext;
			readonly Mapper<T>         _mapper;
			readonly Expression        _expression;
			readonly object?[]?        _ps;
			readonly object?[]?        _preambles;
			readonly int               _queryNumber;
			readonly TakeSkipDelegate? _skipAction;
			readonly TakeSkipDelegate? _takeAction;
			readonly CancellationToken _cancellationToken;

			IQueryRunner?     _queryRunner;
			IDataReaderAsync? _dataReader;
			int              _take;

			public AsyncEnumeratorImpl(
				Query             query,
				IDataContext      dataContext,
				Mapper<T>         mapper,
				Expression        expression,
				object?[]?        ps,
				object?[]?        preambles,
				int               queryNumber,
				TakeSkipDelegate? skipAction,
				TakeSkipDelegate? takeAction,
				CancellationToken cancellationToken)
			{
				_query             = query;
				_dataContext       = dataContext;
				_mapper            = mapper;
				_expression        = expression;
				_ps                = ps;
				_preambles         = preambles;
				_queryNumber       = queryNumber;
				_skipAction        = skipAction;
				_takeAction        = takeAction;
				_cancellationToken = cancellationToken;
			}

			public T Current { get; set; } = default!;

#if !NATIVE_ASYNC
			public async Task<bool> MoveNextAsync()
#else
			public async ValueTask<bool> MoveNextAsync()
#endif
			{
				if (_queryRunner == null)
				{
					_queryRunner = _dataContext.GetQueryRunner(_query, _queryNumber, _expression, _ps, _preambles);

					_dataReader = await _queryRunner.ExecuteReaderAsync(_cancellationToken).ConfigureAwait(Configuration.ContinueOnCapturedContext);

					var skip = _skipAction?.Invoke(_query, _expression, _dataContext, _ps) ?? 0;

					while (skip-- > 0)
					{
						if (!await _dataReader.ReadAsync(_cancellationToken).ConfigureAwait(Configuration.ContinueOnCapturedContext))
							return false;
					}

					_take = _takeAction?.Invoke(_query, _expression, _dataContext, _ps) ?? int.MaxValue;
				}

				if (_take-- > 0 && await _dataReader!.ReadAsync(_cancellationToken).ConfigureAwait(Configuration.ContinueOnCapturedContext))
				{
					_queryRunner.RowsCount++;

					Current = _mapper.Map(_dataContext, _queryRunner, _dataReader.DataReader);

					return true;
				}

				return false;
			}

			public void Dispose()
			{
				_queryRunner?.Dispose();
				_dataReader ?.Dispose();

				_queryRunner = null;
				_dataReader  = null;
			}

#if !NATIVE_ASYNC
			public async Task DisposeAsync()
#else
			public async ValueTask DisposeAsync()
#endif
			{
				if (_queryRunner != null)
					await _queryRunner.DisposeAsync().ConfigureAwait(Configuration.ContinueOnCapturedContext);

				if (_dataReader != null) 
					await _dataReader.DisposeAsync().ConfigureAwait(Configuration.ContinueOnCapturedContext);

				_queryRunner = null;
				_dataReader  = null;
			}
		}

		class AsyncEnumerableImpl<T> : IAsyncEnumerable<T>
		{
			readonly Query             _query;
			readonly IDataContext      _dataContext;
			readonly Mapper<T>         _mapper;
			readonly Expression        _expression;
			readonly object?[]?        _ps;
			readonly object?[]?        _preambles;
			readonly int               _queryNumber;
			readonly TakeSkipDelegate? _skipAction;
			readonly TakeSkipDelegate? _takeAction;

			public AsyncEnumerableImpl(
				Query             query,
				IDataContext      dataContext,
				Mapper<T>         mapper,
				Expression        expression,
				object?[]?        ps,
				object?[]?        preambles,
				int               queryNumber,
				TakeSkipDelegate? skipAction,
				TakeSkipDelegate? takeAction)
			{
				_query       = query;
				_dataContext = dataContext;
				_mapper      = mapper;
				_expression  = expression;
				_ps          = ps;
				_preambles   = preambles;
				_queryNumber = queryNumber;
				_skipAction  = skipAction;
				_takeAction  = takeAction;
			}

			public IAsyncEnumerator<T> GetAsyncEnumerator(CancellationToken cancellationToken)
			{
				return new AsyncEnumeratorImpl<T>(
					_query, _dataContext, _mapper, _expression, _ps, _preambles, _queryNumber, _skipAction, _takeAction, cancellationToken);
			}
		}

		static IAsyncEnumerable<T> ExecuteQueryAsync<T>(
			Query             query,
			IDataContext      dataContext,
			Mapper<T>         mapper,
			Expression        expression,
			object?[]?        ps,
			object?[]?        preambles,
			int               queryNumber,
			TakeSkipDelegate? skipAction,
			TakeSkipDelegate? takeAction)
		{
			return new AsyncEnumerableImpl<T>(
				query, dataContext, mapper, expression, ps, preambles, queryNumber, skipAction, takeAction);
		}

		static void SetRunQuery<T>(
			Query<T> query,
			Expression<Func<IQueryRunner, DbDataReader, T>> expression)
		{
			var executeQuery = GetExecuteQuery<T>(query, ExecuteQuery);

			ClearParameters(query);

			var mapper   = new Mapper<T>(expression);
			var runQuery = executeQuery.Item1;

			query.GetIEnumerable = (db, expr, ps, preambles) => runQuery(query, db, mapper, expr, ps, preambles, 0);

			var skipAction = executeQuery.Item2;
			var takeAction = executeQuery.Item3;

			query.GetForEachAsync = (db, expr, ps, preambles, action, token) =>
				ExecuteQueryAsync(query, db, mapper, expr, ps, preambles, 0, action, skipAction, takeAction, token);

			query.GetIAsyncEnumerable = (db, expr, ps, preambles) =>
				ExecuteQueryAsync(query, db, mapper, expr, ps, preambles, 0, skipAction, takeAction);
		}

		static readonly PropertyInfo _dataContextInfo = MemberHelper.PropertyOf<IQueryRunner>( p => p.DataContext);
		static readonly PropertyInfo _expressionInfo  = MemberHelper.PropertyOf<IQueryRunner>( p => p.Expression);
		static readonly PropertyInfo _parametersInfo  = MemberHelper.PropertyOf<IQueryRunner>( p => p.Parameters);
		static readonly PropertyInfo _preamblesInfo   = MemberHelper.PropertyOf<IQueryRunner>( p => p.Preambles);
		static readonly PropertyInfo _rowsCountInfo   = MemberHelper.PropertyOf<IQueryRunner>( p => p.RowsCount);

		static Expression<Func<IQueryRunner, DbDataReader, T>> WrapMapper<T>(
			Expression<Func<IQueryRunner,IDataContext, DbDataReader, Expression,object?[]?,object?[]?,T>> expression)
		{
			var queryRunnerParam = expression.Parameters[0];
			var dataReaderParam  = expression.Parameters[2];

			var dataContextVar = expression.Parameters[1];
			var expressionVar  = expression.Parameters[3];
			var parametersVar  = expression.Parameters[4];
			var preamblesVar   = expression.Parameters[5];

			// we can safely assume it is block expression
			if (expression.Body is not BlockExpression block)
				throw new LinqException("BlockExpression missing for mapper");
			return
				Expression.Lambda<Func<IQueryRunner, DbDataReader, T>>(
					block.Update(
						new[]
						{
							dataContextVar,
							expressionVar,
							parametersVar,
							preamblesVar
						}.Concat(block.Variables),
						new[]
						{
							Expression.Assign(dataContextVar, Expression.Property(queryRunnerParam, _dataContextInfo)),
							Expression.Assign(expressionVar , Expression.Property(queryRunnerParam, _expressionInfo)),
							Expression.Assign(parametersVar , Expression.Property(queryRunnerParam, _parametersInfo)),
							Expression.Assign(preamblesVar  , Expression.Property(queryRunnerParam, _preamblesInfo))
						}.Concat(block.Expressions)),
					queryRunnerParam,
					dataReaderParam);
		}

#endregion

#region SetRunQuery / Cast, Concat, Union, OfType, ScalarSelect, Select, SequenceContext, Table

		public static void SetRunQuery<T>(
			Query<T> query,
			Expression<Func<IQueryRunner,IDataContext, DbDataReader, Expression,object?[]?,object?[]?,T>> expression)
		{
			var l = WrapMapper(expression);

			SetRunQuery(query, l);
		}

#endregion

#region SetRunQuery / Select 2

		public static void SetRunQuery<T>(
			Query<T> query,
			Expression<Func<IQueryRunner,IDataContext, DbDataReader, Expression,object?[]?,object?[]?,int,T>> expression)
		{
			var queryRunnerParam = Expression.Parameter(typeof(IQueryRunner), "qr");
			var dataReaderParam  = Expression.Parameter(typeof(DbDataReader), "dr");

			var dataContextVar = expression.Parameters[1];
			var expressionVar  = expression.Parameters[3];
			var parametersVar  = expression.Parameters[4];
			var preamblesVar   = expression.Parameters[5];
			var rowsCountVar   = expression.Parameters[6];

			// we can safely assume it is block expression
			var block = (BlockExpression)expression.Body;
			var l     = Expression.Lambda<Func<IQueryRunner, DbDataReader, T>>(
					block.Update(
						new[]
						{
							dataContextVar,
							expressionVar,
							parametersVar,
							preamblesVar,
							rowsCountVar
						}.Concat(block.Variables),
						new[]
						{
							Expression.Assign(dataContextVar, Expression.Property(queryRunnerParam, _dataContextInfo)),
							Expression.Assign(expressionVar , Expression.Property(queryRunnerParam, _expressionInfo)),
							Expression.Assign(parametersVar , Expression.Property(queryRunnerParam, _parametersInfo)),
							Expression.Assign(preamblesVar  , Expression.Property(queryRunnerParam, _preamblesInfo)),
							Expression.Assign(rowsCountVar  , Expression.Property(queryRunnerParam, _rowsCountInfo))
						}.Concat(block.Expressions)),
					queryRunnerParam,
					dataReaderParam);

			SetRunQuery(query, l);
		}

#endregion

#region SetRunQuery / Aggregation, All, Any, Contains, Count

		public static void SetRunQuery<T>(
			Query<T> query,
			Expression<Func<IQueryRunner,IDataContext, DbDataReader, Expression,object?[]?,object?[]?,object>> expression)
		{
			FinalizeQuery(query);

			if (query.Queries.Count != 1)
				throw new InvalidOperationException();

			ClearParameters(query);

			var l      = WrapMapper(expression);
			var mapper = new Mapper<object>(l);

			query.GetElement      = (db, expr, ps, preambles) => ExecuteElement(query, db, mapper, expr, ps, preambles);
			query.GetElementAsync = (db, expr, ps, preambles, token) => ExecuteElementAsync<object?>(query, db, mapper, expr, ps, preambles, token);
		}

		static T ExecuteElement<T>(
			Query          query,
			IDataContext   dataContext,
			Mapper<T>      mapper,
			Expression     expression,
			object?[]?     ps,
			object?[]?     preambles)
		{
			using (var runner = dataContext.GetQueryRunner(query, 0, expression, ps, preambles))
			{
				using (var dr = runner.ExecuteReader())
				{
<<<<<<< HEAD
					while (dr.DataReader!.Read())
=======
					if (dr.Read())
>>>>>>> f5385187
					{
						var value = mapper.Map(dataContext, runner, dr.DataReader!);
						runner.RowsCount++;
						return value;
					}
				}

				return Array<T>.Empty.First();
			}
		}

		static async Task<T> ExecuteElementAsync<T>(
			Query             query,
			IDataContext      dataContext,
			Mapper<object>    mapper,
			Expression        expression,
			object?[]?        ps,
			object?[]?        preambles,
			CancellationToken cancellationToken)
		{
			var runner = dataContext.GetQueryRunner(query, 0, expression, ps, preambles);
#if NATIVE_ASYNC
			await using (runner.ConfigureAwait(Configuration.ContinueOnCapturedContext))
#else
			await using (runner)
#endif
			{
				var dr = await runner.ExecuteReaderAsync(cancellationToken).ConfigureAwait(Configuration.ContinueOnCapturedContext);
#if NATIVE_ASYNC
				await using (dr.ConfigureAwait(Configuration.ContinueOnCapturedContext))
#else
				await using (dr)
#endif
				{
					if (await dr.ReadAsync(cancellationToken).ConfigureAwait(Configuration.ContinueOnCapturedContext))
					{
						runner.RowsCount++;

						var item = mapper.Map(dataContext, runner, dr.DataReader);

						return dataContext.MappingSchema.ChangeTypeTo<T>(item);
					}

					return Array<T>.Empty.First();
				}
			}
		}

#endregion

#region ScalarQuery

		public static void SetScalarQuery(Query query)
		{
			FinalizeQuery(query);

			if (query.Queries.Count != 1)
				throw new InvalidOperationException();

			ClearParameters(query);

			query.GetElement      = (db, expr, ps, preambles) => ScalarQuery(query, db, expr, ps, preambles);
			query.GetElementAsync = (db, expr, ps, preambles, token) => ScalarQueryAsync(query, db, expr, ps, preambles, token);
		}

		static object? ScalarQuery(Query query, IDataContext dataContext, Expression expr, object?[]? parameters, object?[]? preambles)
		{
			using (var runner = dataContext.GetQueryRunner(query, 0, expr, parameters, preambles))
				return runner.ExecuteScalar();
		}

		static async Task<object?> ScalarQueryAsync(
			Query             query,
			IDataContext      dataContext,
			Expression        expression,
			object?[]?        ps,
			object?[]?        preambles,
			CancellationToken cancellationToken)
		{
			var runner = dataContext.GetQueryRunner(query, 0, expression, ps, preambles);
#if NATIVE_ASYNC
			await using (runner.ConfigureAwait(Configuration.ContinueOnCapturedContext))
#else
			await using (runner)
#endif
				return await runner.ExecuteScalarAsync(cancellationToken).ConfigureAwait(Configuration.ContinueOnCapturedContext);
		}

#endregion

#region NonQueryQuery

		public static void SetNonQueryQuery(Query query)
		{
			FinalizeQuery(query);

			if (query.Queries.Count != 1)
				throw new InvalidOperationException();

			ClearParameters(query);

			query.GetElement      = (db, expr, ps, preambles) => NonQueryQuery(query, db, expr, ps, preambles);
			query.GetElementAsync = (db, expr, ps, preambles, token) => NonQueryQueryAsync(query, db, expr, ps, preambles, token);
		}

		static int NonQueryQuery(Query query, IDataContext dataContext, Expression expr, object?[]? parameters, object?[]? preambles)
		{
			using (var runner = dataContext.GetQueryRunner(query, 0, expr, parameters, preambles))
				return runner.ExecuteNonQuery();
		}

		static async Task<object?> NonQueryQueryAsync(
			Query             query,
			IDataContext      dataContext,
			Expression        expression,
			object?[]?        ps,
			object?[]?        preambles,
			CancellationToken cancellationToken)
		{
			var runner = dataContext.GetQueryRunner(query, 0, expression, ps, preambles);
#if NATIVE_ASYNC
			await using (runner.ConfigureAwait(Configuration.ContinueOnCapturedContext))
#else
			await using (runner)
#endif
				return await runner.ExecuteNonQueryAsync(cancellationToken).ConfigureAwait(Configuration.ContinueOnCapturedContext);
		}

#endregion

#region NonQueryQuery2

		public static void SetNonQueryQuery2(Query query)
		{
			FinalizeQuery(query);

			if (query.Queries.Count != 2)
				throw new InvalidOperationException();

			ClearParameters(query);

			query.GetElement      = (db, expr, ps, preambles)        => NonQueryQuery2(query, db, expr, ps, preambles);
			query.GetElementAsync = (db, expr, ps, preambles, token) => NonQueryQuery2Async(query, db, expr, ps, preambles, token);
		}

		static int NonQueryQuery2(Query query, IDataContext dataContext, Expression expr, object?[]? parameters, object?[]? preambles)
		{
			using (var runner = dataContext.GetQueryRunner(query, 0, expr, parameters, preambles))
			{
				var n = runner.ExecuteNonQuery();

				if (n != 0)
					return n;

				runner.QueryNumber = 1;

				return runner.ExecuteNonQuery();
			}
		}

		static async Task<object?> NonQueryQuery2Async(
			Query             query,
			IDataContext      dataContext,
			Expression        expr,
			object?[]?        parameters,
			object?[]?        preambles,
			CancellationToken cancellationToken)
		{
			var runner = dataContext.GetQueryRunner(query, 0, expr, parameters, preambles);
#if NATIVE_ASYNC
			await using (runner.ConfigureAwait(Configuration.ContinueOnCapturedContext))
#else
			await using (runner)
#endif
			{
				var n = await runner.ExecuteNonQueryAsync(cancellationToken).ConfigureAwait(Configuration.ContinueOnCapturedContext);

				if (n != 0)
					return n;

				runner.QueryNumber = 1;

				return await runner.ExecuteNonQueryAsync(cancellationToken).ConfigureAwait(Configuration.ContinueOnCapturedContext);
			}
		}

#endregion

#region QueryQuery2

		public static void SetQueryQuery2(Query query)
		{
			FinalizeQuery(query);

			if (query.Queries.Count != 2)
				throw new InvalidOperationException();

			ClearParameters(query);

			query.GetElement      = (db, expr, ps, preambles)        => QueryQuery2(query, db, expr, ps, preambles);
			query.GetElementAsync = (db, expr, ps, preambles, token) => QueryQuery2Async(query, db, expr, ps, preambles, token);
		}

		static int QueryQuery2(Query query, IDataContext dataContext, Expression expr, object?[]? parameters, object?[]? preambles)
		{
			using (var runner = dataContext.GetQueryRunner(query, 0, expr, parameters, preambles))
			{
				var n = runner.ExecuteScalar();

				if (n != null)
					return 0;

				runner.QueryNumber = 1;

				return runner.ExecuteNonQuery();
			}
		}

		static async Task<object?> QueryQuery2Async(
			Query             query,
			IDataContext      dataContext,
			Expression        expr,
			object?[]?        parameters,
			object?[]?        preambles,
			CancellationToken cancellationToken)
		{
			var runner = dataContext.GetQueryRunner(query, 0, expr, parameters, preambles);
#if NATIVE_ASYNC
			await using (runner.ConfigureAwait(Configuration.ContinueOnCapturedContext))
#else
			await using (runner)
#endif
			{
				var n = await runner.ExecuteScalarAsync(cancellationToken).ConfigureAwait(Configuration.ContinueOnCapturedContext);

				if (n != null)
					return 0;

				runner.QueryNumber = 1;

				return await runner.ExecuteNonQueryAsync(cancellationToken).ConfigureAwait(Configuration.ContinueOnCapturedContext);
			}
		}

#endregion

#region GetSqlText

		public static string GetSqlText(Query query, IDataContext dataContext, Expression expr, object?[]? parameters, object?[]? preambles)
		{
			using (var runner = dataContext.GetQueryRunner(query, 0, expr, parameters, preambles))
				return runner.GetSqlText();
		}

#endregion
	}
}<|MERGE_RESOLUTION|>--- conflicted
+++ resolved
@@ -132,12 +132,12 @@
 					expression = _expression.Transform(
 						ctx,
 						static (context, e) =>
-					{
-						if (e is ConvertFromDataReaderExpression ex)
+						{
+							if (e is ConvertFromDataReaderExpression ex)
 								return new ConvertFromDataReaderExpression(ex.Type, ex.Index, ex.Converter, context.NewVariable!, context.Context).Reduce();
 
 							return ReplaceVariable(context, e);
-					});
+						});
 				}
 				else
 				{
@@ -159,29 +159,24 @@
 			}
 
 			static Expression ReplaceVariable(TransformMapperExpressionContext context, Expression e)
-				{
-					if (e is ParameterExpression vex && vex.Name == "ldr")
-					{
+			{
+				if (e is ParameterExpression vex && vex.Name == "ldr")
+				{
 					context.OldVariable = vex;
 					return context.NewVariable ??= Expression.Variable(context.DataReader.GetType(), "ldr");
-					}
-
-					if (e is BinaryExpression bex
-						&& bex.NodeType == ExpressionType.Assign
+				}
+
+				if (e is BinaryExpression bex
+					&& bex.NodeType == ExpressionType.Assign
 					&& bex.Left     == context.OldVariable)
-					{
+				{
 					Expression dataReaderExpression = Expression.Convert(context.Expression.Parameters[1], context.DataReaderType);
 
-<<<<<<< HEAD
-					return Expression.Assign(context.NewVariable, dataReaderExpression);
-					}
-=======
 					return Expression.Assign(context.NewVariable!, dataReaderExpression);
 				}
->>>>>>> f5385187
-
-					return e;
-				}
+
+				return e;
+			}
 
 			class TransformMapperExpressionContext
 			{
@@ -194,9 +189,9 @@
 				}
 
 				public Expression<Func<IQueryRunner,DbDataReader,T>> Expression;
-				public readonly IDataContext                         Context;
+				public readonly IDataContext                        Context;
 				public readonly DbDataReader                         DataReader;
-				public readonly Type                                 DataReaderType;
+				public readonly Type                                DataReaderType;
 
 				public ParameterExpression? OldVariable;
 				public ParameterExpression? NewVariable;
@@ -752,11 +747,7 @@
 			{
 				using (var dr = runner.ExecuteReader())
 				{
-<<<<<<< HEAD
-					while (dr.DataReader!.Read())
-=======
-					if (dr.Read())
->>>>>>> f5385187
+					if (dr.DataReader!.Read())
 					{
 						var value = mapper.Map(dataContext, runner, dr.DataReader!);
 						runner.RowsCount++;
