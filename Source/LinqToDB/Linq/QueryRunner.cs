﻿using System;
using System.Collections;
using System.Collections.Generic;
using System.Data;
using System.Linq;
using System.Linq.Expressions;
using System.Reflection;
using System.Threading;
using System.Threading.Tasks;

namespace LinqToDB.Linq
{
	using System.Collections.Concurrent;
	using System.Diagnostics;
	using System.Diagnostics.CodeAnalysis;
	using Async;
	using Builder;
	using Common;
	using Common.Internal.Cache;
	using Data;
	using Extensions;
	using LinqToDB.Expressions;
	using SqlQuery;

	static partial class QueryRunner
	{
		public static class Cache<T>
		{
			static Cache()
			{
				Query.CacheCleaners.Enqueue(ClearCache);
			}

			public static void ClearCache()
			{
				QueryCache.Compact(1);
			}

			internal static MemoryCache QueryCache { get; } = new MemoryCache(new MemoryCacheOptions());
		}

		#region Mapper

		class Mapper<T>
		{
			public Mapper(Expression<Func<IQueryRunner,IDataReader,T>> mapperExpression)
			{
				_expression = mapperExpression;
			}

			readonly Expression<Func<IQueryRunner,IDataReader,T>> _expression;
			readonly ConcurrentDictionary<Type, ReaderMapperInfo> _mappers = new ConcurrentDictionary<Type, ReaderMapperInfo>();

			public IQueryRunner? QueryRunner;

			class ReaderMapperInfo
			{
				public Expression<Func<IQueryRunner, IDataReader, T>> MapperExpression = null!;
				public Func<IQueryRunner, IDataReader, T>             Mapper = null!;
				public bool                                           IsFaulted;
			}

			public T Map(IDataContext context, IQueryRunner queryRunner, IDataReader dataReader)
			{
				var dataReaderType = dataReader.GetType();

				ParameterExpression? oldVariable;
				ParameterExpression? newVariable;
				LambdaExpression?    converterExpr;
				Type                 variableType;
				ReaderMapperInfo     mapperInfo;

				if (!_mappers.TryGetValue(dataReaderType, out mapperInfo))
				{
					converterExpr = context.MappingSchema.GetConvertExpression(dataReaderType, typeof(IDataReader), false, false);
					variableType  = converterExpr != null ? context.DataReaderType : dataReaderType;

					oldVariable = null;
					newVariable = null;
					var mapperExpression = (Expression<Func<IQueryRunner,IDataReader,T>>)_expression.Transform(
						e => {
							if (e is ConvertFromDataReaderExpression ex)
								return ex.Reduce(context, dataReader, newVariable!).Transform(replaceVariable);

							return replaceVariable(e);
						});

					var qr = QueryRunner;
					if (qr != null)
						qr.MapperExpression = mapperExpression;

					var mapper = mapperExpression.Compile();
					mapperInfo = new ReaderMapperInfo() { MapperExpression = mapperExpression, Mapper = mapper };
					_mappers.TryAdd(dataReaderType, mapperInfo);
				}

				try
				{
					return mapperInfo.Mapper(queryRunner, dataReader);
				}
				catch (Exception ex) when (ex is FormatException || ex is InvalidCastException || ex is LinqToDBConvertException)
				{
					// TODO: debug cases when our tests go into slow-mode (e.g. sqlite.ms)
					if (mapperInfo.IsFaulted)
						throw;

					if (DataConnection.TraceSwitch.TraceInfo)
						DataConnection.WriteTraceLine(
							$"Mapper has switched to slow mode. Mapping exception: {ex.Message}",
							DataConnection.TraceSwitch.DisplayName,
							TraceLevel.Error);

					var qr = QueryRunner;
					if (qr != null)
						qr.MapperExpression = mapperInfo.MapperExpression;

					converterExpr = context.MappingSchema.GetConvertExpression(dataReaderType, typeof(IDataReader), false, false);
					variableType  = converterExpr != null ? context.DataReaderType : dataReaderType;

					oldVariable = null;
					newVariable = null;
					var expression = (Expression<Func<IQueryRunner, IDataReader, T>>)_expression.Transform(e => {
						if (e is ConvertFromDataReaderExpression ex)
							return new ConvertFromDataReaderExpression(ex.Type, ex.Index, newVariable!, context);

						return replaceVariable(e);
					});

					mapperInfo.Mapper = expression.Compile();

					mapperInfo.IsFaulted = true;

					return mapperInfo.Mapper(queryRunner, dataReader);
				}

				Expression replaceVariable(Expression e)
				{
					if (e is ParameterExpression vex && vex.Name == "ldr")
					{
						oldVariable = vex;
						return newVariable ?? (newVariable = Expression.Variable(variableType, "ldr"));
					}

					if (e is BinaryExpression bex
						&& bex.NodeType == ExpressionType.Assign
						&& bex.Left == oldVariable)
					{
						Expression dataReaderExpression = Expression.Convert(_expression.Parameters[1], dataReaderType);

						if (converterExpr != null)
						{
							dataReaderExpression = Expression.Convert(converterExpr.GetBody(dataReaderExpression), variableType);
						}

						return Expression.Assign(newVariable, dataReaderExpression);
					}

					return e;
				}
			}
		}

		#endregion

		#region Helpers

		static void FinalizeQuery(Query query)
		{
			foreach (var sql in query.Queries)
			{
				sql.Statement = query.SqlOptimizer.Finalize(sql.Statement);

				sql.Statement.UpdateIsParameterDepended();
				sql.Statement.SetAliases();

				// normalize parameters
				if (query.SqlProviderFlags.IsParameterOrderDependent)
					sql.Statement = NormalizeParameters(sql.Statement, sql.Parameters);
				else
					sql.Statement.CollectParameters();

				var parameters =
					sql.Parameters
						.Select(p => new {p, idx = sql.Statement.Parameters.IndexOf(p.SqlParameter)})
						.OrderBy(p => p.idx)
						.Select(p => p.p);

				var alreadyAdded = new HashSet<SqlParameter>(sql.Parameters.Select(pp => pp.SqlParameter));

				var runtime = sql.Statement.Parameters.Where(p => !alreadyAdded.Contains(p));

				// combining with dynamically created parameters

				parameters = parameters.Concat(
					runtime.Select(p => new ParameterAccessor(Expression.Constant(p.Value), (e, o) => p.Value,
						(e, o) => p.Type.DataType != DataType.Undefined || p.Value == null
							? p.Type.DataType
							: query.MappingSchema.GetDataType(p.Value.GetType()).Type.DataType,
						(e, o) => p.Type.DbType,
						(e, o) => p.Type.Length,
						p))
				);

				sql.Parameters = parameters.ToList();
			}
		}

		private static bool HasQueryParameters(ISqlExpression expr)
		{
			var hasParameters  = null != new QueryVisitor().Find(expr,
				el => el.ElementType == QueryElementType.SqlParameter &&
				      ((SqlParameter)el).IsQueryParameter);

			return hasParameters;
		}

		private static T NormalizeExpressions<T>(T expression) 
			where T : class, IQueryElement
		{
			var queryVisitor = new QueryVisitor();
			var result = queryVisitor.ConvertImmutable(expression, e =>
			{
				if (e.ElementType == QueryElementType.SqlExpression)
				{
					var expr = (SqlExpression)e;

					// we interested in modifying only expressions which have parameters
					if (HasQueryParameters(expr))
					{
						if (expr.Expr.IsNullOrEmpty() || expr.Parameters.Length == 0)
							return expr;

						var newExpressions = new List<ISqlExpression>();

						var newExpr = QueryHelper.TransformExpressionIndexes(expr.Expr,
							idx =>
							{
								if (idx >= 0 && idx < expr.Parameters.Length)
								{
									var paramExpr  = expr.Parameters[idx];
									var normalized = paramExpr;
									var newIndex   = newExpressions.Count;

									if (newExpressions.Contains(normalized) && HasQueryParameters(normalized))
									{
										normalized = (ISqlExpression)normalized.Clone(
											new Dictionary<ICloneableElement, ICloneableElement>(),
											c => true);
									}

									newExpressions.Add(normalized);
									return newIndex;
								}
								return idx;
							});

						// always create copy
						var newExpression = new SqlExpression(expr.SystemType, newExpr, expr.Precedence, expr.IsAggregate, newExpressions.ToArray());
						// force re-entrance
						queryVisitor.VisitedElements.Remove(expr);
						queryVisitor.VisitedElements.Add(expr, null);
						return newExpression;
					}
				}
				return e;
			});

			return result;
		}

		private static SqlStatement NormalizeParameters(SqlStatement statement, List<ParameterAccessor> accessors)
		{
			// remember accessor indexes
			new QueryVisitor().VisitAll(statement, e =>
			{
				if (e.ElementType == QueryElementType.SqlParameter)
				{
					var parameter = (SqlParameter)e;
					if (parameter.IsQueryParameter)
					{
						var idx = accessors.FindIndex(a => object.ReferenceEquals(a.SqlParameter, parameter));
						parameter.AccessorId = idx >= 0 ? (int?)idx : null;
					}
				}
			});
			
			// correct expressions, we have to put expressions in correct order and duplicate them if they are reused 
			statement = NormalizeExpressions(statement);

			var found                     = new HashSet<ISqlExpression>();
			var columnExpressions         = new HashSet<ISqlExpression>();
			var parameterDuplicateVisitor = new QueryVisitor();
			statement = parameterDuplicateVisitor.ConvertImmutable(statement, e =>
			{
				if (e.ElementType == QueryElementType.SqlParameter)
				{
					var parameter = (SqlParameter)e;
					if (parameter.IsQueryParameter)
					{
						var parentElement = parameterDuplicateVisitor.ParentElement;
						if (parentElement is SqlColumn)
							columnExpressions.Add(parameter);
						else if (parentElement!.ElementType == QueryElementType.SetExpression)
						{
							// consider that expression is already processed by SelectQuery and we do not need duplication.
							// It is specific how InsertStatement is built
							if (columnExpressions.Contains(parameter))
								return parameter;
						}

						if (!found.Add(parameter))
						{
							var newParameter =
								(SqlParameter)parameter.Clone(new Dictionary<ICloneableElement, ICloneableElement>(),
									c => true);
							return newParameter;
						}

						// notify visitor to process this parameter always
						parameterDuplicateVisitor.VisitedElements.Add(parameter, null);
					}
				}

				return e;
			});

			// clone accessors for new parameters
			new QueryVisitor().Visit(statement, e =>
			{
				if (e.ElementType == QueryElementType.SqlParameter)
				{
					var parameter = (SqlParameter)e;
					if (parameter.IsQueryParameter && parameter.AccessorId != null)
					{
						var accessor = accessors[parameter.AccessorId.Value];
						if (!ReferenceEquals(accessor.SqlParameter, parameter))
						{
							var newAccessor = new ParameterAccessor
							(
								accessor.Expression,
								accessor.Accessor,
								accessor.DataTypeAccessor,
								accessor.DbTypeAccessor,
								accessor.SizeAccessor,
								parameter
							);

							parameter.AccessorId = accessors.Count;
							accessors.Add(newAccessor);
						}
					}
				}
			});

			statement.CollectParameters();

			return statement;
		}

		static void ClearParameters(Query query)
		{
#if !DEBUG
			foreach (var q in query.Queries)
				foreach (var sqlParameter in q.Parameters)
					sqlParameter.Expression = null!;
#endif
		}

		static int GetParameterIndex(Query query, ISqlExpression parameter)
		{
			var parameters = query.Queries[0].Parameters;

			for (var i = 0; i < parameters.Count; i++)
			{
				var p = parameters[i].SqlParameter;

				if (p == parameter)
					return i;
			}

			throw new InvalidOperationException();
		}

		internal static void SetParameters(
			Query query, Expression expression, object?[]? parameters, int queryNumber)
		{
			var queryContext = query.Queries[queryNumber];

			foreach (var p in queryContext.Parameters)
			{
				var value = p.Accessor(expression, parameters);

				if (value is IEnumerable vs)
				{
					var type = vs.GetType();
					var etype = type.GetItemType();

					if (etype == null || etype == typeof(object) || etype.IsEnum ||
						type.IsGenericType && type.GetGenericTypeDefinition() == typeof(Nullable<>) &&
						etype.GetGenericArguments()[0].IsEnum)
					{
						var values = new List<object>();

						foreach (var v in vs)
						{
							value = v;

							if (v != null)
							{
								var valueType = v.GetType();

								if (valueType.ToNullableUnderlying().IsEnum)
									value = query.GetConvertedEnum(valueType, value);
							}

							values.Add(value);
						}

						value = values;
					}
				}

				p.SqlParameter.Value = value;

				var dataType = p.DataTypeAccessor(expression, parameters);

				if (dataType != DataType.Undefined)
					p.SqlParameter.Type = p.SqlParameter.Type.WithDataType(dataType);

				var dbType = p.DbTypeAccessor(expression, parameters);

				if (!string.IsNullOrEmpty(dbType))
					p.SqlParameter.Type = p.SqlParameter.Type.WithDbType(dbType);

				var size = p.SizeAccessor(expression, parameters);

				if (size != null)
					p.SqlParameter.Type = p.SqlParameter.Type.WithLength(size);
			}
		}

		static ParameterAccessor GetParameter(Type type, IDataContext dataContext, SqlField field)
		{
			var exprParam = Expression.Parameter(typeof(Expression), "expr");

			Expression getter = Expression.Convert(
				Expression.Property(
					Expression.Convert(exprParam, typeof(ConstantExpression)),
					ReflectionHelper.Constant.Value),
				type);

			getter = field.ColumnDescriptor.MemberAccessor.GetterExpression.GetBody(getter);

			Expression dataTypeExpression = Expression.Constant(DataType.Undefined);
			Expression dbTypeExpression   = Expression.Constant(null, typeof(string));
			Expression dbSizeExpression   = Expression.Constant(field.Type!.Value.Length, typeof(int?));

			var convertExpression = dataContext.MappingSchema.GetConvertExpression(
				field.Type!.Value,
				field.Type!.Value.WithSystemType(typeof(DataParameter)),
				createDefault: false);

			if (convertExpression != null)
			{
				var body           = convertExpression.GetBody(getter);
				getter             = Expression.PropertyOrField(body, nameof(DataParameter.Value));
				dataTypeExpression = Expression.PropertyOrField(body, nameof(DataParameter.DataType));
				dbTypeExpression   = Expression.PropertyOrField(body, nameof(DataParameter.DbType));
				dbSizeExpression   = Expression.PropertyOrField(body, nameof(DataParameter.Size));
			}

			var param = ExpressionBuilder.CreateParameterAccessor(
				dataContext, getter, dataTypeExpression, dbTypeExpression, dbSizeExpression, getter, exprParam, Expression.Parameter(typeof(object[]), "ps"), field.Name.Replace('.', '_'), expr: convertExpression);

			return param;
		}

		private static Type GetType<T>([DisallowNull] T obj, IDataContext db)
			//=> typeof(T);
			//=> obj.GetType();
			=> db.MappingSchema.GetEntityDescriptor(typeof(T)).InheritanceMapping?.Count > 0 ? obj!.GetType() : typeof(T);

		#endregion

		#region SetRunQuery

		static Tuple<
<<<<<<< HEAD
			Func<Query,IDataContext,Mapper<T>,Expression,object[],object[],int,IEnumerable<T>>,
			Func<Expression,object[],int>,
			Func<Expression,object[],int>>
			GetExecuteQuery<T>(
				Query query,
				Func<Query,IDataContext,Mapper<T>,Expression,object[],object[],int,IEnumerable<T>> queryFunc)
=======
			Func<Query,IDataContext,Mapper<T>,Expression,object?[]?,int,IEnumerable<T>>,
			Func<Expression,object?[]?,int>?,
			Func<Expression,object?[]?,int>?>
			GetExecuteQuery<T>(
				Query query,
				Func<Query,IDataContext,Mapper<T>,Expression,object?[]?,int,IEnumerable<T>> queryFunc)
>>>>>>> 00fed8d0
		{
			FinalizeQuery(query);

			if (query.Queries.Count != 1)
				throw new InvalidOperationException();

			Func<Expression,object?[]?,int>? skip = null, take = null;

			var selectQuery = query.Queries[0].Statement.SelectQuery!;
			var select      = selectQuery.Select;

			if (select.SkipValue != null && !query.SqlProviderFlags.GetIsSkipSupportedFlag(selectQuery))
			{
				var q = queryFunc;

				if (select.SkipValue is SqlValue value)
				{
					var n = (int)value.Value!;

					if (n > 0)
					{
						queryFunc = (qq, db, mapper, expr, ps, preambles, qn) => q(qq, db, mapper, expr, ps, preambles, qn).Skip(n);
						skip  = (expr, ps) => n;
					}
				}
				else if (select.SkipValue is SqlParameter)
				{
					var i = GetParameterIndex(query, select.SkipValue);
<<<<<<< HEAD
					queryFunc = (qq, db, mapper, expr, ps, preambles, qn) => q(qq, db, mapper, expr, ps, preambles, qn).Skip((int)query.Queries[0].Parameters[i].Accessor(expr, ps));
					skip  = (expr,ps) => (int)query.Queries[0].Parameters[i].Accessor(expr, ps);
=======
					queryFunc = (qq, db, mapper, expr, ps, qn) => q(qq, db, mapper, expr, ps, qn).Skip((int)query.Queries[0].Parameters[i].Accessor(expr, ps)!);
					skip  = (expr,ps) => (int)query.Queries[0].Parameters[i].Accessor(expr, ps)!;
>>>>>>> 00fed8d0
				}
			}

			if (select.TakeValue != null && !query.SqlProviderFlags.IsTakeSupported)
			{
				var q = queryFunc;

				if (select.TakeValue is SqlValue value)
				{
					var n = (int)value.Value!;

					if (n > 0)
					{
						queryFunc = (qq, db, mapper, expr, ps, preambles, qn) => q(qq, db, mapper, expr, ps, preambles, qn).Take(n);
						take      = (expr, ps) => n;
					}
				}
				else if (select.TakeValue is SqlParameter)
				{
					var i = GetParameterIndex(query, select.TakeValue);
<<<<<<< HEAD
					queryFunc = (qq, db, mapper, expr, ps, preambles, qn) => q(qq, db, mapper, expr, ps, preambles, qn).Take((int)query.Queries[0].Parameters[i].Accessor(expr, ps));
					take  = (expr,ps) => (int)query.Queries[0].Parameters[i].Accessor(expr, ps);
=======
					queryFunc = (qq, db, mapper, expr, ps, qn) => q(qq, db, mapper, expr, ps, qn).Take((int)query.Queries[0].Parameters[i].Accessor(expr, ps)!);
					take  = (expr,ps) => (int)query.Queries[0].Parameters[i].Accessor(expr, ps)!;
>>>>>>> 00fed8d0
				}
			}

			return Tuple.Create(queryFunc, skip, take);
		}

		static IEnumerable<T> ExecuteQuery<T>(
			Query        query,
			IDataContext dataContext,
			Mapper<T>    mapper,
			Expression   expression,
<<<<<<< HEAD
			object[]     ps,
			object[]     preambles,
=======
			object?[]?   ps,
>>>>>>> 00fed8d0
			int          queryNumber)
		{
			using (var runner = dataContext.GetQueryRunner(query, queryNumber, expression, ps, preambles))
			try
			{
				mapper.QueryRunner = runner;

				using (var dr = runner.ExecuteReader())
				{
					while (dr.Read())
					{
						var value = mapper.Map(dataContext, runner, dr);
						runner.RowsCount++;
						yield return value;
					}
				}
			}
			finally
			{
				mapper.QueryRunner = null;
			}
		}

		static async Task ExecuteQueryAsync<T>(
<<<<<<< HEAD
			Query                         query,
			IDataContext                  dataContext,
			Mapper<T>                     mapper,
			Expression                    expression,
			object[]                      ps,
			object[]                      preambles,
			int                           queryNumber,
			Func<T,bool>                  func,
			Func<Expression,object[],int> skipAction,
			Func<Expression,object[],int> takeAction,
			CancellationToken             cancellationToken)
=======
			Query                            query,
			IDataContext                     dataContext,
			Mapper<T>                        mapper,
			Expression                       expression,
			object?[]?                       ps,
			int                              queryNumber,
			Func<T,bool>                     func,
			Func<Expression,object?[]?,int>? skipAction,
			Func<Expression,object?[]?,int>? takeAction,
			CancellationToken                cancellationToken)
>>>>>>> 00fed8d0
		{
			using (var runner = dataContext.GetQueryRunner(query, queryNumber, expression, ps, preambles))
			{
				try
				{
					mapper.QueryRunner = runner;

					using (var dr = await runner.ExecuteReaderAsync(cancellationToken).ConfigureAwait(Configuration.ContinueOnCapturedContext))
					{
						var skip = skipAction?.Invoke(expression, ps) ?? 0;

						while (skip-- > 0 && await dr.ReadAsync(cancellationToken).ConfigureAwait(Configuration.ContinueOnCapturedContext))
							{}

						var take = takeAction?.Invoke(expression, ps) ?? int.MaxValue;

						while (take-- > 0 && await dr.ReadAsync(cancellationToken).ConfigureAwait(Configuration.ContinueOnCapturedContext))
						{
							runner.RowsCount++;
							if (!func(mapper.Map(dataContext, runner, dr.DataReader)))
								break;
						}
					}
				}
				finally
				{
					mapper.QueryRunner = null;
				}
			}
		}

		class AsyncEnumeratorImpl<T> : IAsyncEnumerator<T>
		{
<<<<<<< HEAD
			readonly Query                         _query;
			readonly IDataContext                  _dataContext;
			readonly Mapper<T>                     _mapper;
			readonly Expression                    _expression;
			readonly object[]                      _ps;
			readonly object[]                      _preambles;
			readonly int                           _queryNumber;
			readonly Func<Expression,object[],int> _skipAction;
			readonly Func<Expression,object[],int> _takeAction;

			IQueryRunner     _queryRunner;
			IDataReaderAsync _dataReader;
			int              _take;

			public AsyncEnumeratorImpl(
				Query                         query,
				IDataContext                  dataContext,
				Mapper<T>                     mapper,
				Expression                    expression,
				object[]                      ps,
				object[]                      preambles,
				int                           queryNumber,
				Func<Expression,object[],int> skipAction,
				Func<Expression,object[],int> takeAction)
=======
			readonly Query                            _query;
			readonly IDataContext                     _dataContext;
			readonly Mapper<T>                        _mapper;
			readonly Expression                       _expression;
			readonly object?[]?                       _ps;
			readonly int                              _queryNumber;
			readonly Func<Expression,object?[]?,int>? _skipAction;
			readonly Func<Expression,object?[]?,int>? _takeAction;

			IQueryRunner?     _queryRunner;
			IDataReaderAsync? _dataReader;
			int               _take;

			public AsyncEnumeratorImpl(
				Query                            query,
				IDataContext                     dataContext,
				Mapper<T>                        mapper,
				Expression                       expression,
				object?[]?                       ps,
				int                              queryNumber,
				Func<Expression,object?[]?,int>? skipAction,
				Func<Expression,object?[]?,int>? takeAction)
>>>>>>> 00fed8d0
			{
				_query       = query;
				_dataContext = dataContext;
				_mapper      = mapper;
				_expression  = expression;
				_ps          = ps;
				_preambles   = preambles;
				_queryNumber = queryNumber;
				_skipAction  = skipAction;
				_takeAction  = takeAction;
			}

			public T Current { get; set; } = default!;

			public async Task<bool> MoveNext(CancellationToken cancellationToken)
			{
				if (_queryRunner == null)
				{
					_queryRunner = _dataContext.GetQueryRunner(_query, _queryNumber, _expression, _ps, _preambles);

					_mapper.QueryRunner = _queryRunner;

					_dataReader = await _queryRunner.ExecuteReaderAsync(cancellationToken).ConfigureAwait(Configuration.ContinueOnCapturedContext);

					var skip = _skipAction?.Invoke(_expression, _ps) ?? 0;

					while (skip-- > 0)
					{
						if (!await _dataReader.ReadAsync(cancellationToken).ConfigureAwait(Configuration.ContinueOnCapturedContext))
							return false;
					}

					_take = _takeAction?.Invoke(_expression, _ps) ?? int.MaxValue;
				}

				if (_take-- > 0 && await _dataReader!.ReadAsync(cancellationToken).ConfigureAwait(Configuration.ContinueOnCapturedContext))
				{
					_queryRunner.RowsCount++;

					Current = _mapper.Map(_dataContext, _queryRunner, _dataReader.DataReader);

					return true;
				}

				return false;
			}

			public void Dispose()
			{
				_queryRunner?.Dispose();
				_dataReader ?.Dispose();

				_mapper.QueryRunner = _queryRunner = null;
			}
		}

		class AsyncEnumerableImpl<T> : IAsyncEnumerable<T>
		{
<<<<<<< HEAD
			readonly Query                         _query;
			readonly IDataContext                  _dataContext;
			readonly Mapper<T>                     _mapper;
			readonly Expression                    _expression;
			readonly object[]                      _ps;
			readonly object[]                      _preambles;
			readonly int                           _queryNumber;
			readonly Func<Expression,object[],int> _skipAction;
			readonly Func<Expression,object[],int> _takeAction;

			public AsyncEnumerableImpl(
				Query                         query,
				IDataContext                  dataContext,
				Mapper<T>                     mapper,
				Expression                    expression,
				object[]                      ps,
				object[]                      preambles,
				int                           queryNumber,
				Func<Expression,object[],int> skipAction,
				Func<Expression,object[],int> takeAction)
=======
			readonly Query                            _query;
			readonly IDataContext                     _dataContext;
			readonly Mapper<T>                        _mapper;
			readonly Expression                       _expression;
			readonly object?[]?                       _ps;
			readonly int                              _queryNumber;
			readonly Func<Expression,object?[]?,int>? _skipAction;
			readonly Func<Expression,object?[]?,int>? _takeAction;

			public AsyncEnumerableImpl(
				Query                            query,
				IDataContext                     dataContext,
				Mapper<T>                        mapper,
				Expression                       expression,
				object?[]?                       ps,
				int                              queryNumber,
				Func<Expression,object?[]?,int>? skipAction,
				Func<Expression,object?[]?,int>? takeAction)
>>>>>>> 00fed8d0
			{
				_query       = query;
				_dataContext = dataContext;
				_mapper      = mapper;
				_expression  = expression;
				_ps          = ps;
				_preambles   = preambles;
				_queryNumber = queryNumber;
				_skipAction  = skipAction;
				_takeAction  = takeAction;
			}

			public IAsyncEnumerator<T> GetEnumerator()
			{
				return new AsyncEnumeratorImpl<T>(
					_query, _dataContext, _mapper, _expression, _ps, _preambles, _queryNumber, _skipAction, _takeAction);
			}
		}

		static IAsyncEnumerable<T> ExecuteQueryAsync<T>(
<<<<<<< HEAD
			Query                         query,
			IDataContext                  dataContext,
			Mapper<T>                     mapper,
			Expression                    expression,
			object[]                      ps,
			object[]                      preambles,
			int                           queryNumber,
			Func<Expression,object[],int> skipAction,
			Func<Expression,object[],int> takeAction)
=======
			Query                           query,
			IDataContext                    dataContext,
			Mapper<T>                       mapper,
			Expression                      expression,
			object?[]?                       ps,
			int                             queryNumber,
			Func<Expression,object?[]?,int>? skipAction,
			Func<Expression,object?[]?,int>? takeAction)
>>>>>>> 00fed8d0
		{
			return new AsyncEnumerableImpl<T>(
				query, dataContext, mapper, expression, ps, preambles, queryNumber, skipAction, takeAction);
		}

		static void SetRunQuery<T>(
			Query<T> query,
			Expression<Func<IQueryRunner,IDataReader,T>> expression)
		{
			var executeQuery = GetExecuteQuery<T>(query, ExecuteQuery);

			ClearParameters(query);

			var mapper   = new Mapper<T>(expression);
			var runQuery = executeQuery.Item1;

			query.GetIEnumerable = (db, expr, ps, preambles) => runQuery(query, db, mapper, expr, ps, preambles, 0);

			var skipAction = executeQuery.Item2;
			var takeAction = executeQuery.Item3;

			query.GetForEachAsync = (db, expr, ps, preambles, action, token) =>
				ExecuteQueryAsync(query, db, mapper, expr, ps, preambles, 0, action, skipAction, takeAction, token);

			query.GetIAsyncEnumerable = (db, expr, ps, preambles) =>
				ExecuteQueryAsync(query, db, mapper, expr, ps, preambles, 0, skipAction, takeAction);
		}

		static readonly PropertyInfo _dataContextInfo = MemberHelper.PropertyOf<IQueryRunner>( p => p.DataContext);
		static readonly PropertyInfo _expressionInfo  = MemberHelper.PropertyOf<IQueryRunner>( p => p.Expression);
		static readonly PropertyInfo _parametersInfo  = MemberHelper.PropertyOf<IQueryRunner>( p => p.Parameters);
		static readonly PropertyInfo _preamblesInfo   = MemberHelper.PropertyOf<IQueryRunner>( p => p.Preambles);
		static readonly PropertyInfo _rowsCountnfo    = MemberHelper.PropertyOf<IQueryRunner>( p => p.RowsCount);

		static Expression<Func<IQueryRunner,IDataReader,T>> WrapMapper<T>(
<<<<<<< HEAD
			Expression<Func<IQueryRunner,IDataContext,IDataReader,Expression,object[],object[],T>> expression)
=======
			Expression<Func<IQueryRunner,IDataContext,IDataReader,Expression,object?[]?,T>> expression)
>>>>>>> 00fed8d0
		{
			var queryRunnerParam = Expression.Parameter(typeof(IQueryRunner), "qr");
			var dataReaderParam = Expression.Parameter(typeof(IDataReader), "dr");

			return
				Expression.Lambda<Func<IQueryRunner,IDataReader,T>>(
					Expression.Invoke(
						expression, new Expression[]
						{
							queryRunnerParam,
							Expression.Property(queryRunnerParam, _dataContextInfo),
							dataReaderParam,
							Expression.Property(queryRunnerParam, _expressionInfo),
							Expression.Property(queryRunnerParam, _parametersInfo),
							Expression.Property(queryRunnerParam, _preamblesInfo),
						}),
					queryRunnerParam,
					dataReaderParam);
		}

		#endregion

		#region SetRunQuery / Cast, Concat, Union, OfType, ScalarSelect, Select, SequenceContext, Table

		public static void SetRunQuery<T>(
			Query<T> query,
<<<<<<< HEAD
			Expression<Func<IQueryRunner,IDataContext,IDataReader,Expression,object[],object[],T>> expression)
=======
			Expression<Func<IQueryRunner,IDataContext,IDataReader,Expression,object?[]?,T>> expression)
>>>>>>> 00fed8d0
		{
			var l = WrapMapper(expression);

			SetRunQuery(query, l);
		}

		#endregion

		#region SetRunQuery / Select 2

		public static void SetRunQuery<T>(
			Query<T> query,
<<<<<<< HEAD
			Expression<Func<IQueryRunner,IDataContext,IDataReader,Expression,object[],object[],int,T>> expression)
=======
			Expression<Func<IQueryRunner,IDataContext,IDataReader,Expression,object?[]?,int,T>> expression)
>>>>>>> 00fed8d0
		{
			var queryRunnerParam = Expression.Parameter(typeof(IQueryRunner), "qr");
			var dataReaderParam  = Expression.Parameter(typeof(IDataReader),  "dr");

			var l =
				Expression.Lambda<Func<IQueryRunner,IDataReader,T>>(
					Expression.Invoke(
						expression, new Expression[]
						{
							queryRunnerParam,
							Expression.Property(queryRunnerParam, _dataContextInfo),
							dataReaderParam,
							Expression.Property(queryRunnerParam, _expressionInfo),
							Expression.Property(queryRunnerParam, _parametersInfo),
							Expression.Property(queryRunnerParam, _preamblesInfo),
							Expression.Property(queryRunnerParam, _rowsCountnfo),
						}),
					queryRunnerParam,
					dataReaderParam);

			SetRunQuery(query, l);
		}

		#endregion

		#region SetRunQuery / Aggregation, All, Any, Contains, Count

		public static void SetRunQuery<T>(
			Query<T> query,
<<<<<<< HEAD
			Expression<Func<IQueryRunner,IDataContext,IDataReader,Expression,object[],object[],object>> expression)
=======
			Expression<Func<IQueryRunner,IDataContext,IDataReader,Expression,object?[]?,object>> expression)
>>>>>>> 00fed8d0
		{
			FinalizeQuery(query);

			if (query.Queries.Count != 1)
				throw new InvalidOperationException();

			ClearParameters(query);

			var l      = WrapMapper(expression);
			var mapper = new Mapper<object>(l);

<<<<<<< HEAD
			query.GetElement      = (db, expr, ps, preambles) => ExecuteElement(query, db, mapper, expr, ps, preambles);
			query.GetElementAsync = (db, expr, ps, preambles, token) => ExecuteElementAsync<object>(query, db, mapper, expr, ps, preambles, token);
		}

		static T ExecuteElement<T>(
			Query          query,
			IDataContext   dataContext,
			Mapper<T>      mapper,
			Expression     expression,
			object[]       ps,
			object[]       preambles)
=======
			query.GetElement      = (db, expr, ps) => ExecuteElement(query, db, mapper, expr, ps);
			query.GetElementAsync = (db, expr, ps, token) => ExecuteElementAsync<object?>(query, db, mapper, expr, ps, token);
		}

		static T ExecuteElement<T>(
			Query           query,
			IDataContext    dataContext,
			Mapper<T>       mapper,
			Expression      expression,
			object?[]?      ps)
>>>>>>> 00fed8d0
		{
			using (var runner = dataContext.GetQueryRunner(query, 0, expression, ps, preambles))
			try
			{
				mapper.QueryRunner = runner;

				using (var dr = runner.ExecuteReader())
				{
					while (dr.Read())
					{
						var value = mapper.Map(dataContext, runner, dr);
						runner.RowsCount++;
						return value;
					}
				}

				return Array<T>.Empty.First();
			}
			finally
			{
				mapper.QueryRunner = null;
			}
		}

		static async Task<T> ExecuteElementAsync<T>(
			Query             query,
			IDataContext      dataContext,
			Mapper<object>    mapper,
			Expression        expression,
<<<<<<< HEAD
			object[]          ps,
			object[]          preambles,
=======
			object?[]?        ps,
>>>>>>> 00fed8d0
			CancellationToken cancellationToken)
		{
			using (var runner = dataContext.GetQueryRunner(query, 0, expression, ps, preambles))
			{
				try
				{
					mapper.QueryRunner = runner;

					using (var dr = await runner.ExecuteReaderAsync(cancellationToken).ConfigureAwait(Configuration.ContinueOnCapturedContext))
					{
						if (await dr.ReadAsync(cancellationToken).ConfigureAwait(Configuration.ContinueOnCapturedContext))
						{
							runner.RowsCount++;

							var item = mapper.Map(dataContext, runner, dr.DataReader);

							return dataContext.MappingSchema.ChangeTypeTo<T>(item);
						}

						return Array<T>.Empty.First();
					}
				}
				finally
				{
					mapper.QueryRunner = null;
				}
			}
		}

		#endregion

		#region ScalarQuery

		public static void SetScalarQuery(Query query)
		{
			FinalizeQuery(query);

			if (query.Queries.Count != 1)
				throw new InvalidOperationException();

			ClearParameters(query);

			query.GetElement      = (db, expr, ps, preambles) => ScalarQuery(query, db, expr, ps, preambles);
			query.GetElementAsync = (db, expr, ps, preambles, token) => ScalarQueryAsync(query, db, expr, ps, preambles, token);
		}

<<<<<<< HEAD
		static object ScalarQuery(Query query, IDataContext dataContext, Expression expr, object[] parameters, object[] preambles)
=======
		static object? ScalarQuery(Query query, IDataContext dataContext, Expression expr, object?[]? parameters)
>>>>>>> 00fed8d0
		{
			using (var runner = dataContext.GetQueryRunner(query, 0, expr, parameters, preambles))
				return runner.ExecuteScalar();
		}

		static async Task<object?> ScalarQueryAsync(
			Query             query,
			IDataContext      dataContext,
			Expression        expression,
<<<<<<< HEAD
			object[]          ps,
			object[]          preambles,
=======
			object?[]?        ps,
>>>>>>> 00fed8d0
			CancellationToken cancellationToken)
		{
			using (var runner = dataContext.GetQueryRunner(query, 0, expression, ps, preambles))
				return await runner.ExecuteScalarAsync(cancellationToken).ConfigureAwait(Configuration.ContinueOnCapturedContext);
		}

		#endregion

		#region NonQueryQuery

		public static void SetNonQueryQuery(Query query)
		{
			FinalizeQuery(query);

			if (query.Queries.Count != 1)
				throw new InvalidOperationException();

			ClearParameters(query);

			query.GetElement      = (db, expr, ps, preambles) => NonQueryQuery(query, db, expr, ps, preambles);
			query.GetElementAsync = (db, expr, ps, preambles, token) => NonQueryQueryAsync(query, db, expr, ps, preambles, token);
		}

<<<<<<< HEAD
		static int NonQueryQuery(Query query, IDataContext dataContext, Expression expr, object[] parameters, object[] preambles)
=======
		static int NonQueryQuery(Query query, IDataContext dataContext, Expression expr, object?[]? parameters)
>>>>>>> 00fed8d0
		{
			using (var runner = dataContext.GetQueryRunner(query, 0, expr, parameters, preambles))
				return runner.ExecuteNonQuery();
		}

<<<<<<< HEAD
		static async Task<object> NonQueryQueryAsync(
			Query             query,
			IDataContext      dataContext,
			Expression        expression,
			object[]          ps,
			object[]          preambles,
			CancellationToken cancellationToken)
=======
		static async Task<object?> NonQueryQueryAsync(
			Query              query,
			IDataContext       dataContext,
			Expression         expression,
			object?[]?         ps,
			CancellationToken  cancellationToken)
>>>>>>> 00fed8d0
		{
			using (var runner = dataContext.GetQueryRunner(query, 0, expression, ps, preambles))
				return await runner.ExecuteNonQueryAsync(cancellationToken).ConfigureAwait(Configuration.ContinueOnCapturedContext);
		}

		#endregion

		#region NonQueryQuery2

		public static void SetNonQueryQuery2(Query query)
		{
			FinalizeQuery(query);

			if (query.Queries.Count != 2)
				throw new InvalidOperationException();

			ClearParameters(query);

			query.GetElement      = (db, expr, ps, preambles)        => NonQueryQuery2(query, db, expr, ps, preambles);
			query.GetElementAsync = (db, expr, ps, preambles, token) => NonQueryQuery2Async(query, db, expr, ps, preambles, token);
		}

<<<<<<< HEAD
		static int NonQueryQuery2(Query query, IDataContext dataContext, Expression expr, object[] parameters, object[] preambles)
=======
		static int NonQueryQuery2(Query query, IDataContext dataContext, Expression expr, object?[]? parameters)
>>>>>>> 00fed8d0
		{
			using (var runner = dataContext.GetQueryRunner(query, 0, expr, parameters, preambles))
			{
				var n = runner.ExecuteNonQuery();

				if (n != 0)
					return n;

				runner.QueryNumber = 1;

				return runner.ExecuteNonQuery();
			}
		}

<<<<<<< HEAD
		static async Task<object> NonQueryQuery2Async(
			Query             query,
			IDataContext      dataContext,
			Expression        expr,
			object[]          parameters,
			object[]          preambles,
			CancellationToken cancellationToken)
=======
		static async Task<object?> NonQueryQuery2Async(
			Query              query,
			IDataContext       dataContext,
			Expression         expr,
			object?[]?         parameters,
			CancellationToken  cancellationToken)
>>>>>>> 00fed8d0
		{
			using (var runner = dataContext.GetQueryRunner(query, 0, expr, parameters, preambles))
			{
				var n = await runner.ExecuteNonQueryAsync(cancellationToken).ConfigureAwait(Configuration.ContinueOnCapturedContext);

				if (n != 0)
					return n;

				runner.QueryNumber = 1;

				return await runner.ExecuteNonQueryAsync(cancellationToken).ConfigureAwait(Configuration.ContinueOnCapturedContext);
			}
		}

		#endregion

		#region QueryQuery2

		public static void SetQueryQuery2(Query query)
		{
			FinalizeQuery(query);

			if (query.Queries.Count != 2)
				throw new InvalidOperationException();

			ClearParameters(query);

<<<<<<< HEAD
			query.GetElement      = (db, expr, ps, preambles) => QueryQuery2(query, db, expr, ps, preambles);
			query.GetElementAsync = (db, expr, ps, preambles, token) => QueryQuery2Async(query, db, expr, ps, preambles, token);
		}

		static int QueryQuery2(Query query, IDataContext dataContext, Expression expr, object[] parameters, object[] preambles)
=======
			query.GetElement      = (db, expr, ps)        => QueryQuery2(query, db, expr, ps);
			query.GetElementAsync = (db, expr, ps, token) => QueryQuery2Async(query, db, expr, ps, token);
		}

		static int QueryQuery2(Query query, IDataContext dataContext, Expression expr, object?[]? parameters)
>>>>>>> 00fed8d0
		{
			using (var runner = dataContext.GetQueryRunner(query, 0, expr, parameters, preambles))
			{
				var n = runner.ExecuteScalar();

				if (n != null)
					return 0;

				runner.QueryNumber = 1;

				return runner.ExecuteNonQuery();
			}
		}

		static async Task<object?> QueryQuery2Async(
			Query             query,
			IDataContext      dataContext,
			Expression        expr,
<<<<<<< HEAD
			object[]          parameters,
			object[]          preambles,
=======
			object?[]?        parameters,
>>>>>>> 00fed8d0
			CancellationToken cancellationToken)
		{
			using (var runner = dataContext.GetQueryRunner(query, 0, expr, parameters, preambles))
			{
				var n = await runner.ExecuteScalarAsync(cancellationToken).ConfigureAwait(Configuration.ContinueOnCapturedContext);

				if (n != null)
					return 0;

				runner.QueryNumber = 1;

				return await runner.ExecuteNonQueryAsync(cancellationToken).ConfigureAwait(Configuration.ContinueOnCapturedContext);
			}
		}

		#endregion

		#region GetSqlText

<<<<<<< HEAD
		public static string GetSqlText(Query query, IDataContext dataContext, Expression expr, object[] parameters, object[] preambles, int idx)
=======
		public static string GetSqlText(Query query, IDataContext dataContext, Expression expr, object?[]? parameters, int idx)
>>>>>>> 00fed8d0
		{
			var runner = dataContext.GetQueryRunner(query, 0, expr, parameters, preambles);
			return runner.GetSqlText();
		}

		#endregion
	}
}<|MERGE_RESOLUTION|>--- conflicted
+++ resolved
@@ -67,8 +67,8 @@
 				ParameterExpression? oldVariable;
 				ParameterExpression? newVariable;
 				LambdaExpression?    converterExpr;
-				Type                 variableType;
-				ReaderMapperInfo     mapperInfo;
+				Type                variableType;
+				ReaderMapperInfo    mapperInfo;
 
 				if (!_mappers.TryGetValue(dataReaderType, out mapperInfo))
 				{
@@ -485,21 +485,12 @@
 		#region SetRunQuery
 
 		static Tuple<
-<<<<<<< HEAD
-			Func<Query,IDataContext,Mapper<T>,Expression,object[],object[],int,IEnumerable<T>>,
-			Func<Expression,object[],int>,
-			Func<Expression,object[],int>>
-			GetExecuteQuery<T>(
-				Query query,
-				Func<Query,IDataContext,Mapper<T>,Expression,object[],object[],int,IEnumerable<T>> queryFunc)
-=======
-			Func<Query,IDataContext,Mapper<T>,Expression,object?[]?,int,IEnumerable<T>>,
+			Func<Query,IDataContext,Mapper<T>,Expression,object?[]?,object?[]?,int,IEnumerable<T>>,
 			Func<Expression,object?[]?,int>?,
 			Func<Expression,object?[]?,int>?>
 			GetExecuteQuery<T>(
 				Query query,
-				Func<Query,IDataContext,Mapper<T>,Expression,object?[]?,int,IEnumerable<T>> queryFunc)
->>>>>>> 00fed8d0
+				Func<Query,IDataContext,Mapper<T>,Expression,object?[]?,object?[]?,int,IEnumerable<T>> queryFunc)
 		{
 			FinalizeQuery(query);
 
@@ -528,13 +519,8 @@
 				else if (select.SkipValue is SqlParameter)
 				{
 					var i = GetParameterIndex(query, select.SkipValue);
-<<<<<<< HEAD
-					queryFunc = (qq, db, mapper, expr, ps, preambles, qn) => q(qq, db, mapper, expr, ps, preambles, qn).Skip((int)query.Queries[0].Parameters[i].Accessor(expr, ps));
-					skip  = (expr,ps) => (int)query.Queries[0].Parameters[i].Accessor(expr, ps);
-=======
-					queryFunc = (qq, db, mapper, expr, ps, qn) => q(qq, db, mapper, expr, ps, qn).Skip((int)query.Queries[0].Parameters[i].Accessor(expr, ps)!);
+					queryFunc = (qq, db, mapper, expr, ps, preambles, qn) => q(qq, db, mapper, expr, ps, preambles, qn).Skip((int)query.Queries[0].Parameters[i].Accessor(expr, ps)!);
 					skip  = (expr,ps) => (int)query.Queries[0].Parameters[i].Accessor(expr, ps)!;
->>>>>>> 00fed8d0
 				}
 			}
 
@@ -555,13 +541,8 @@
 				else if (select.TakeValue is SqlParameter)
 				{
 					var i = GetParameterIndex(query, select.TakeValue);
-<<<<<<< HEAD
-					queryFunc = (qq, db, mapper, expr, ps, preambles, qn) => q(qq, db, mapper, expr, ps, preambles, qn).Take((int)query.Queries[0].Parameters[i].Accessor(expr, ps));
-					take  = (expr,ps) => (int)query.Queries[0].Parameters[i].Accessor(expr, ps);
-=======
-					queryFunc = (qq, db, mapper, expr, ps, qn) => q(qq, db, mapper, expr, ps, qn).Take((int)query.Queries[0].Parameters[i].Accessor(expr, ps)!);
+					queryFunc = (qq, db, mapper, expr, ps, preambles, qn) => q(qq, db, mapper, expr, ps, preambles, qn).Take((int)query.Queries[0].Parameters[i].Accessor(expr, ps)!);
 					take  = (expr,ps) => (int)query.Queries[0].Parameters[i].Accessor(expr, ps)!;
->>>>>>> 00fed8d0
 				}
 			}
 
@@ -573,12 +554,8 @@
 			IDataContext dataContext,
 			Mapper<T>    mapper,
 			Expression   expression,
-<<<<<<< HEAD
-			object[]     ps,
-			object[]     preambles,
-=======
 			object?[]?   ps,
->>>>>>> 00fed8d0
+			object?[]?   preambles,
 			int          queryNumber)
 		{
 			using (var runner = dataContext.GetQueryRunner(query, queryNumber, expression, ps, preambles))
@@ -603,30 +580,17 @@
 		}
 
 		static async Task ExecuteQueryAsync<T>(
-<<<<<<< HEAD
 			Query                         query,
 			IDataContext                  dataContext,
 			Mapper<T>                     mapper,
 			Expression                    expression,
-			object[]                      ps,
-			object[]                      preambles,
+			object?[]?                    ps,
+			object?[]?                    preambles,
 			int                           queryNumber,
 			Func<T,bool>                  func,
-			Func<Expression,object[],int> skipAction,
-			Func<Expression,object[],int> takeAction,
-			CancellationToken             cancellationToken)
-=======
-			Query                            query,
-			IDataContext                     dataContext,
-			Mapper<T>                        mapper,
-			Expression                       expression,
-			object?[]?                       ps,
-			int                              queryNumber,
-			Func<T,bool>                     func,
 			Func<Expression,object?[]?,int>? skipAction,
 			Func<Expression,object?[]?,int>? takeAction,
-			CancellationToken                cancellationToken)
->>>>>>> 00fed8d0
+			CancellationToken             cancellationToken)
 		{
 			using (var runner = dataContext.GetQueryRunner(query, queryNumber, expression, ps, preambles))
 			{
@@ -660,44 +624,19 @@
 
 		class AsyncEnumeratorImpl<T> : IAsyncEnumerator<T>
 		{
-<<<<<<< HEAD
 			readonly Query                         _query;
 			readonly IDataContext                  _dataContext;
 			readonly Mapper<T>                     _mapper;
 			readonly Expression                    _expression;
-			readonly object[]                      _ps;
-			readonly object[]                      _preambles;
+			readonly object?[]?                    _ps;
+			readonly object?[]?                    _preambles;
 			readonly int                           _queryNumber;
-			readonly Func<Expression,object[],int> _skipAction;
-			readonly Func<Expression,object[],int> _takeAction;
-
-			IQueryRunner     _queryRunner;
-			IDataReaderAsync _dataReader;
-			int              _take;
-
-			public AsyncEnumeratorImpl(
-				Query                         query,
-				IDataContext                  dataContext,
-				Mapper<T>                     mapper,
-				Expression                    expression,
-				object[]                      ps,
-				object[]                      preambles,
-				int                           queryNumber,
-				Func<Expression,object[],int> skipAction,
-				Func<Expression,object[],int> takeAction)
-=======
-			readonly Query                            _query;
-			readonly IDataContext                     _dataContext;
-			readonly Mapper<T>                        _mapper;
-			readonly Expression                       _expression;
-			readonly object?[]?                       _ps;
-			readonly int                              _queryNumber;
 			readonly Func<Expression,object?[]?,int>? _skipAction;
 			readonly Func<Expression,object?[]?,int>? _takeAction;
 
 			IQueryRunner?     _queryRunner;
 			IDataReaderAsync? _dataReader;
-			int               _take;
+			int              _take;
 
 			public AsyncEnumeratorImpl(
 				Query                            query,
@@ -705,10 +644,10 @@
 				Mapper<T>                        mapper,
 				Expression                       expression,
 				object?[]?                       ps,
+				object?[]?                       preambles,
 				int                              queryNumber,
 				Func<Expression,object?[]?,int>? skipAction,
 				Func<Expression,object?[]?,int>? takeAction)
->>>>>>> 00fed8d0
 			{
 				_query       = query;
 				_dataContext = dataContext;
@@ -767,33 +706,12 @@
 
 		class AsyncEnumerableImpl<T> : IAsyncEnumerable<T>
 		{
-<<<<<<< HEAD
-			readonly Query                         _query;
-			readonly IDataContext                  _dataContext;
-			readonly Mapper<T>                     _mapper;
-			readonly Expression                    _expression;
-			readonly object[]                      _ps;
-			readonly object[]                      _preambles;
-			readonly int                           _queryNumber;
-			readonly Func<Expression,object[],int> _skipAction;
-			readonly Func<Expression,object[],int> _takeAction;
-
-			public AsyncEnumerableImpl(
-				Query                         query,
-				IDataContext                  dataContext,
-				Mapper<T>                     mapper,
-				Expression                    expression,
-				object[]                      ps,
-				object[]                      preambles,
-				int                           queryNumber,
-				Func<Expression,object[],int> skipAction,
-				Func<Expression,object[],int> takeAction)
-=======
 			readonly Query                            _query;
 			readonly IDataContext                     _dataContext;
 			readonly Mapper<T>                        _mapper;
 			readonly Expression                       _expression;
 			readonly object?[]?                       _ps;
+			readonly object?[]?                       _preambles;
 			readonly int                              _queryNumber;
 			readonly Func<Expression,object?[]?,int>? _skipAction;
 			readonly Func<Expression,object?[]?,int>? _takeAction;
@@ -804,10 +722,10 @@
 				Mapper<T>                        mapper,
 				Expression                       expression,
 				object?[]?                       ps,
+				object?[]?                       preambles,
 				int                              queryNumber,
 				Func<Expression,object?[]?,int>? skipAction,
 				Func<Expression,object?[]?,int>? takeAction)
->>>>>>> 00fed8d0
 			{
 				_query       = query;
 				_dataContext = dataContext;
@@ -828,26 +746,15 @@
 		}
 
 		static IAsyncEnumerable<T> ExecuteQueryAsync<T>(
-<<<<<<< HEAD
-			Query                         query,
-			IDataContext                  dataContext,
-			Mapper<T>                     mapper,
-			Expression                    expression,
-			object[]                      ps,
-			object[]                      preambles,
-			int                           queryNumber,
-			Func<Expression,object[],int> skipAction,
-			Func<Expression,object[],int> takeAction)
-=======
-			Query                           query,
-			IDataContext                    dataContext,
-			Mapper<T>                       mapper,
-			Expression                      expression,
+			Query                            query,
+			IDataContext                     dataContext,
+			Mapper<T>                        mapper,
+			Expression                       expression,
 			object?[]?                       ps,
-			int                             queryNumber,
+			object?[]?                       preambles,
+			int                              queryNumber,
 			Func<Expression,object?[]?,int>? skipAction,
 			Func<Expression,object?[]?,int>? takeAction)
->>>>>>> 00fed8d0
 		{
 			return new AsyncEnumerableImpl<T>(
 				query, dataContext, mapper, expression, ps, preambles, queryNumber, skipAction, takeAction);
@@ -883,11 +790,7 @@
 		static readonly PropertyInfo _rowsCountnfo    = MemberHelper.PropertyOf<IQueryRunner>( p => p.RowsCount);
 
 		static Expression<Func<IQueryRunner,IDataReader,T>> WrapMapper<T>(
-<<<<<<< HEAD
-			Expression<Func<IQueryRunner,IDataContext,IDataReader,Expression,object[],object[],T>> expression)
-=======
-			Expression<Func<IQueryRunner,IDataContext,IDataReader,Expression,object?[]?,T>> expression)
->>>>>>> 00fed8d0
+			Expression<Func<IQueryRunner,IDataContext,IDataReader,Expression,object?[]?,object?[]?,T>> expression)
 		{
 			var queryRunnerParam = Expression.Parameter(typeof(IQueryRunner), "qr");
 			var dataReaderParam = Expression.Parameter(typeof(IDataReader), "dr");
@@ -914,11 +817,7 @@
 
 		public static void SetRunQuery<T>(
 			Query<T> query,
-<<<<<<< HEAD
-			Expression<Func<IQueryRunner,IDataContext,IDataReader,Expression,object[],object[],T>> expression)
-=======
-			Expression<Func<IQueryRunner,IDataContext,IDataReader,Expression,object?[]?,T>> expression)
->>>>>>> 00fed8d0
+			Expression<Func<IQueryRunner,IDataContext,IDataReader,Expression,object?[]?,object?[]?,T>> expression)
 		{
 			var l = WrapMapper(expression);
 
@@ -931,11 +830,7 @@
 
 		public static void SetRunQuery<T>(
 			Query<T> query,
-<<<<<<< HEAD
-			Expression<Func<IQueryRunner,IDataContext,IDataReader,Expression,object[],object[],int,T>> expression)
-=======
-			Expression<Func<IQueryRunner,IDataContext,IDataReader,Expression,object?[]?,int,T>> expression)
->>>>>>> 00fed8d0
+			Expression<Func<IQueryRunner,IDataContext,IDataReader,Expression,object?[]?,object?[]?,int,T>> expression)
 		{
 			var queryRunnerParam = Expression.Parameter(typeof(IQueryRunner), "qr");
 			var dataReaderParam  = Expression.Parameter(typeof(IDataReader),  "dr");
@@ -965,11 +860,7 @@
 
 		public static void SetRunQuery<T>(
 			Query<T> query,
-<<<<<<< HEAD
-			Expression<Func<IQueryRunner,IDataContext,IDataReader,Expression,object[],object[],object>> expression)
-=======
-			Expression<Func<IQueryRunner,IDataContext,IDataReader,Expression,object?[]?,object>> expression)
->>>>>>> 00fed8d0
+			Expression<Func<IQueryRunner,IDataContext,IDataReader,Expression,object?[]?,object?[]?,object>> expression)
 		{
 			FinalizeQuery(query);
 
@@ -981,9 +872,8 @@
 			var l      = WrapMapper(expression);
 			var mapper = new Mapper<object>(l);
 
-<<<<<<< HEAD
 			query.GetElement      = (db, expr, ps, preambles) => ExecuteElement(query, db, mapper, expr, ps, preambles);
-			query.GetElementAsync = (db, expr, ps, preambles, token) => ExecuteElementAsync<object>(query, db, mapper, expr, ps, preambles, token);
+			query.GetElementAsync = (db, expr, ps, preambles, token) => ExecuteElementAsync<object?>(query, db, mapper, expr, ps, preambles, token);
 		}
 
 		static T ExecuteElement<T>(
@@ -991,20 +881,8 @@
 			IDataContext   dataContext,
 			Mapper<T>      mapper,
 			Expression     expression,
-			object[]       ps,
-			object[]       preambles)
-=======
-			query.GetElement      = (db, expr, ps) => ExecuteElement(query, db, mapper, expr, ps);
-			query.GetElementAsync = (db, expr, ps, token) => ExecuteElementAsync<object?>(query, db, mapper, expr, ps, token);
-		}
-
-		static T ExecuteElement<T>(
-			Query           query,
-			IDataContext    dataContext,
-			Mapper<T>       mapper,
-			Expression      expression,
-			object?[]?      ps)
->>>>>>> 00fed8d0
+			object?[]?     ps,
+			object?[]?     preambles)
 		{
 			using (var runner = dataContext.GetQueryRunner(query, 0, expression, ps, preambles))
 			try
@@ -1034,12 +912,8 @@
 			IDataContext      dataContext,
 			Mapper<object>    mapper,
 			Expression        expression,
-<<<<<<< HEAD
-			object[]          ps,
-			object[]          preambles,
-=======
 			object?[]?        ps,
->>>>>>> 00fed8d0
+			object?[]?        preambles,
 			CancellationToken cancellationToken)
 		{
 			using (var runner = dataContext.GetQueryRunner(query, 0, expression, ps, preambles))
@@ -1086,11 +960,7 @@
 			query.GetElementAsync = (db, expr, ps, preambles, token) => ScalarQueryAsync(query, db, expr, ps, preambles, token);
 		}
 
-<<<<<<< HEAD
-		static object ScalarQuery(Query query, IDataContext dataContext, Expression expr, object[] parameters, object[] preambles)
-=======
-		static object? ScalarQuery(Query query, IDataContext dataContext, Expression expr, object?[]? parameters)
->>>>>>> 00fed8d0
+		static object? ScalarQuery(Query query, IDataContext dataContext, Expression expr, object?[]? parameters, object?[]? preambles)
 		{
 			using (var runner = dataContext.GetQueryRunner(query, 0, expr, parameters, preambles))
 				return runner.ExecuteScalar();
@@ -1100,12 +970,8 @@
 			Query             query,
 			IDataContext      dataContext,
 			Expression        expression,
-<<<<<<< HEAD
-			object[]          ps,
-			object[]          preambles,
-=======
 			object?[]?        ps,
->>>>>>> 00fed8d0
+			object?[]?        preambles,
 			CancellationToken cancellationToken)
 		{
 			using (var runner = dataContext.GetQueryRunner(query, 0, expression, ps, preambles))
@@ -1129,32 +995,19 @@
 			query.GetElementAsync = (db, expr, ps, preambles, token) => NonQueryQueryAsync(query, db, expr, ps, preambles, token);
 		}
 
-<<<<<<< HEAD
-		static int NonQueryQuery(Query query, IDataContext dataContext, Expression expr, object[] parameters, object[] preambles)
-=======
-		static int NonQueryQuery(Query query, IDataContext dataContext, Expression expr, object?[]? parameters)
->>>>>>> 00fed8d0
+		static int NonQueryQuery(Query query, IDataContext dataContext, Expression expr, object?[]? parameters, object?[]? preambles)
 		{
 			using (var runner = dataContext.GetQueryRunner(query, 0, expr, parameters, preambles))
 				return runner.ExecuteNonQuery();
 		}
 
-<<<<<<< HEAD
-		static async Task<object> NonQueryQueryAsync(
+		static async Task<object?> NonQueryQueryAsync(
 			Query             query,
 			IDataContext      dataContext,
 			Expression        expression,
-			object[]          ps,
-			object[]          preambles,
+			object?[]?        ps,
+			object?[]?        preambles,
 			CancellationToken cancellationToken)
-=======
-		static async Task<object?> NonQueryQueryAsync(
-			Query              query,
-			IDataContext       dataContext,
-			Expression         expression,
-			object?[]?         ps,
-			CancellationToken  cancellationToken)
->>>>>>> 00fed8d0
 		{
 			using (var runner = dataContext.GetQueryRunner(query, 0, expression, ps, preambles))
 				return await runner.ExecuteNonQueryAsync(cancellationToken).ConfigureAwait(Configuration.ContinueOnCapturedContext);
@@ -1177,11 +1030,7 @@
 			query.GetElementAsync = (db, expr, ps, preambles, token) => NonQueryQuery2Async(query, db, expr, ps, preambles, token);
 		}
 
-<<<<<<< HEAD
-		static int NonQueryQuery2(Query query, IDataContext dataContext, Expression expr, object[] parameters, object[] preambles)
-=======
-		static int NonQueryQuery2(Query query, IDataContext dataContext, Expression expr, object?[]? parameters)
->>>>>>> 00fed8d0
+		static int NonQueryQuery2(Query query, IDataContext dataContext, Expression expr, object?[]? parameters, object?[]? preambles)
 		{
 			using (var runner = dataContext.GetQueryRunner(query, 0, expr, parameters, preambles))
 			{
@@ -1196,22 +1045,13 @@
 			}
 		}
 
-<<<<<<< HEAD
-		static async Task<object> NonQueryQuery2Async(
+		static async Task<object?> NonQueryQuery2Async(
 			Query             query,
 			IDataContext      dataContext,
 			Expression        expr,
-			object[]          parameters,
-			object[]          preambles,
+			object?[]?        parameters,
+			object?[]?        preambles,
 			CancellationToken cancellationToken)
-=======
-		static async Task<object?> NonQueryQuery2Async(
-			Query              query,
-			IDataContext       dataContext,
-			Expression         expr,
-			object?[]?         parameters,
-			CancellationToken  cancellationToken)
->>>>>>> 00fed8d0
 		{
 			using (var runner = dataContext.GetQueryRunner(query, 0, expr, parameters, preambles))
 			{
@@ -1239,19 +1079,11 @@
 
 			ClearParameters(query);
 
-<<<<<<< HEAD
-			query.GetElement      = (db, expr, ps, preambles) => QueryQuery2(query, db, expr, ps, preambles);
+			query.GetElement      = (db, expr, ps, preambles)        => QueryQuery2(query, db, expr, ps, preambles);
 			query.GetElementAsync = (db, expr, ps, preambles, token) => QueryQuery2Async(query, db, expr, ps, preambles, token);
 		}
 
-		static int QueryQuery2(Query query, IDataContext dataContext, Expression expr, object[] parameters, object[] preambles)
-=======
-			query.GetElement      = (db, expr, ps)        => QueryQuery2(query, db, expr, ps);
-			query.GetElementAsync = (db, expr, ps, token) => QueryQuery2Async(query, db, expr, ps, token);
-		}
-
-		static int QueryQuery2(Query query, IDataContext dataContext, Expression expr, object?[]? parameters)
->>>>>>> 00fed8d0
+		static int QueryQuery2(Query query, IDataContext dataContext, Expression expr, object?[]? parameters, object?[]? preambles)
 		{
 			using (var runner = dataContext.GetQueryRunner(query, 0, expr, parameters, preambles))
 			{
@@ -1270,12 +1102,8 @@
 			Query             query,
 			IDataContext      dataContext,
 			Expression        expr,
-<<<<<<< HEAD
-			object[]          parameters,
-			object[]          preambles,
-=======
 			object?[]?        parameters,
->>>>>>> 00fed8d0
+			object?[]?        preambles,
 			CancellationToken cancellationToken)
 		{
 			using (var runner = dataContext.GetQueryRunner(query, 0, expr, parameters, preambles))
@@ -1295,11 +1123,7 @@
 
 		#region GetSqlText
 
-<<<<<<< HEAD
-		public static string GetSqlText(Query query, IDataContext dataContext, Expression expr, object[] parameters, object[] preambles, int idx)
-=======
-		public static string GetSqlText(Query query, IDataContext dataContext, Expression expr, object?[]? parameters, int idx)
->>>>>>> 00fed8d0
+		public static string GetSqlText(Query query, IDataContext dataContext, Expression expr, object?[]? parameters, object?[]? preambles)
 		{
 			var runner = dataContext.GetQueryRunner(query, 0, expr, parameters, preambles);
 			return runner.GetSqlText();
