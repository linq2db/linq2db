--- conflicted
+++ resolved
@@ -404,7 +404,6 @@
 
 		#region SetRunQuery
 
-<<<<<<< HEAD
 		public delegate int TakeSkipDelegate(
 			Query             query,
 			IQueryExpressions expressions,
@@ -414,11 +413,6 @@
 		static Func<Query,IDataContext,Mapper<T>, IQueryExpressions, object?[]?,object?[]?,int, IResultEnumerable<T>> GetExecuteQuery<T>(
 				Query                                                                                                  query,
 				Func<Query,IDataContext,Mapper<T>, IQueryExpressions, object?[]?,object?[]?,int, IResultEnumerable<T>> queryFunc)
-=======
-		static Func<Query,IDataContext,Mapper<T>,Expression,object?[]?,object?[]?,int, IResultEnumerable<T>> GetExecuteQuery<T>(
-				Query                                                                                         query,
-				Func<Query,IDataContext,Mapper<T>,Expression,object?[]?,object?[]?,int, IResultEnumerable<T>> queryFunc)
->>>>>>> 02e5acfe
 		{
 			FinalizeQuery(query);
 
@@ -636,127 +630,6 @@
 			return new BasicResultEnumerable<T>(dataContext, expressions, query, ps, preambles, queryNumber, mapper);
 		}
 
-<<<<<<< HEAD
-		sealed class AsyncEnumeratorImpl<T> : IAsyncEnumerator<T>
-		{
-			readonly Query             _query;
-			readonly IDataContext      _dataContext;
-			readonly Mapper<T>         _mapper;
-			readonly IQueryExpressions _expressions;
-			readonly object?[]?        _ps;
-			readonly object?[]?        _preambles;
-			readonly int               _queryNumber;
-			readonly TakeSkipDelegate? _skipAction;
-			readonly TakeSkipDelegate? _takeAction;
-			readonly CancellationToken _cancellationToken;
-
-			IQueryRunner?     _queryRunner;
-			IDataReaderAsync? _dataReader;
-			int               _take;
-
-			public AsyncEnumeratorImpl(
-				Query             query,
-				IDataContext      dataContext,
-				Mapper<T>         mapper,
-				IQueryExpressions expressions,
-				object?[]?        ps,
-				object?[]?        preambles,
-				int               queryNumber,
-				TakeSkipDelegate? skipAction,
-				TakeSkipDelegate? takeAction,
-				CancellationToken cancellationToken)
-			{
-				_query             = query;
-				_dataContext       = dataContext;
-				_mapper            = mapper;
-				_expressions       = expressions;
-				_ps                = ps;
-				_preambles         = preambles;
-				_queryNumber       = queryNumber;
-				_skipAction        = skipAction;
-				_takeAction        = takeAction;
-				_cancellationToken = cancellationToken;
-			}
-
-			public T Current { get; set; } = default!;
-
-			public async ValueTask<bool> MoveNextAsync()
-			{
-				if (_queryRunner == null)
-				{
-					_queryRunner = _dataContext.GetQueryRunner(_query, _dataContext, _queryNumber, _expressions, _ps, _preambles);
-					_dataReader  = await _queryRunner.ExecuteReaderAsync(_cancellationToken).ConfigureAwait(false);
-
-					var skip = _skipAction?.Invoke(_query, _expressions, _dataContext, _ps) ?? 0;
-
-					while (skip-- > 0)
-					{
-						if (!await _dataReader.ReadAsync(_cancellationToken).ConfigureAwait(false))
-							return false;
-					}
-
-					_take = _takeAction?.Invoke(_query, _expressions, _dataContext, _ps) ?? int.MaxValue;
-				}
-
-				if (_take-- > 0 && await _dataReader!.ReadAsync(_cancellationToken).ConfigureAwait(false))
-				{
-					DbDataReader dataReader;
-
-					if (_dataContext is IInterceptable<IUnwrapDataObjectInterceptor> { Interceptor: { } interceptor })
-					{
-						using (ActivityService.Start(ActivityID.UnwrapDataObjectInterceptorUnwrapDataReader))
-							dataReader = interceptor.UnwrapDataReader(_dataContext, _dataReader.DataReader);
-					}
-					else
-					{
-						dataReader = _dataReader.DataReader;
-					}
-
-					var mapperInfo = _mapper.GetMapperInfo(_dataContext, _queryRunner, dataReader);
-
-					Current = _mapper.Map(_dataContext, _queryRunner, dataReader, ref mapperInfo);
-
-					_queryRunner.RowsCount++;
-
-					return true;
-				}
-
-				return false;
-			}
-
-			public void Dispose()
-			{
-				_dataReader ?.Dispose();
-				_queryRunner?.Dispose();
-
-				_queryRunner = null;
-				_dataReader  = null;
-			}
-
-			public async ValueTask DisposeAsync()
-			{
-				if (_dataReader != null)
-					await _dataReader.DisposeAsync().ConfigureAwait(false);
-
-				if (_queryRunner != null)
-					await _queryRunner.DisposeAsync().ConfigureAwait(false);
-
-				_queryRunner = null;
-				_dataReader  = null;
-			}
-		}
-
-		public static void WrapRunQuery<TSource, TResult>(
-			Query<TSource>                                               query,
-			Query<TResult>                                               destQuery,
-			Func<IResultEnumerable<TSource>, IResultEnumerable<TResult>> wrapper)
-		{
-			var executeQuery = query.GetResultEnumerable;
-			destQuery.GetResultEnumerable = (db, expr, ps, preambles) => wrapper(executeQuery(db, expr, ps, preambles));
-		}
-
-=======
->>>>>>> 02e5acfe
 		static void SetRunQuery<T>(
 			Query<T> query,
 			Expression<Func<IQueryRunner, DbDataReader, T>> expression)
@@ -773,7 +646,7 @@
 		}
 
 		static readonly PropertyInfo _dataContextInfo = MemberHelper.PropertyOf<IQueryRunner>(p => p.DataContext);
-		static readonly PropertyInfo _expressionsInfo  = MemberHelper.PropertyOf<IQueryRunner>(p => p.Expressions);
+        static readonly PropertyInfo _expressionsInfo = MemberHelper.PropertyOf<IQueryRunner>(p => p.Expressions);
 		static readonly PropertyInfo _parametersInfo  = MemberHelper.PropertyOf<IQueryRunner>(p => p.Parameters);
 		static readonly PropertyInfo _preamblesInfo   = MemberHelper.PropertyOf<IQueryRunner>(p => p.Preambles);
 
