﻿using System;
using System.Collections;
using System.Collections.Concurrent;
using System.Collections.Generic;
using System.Data;
using System.Diagnostics;
using System.Linq;
using System.Linq.Expressions;
using System.Reflection;
using System.Threading;
using System.Threading.Tasks;

namespace LinqToDB.Linq
{
#if !NATIVE_ASYNC
	using Async;
#endif
	using Builder;
	using Common;
	using Common.Internal.Cache;
	using Common.Logging;
	using Data;
	using Extensions;
	using LinqToDB.Expressions;
	using SqlQuery;

	static partial class QueryRunner
	{
		public static class Cache<T>
		{
			static Cache()
			{
				Query.CacheCleaners.Enqueue(ClearCache);
			}

			public static void ClearCache()
			{
				QueryCache.Clear();
			}

			internal static MemoryCache QueryCache { get; } = new MemoryCache(new MemoryCacheOptions());
		}

#region Mapper

		class Mapper<T>
		{
			public Mapper(Expression<Func<IQueryRunner,IDataReader,T>> mapperExpression)
			{
				_expression = mapperExpression;
			}

			readonly Expression<Func<IQueryRunner,IDataReader,T>> _expression;
			readonly ConcurrentDictionary<Type, ReaderMapperInfo> _mappers = new ();


			class ReaderMapperInfo
			{
				public Expression<Func<IQueryRunner, IDataReader, T>> MapperExpression = null!;
				public Func<IQueryRunner, IDataReader, T>             Mapper = null!;
				public bool                                           IsFaulted;
			}

			public T Map(IDataContext context, IQueryRunner queryRunner, IDataReader dataReader)
			{
				// unwrap early
				// https://github.com/linq2db/linq2db/issues/2499
				dataReader = DataReaderWrapCache.TryUnwrapDataReader(context.MappingSchema, dataReader);

				var dataReaderType = dataReader.GetType();

				if (!_mappers.TryGetValue(dataReaderType, out var mapperInfo))
				{
					var mapperExpression = TransformMapperExpression(context, dataReader, dataReaderType, false);

					queryRunner.MapperExpression = mapperExpression;

					var mapper = mapperExpression.CompileExpression();
					mapperInfo = new ReaderMapperInfo() { MapperExpression = mapperExpression, Mapper = mapper };
					_mappers.TryAdd(dataReaderType, mapperInfo);
				}

				try
				{
					return mapperInfo.Mapper(queryRunner, dataReader);
				}
				// SqlNullValueException: MySqlData
				// OracleNullValueException: managed and native oracle providers
				catch (Exception ex) when (ex is FormatException || ex is InvalidCastException || ex is LinqToDBConvertException || ex.GetType().Name.Contains("NullValueException"))
				{
					// TODO: debug cases when our tests go into slow-mode (e.g. sqlite.ms)
					if (mapperInfo.IsFaulted)
						throw;

					if (context.GetTraceSwitch().TraceInfo)
						context.WriteTraceLine(
							$"Mapper has switched to slow mode. Mapping exception: {ex.Message}",
							context.GetTraceSwitch().DisplayName,
							TraceLevel.Error);

					queryRunner.MapperExpression = mapperInfo.MapperExpression;

					var expression = TransformMapperExpression(context, dataReader, dataReaderType, true);

					// create new instance to avoid race conditions without locks
					var expr   = mapperInfo.MapperExpression;
					mapperInfo = new ReaderMapperInfo()
					{
						MapperExpression = expr,
						Mapper           = expression.CompileExpression(),
						IsFaulted        = true
					};

					_mappers[dataReaderType] = mapperInfo;

					return mapperInfo.Mapper(queryRunner, dataReader);
				}
			}

			// transform extracted to separate method to avoid closures allocation on mapper cache hit
			private Expression<Func<IQueryRunner, IDataReader, T>> TransformMapperExpression(
				IDataContext context,
				IDataReader  dataReader,
				Type         dataReaderType,
				bool         slowMode)
			{
				var variableType  = dataReader.GetType();

				ParameterExpression? oldVariable = null;
				ParameterExpression? newVariable = null;

				Expression expression;
				if (slowMode)
				{
					expression = _expression.Transform(e =>
					{
						if (e is ConvertFromDataReaderExpression ex)
							return new ConvertFromDataReaderExpression(ex.Type, ex.Index, ex.Converter, newVariable!, context).Reduce();

						return replaceVariable(e);
					});
				}
				else
				{
					expression = _expression.Transform(
						e =>
						{
							if (e is ConvertFromDataReaderExpression ex)
								return ex.Reduce(context, dataReader, newVariable!).Transform(replaceVariable);

							return replaceVariable(e);
						});
				}

				if (Configuration.OptimizeForSequentialAccess)
					expression = SequentialAccessHelper.OptimizeMappingExpressionForSequentialAccess(expression, dataReader.FieldCount, reduce: false);

				return (Expression<Func<IQueryRunner, IDataReader, T>>)expression;

				Expression replaceVariable(Expression e)
				{
					if (e is ParameterExpression vex && vex.Name == "ldr")
					{
						oldVariable = vex;
						return newVariable ??= Expression.Variable(variableType, "ldr");
					}

					if (e is BinaryExpression bex
						&& bex.NodeType == ExpressionType.Assign
						&& bex.Left == oldVariable)
					{
						Expression dataReaderExpression = Expression.Convert(_expression.Parameters[1], dataReaderType);

						return Expression.Assign(newVariable, dataReaderExpression);
					}

					return e;
				}
			}
		}

#endregion

#region Helpers

		static void FinalizeQuery(Query query)
		{
			foreach (var sql in query.Queries)
			{
				sql.Statement = query.SqlOptimizer.Finalize(sql.Statement);

				SqlStatement.PrepareQueryAndAliases(sql.Statement, null, out var aliasesContext);

				sql.Parameters = aliasesContext.GetParameters();
				sql.Aliases    = aliasesContext;
			}
		}

		static void ClearParameters(Query query)
		{
#if !DEBUG
			foreach (var q in query.Queries)
				foreach (var sqlParameter in q.ParameterAccessors)
					sqlParameter.Expression = null!;
#endif
		}

		static int EvaluateTakeSkipValue(Query query, Expression expr, IDataContext? db, object?[]? ps, int qn,
			ISqlExpression sqlExpr)
				{
			var parameterValues = new SqlParameterValues();
			SetParameters(query, expr, db, ps, qn, parameterValues);

			var evaluated = sqlExpr.EvaluateExpression(new EvaluationContext(parameterValues)) as int?;
			if (evaluated == null)
				throw new InvalidOperationException($"Can not evaluate integer expression from '{sqlExpr}'.");
			return evaluated.Value;
		}

		internal static void SetParameters(
			Query query, Expression expression, IDataContext? parametersContext, object?[]? parameters, int queryNumber, SqlParameterValues parameterValues)
		{
			var queryContext = query.Queries[queryNumber];

			foreach (var p in queryContext.ParameterAccessors)
			{
				var value = p.ValueAccessor(expression, parametersContext, parameters);

				if (value is IEnumerable vs)
				{
					var type = vs.GetType();
					var etype = type.GetItemType();

					if (etype == null || etype == typeof(object) || etype.IsEnum ||
						type.IsGenericType && type.GetGenericTypeDefinition() == typeof(Nullable<>) &&
						etype.GetGenericArguments()[0].IsEnum)
					{
						var values = new List<object?>();

						foreach (var v in vs)
						{
							value = v;

							if (v != null)
							{
								var valueType = v.GetType();

								if (valueType.ToNullableUnderlying().IsEnum)
									value = query.GetConvertedEnum(valueType, v);
							}

							values.Add(value);
						}

						value = values;
					}
				}

				var dbDataType = p.DbDataTypeAccessor(expression, parametersContext, parameters);

				parameterValues.AddValue(p.SqlParameter, value, p.SqlParameter.Type.WithSetValues(dbDataType));
			}
		}

		internal static ParameterAccessor GetParameter(Type type, IDataContext dataContext, SqlField field)
		{
			var exprParam = Expression.Parameter(typeof(Expression), "expr");

			Expression getter = Expression.Convert(
				Expression.Property(
					Expression.Convert(exprParam, typeof(ConstantExpression)),
					ReflectionHelper.Constant.Value),
				type);

			var descriptor    = field.ColumnDescriptor;
			var dbValueLambda = descriptor.GetDbParamLambda();

			Expression? valueGetter;
			Expression? dbDataTypeExpression;

			valueGetter = InternalExtensions.ApplyLambdaToExpression(dbValueLambda, getter);

			if (typeof(DataParameter).IsSameOrParentOf(valueGetter.Type))
			{
				dbDataTypeExpression = Expression.Call(Expression.Constant(field.ColumnDescriptor.GetDbDataType(false)),
					DbDataType.WithSetValuesMethodInfo,
					Expression.PropertyOrField(valueGetter, nameof(DataParameter.DbDataType)));
				valueGetter          = Expression.PropertyOrField(valueGetter, nameof(DataParameter.Value));
			}
			else
			{
				var dbDataType       = field.ColumnDescriptor.GetDbDataType(true).WithSystemType(valueGetter.Type);
				dbDataTypeExpression = Expression.Constant(dbDataType);
			}

			var param = ExpressionBuilder.CreateParameterAccessor(
				dataContext, valueGetter, getter, dbDataTypeExpression, valueGetter, exprParam, Expression.Parameter(typeof(object[]), "ps"), Expression.Parameter(typeof(IDataContext), "ctx"), field.Name.Replace('.', '_'));

			return param;
		}

		private static Type GetType<T>(T obj, IDataContext db)
			//=> typeof(T);
			//=> obj.GetType();
			=> db.MappingSchema.GetEntityDescriptor(typeof(T)).InheritanceMapping?.Count > 0 ? obj!.GetType() : typeof(T);

#endregion

#region SetRunQuery

		public delegate int TakeSkipDelegate(
			Query                    query,
			Expression               expression,
			IDataContext?            dataContext,
			object?[]?               ps);

		static Tuple<
			Func<Query,IDataContext,Mapper<T>,Expression,object?[]?,object?[]?,int,IEnumerable<T>>,
			TakeSkipDelegate?,
			TakeSkipDelegate?>
			GetExecuteQuery<T>(
				Query query,
				Func<Query,IDataContext,Mapper<T>,Expression,object?[]?,object?[]?,int,IEnumerable<T>> queryFunc)
		{
			FinalizeQuery(query);

			if (query.Queries.Count != 1)
				throw new InvalidOperationException();

			TakeSkipDelegate? skip = null, take = null;

			var selectQuery = query.Queries[0].Statement.SelectQuery!;
			var select      = selectQuery.Select;

			if (select.SkipValue != null && !query.SqlProviderFlags.GetIsSkipSupportedFlag(select.TakeValue, select.SkipValue))
			{
				var q = queryFunc;

				queryFunc = (qq, db, mapper, expr, ps, preambles, qn) => q(qq, db, mapper, expr, ps, preambles, qn).Skip(EvaluateTakeSkipValue(qq, expr, db, ps, qn, select.SkipValue));
				skip      = (qq, expr, pc, ps) => EvaluateTakeSkipValue(qq, expr, pc, ps, 0, select.SkipValue);
			}

			if (select.TakeValue != null && !query.SqlProviderFlags.IsTakeSupported)
			{
				var q = queryFunc;

				queryFunc = (qq, db, mapper, expr, ps, preambles, qn) => q(qq, db, mapper, expr, ps, preambles, qn).Take(EvaluateTakeSkipValue(qq, expr, db, ps, qn, select.TakeValue));
				take      = (qq, expr, pc, ps) => EvaluateTakeSkipValue(qq, expr, pc, ps, 0, select.TakeValue);
			}

			return Tuple.Create(queryFunc, skip, take);
		}

		static IEnumerable<T> ExecuteQuery<T>(
			Query        query,
			IDataContext dataContext,
			Mapper<T>    mapper,
			Expression   expression,
			object?[]?   ps,
			object?[]?   preambles,
			int          queryNumber)
		{
			using (var runner = dataContext.GetQueryRunner(query, queryNumber, expression, ps, preambles))
			using (var dr     = runner.ExecuteReader())
			{
				while (dr.DataReader!.Read())
				{
					var value = mapper.Map(dataContext, runner, dr.DataReader!);
					runner.RowsCount++;
					yield return value;
				}
			}
		}

		static async Task ExecuteQueryAsync<T>(
			Query                         query,
			IDataContext                  dataContext,
			Mapper<T>                     mapper,
			Expression                    expression,
			object?[]?                    ps,
			object?[]?                    preambles,
			int                           queryNumber,
			Func<T,bool>                  func,
			TakeSkipDelegate?        skipAction,
			TakeSkipDelegate?        takeAction,
			CancellationToken             cancellationToken)
		{
			var runner = dataContext.GetQueryRunner(query, queryNumber, expression, ps, preambles);
#if NATIVE_ASYNC
			await using (runner.ConfigureAwait(Configuration.ContinueOnCapturedContext))
#else
			await using (runner)
#endif
			{
				var dr = await runner.ExecuteReaderAsync(cancellationToken).ConfigureAwait(Configuration.ContinueOnCapturedContext);
#if NATIVE_ASYNC
				await using (dr.ConfigureAwait(Configuration.ContinueOnCapturedContext))
#else
				await using (dr)
#endif
				{
					var skip = skipAction?.Invoke(query, expression, dataContext, ps) ?? 0;

					while (skip-- > 0 && await dr.ReadAsync(cancellationToken).ConfigureAwait(Configuration.ContinueOnCapturedContext))
					{}

					var take = takeAction?.Invoke(query, expression, dataContext, ps) ?? int.MaxValue;

					while (take-- > 0 && await dr.ReadAsync(cancellationToken).ConfigureAwait(Configuration.ContinueOnCapturedContext))
					{
						runner.RowsCount++;
						if (!func(mapper.Map(dataContext, runner, dr.DataReader)))
							break;
					}
				}
			}
		}

		class AsyncEnumeratorImpl<T> : IAsyncEnumerator<T>
		{
			readonly Query             _query;
			readonly IDataContext      _dataContext;
			readonly Mapper<T>         _mapper;
			readonly Expression        _expression;
			readonly object?[]?        _ps;
			readonly object?[]?        _preambles;
			readonly int               _queryNumber;
			readonly TakeSkipDelegate? _skipAction;
			readonly TakeSkipDelegate? _takeAction;
			readonly CancellationToken _cancellationToken;

			IQueryRunner?     _queryRunner;
			IDataReaderAsync? _dataReader;
			int              _take;

			public AsyncEnumeratorImpl(
				Query             query,
				IDataContext      dataContext,
				Mapper<T>         mapper,
				Expression        expression,
				object?[]?        ps,
				object?[]?        preambles,
				int               queryNumber,
				TakeSkipDelegate? skipAction,
				TakeSkipDelegate? takeAction,
				CancellationToken cancellationToken)
			{
				_query             = query;
				_dataContext       = dataContext;
				_mapper            = mapper;
				_expression        = expression;
				_ps                = ps;
				_preambles         = preambles;
				_queryNumber       = queryNumber;
				_skipAction        = skipAction;
				_takeAction        = takeAction;
				_cancellationToken = cancellationToken;
			}

			public T Current { get; set; } = default!;

#if !NATIVE_ASYNC
			public async Task<bool> MoveNextAsync()
#else
			public async ValueTask<bool> MoveNextAsync()
#endif
			{
				if (_queryRunner == null)
				{
					_queryRunner = _dataContext.GetQueryRunner(_query, _queryNumber, _expression, _ps, _preambles);

					_dataReader = await _queryRunner.ExecuteReaderAsync(_cancellationToken).ConfigureAwait(Configuration.ContinueOnCapturedContext);

					var skip = _skipAction?.Invoke(_query, _expression, _dataContext, _ps) ?? 0;

					while (skip-- > 0)
					{
						if (!await _dataReader.ReadAsync(_cancellationToken).ConfigureAwait(Configuration.ContinueOnCapturedContext))
							return false;
					}

					_take = _takeAction?.Invoke(_query, _expression, _dataContext, _ps) ?? int.MaxValue;
				}

				if (_take-- > 0 && await _dataReader!.ReadAsync(_cancellationToken).ConfigureAwait(Configuration.ContinueOnCapturedContext))
				{
					_queryRunner.RowsCount++;

					Current = _mapper.Map(_dataContext, _queryRunner, _dataReader.DataReader);

					return true;
				}

				return false;
			}

			public void Dispose()
			{
				_queryRunner?.Dispose();
				_dataReader ?.Dispose();

				_queryRunner = null;
				_dataReader  = null;
			}

#if !NATIVE_ASYNC
			public async Task DisposeAsync()
#else
			public async ValueTask DisposeAsync()
#endif
			{
<<<<<<< HEAD
				_queryRunner?.Dispose();
				if (_dataReader != null)
				{
					await _dataReader.DisposeAsync().ConfigureAwait(Common.Configuration.ContinueOnCapturedContext);
					_dataReader = null;
				}
				
=======
				if (_queryRunner != null)
					await _queryRunner.DisposeAsync().ConfigureAwait(Configuration.ContinueOnCapturedContext);

				if (_dataReader != null) 
					await _dataReader.DisposeAsync().ConfigureAwait(Configuration.ContinueOnCapturedContext);

>>>>>>> 8664c0cf
				_queryRunner = null;
			}
		}

		class AsyncEnumerableImpl<T> : IAsyncEnumerable<T>
		{
			readonly Query             _query;
			readonly IDataContext      _dataContext;
			readonly Mapper<T>         _mapper;
			readonly Expression        _expression;
			readonly object?[]?        _ps;
			readonly object?[]?        _preambles;
			readonly int               _queryNumber;
			readonly TakeSkipDelegate? _skipAction;
			readonly TakeSkipDelegate? _takeAction;

			public AsyncEnumerableImpl(
				Query             query,
				IDataContext      dataContext,
				Mapper<T>         mapper,
				Expression        expression,
				object?[]?        ps,
				object?[]?        preambles,
				int               queryNumber,
				TakeSkipDelegate? skipAction,
				TakeSkipDelegate? takeAction)
			{
				_query       = query;
				_dataContext = dataContext;
				_mapper      = mapper;
				_expression  = expression;
				_ps          = ps;
				_preambles   = preambles;
				_queryNumber = queryNumber;
				_skipAction  = skipAction;
				_takeAction  = takeAction;
			}

			public IAsyncEnumerator<T> GetAsyncEnumerator(CancellationToken cancellationToken)
			{
				return new AsyncEnumeratorImpl<T>(
					_query, _dataContext, _mapper, _expression, _ps, _preambles, _queryNumber, _skipAction, _takeAction, cancellationToken);
			}
		}

		static IAsyncEnumerable<T> ExecuteQueryAsync<T>(
			Query             query,
			IDataContext      dataContext,
			Mapper<T>         mapper,
			Expression        expression,
			object?[]?        ps,
			object?[]?        preambles,
			int               queryNumber,
			TakeSkipDelegate? skipAction,
			TakeSkipDelegate? takeAction)
		{
			return new AsyncEnumerableImpl<T>(
				query, dataContext, mapper, expression, ps, preambles, queryNumber, skipAction, takeAction);
		}

		static void SetRunQuery<T>(
			Query<T> query,
			Expression<Func<IQueryRunner,IDataReader,T>> expression)
		{
			var executeQuery = GetExecuteQuery<T>(query, ExecuteQuery);

			ClearParameters(query);

			var mapper   = new Mapper<T>(expression);
			var runQuery = executeQuery.Item1;

			query.GetIEnumerable = (db, expr, ps, preambles) => runQuery(query, db, mapper, expr, ps, preambles, 0);

			var skipAction = executeQuery.Item2;
			var takeAction = executeQuery.Item3;

			query.GetForEachAsync = (db, expr, ps, preambles, action, token) =>
				ExecuteQueryAsync(query, db, mapper, expr, ps, preambles, 0, action, skipAction, takeAction, token);

			query.GetIAsyncEnumerable = (db, expr, ps, preambles) =>
				ExecuteQueryAsync(query, db, mapper, expr, ps, preambles, 0, skipAction, takeAction);
		}

		static readonly PropertyInfo _dataContextInfo = MemberHelper.PropertyOf<IQueryRunner>( p => p.DataContext);
		static readonly PropertyInfo _expressionInfo  = MemberHelper.PropertyOf<IQueryRunner>( p => p.Expression);
		static readonly PropertyInfo _parametersInfo  = MemberHelper.PropertyOf<IQueryRunner>( p => p.Parameters);
		static readonly PropertyInfo _preamblesInfo   = MemberHelper.PropertyOf<IQueryRunner>( p => p.Preambles);
		static readonly PropertyInfo _rowsCountInfo   = MemberHelper.PropertyOf<IQueryRunner>( p => p.RowsCount);

		static Expression<Func<IQueryRunner,IDataReader,T>> WrapMapper<T>(
			Expression<Func<IQueryRunner,IDataContext,IDataReader,Expression,object?[]?,object?[]?,T>> expression)
		{
			var queryRunnerParam = expression.Parameters[0];
			var dataReaderParam  = expression.Parameters[2];

			var dataContextVar = expression.Parameters[1];
			var expressionVar  = expression.Parameters[3];
			var parametersVar  = expression.Parameters[4];
			var preamblesVar   = expression.Parameters[5];

			// we can safely assume it is block expression
			if (expression.Body is not BlockExpression block)
				throw new LinqException("BlockExpression missing for mapper");
			return
				Expression.Lambda<Func<IQueryRunner,IDataReader,T>>(
					block.Update(
						new[]
						{
							dataContextVar,
							expressionVar,
							parametersVar,
							preamblesVar
						}.Concat(block.Variables),
						new[]
						{
							Expression.Assign(dataContextVar, Expression.Property(queryRunnerParam, _dataContextInfo)),
							Expression.Assign(expressionVar , Expression.Property(queryRunnerParam, _expressionInfo)),
							Expression.Assign(parametersVar , Expression.Property(queryRunnerParam, _parametersInfo)),
							Expression.Assign(preamblesVar  , Expression.Property(queryRunnerParam, _preamblesInfo))
						}.Concat(block.Expressions)),
					queryRunnerParam,
					dataReaderParam);
		}

#endregion

#region SetRunQuery / Cast, Concat, Union, OfType, ScalarSelect, Select, SequenceContext, Table

		public static void SetRunQuery<T>(
			Query<T> query,
			Expression<Func<IQueryRunner,IDataContext,IDataReader,Expression,object?[]?,object?[]?,T>> expression)
		{
			var l = WrapMapper(expression);

			SetRunQuery(query, l);
		}

#endregion

#region SetRunQuery / Select 2

		public static void SetRunQuery<T>(
			Query<T> query,
			Expression<Func<IQueryRunner,IDataContext,IDataReader,Expression,object?[]?,object?[]?,int,T>> expression)
		{
			var queryRunnerParam = Expression.Parameter(typeof(IQueryRunner), "qr");
			var dataReaderParam  = Expression.Parameter(typeof(IDataReader),  "dr");

			var dataContextVar = expression.Parameters[1];
			var expressionVar  = expression.Parameters[3];
			var parametersVar  = expression.Parameters[4];
			var preamblesVar   = expression.Parameters[5];
			var rowsCountVar   = expression.Parameters[6];

			// we can safely assume it is block expression
			var block = (BlockExpression)expression.Body;
			var l     = Expression.Lambda<Func<IQueryRunner, IDataReader, T>>(
					block.Update(
						new[]
						{
							dataContextVar,
							expressionVar,
							parametersVar,
							preamblesVar,
							rowsCountVar
						}.Concat(block.Variables),
						new[]
						{
							Expression.Assign(dataContextVar, Expression.Property(queryRunnerParam, _dataContextInfo)),
							Expression.Assign(expressionVar , Expression.Property(queryRunnerParam, _expressionInfo)),
							Expression.Assign(parametersVar , Expression.Property(queryRunnerParam, _parametersInfo)),
							Expression.Assign(preamblesVar  , Expression.Property(queryRunnerParam, _preamblesInfo)),
							Expression.Assign(rowsCountVar  , Expression.Property(queryRunnerParam, _rowsCountInfo))
						}.Concat(block.Expressions)),
					queryRunnerParam,
					dataReaderParam);

			SetRunQuery(query, l);
		}

#endregion

#region SetRunQuery / Aggregation, All, Any, Contains, Count

		public static void SetRunQuery<T>(
			Query<T> query,
			Expression<Func<IQueryRunner,IDataContext,IDataReader,Expression,object?[]?,object?[]?,object>> expression)
		{
			FinalizeQuery(query);

			if (query.Queries.Count != 1)
				throw new InvalidOperationException();

			ClearParameters(query);

			var l      = WrapMapper(expression);
			var mapper = new Mapper<object>(l);

			query.GetElement      = (db, expr, ps, preambles) => ExecuteElement(query, db, mapper, expr, ps, preambles);
			query.GetElementAsync = (db, expr, ps, preambles, token) => ExecuteElementAsync<object?>(query, db, mapper, expr, ps, preambles, token);
		}

		static T ExecuteElement<T>(
			Query          query,
			IDataContext   dataContext,
			Mapper<T>      mapper,
			Expression     expression,
			object?[]?     ps,
			object?[]?     preambles)
		{
			using (var runner = dataContext.GetQueryRunner(query, 0, expression, ps, preambles))
			{
				using (var dr = runner.ExecuteReader())
				{
					while (dr.DataReader!.Read())
					{
						var value = mapper.Map(dataContext, runner, dr.DataReader!);
						runner.RowsCount++;
						return value;
					}
				}

				return Array<T>.Empty.First();
			}
		}

		static async Task<T> ExecuteElementAsync<T>(
			Query             query,
			IDataContext      dataContext,
			Mapper<object>    mapper,
			Expression        expression,
			object?[]?        ps,
			object?[]?        preambles,
			CancellationToken cancellationToken)
		{
			var runner = dataContext.GetQueryRunner(query, 0, expression, ps, preambles);
#if NATIVE_ASYNC
			await using (runner.ConfigureAwait(Configuration.ContinueOnCapturedContext))
#else
			await using (runner)
#endif
			{
				var dr = await runner.ExecuteReaderAsync(cancellationToken).ConfigureAwait(Configuration.ContinueOnCapturedContext);
#if NATIVE_ASYNC
				await using (dr.ConfigureAwait(Configuration.ContinueOnCapturedContext))
#else
				await using (dr)
#endif
				{
					if (await dr.ReadAsync(cancellationToken).ConfigureAwait(Configuration.ContinueOnCapturedContext))
					{
						runner.RowsCount++;

						var item = mapper.Map(dataContext, runner, dr.DataReader);

						return dataContext.MappingSchema.ChangeTypeTo<T>(item);
					}

					return Array<T>.Empty.First();
				}
			}
		}

#endregion

#region ScalarQuery

		public static void SetScalarQuery(Query query)
		{
			FinalizeQuery(query);

			if (query.Queries.Count != 1)
				throw new InvalidOperationException();

			ClearParameters(query);

			query.GetElement      = (db, expr, ps, preambles) => ScalarQuery(query, db, expr, ps, preambles);
			query.GetElementAsync = (db, expr, ps, preambles, token) => ScalarQueryAsync(query, db, expr, ps, preambles, token);
		}

		static object? ScalarQuery(Query query, IDataContext dataContext, Expression expr, object?[]? parameters, object?[]? preambles)
		{
			using (var runner = dataContext.GetQueryRunner(query, 0, expr, parameters, preambles))
				return runner.ExecuteScalar();
		}

		static async Task<object?> ScalarQueryAsync(
			Query             query,
			IDataContext      dataContext,
			Expression        expression,
			object?[]?        ps,
			object?[]?        preambles,
			CancellationToken cancellationToken)
		{
			var runner = dataContext.GetQueryRunner(query, 0, expression, ps, preambles);
#if NATIVE_ASYNC
			await using (runner.ConfigureAwait(Configuration.ContinueOnCapturedContext))
#else
			await using (runner)
#endif
				return await runner.ExecuteScalarAsync(cancellationToken).ConfigureAwait(Configuration.ContinueOnCapturedContext);
		}

#endregion

#region NonQueryQuery

		public static void SetNonQueryQuery(Query query)
		{
			FinalizeQuery(query);

			if (query.Queries.Count != 1)
				throw new InvalidOperationException();

			ClearParameters(query);

			query.GetElement      = (db, expr, ps, preambles) => NonQueryQuery(query, db, expr, ps, preambles);
			query.GetElementAsync = (db, expr, ps, preambles, token) => NonQueryQueryAsync(query, db, expr, ps, preambles, token);
		}

		static int NonQueryQuery(Query query, IDataContext dataContext, Expression expr, object?[]? parameters, object?[]? preambles)
		{
			using (var runner = dataContext.GetQueryRunner(query, 0, expr, parameters, preambles))
				return runner.ExecuteNonQuery();
		}

		static async Task<object?> NonQueryQueryAsync(
			Query             query,
			IDataContext      dataContext,
			Expression        expression,
			object?[]?        ps,
			object?[]?        preambles,
			CancellationToken cancellationToken)
		{
			var runner = dataContext.GetQueryRunner(query, 0, expression, ps, preambles);
#if NATIVE_ASYNC
			await using (runner.ConfigureAwait(Configuration.ContinueOnCapturedContext))
#else
			await using (runner)
#endif
				return await runner.ExecuteNonQueryAsync(cancellationToken).ConfigureAwait(Configuration.ContinueOnCapturedContext);
		}

#endregion

#region NonQueryQuery2

		public static void SetNonQueryQuery2(Query query)
		{
			FinalizeQuery(query);

			if (query.Queries.Count != 2)
				throw new InvalidOperationException();

			ClearParameters(query);

			query.GetElement      = (db, expr, ps, preambles)        => NonQueryQuery2(query, db, expr, ps, preambles);
			query.GetElementAsync = (db, expr, ps, preambles, token) => NonQueryQuery2Async(query, db, expr, ps, preambles, token);
		}

		static int NonQueryQuery2(Query query, IDataContext dataContext, Expression expr, object?[]? parameters, object?[]? preambles)
		{
			using (var runner = dataContext.GetQueryRunner(query, 0, expr, parameters, preambles))
			{
				var n = runner.ExecuteNonQuery();

				if (n != 0)
					return n;

				runner.QueryNumber = 1;

				return runner.ExecuteNonQuery();
			}
		}

		static async Task<object?> NonQueryQuery2Async(
			Query             query,
			IDataContext      dataContext,
			Expression        expr,
			object?[]?        parameters,
			object?[]?        preambles,
			CancellationToken cancellationToken)
		{
			var runner = dataContext.GetQueryRunner(query, 0, expr, parameters, preambles);
#if NATIVE_ASYNC
			await using (runner.ConfigureAwait(Configuration.ContinueOnCapturedContext))
#else
			await using (runner)
#endif
			{
				var n = await runner.ExecuteNonQueryAsync(cancellationToken).ConfigureAwait(Configuration.ContinueOnCapturedContext);

				if (n != 0)
					return n;

				runner.QueryNumber = 1;

				return await runner.ExecuteNonQueryAsync(cancellationToken).ConfigureAwait(Configuration.ContinueOnCapturedContext);
			}
		}

#endregion

#region QueryQuery2

		public static void SetQueryQuery2(Query query)
		{
			FinalizeQuery(query);

			if (query.Queries.Count != 2)
				throw new InvalidOperationException();

			ClearParameters(query);

			query.GetElement      = (db, expr, ps, preambles)        => QueryQuery2(query, db, expr, ps, preambles);
			query.GetElementAsync = (db, expr, ps, preambles, token) => QueryQuery2Async(query, db, expr, ps, preambles, token);
		}

		static int QueryQuery2(Query query, IDataContext dataContext, Expression expr, object?[]? parameters, object?[]? preambles)
		{
			using (var runner = dataContext.GetQueryRunner(query, 0, expr, parameters, preambles))
			{
				var n = runner.ExecuteScalar();

				if (n != null)
					return 0;

				runner.QueryNumber = 1;

				return runner.ExecuteNonQuery();
			}
		}

		static async Task<object?> QueryQuery2Async(
			Query             query,
			IDataContext      dataContext,
			Expression        expr,
			object?[]?        parameters,
			object?[]?        preambles,
			CancellationToken cancellationToken)
		{
			var runner = dataContext.GetQueryRunner(query, 0, expr, parameters, preambles);
#if NATIVE_ASYNC
			await using (runner.ConfigureAwait(Configuration.ContinueOnCapturedContext))
#else
			await using (runner)
#endif
			{
				var n = await runner.ExecuteScalarAsync(cancellationToken).ConfigureAwait(Configuration.ContinueOnCapturedContext);

				if (n != null)
					return 0;

				runner.QueryNumber = 1;

				return await runner.ExecuteNonQueryAsync(cancellationToken).ConfigureAwait(Configuration.ContinueOnCapturedContext);
			}
		}

#endregion

#region GetSqlText

		public static string GetSqlText(Query query, IDataContext dataContext, Expression expr, object?[]? parameters, object?[]? preambles)
		{
			using (var runner = dataContext.GetQueryRunner(query, 0, expr, parameters, preambles))
				return runner.GetSqlText();
		}

#endregion
	}
}<|MERGE_RESOLUTION|>--- conflicted
+++ resolved
@@ -41,7 +41,7 @@
 			internal static MemoryCache QueryCache { get; } = new MemoryCache(new MemoryCacheOptions());
 		}
 
-#region Mapper
+		#region Mapper
 
 		class Mapper<T>
 		{
@@ -179,9 +179,9 @@
 			}
 		}
 
-#endregion
-
-#region Helpers
+		#endregion
+
+		#region Helpers
 
 		static void FinalizeQuery(Query query)
 		{
@@ -304,13 +304,13 @@
 			//=> obj.GetType();
 			=> db.MappingSchema.GetEntityDescriptor(typeof(T)).InheritanceMapping?.Count > 0 ? obj!.GetType() : typeof(T);
 
-#endregion
-
-#region SetRunQuery
+		#endregion
+
+		#region SetRunQuery
 
 		public delegate int TakeSkipDelegate(
-			Query                    query,
-			Expression               expression,
+			Query                    query, 
+			Expression               expression, 
 			IDataContext?            dataContext,
 			object?[]?               ps);
 
@@ -361,7 +361,7 @@
 			int          queryNumber)
 		{
 			using (var runner = dataContext.GetQueryRunner(query, queryNumber, expression, ps, preambles))
-			using (var dr     = runner.ExecuteReader())
+			using (var dr = runner.ExecuteReader())
 			{
 				while (dr.DataReader!.Read())
 				{
@@ -509,23 +509,14 @@
 			public async ValueTask DisposeAsync()
 #endif
 			{
-<<<<<<< HEAD
-				_queryRunner?.Dispose();
-				if (_dataReader != null)
-				{
-					await _dataReader.DisposeAsync().ConfigureAwait(Common.Configuration.ContinueOnCapturedContext);
-					_dataReader = null;
-				}
-				
-=======
 				if (_queryRunner != null)
 					await _queryRunner.DisposeAsync().ConfigureAwait(Configuration.ContinueOnCapturedContext);
 
 				if (_dataReader != null) 
 					await _dataReader.DisposeAsync().ConfigureAwait(Configuration.ContinueOnCapturedContext);
-
->>>>>>> 8664c0cf
+				
 				_queryRunner = null;
+				_dataReader  = null;
 			}
 		}
 
@@ -649,9 +640,9 @@
 					dataReaderParam);
 		}
 
-#endregion
-
-#region SetRunQuery / Cast, Concat, Union, OfType, ScalarSelect, Select, SequenceContext, Table
+		#endregion
+
+		#region SetRunQuery / Cast, Concat, Union, OfType, ScalarSelect, Select, SequenceContext, Table
 
 		public static void SetRunQuery<T>(
 			Query<T> query,
@@ -662,9 +653,9 @@
 			SetRunQuery(query, l);
 		}
 
-#endregion
-
-#region SetRunQuery / Select 2
+		#endregion
+
+		#region SetRunQuery / Select 2
 
 		public static void SetRunQuery<T>(
 			Query<T> query,
@@ -705,9 +696,9 @@
 			SetRunQuery(query, l);
 		}
 
-#endregion
-
-#region SetRunQuery / Aggregation, All, Any, Contains, Count
+		#endregion
+
+		#region SetRunQuery / Aggregation, All, Any, Contains, Count
 
 		public static void SetRunQuery<T>(
 			Query<T> query,
@@ -788,9 +779,9 @@
 			}
 		}
 
-#endregion
-
-#region ScalarQuery
+		#endregion
+
+		#region ScalarQuery
 
 		public static void SetScalarQuery(Query query)
 		{
@@ -828,9 +819,9 @@
 				return await runner.ExecuteScalarAsync(cancellationToken).ConfigureAwait(Configuration.ContinueOnCapturedContext);
 		}
 
-#endregion
-
-#region NonQueryQuery
+		#endregion
+
+		#region NonQueryQuery
 
 		public static void SetNonQueryQuery(Query query)
 		{
@@ -868,9 +859,9 @@
 				return await runner.ExecuteNonQueryAsync(cancellationToken).ConfigureAwait(Configuration.ContinueOnCapturedContext);
 		}
 
-#endregion
-
-#region NonQueryQuery2
+		#endregion
+
+		#region NonQueryQuery2
 
 		public static void SetNonQueryQuery2(Query query)
 		{
@@ -926,9 +917,9 @@
 			}
 		}
 
-#endregion
-
-#region QueryQuery2
+		#endregion
+
+		#region QueryQuery2
 
 		public static void SetQueryQuery2(Query query)
 		{
@@ -984,16 +975,16 @@
 			}
 		}
 
-#endregion
-
-#region GetSqlText
+		#endregion
+
+		#region GetSqlText
 
 		public static string GetSqlText(Query query, IDataContext dataContext, Expression expr, object?[]? parameters, object?[]? preambles)
 		{
 			using (var runner = dataContext.GetQueryRunner(query, 0, expr, parameters, preambles))
-				return runner.GetSqlText();
-		}
-
-#endregion
+			return runner.GetSqlText();
+		}
+
+		#endregion
 	}
 }