--- conflicted
+++ resolved
@@ -679,12 +679,7 @@
 			Expression<Func<IQueryRunner,IDataContext, DbDataReader, Expression,object?[]?,object?[]?,int,T>> expression)
 		{
 			var queryRunnerParam = Expression.Parameter(typeof(IQueryRunner), "qr");
-<<<<<<< HEAD
-			//var dataReaderParam  = Expression.Parameter(typeof(IDataReader),  "dr");
 			var dataReaderParam  = ExpressionBuilder.DataReaderParam;
-=======
-			var dataReaderParam  = Expression.Parameter(typeof(DbDataReader), "dr");
->>>>>>> 7eebf4bc
 
 			var dataContextVar = expression.Parameters[1];
 			var expressionVar  = expression.Parameters[3];
