--- conflicted
+++ resolved
@@ -524,8 +524,8 @@
 				}
 				else
 				{
-					queryFunc = (qq, db, mapper, expr, ps, qn) => q(qq, db, mapper, expr, ps, qn).Skip((int)select.SkipValue.EvaluateExpression());
-					skip  = (expr,ps) => (int)select.SkipValue.EvaluateExpression();
+					queryFunc = (qq, db, mapper, expr, ps, qn) => q(qq, db, mapper, expr, ps, qn).Skip((int)select.SkipValue.EvaluateExpression()!);
+					skip  = (expr,ps) => (int)select.SkipValue.EvaluateExpression()!;
 				}
 			}
 
@@ -546,18 +546,13 @@
 				else if (select.TakeValue is SqlParameter)
 				{
 					var i = GetParameterIndex(query, select.TakeValue);
-<<<<<<< HEAD
-					queryFunc = (qq, db, mapper, expr, ps, qn) => q(qq, db, mapper, expr, ps, qn).Take((int)query.Queries[0].Parameters[i].Accessor(expr, ps));
-					take      = (expr,ps) => (int)query.Queries[0].Parameters[i].Accessor(expr, ps);
-				}
-				else
-				{
-					queryFunc = (qq, db, mapper, expr, ps, qn) => q(qq, db, mapper, expr, ps, qn).Take((int)select.TakeValue.EvaluateExpression());
-					take      = (expr,ps) => (int)select.TakeValue.EvaluateExpression();
-=======
 					queryFunc = (qq, db, mapper, expr, ps, qn) => q(qq, db, mapper, expr, ps, qn).Take((int)query.Queries[0].Parameters[i].Accessor(expr, ps)!);
 					take  = (expr,ps) => (int)query.Queries[0].Parameters[i].Accessor(expr, ps)!;
->>>>>>> 00fed8d0
+				}
+				else
+				{
+					queryFunc = (qq, db, mapper, expr, ps, qn) => q(qq, db, mapper, expr, ps, qn).Take((int)select.TakeValue.EvaluateExpression()!);
+					take      = (expr,ps) => (int)select.TakeValue.EvaluateExpression()!;
 				}
 			}
 
