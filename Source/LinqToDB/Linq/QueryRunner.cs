--- conflicted
+++ resolved
@@ -494,7 +494,6 @@
 			}
 		}
 
-<<<<<<< HEAD
 		static IResultEnumerable<T> ExecuteQuery<T>(
 			Query        query,
 			IDataContext dataContext,
@@ -508,10 +507,7 @@
 			return new BasicResultEnumerable<T>(dataContext, expression, query, ps, preambles, queryNumber, mapper);
 		}
 
-		class AsyncEnumeratorImpl<T> : IAsyncEnumerator<T>
-=======
 		sealed class AsyncEnumeratorImpl<T> : IAsyncEnumerator<T>
->>>>>>> ce97f12a
 		{
 			readonly Query             _query;
 			readonly IDataContext      _dataContext;
@@ -617,14 +613,10 @@
 			}
 		}
 
-<<<<<<< HEAD
 		public static void WrapRunQuery<TSource, TResult>(
 			Query<TSource>                                               query, 
 			Query<TResult>                                               destQuery, 
 			Func<IResultEnumerable<TSource>, IResultEnumerable<TResult>> wrapper)
-=======
-		sealed class AsyncEnumerableImpl<T> : IAsyncEnumerable<T>
->>>>>>> ce97f12a
 		{
 			var executeQuery = query.GetResultEnumerable;
 			destQuery.GetResultEnumerable = (db, expr, ps, preambles) => wrapper(executeQuery(db, expr, ps, preambles));
