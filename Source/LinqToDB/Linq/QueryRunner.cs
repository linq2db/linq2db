--- conflicted
+++ resolved
@@ -463,7 +463,6 @@
 				}
 			}
 
-<<<<<<< HEAD
 			IEnumerator IEnumerable.GetEnumerator()
 			{
 				return GetEnumerator();
@@ -481,28 +480,6 @@
 				await using var runner = _dataContext.GetQueryRunner(_query, _dataContext, _queryNumber, _expression, _parameters, _preambles);
 				await using var dr     = await runner.ExecuteReaderAsync(cancellationToken).ConfigureAwait(Configuration.ContinueOnCapturedContext);
 #pragma warning restore CA2007
-=======
-		static async Task ExecuteQueryAsync<T>(
-			Query             query,
-			IDataContext      dataContext,
-			Mapper<T>         mapper,
-			Expression        expression,
-			object?[]?        ps,
-			object?[]?        preambles,
-			int               queryNumber,
-			Func<T,bool>      func,
-			TakeSkipDelegate? skipAction,
-			TakeSkipDelegate? takeAction,
-			CancellationToken cancellationToken)
-		{
-			var runner = dataContext.GetQueryRunner(query, queryNumber, expression, ps, preambles);
-			await using (runner.ConfigureAwait(Configuration.ContinueOnCapturedContext))
-			{
-				var dr = await runner.ExecuteReaderAsync(cancellationToken).ConfigureAwait(Configuration.ContinueOnCapturedContext);
-				await using (dr.ConfigureAwait(Configuration.ContinueOnCapturedContext))
-				{
-					var skip = skipAction?.Invoke(query, expression, dataContext, ps) ?? 0;
->>>>>>> f973e5b6
 
 				var dataReader = dr.DataReader!;
 
@@ -795,12 +772,7 @@
 			object?[]?        preambles,
 			CancellationToken cancellationToken)
 		{
-<<<<<<< HEAD
 			var runner = dataContext.GetQueryRunner(query, dataContext, 0, expression, ps, preambles);
-#if NATIVE_ASYNC
-=======
-			var runner = dataContext.GetQueryRunner(query, 0, expression, ps, preambles);
->>>>>>> f973e5b6
 			await using (runner.ConfigureAwait(Configuration.ContinueOnCapturedContext))
 			{
 				var dr = await runner.ExecuteReaderAsync(cancellationToken).ConfigureAwait(Configuration.ContinueOnCapturedContext);
@@ -853,12 +825,7 @@
 			object?[]?        preambles,
 			CancellationToken cancellationToken)
 		{
-<<<<<<< HEAD
 			var runner = dataContext.GetQueryRunner(query, dataContext, 0, expression, ps, preambles);
-#if NATIVE_ASYNC
-=======
-			var runner = dataContext.GetQueryRunner(query, 0, expression, ps, preambles);
->>>>>>> f973e5b6
 			await using (runner.ConfigureAwait(Configuration.ContinueOnCapturedContext))
 				return await runner.ExecuteScalarAsync(cancellationToken).ConfigureAwait(Configuration.ContinueOnCapturedContext);
 		}
@@ -894,12 +861,7 @@
 			object?[]?        preambles,
 			CancellationToken cancellationToken)
 		{
-<<<<<<< HEAD
 			var runner = dataContext.GetQueryRunner(query, dataContext, 0, expression, ps, preambles);
-#if NATIVE_ASYNC
-=======
-			var runner = dataContext.GetQueryRunner(query, 0, expression, ps, preambles);
->>>>>>> f973e5b6
 			await using (runner.ConfigureAwait(Configuration.ContinueOnCapturedContext))
 				return await runner.ExecuteNonQueryAsync(cancellationToken).ConfigureAwait(Configuration.ContinueOnCapturedContext);
 		}
@@ -944,12 +906,7 @@
 			object?[]?        preambles,
 			CancellationToken cancellationToken)
 		{
-<<<<<<< HEAD
 			var runner = dataContext.GetQueryRunner(query, dataContext, 0, expr, parameters, preambles);
-#if NATIVE_ASYNC
-=======
-			var runner = dataContext.GetQueryRunner(query, 0, expr, parameters, preambles);
->>>>>>> f973e5b6
 			await using (runner.ConfigureAwait(Configuration.ContinueOnCapturedContext))
 			{
 				var n = await runner.ExecuteNonQueryAsync(cancellationToken).ConfigureAwait(Configuration.ContinueOnCapturedContext);
@@ -1003,12 +960,7 @@
 			object?[]?        preambles,
 			CancellationToken cancellationToken)
 		{
-<<<<<<< HEAD
 			var runner = dataContext.GetQueryRunner(query, dataContext, 0, expr, parameters, preambles);
-#if NATIVE_ASYNC
-=======
-			var runner = dataContext.GetQueryRunner(query, 0, expr, parameters, preambles);
->>>>>>> f973e5b6
 			await using (runner.ConfigureAwait(Configuration.ContinueOnCapturedContext))
 			{
 				var n = await runner.ExecuteScalarAsync(cancellationToken).ConfigureAwait(Configuration.ContinueOnCapturedContext);
