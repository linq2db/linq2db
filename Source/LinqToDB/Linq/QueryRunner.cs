--- conflicted
+++ resolved
@@ -468,23 +468,15 @@
 			TakeSkipDelegate? takeAction,
 			CancellationToken cancellationToken)
 		{
-<<<<<<< HEAD
-			var runner = dataContext.GetQueryRunner(query, queryNumber, expression, ps, preambles);
-			await using (runner.ConfigureAwait(Configuration.ContinueOnCapturedContext))
-			{
-				var dr = await runner.ExecuteReaderAsync(cancellationToken).ConfigureAwait(Configuration.ContinueOnCapturedContext);
-				await using (dr.ConfigureAwait(Configuration.ContinueOnCapturedContext))
-=======
 			await using (ActivityService.StartAndConfigureAwait(ActivityID.ExecuteQueryAsync))
 			{
 				var runner = dataContext.GetQueryRunner(query, queryNumber, expression, ps, preambles);
 
-				await using (runner.ConfigureForUsing())
->>>>>>> 4120b637
+				await using (runner.ConfigureAwait(Configuration.ContinueOnCapturedContext))
 				{
 					var dr = await runner.ExecuteReaderAsync(cancellationToken).ConfigureAwait(Configuration.ContinueOnCapturedContext);
 
-					await using (dr.ConfigureForUsing())
+					await using (dr.ConfigureAwait(Configuration.ContinueOnCapturedContext))
 					{
 						var skip = skipAction?.Invoke(query, expression, dataContext, ps) ?? 0;
 
@@ -884,23 +876,15 @@
 			object?[]?        preambles,
 			CancellationToken cancellationToken)
 		{
-<<<<<<< HEAD
-			var runner = dataContext.GetQueryRunner(query, 0, expression, ps, preambles);
-			await using (runner.ConfigureAwait(Configuration.ContinueOnCapturedContext))
-			{
-				var dr = await runner.ExecuteReaderAsync(cancellationToken).ConfigureAwait(Configuration.ContinueOnCapturedContext);
-				await using (dr.ConfigureAwait(Configuration.ContinueOnCapturedContext))
-=======
 			await using (ActivityService.StartAndConfigureAwait(ActivityID.ExecuteElementAsync))
 			{
 				var runner = dataContext.GetQueryRunner(query, 0, expression, ps, preambles);
 
-				await using (runner.ConfigureForUsing())
->>>>>>> 4120b637
+				await using (runner.ConfigureAwait(Configuration.ContinueOnCapturedContext))
 				{
 					var dr = await runner.ExecuteReaderAsync(cancellationToken).ConfigureAwait(Configuration.ContinueOnCapturedContext);
 
-					await using (dr.ConfigureForUsing())
+					await using (dr.ConfigureAwait(Configuration.ContinueOnCapturedContext))
 					{
 						if (await dr.ReadAsync(cancellationToken).ConfigureAwait(Configuration.ContinueOnCapturedContext))
 						{
@@ -924,12 +908,8 @@
 							return ret;
 						}
 
-<<<<<<< HEAD
-					return Array.Empty<T>().First();
-=======
-						return Array<T>.Empty.First();
+						return Array.Empty<T>().First();
 					}
->>>>>>> 4120b637
 				}
 			}
 		}
@@ -966,19 +946,13 @@
 			object?[]?        preambles,
 			CancellationToken cancellationToken)
 		{
-<<<<<<< HEAD
-			var runner = dataContext.GetQueryRunner(query, 0, expression, ps, preambles);
-			await using (runner.ConfigureAwait(Configuration.ContinueOnCapturedContext))
-				return await runner.ExecuteScalarAsync(cancellationToken).ConfigureAwait(Configuration.ContinueOnCapturedContext);
-=======
 			await using (ActivityService.StartAndConfigureAwait(ActivityID.ExecuteScalarAsync))
 			{
 				var runner = dataContext.GetQueryRunner(query, 0, expression, ps, preambles);
 
-				await using (runner.ConfigureForUsing())
+				await using (runner.ConfigureAwait(Configuration.ContinueOnCapturedContext))
 					return await runner.ExecuteScalarAsync(cancellationToken).ConfigureAwait(Configuration.ContinueOnCapturedContext);
 			}
->>>>>>> 4120b637
 		}
 
 		#endregion
@@ -1014,19 +988,13 @@
 			object?[]?        preambles,
 			CancellationToken cancellationToken)
 		{
-<<<<<<< HEAD
-			var runner = dataContext.GetQueryRunner(query, 0, expression, ps, preambles);
-			await using (runner.ConfigureAwait(Configuration.ContinueOnCapturedContext))
-				return await runner.ExecuteNonQueryAsync(cancellationToken).ConfigureAwait(Configuration.ContinueOnCapturedContext);
-=======
 			await using (ActivityService.StartAndConfigureAwait(ActivityID.ExecuteNonQueryAsync))
 			{
 				var runner = dataContext.GetQueryRunner(query, 0, expression, ps, preambles);
 
-				await using (runner.ConfigureForUsing())
+				await using (runner.ConfigureAwait(Configuration.ContinueOnCapturedContext))
 					return await runner.ExecuteNonQueryAsync(cancellationToken).ConfigureAwait(Configuration.ContinueOnCapturedContext);
 			}
->>>>>>> 4120b637
 		}
 
 		#endregion
@@ -1068,16 +1036,11 @@
 			object?[]?        preambles,
 			CancellationToken cancellationToken)
 		{
-<<<<<<< HEAD
-			var runner = dataContext.GetQueryRunner(query, 0, expr, parameters, preambles);
-			await using (runner.ConfigureAwait(Configuration.ContinueOnCapturedContext))
-=======
 			await using (ActivityService.StartAndConfigureAwait(ActivityID.ExecuteNonQuery2Async))
->>>>>>> 4120b637
 			{
 				var runner = dataContext.GetQueryRunner(query, 0, expr, parameters, preambles);
 
-				await using (runner.ConfigureForUsing())
+				await using (runner.ConfigureAwait(Configuration.ContinueOnCapturedContext))
 				{
 					var n = await runner.ExecuteNonQueryAsync(cancellationToken).ConfigureAwait(Configuration.ContinueOnCapturedContext);
 
@@ -1130,16 +1093,11 @@
 			object?[]?        preambles,
 			CancellationToken cancellationToken)
 		{
-<<<<<<< HEAD
-			var runner = dataContext.GetQueryRunner(query, 0, expr, parameters, preambles);
-			await using (runner.ConfigureAwait(Configuration.ContinueOnCapturedContext))
-=======
 			await using (ActivityService.StartAndConfigureAwait(ActivityID.ExecuteScalarAlternativeAsync))
->>>>>>> 4120b637
 			{
 				var runner = dataContext.GetQueryRunner(query, 0, expr, parameters, preambles);
 
-				await using (runner.ConfigureForUsing())
+				await using (runner.ConfigureAwait(Configuration.ContinueOnCapturedContext))
 				{
 					var n = await runner.ExecuteScalarAsync(cancellationToken).ConfigureAwait(Configuration.ContinueOnCapturedContext);
 
