﻿using System;
using System.Collections;
using System.Collections.Generic;
using System.Linq;
using System.Linq.Expressions;
using System.Reflection;
using System.Threading;
using System.Threading.Tasks;

namespace LinqToDB.Linq
{
	using Async;
	using Data;
<<<<<<< HEAD
	using Tools;
=======
	using Extensions;
>>>>>>> 3cff2449

	abstract class ExpressionQuery<T> : IExpressionQuery<T>, IAsyncEnumerable<T>
	{
		#region Init

		protected void Init(IDataContext dataContext, Expression? expression)
		{
			DataContext = dataContext ?? throw new ArgumentNullException(nameof(dataContext));
			Expression  = expression  ?? Expression.Constant(this);
		}

		public Expression   Expression  { get; set; } = null!;
		public IDataContext DataContext { get; set; } = null!;

		internal Query<T>? Info;
		internal object?[]? Parameters;
		internal object?[]? Preambles;

		#endregion

		#region Public Members

#if DEBUG
		// This property is helpful in Debug Mode.
		//
		[JetBrains.Annotations.UsedImplicitly]
		// ReSharper disable once InconsistentNaming
		public string _sqlText => SqlText;
#endif

		public string SqlText
		{
			get
			{
				var expression = Expression;
				var info       = GetQuery(ref expression, true, out var dependsOnParameters);

				if (!dependsOnParameters)
					Expression = expression;

				var sqlText    = QueryRunner.GetSqlText(info, DataContext, expression, Parameters, Preambles);

				return sqlText;
			}
		}

		#endregion

		#region Execute

		Query<T> GetQuery(ref Expression expression, bool cache, out bool dependsOnParameters)
		{
			dependsOnParameters = false;

			if (cache && Info != null)
				return Info;

			var info = Query<T>.GetQuery(DataContext, ref expression, out dependsOnParameters);

			if (cache && info.IsFastCacheable && !dependsOnParameters)
				Info = info;

			return info;
		}

		async Task<TResult> IQueryProviderAsync.ExecuteAsync<TResult>(Expression expression, CancellationToken cancellationToken)
		{
			var query = GetQuery(ref expression, false, out _);

			var transaction = await StartLoadTransactionAsync(query, cancellationToken).ConfigureAwait(Common.Configuration.ContinueOnCapturedContext);
#if !NATIVE_ASYNC
			await using var tr = transaction;
#else
			await using var tr = (transaction ?? EmptyIAsyncDisposable.Instance).ConfigureAwait(Common.Configuration.ContinueOnCapturedContext);
#endif

			Preambles = await query.InitPreamblesAsync(DataContext, expression, Parameters, cancellationToken)
				.ConfigureAwait(Common.Configuration.ContinueOnCapturedContext);

			var value = await query.GetElementAsync(DataContext, expression, Parameters, Preambles, cancellationToken)
				.ConfigureAwait(Common.Configuration.ContinueOnCapturedContext);

			return (TResult)value!;
		}

		IDisposable? StartLoadTransaction(Query query)
		{
			// Do not start implicit transaction if there is no preambles
			//
			if (!query.IsAnyPreambles())
				return null;

			var dc = DataContext switch
			{
				DataConnection dataConnection => dataConnection,
				DataContext    dataContext    => dataContext.GetDataConnection(),
				_                             => null
			};

			if (dc == null)
				return null;

			// transaction will be maintained by TransactionScope
			//
			if (TransactionScopeHelper.IsInsideTransactionScope)
				return null;

			dc.EnsureConnection();

			if (dc.TransactionAsync != null || dc.CurrentCommand?.Transaction != null)
				return null;

			if (DataContext is DataContext ctx)
				return ctx!.BeginTransaction(dc.DataProvider.SqlProviderFlags.DefaultMultiQueryIsolationLevel);

			return dc!.BeginTransaction(dc.DataProvider.SqlProviderFlags.DefaultMultiQueryIsolationLevel);
		}

		async Task<IAsyncDisposable?> StartLoadTransactionAsync(Query query, CancellationToken cancellationToken)
		{
			// Do not start implicit transaction if there is no preambles
			//
			if (!query.IsAnyPreambles())
				return null;

			var dc = DataContext switch
			{
				DataConnection dataConnection => dataConnection,
				DataContext    dataContext    => dataContext.GetDataConnection(),
				_                             => null
			};

			if (dc == null)
				return null;

			// transaction will be maintained by TransactionScope
			//
			if (TransactionScopeHelper.IsInsideTransactionScope)
				return null;

			await dc.EnsureConnectionAsync(cancellationToken).ConfigureAwait(Common.Configuration.ContinueOnCapturedContext);

			if (dc.TransactionAsync != null || dc.CurrentCommand?.Transaction != null)
				return null;

			if (DataContext is DataContext ctx)
				return await ctx!.BeginTransactionAsync(dc.DataProvider.SqlProviderFlags.DefaultMultiQueryIsolationLevel, cancellationToken)!
					.ConfigureAwait(Common.Configuration.ContinueOnCapturedContext);

			return await dc!.BeginTransactionAsync(dc.DataProvider.SqlProviderFlags.DefaultMultiQueryIsolationLevel, cancellationToken)!
				.ConfigureAwait(Common.Configuration.ContinueOnCapturedContext);
		}

		async Task<IAsyncEnumerable<TResult>> IQueryProviderAsync.ExecuteAsyncEnumerable<TResult>(Expression expression, CancellationToken cancellationToken)
		{
			var query = GetQuery(ref expression, false, out _);

			var transaction = await StartLoadTransactionAsync(query, cancellationToken).ConfigureAwait(Common.Configuration.ContinueOnCapturedContext);
#if !NATIVE_ASYNC
			await using var tr = transaction;
#else
			await using var tr = (transaction ?? EmptyIAsyncDisposable.Instance).ConfigureAwait(Common.Configuration.ContinueOnCapturedContext);
#endif

			Preambles = await query.InitPreamblesAsync(DataContext, expression, Parameters, cancellationToken)
				.ConfigureAwait(Common.Configuration.ContinueOnCapturedContext);

			return Query<TResult>.GetQuery(DataContext, ref expression, out _)
				.GetIAsyncEnumerable(DataContext, expression, Parameters, Preambles);
		}

		public async Task GetForEachAsync(Action<T> action, CancellationToken cancellationToken)
		{
			var expression = Expression;
			var query      = GetQuery(ref expression, true, out var dependsOnParameters);

			if (!dependsOnParameters)
				Expression = expression;

			var transaction = await StartLoadTransactionAsync(query, cancellationToken).ConfigureAwait(Common.Configuration.ContinueOnCapturedContext);
#if !NATIVE_ASYNC
			await using var _ = transaction;
#else
			await using var _ = (transaction ?? EmptyIAsyncDisposable.Instance).ConfigureAwait(Common.Configuration.ContinueOnCapturedContext);
#endif

			Preambles = await query.InitPreamblesAsync(DataContext, expression, Parameters, cancellationToken)
				.ConfigureAwait(Common.Configuration.ContinueOnCapturedContext);

			await query
				.GetForEachAsync(DataContext, expression, Parameters, Preambles, r =>
				{
					action(r);
					return true;
				}, cancellationToken).ConfigureAwait(Common.Configuration.ContinueOnCapturedContext);
		}

		public Task GetForEachUntilAsync(Func<T,bool> func, CancellationToken cancellationToken)
		{
			var expression = Expression;
			var query      = GetQuery(ref expression, true, out var dependsOnParameters);

			if (!dependsOnParameters)
				Expression = expression;

			return query.GetForEachAsync(DataContext, expression, Parameters, Preambles, func, cancellationToken);
		}

		public IAsyncEnumerable<T> GetAsyncEnumerable()
		{
			return this;
		}

		public IAsyncEnumerator<T> GetAsyncEnumerator(CancellationToken cancellationToken = default)
		{
			var expression = Expression;
			var query      = GetQuery(ref expression, true, out var dependsOnParameters);

			if (!dependsOnParameters)
				Expression = expression;

			return new AsyncEnumeratorAsyncWrapper<T>(async () =>
			{
				var tr = await StartLoadTransactionAsync(query, cancellationToken).ConfigureAwait(Common.Configuration.ContinueOnCapturedContext);
				try
				{
					Preambles = await query.InitPreamblesAsync(DataContext, expression, Parameters, cancellationToken)
						.ConfigureAwait(Common.Configuration.ContinueOnCapturedContext);
					return Tuple.Create(query.GetIAsyncEnumerable(DataContext, expression, Parameters, Preambles).GetAsyncEnumerator(cancellationToken), tr);
				}
				catch
				{
					if (tr != null)
						await tr.DisposeAsync().ConfigureAwait(Common.Configuration.ContinueOnCapturedContext);
					throw;
				}
			});
		}

		#endregion

		#region IQueryable Members

		Type           IQueryable.ElementType => typeof(T);
		Expression     IQueryable.Expression  => Expression;
		IQueryProvider IQueryable.Provider    => this;

		#endregion

		#region IQueryProvider Members

		IQueryable<TElement> IQueryProvider.CreateQuery<TElement>(Expression expression)
		{
			if (expression == null)
				throw new ArgumentNullException(nameof(expression));

			return new ExpressionQueryImpl<TElement>(DataContext, expression);
		}

		IQueryable IQueryProvider.CreateQuery(Expression expression)
		{
			if (expression == null)
				throw new ArgumentNullException(nameof(expression));

			var elementType = expression.Type.GetItemType() ?? expression.Type;

			try
			{
				return (IQueryable)Activator.CreateInstance(
					typeof(ExpressionQueryImpl<>).MakeGenericType(elementType),
					DataContext, expression)!;
			}
			catch (TargetInvocationException ex)
			{
				throw ex.InnerException ?? ex;
			}
		}

		TResult IQueryProvider.Execute<TResult>(Expression expression)
		{
			using var m = ActivityService.Start(ActivityID.QueryProviderExecuteT);

			var query = GetQuery(ref expression, false, out _);

			using (StartLoadTransaction(query))
			{
				Preambles = query.InitPreambles(DataContext, expression, Parameters);

				var getElement = query.GetElement;
				if (getElement == null)
					throw new LinqToDBException("GetElement is not assigned by the context.");
				return (TResult)getElement(DataContext, expression, Parameters, Preambles)!;
			}
		}

		object? IQueryProvider.Execute(Expression expression)
		{
			using var m = ActivityService.Start(ActivityID.QueryProviderExecute);

			var query = GetQuery(ref expression, false, out _);

			using (StartLoadTransaction(query))
			{
				Preambles = query.InitPreambles(DataContext, expression, Parameters);

				var getElement = query.GetElement;
				if (getElement == null)
					throw new LinqToDBException("GetElement is not assigned by the context.");
				return getElement(DataContext, expression, Parameters, Preambles);
			}
		}

		#endregion

		#region IEnumerable Members

		IEnumerator<T> IEnumerable<T>.GetEnumerator()
		{
			using var _ = ActivityService.Start(ActivityID.QueryProviderGetEnumeratorT);

			var expression = Expression;
			var query      = GetQuery(ref expression, true, out var dependsOnParameters);

			if (!dependsOnParameters)
				Expression = expression;

			using (StartLoadTransaction(query))
			{
				Preambles = query.InitPreambles(DataContext, expression, Parameters);

				return query.GetIEnumerable(DataContext, expression, Parameters, Preambles).GetEnumerator();
			}
		}

		IEnumerator IEnumerable.GetEnumerator()
		{
			using var _ = ActivityService.Start(ActivityID.QueryProviderGetEnumerator);

			var expression = Expression;
			var query      = GetQuery(ref expression, true, out var dependsOnParameters);

			if (!dependsOnParameters)
				Expression = expression;

			using (StartLoadTransaction(query))
			{
				Preambles = query.InitPreambles(DataContext, expression, Parameters);

				return query.GetIEnumerable(DataContext, expression, Parameters, Preambles).GetEnumerator();
			}
		}

		#endregion
	}
}<|MERGE_RESOLUTION|>--- conflicted
+++ resolved
@@ -11,11 +11,8 @@
 {
 	using Async;
 	using Data;
-<<<<<<< HEAD
 	using Tools;
-=======
 	using Extensions;
->>>>>>> 3cff2449
 
 	abstract class ExpressionQuery<T> : IExpressionQuery<T>, IAsyncEnumerable<T>
 	{
