﻿using System;
using System.Collections;
using System.Collections.Generic;
using System.Data;
using System.Diagnostics;
using System.Linq;
using System.Linq.Expressions;
using System.Reflection;
using System.Threading;
using System.Threading.Tasks;

using JetBrains.Annotations;

namespace LinqToDB.Linq
{
	using System.Diagnostics.CodeAnalysis;
	using Async;
	using Extensions;
	using Data;

	abstract class ExpressionQuery<T> : IExpressionQuery<T>
	{
		#region Init

		protected void Init(IDataContext dataContext, Expression? expression)
		{
			DataContext = dataContext ?? throw new ArgumentNullException(nameof(dataContext));
			Expression  = expression  ?? Expression.Constant(this);
		}

		public Expression   Expression  { get; set; } = null!;
		public IDataContext DataContext { get; set; } = null!;

		internal Query<T>?  Info;
		internal object?[]? Parameters;
		internal object?[]? Preambles;

		#endregion

		#region Public Members

		// This property is helpful in Debug Mode.
		//
		[UsedImplicitly]
		// ReSharper disable once InconsistentNaming
		string _sqlText => SqlText;

		public string SqlText
		{
			get
			{
<<<<<<< HEAD
					var expression = Expression;
					var info       = GetQuery(ref expression, true);
				var sqlText    = QueryRunner.GetSqlText(info, DataContext, expression, Parameters, 0);
=======
				var expression = Expression;
				var info       = GetQuery(ref expression, true);
				var sqlText    = QueryRunner.GetSqlText(info, DataContext, expression, Parameters, Preambles);
>>>>>>> 07af7caa

						return sqlText;
			}
		}

		#endregion

		#region Execute

		Query<T> GetQuery(ref Expression expression, bool cache)
		{
			if (cache && Info != null)
				return Info;

			var info = Query<T>.GetQuery(DataContext, ref expression);

			if (cache)
				Info = info;

			return info;
		}

		async Task<TResult> IQueryProviderAsync.ExecuteAsync<TResult>(Expression expression, CancellationToken cancellationToken)
		{
			var query = GetQuery(ref expression, false);

			using (await StartLoadTransactionAsync(query, cancellationToken).ConfigureAwait(Common.Configuration.ContinueOnCapturedContext))
			{
				Preambles = await query.InitPreamblesAsync(DataContext).ConfigureAwait(Common.Configuration.ContinueOnCapturedContext);

				var value = await query.GetElementAsync(DataContext, expression, Parameters, Preambles, cancellationToken)
					.ConfigureAwait(Common.Configuration.ContinueOnCapturedContext);

			return (TResult)value!;
		}
		}

		static readonly Task<DataConnectionTransaction?> CompletedTransactionTask =
			Task.FromResult<DataConnectionTransaction?>(null);

		DataConnectionTransaction? StartLoadTransaction(Query query)
		{
			if (!query.IsAnyPreambles())
				return null;

			DataConnection? dc = null;
			if (DataContext is DataConnection dataConnection)
				dc = dataConnection;
			else if (DataContext is DataContext dataContext)
				dc = dataContext.GetDataConnection();

			if (dc == null || dc.TransactionAsync != null)
				return null;

			return dc.BeginTransaction(dc.DataProvider.SqlProviderFlags.DefaultMultiQueryIsolationLevel);
		}

		Task<DataConnectionTransaction?> StartLoadTransactionAsync(Query query, CancellationToken cancellationToken)
		{
			if (!query.IsAnyPreambles())
				return CompletedTransactionTask;

			DataConnection? dc = null;
			if (DataContext is DataConnection dataConnection)
				dc = dataConnection;
			else if (DataContext is DataContext dataContext)
				dc = dataContext.GetDataConnection();

			if (dc == null || dc.TransactionAsync != null)
				return CompletedTransactionTask;

			return dc.BeginTransactionAsync(dc.DataProvider.SqlProviderFlags.DefaultMultiQueryIsolationLevel, cancellationToken)!;
		}

		IAsyncEnumerable<TResult> IQueryProviderAsync.ExecuteAsync<TResult>(Expression expression)
		{
			var query = GetQuery(ref expression, false);

			//TODO: need async call

			using (StartLoadTransaction(query))
			{
				Preambles = query.InitPreambles(DataContext);

			return Query<TResult>.GetQuery(DataContext, ref expression)
					.GetIAsyncEnumerable(DataContext, expression, Parameters, Preambles);
			}
		}

		public async Task GetForEachAsync(Action<T> action, CancellationToken cancellationToken)
		{
			var expression = Expression;
			var query      = GetQuery(ref expression, true);
			Expression     = expression;

			using (await StartLoadTransactionAsync(query, cancellationToken).ConfigureAwait(Common.Configuration.ContinueOnCapturedContext))
			{
				Preambles = await query.InitPreamblesAsync(DataContext).ConfigureAwait(Common.Configuration.ContinueOnCapturedContext);

				await query
					.GetForEachAsync(DataContext, Expression, Parameters, Preambles, r =>
					{
						action(r);
						return true;
					}, cancellationToken).ConfigureAwait(Common.Configuration.ContinueOnCapturedContext);
			}
		}

		public Task GetForEachUntilAsync(Func<T,bool> func, CancellationToken cancellationToken)
		{
			var expression = Expression;
			return GetQuery(ref expression, true)
				.GetForEachAsync(DataContext, expression, Parameters, Preambles, func, cancellationToken);
		}

		public IAsyncEnumerable<T> GetAsyncEnumerable()
		{
			var expression = Expression;
			return GetQuery(ref expression, true).GetIAsyncEnumerable(DataContext, expression, Parameters, Preambles);
		}

		#endregion

		#region IQueryable Members

		Type           IQueryable.ElementType => typeof(T);
		Expression     IQueryable.Expression  => Expression;
		IQueryProvider IQueryable.Provider    => this;

		#endregion

		#region IQueryProvider Members

		IQueryable<TElement> IQueryProvider.CreateQuery<TElement>(Expression expression)
		{
			if (expression == null)
				throw new ArgumentNullException(nameof(expression));

			return new ExpressionQueryImpl<TElement>(DataContext, expression);
		}

		IQueryable IQueryProvider.CreateQuery(Expression expression)
		{
			if (expression == null)
				throw new ArgumentNullException(nameof(expression));

			var elementType = expression.Type.GetItemType() ?? expression.Type;

			try
			{
				return (IQueryable)Activator.CreateInstance(
					typeof(ExpressionQueryImpl<>).MakeGenericType(elementType),
					DataContext, expression);
			}
			catch (TargetInvocationException ex)
			{
				throw ex.InnerException;
			}
		}

		[return: MaybeNull]
		TResult IQueryProvider.Execute<TResult>(Expression expression)
		{
<<<<<<< HEAD
			var getElement = GetQuery(ref expression, false).GetElement;
			if (getElement == null)
				throw new LinqToDBException("GetElement is not assigned by the context.");
			return (TResult)getElement(DataContext, expression, Parameters)!;
=======
			var query = GetQuery(ref expression, false);

			using (StartLoadTransaction(query))
			{
				Preambles = query.InitPreambles(DataContext);

				return (TResult)query.GetElement(DataContext, expression, Parameters, Preambles)!;
			}
>>>>>>> 07af7caa
		}

		object? IQueryProvider.Execute(Expression expression)
		{
<<<<<<< HEAD
			var getElement = GetQuery(ref expression, false).GetElement;
			if (getElement == null)
				throw new LinqToDBException("GetElement is not assigned by the context.");
			return getElement(DataContext, expression, Parameters);
=======
			var query = GetQuery(ref expression, false);
			
			using (StartLoadTransaction(query))
			{
				Preambles = query.InitPreambles(DataContext);

				return query.GetElement(DataContext, expression, Parameters, Preambles);
			}
>>>>>>> 07af7caa
		}

		#endregion

		#region IEnumerable Members

		IEnumerator<T> IEnumerable<T>.GetEnumerator()
		{
			var expression = Expression;
			var query      = GetQuery(ref expression, true);
			Expression     = expression;

			using (StartLoadTransaction(query))
			{
				Preambles = query.InitPreambles(DataContext);

				return query.GetIEnumerable(DataContext, Expression, Parameters, Preambles).GetEnumerator();
			}
		}

		IEnumerator IEnumerable.GetEnumerator()
		{
			var expression = Expression;
			var query      = GetQuery(ref expression, true);
			Expression     = expression;

			using (StartLoadTransaction(query))
			{
				Preambles = query.InitPreambles(DataContext);

				return query.GetIEnumerable(DataContext, Expression, Parameters, Preambles).GetEnumerator();
			}
		}

		#endregion

	}
}<|MERGE_RESOLUTION|>--- conflicted
+++ resolved
@@ -31,14 +31,14 @@
 		public Expression   Expression  { get; set; } = null!;
 		public IDataContext DataContext { get; set; } = null!;
 
-		internal Query<T>?  Info;
+		internal Query<T>? Info;
 		internal object?[]? Parameters;
 		internal object?[]? Preambles;
 
 		#endregion
 
 		#region Public Members
-
+		
 		// This property is helpful in Debug Mode.
 		//
 		[UsedImplicitly]
@@ -49,17 +49,11 @@
 		{
 			get
 			{
-<<<<<<< HEAD
-					var expression = Expression;
-					var info       = GetQuery(ref expression, true);
-				var sqlText    = QueryRunner.GetSqlText(info, DataContext, expression, Parameters, 0);
-=======
 				var expression = Expression;
 				var info       = GetQuery(ref expression, true);
 				var sqlText    = QueryRunner.GetSqlText(info, DataContext, expression, Parameters, Preambles);
->>>>>>> 07af7caa
-
-						return sqlText;
+
+				return sqlText;
 			}
 		}
 
@@ -221,40 +215,32 @@
 		[return: MaybeNull]
 		TResult IQueryProvider.Execute<TResult>(Expression expression)
 		{
-<<<<<<< HEAD
-			var getElement = GetQuery(ref expression, false).GetElement;
-			if (getElement == null)
-				throw new LinqToDBException("GetElement is not assigned by the context.");
-			return (TResult)getElement(DataContext, expression, Parameters)!;
-=======
-			var query = GetQuery(ref expression, false);
-
-			using (StartLoadTransaction(query))
-			{
-				Preambles = query.InitPreambles(DataContext);
-
-				return (TResult)query.GetElement(DataContext, expression, Parameters, Preambles)!;
-			}
->>>>>>> 07af7caa
+			var query = GetQuery(ref expression, false);
+
+			using (StartLoadTransaction(query))
+			{
+				Preambles = query.InitPreambles(DataContext);
+
+				var getElement = query.GetElement;
+				if (getElement == null)
+					throw new LinqToDBException("GetElement is not assigned by the context.");
+				return (TResult)getElement(DataContext, expression, Parameters, Preambles)!;
+			}
 		}
 
 		object? IQueryProvider.Execute(Expression expression)
 		{
-<<<<<<< HEAD
-			var getElement = GetQuery(ref expression, false).GetElement;
-			if (getElement == null)
-				throw new LinqToDBException("GetElement is not assigned by the context.");
-			return getElement(DataContext, expression, Parameters);
-=======
 			var query = GetQuery(ref expression, false);
 			
 			using (StartLoadTransaction(query))
 			{
 				Preambles = query.InitPreambles(DataContext);
 
-				return query.GetElement(DataContext, expression, Parameters, Preambles);
-			}
->>>>>>> 07af7caa
+				var getElement = query.GetElement;
+				if (getElement == null)
+					throw new LinqToDBException("GetElement is not assigned by the context.");
+				return getElement(DataContext, expression, Parameters, Preambles);
+			}
 		}
 
 		#endregion
