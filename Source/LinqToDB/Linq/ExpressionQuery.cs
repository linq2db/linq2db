﻿using System;
using System.Collections;
using System.Collections.Generic;
using System.Data;
using System.Diagnostics;
using System.Linq;
using System.Linq.Expressions;
using System.Reflection;
using System.Threading;
using System.Threading.Tasks;

using JetBrains.Annotations;

namespace LinqToDB.Linq
{
	using System.Diagnostics.CodeAnalysis;
	using Async;
	using Extensions;
	using Data;

	abstract class ExpressionQuery<T> : IExpressionQuery<T>
	{
		#region Init

		protected void Init(IDataContext dataContext, Expression? expression)
		{
			DataContext = dataContext ?? throw new ArgumentNullException(nameof(dataContext));
			Expression  = expression  ?? Expression.Constant(this);
		}

		public Expression   Expression  { get; set; } = null!;
		public IDataContext DataContext { get; set; } = null!;

<<<<<<< HEAD
		internal Query<T> Info;
		internal object[] Parameters;
		internal object[] Preambles;
=======
		internal Query<T>? Info;
		internal object[]? Parameters;
>>>>>>> 00fed8d0

		#endregion

		#region Public Members

		// This property is helpful in Debug Mode.
		//
		[UsedImplicitly]
		// ReSharper disable once InconsistentNaming
		string _sqlText => SqlText;

		public string SqlText
		{
			get
			{
				var expression = Expression;
				var info       = GetQuery(ref expression, true);
				var sqlText    = QueryRunner.GetSqlText(info, DataContext, expression, Parameters, Preambles, 0);

				return sqlText;
			}
		}

		#endregion

		#region Execute

		Query<T> GetQuery(ref Expression expression, bool cache)
		{
			if (cache && Info != null)
				return Info;

			var info = Query<T>.GetQuery(DataContext, ref expression);

			if (cache)
				Info = info;

			return info;
		}

		async Task<TResult> IQueryProviderAsync.ExecuteAsync<TResult>(Expression expression, CancellationToken cancellationToken)
		{
			var query = GetQuery(ref expression, false);

			using (await StartLoadTransactionAsync(query, cancellationToken).ConfigureAwait(Common.Configuration.ContinueOnCapturedContext))
			{
				Preambles = await query.InitPreamblesAsync(DataContext).ConfigureAwait(Common.Configuration.ContinueOnCapturedContext);

<<<<<<< HEAD
				var value = await query.GetElementAsync(DataContext, expression, Parameters, Preambles, cancellationToken)
					.ConfigureAwait(Common.Configuration.ContinueOnCapturedContext);

				return (TResult)value;
			}
		}

		static readonly Task<DataConnectionTransaction> CompletedTransactionTask =
			Task.FromResult<DataConnectionTransaction>(null);

		DataConnectionTransaction StartLoadTransaction(Query query)
		{
			if (!query.IsAnyPreambles())
				return null;

			DataConnection dc = null;
			if (DataContext is DataConnection dataConnection)
				dc = dataConnection;
			else if (DataContext is DataContext dataContext)
				dc = dataContext.GetDataConnection();

			if (dc == null || dc.TransactionAsync != null)
				return null;

			return dc.BeginTransaction(dc.DataProvider.SqlProviderFlags.DefaultMultiQueryIsolationLevel);
		}

		Task<DataConnectionTransaction> StartLoadTransactionAsync(Query query, CancellationToken cancellationToken)
		{
			if (!query.IsAnyPreambles())
				return CompletedTransactionTask;

			DataConnection dc = null;
			if (DataContext is DataConnection dataConnection)
				dc = dataConnection;
			else if (DataContext is DataContext dataContext)
				dc = dataContext.GetDataConnection();

			if (dc == null || dc.TransactionAsync != null)
				return CompletedTransactionTask;

			return dc.BeginTransactionAsync(dc.DataProvider.SqlProviderFlags.DefaultMultiQueryIsolationLevel, cancellationToken);
=======
			return (TResult)value!;
>>>>>>> 00fed8d0
		}

		IAsyncEnumerable<TResult> IQueryProviderAsync.ExecuteAsync<TResult>(Expression expression)
		{
			var query = GetQuery(ref expression, false);

			//TODO: need async call

			using (StartLoadTransaction(query))
			{
				Preambles = query.InitPreambles(DataContext);

				return Query<TResult>.GetQuery(DataContext, ref expression)
					.GetIAsyncEnumerable(DataContext, expression, Parameters, Preambles);
			}
		}

		public async Task GetForEachAsync(Action<T> action, CancellationToken cancellationToken)
		{
			var expression = Expression;
			var query      = GetQuery(ref expression, true);
			Expression     = expression;

			using (await StartLoadTransactionAsync(query, cancellationToken).ConfigureAwait(Common.Configuration.ContinueOnCapturedContext))
			{
				Preambles = await query.InitPreamblesAsync(DataContext).ConfigureAwait(Common.Configuration.ContinueOnCapturedContext);

				await query
					.GetForEachAsync(DataContext, Expression, Parameters, Preambles, r =>
					{
						action(r);
						return true;
					}, cancellationToken).ConfigureAwait(Common.Configuration.ContinueOnCapturedContext);
			}
		}

		public Task GetForEachUntilAsync(Func<T,bool> func, CancellationToken cancellationToken)
		{
			var expression = Expression;
			return GetQuery(ref expression, true)
				.GetForEachAsync(DataContext, expression, Parameters, Preambles, func, cancellationToken);
		}

		public IAsyncEnumerable<T> GetAsyncEnumerable()
		{
			var expression = Expression;
			return GetQuery(ref expression, true).GetIAsyncEnumerable(DataContext, expression, Parameters, Preambles);
		}

		#endregion

		#region IQueryable Members

		Type           IQueryable.ElementType => typeof(T);
		Expression     IQueryable.Expression  => Expression;
		IQueryProvider IQueryable.Provider    => this;

		#endregion

		#region IQueryProvider Members

		IQueryable<TElement> IQueryProvider.CreateQuery<TElement>(Expression expression)
		{
			if (expression == null)
				throw new ArgumentNullException(nameof(expression));

			return new ExpressionQueryImpl<TElement>(DataContext, expression);
		}

		IQueryable IQueryProvider.CreateQuery(Expression expression)
		{
			if (expression == null)
				throw new ArgumentNullException(nameof(expression));

			var elementType = expression.Type.GetItemType() ?? expression.Type;

			try
			{
				return (IQueryable)Activator.CreateInstance(
					typeof(ExpressionQueryImpl<>).MakeGenericType(elementType),
					DataContext, expression);
			}
			catch (TargetInvocationException ex)
			{
				throw ex.InnerException;
			}
		}

		[return: MaybeNull]
		TResult IQueryProvider.Execute<TResult>(Expression expression)
		{
<<<<<<< HEAD
			var query = GetQuery(ref expression, false);

			using (StartLoadTransaction(query))
			{
				Preambles = query.InitPreambles(DataContext);

				return (TResult)query.GetElement(DataContext, expression, Parameters, Preambles);
			}
=======
			return (TResult)GetQuery(ref expression, false).GetElement(DataContext, expression, Parameters)!;
>>>>>>> 00fed8d0
		}

		object? IQueryProvider.Execute(Expression expression)
		{
			var query = GetQuery(ref expression, false);
			
			using (StartLoadTransaction(query))
			{
				Preambles = query.InitPreambles(DataContext);

				return query.GetElement(DataContext, expression, Parameters, Preambles);
			}
		}

		#endregion

		#region IEnumerable Members

		IEnumerator<T> IEnumerable<T>.GetEnumerator()
		{
			var expression = Expression;
			var query      = GetQuery(ref expression, true);
			Expression     = expression;
			
			using (StartLoadTransaction(query))
			{
				Preambles = query.InitPreambles(DataContext);

				return query.GetIEnumerable(DataContext, Expression, Parameters, Preambles).GetEnumerator();
			}
		}

		IEnumerator IEnumerable.GetEnumerator()
		{
			var expression = Expression;
			var query      = GetQuery(ref expression, true);
			Expression     = expression;

			using (StartLoadTransaction(query))
			{
				Preambles = query.InitPreambles(DataContext);

				return query.GetIEnumerable(DataContext, Expression, Parameters, Preambles).GetEnumerator();
			}
		}

		#endregion

	}
}<|MERGE_RESOLUTION|>--- conflicted
+++ resolved
@@ -31,19 +31,14 @@
 		public Expression   Expression  { get; set; } = null!;
 		public IDataContext DataContext { get; set; } = null!;
 
-<<<<<<< HEAD
-		internal Query<T> Info;
-		internal object[] Parameters;
-		internal object[] Preambles;
-=======
-		internal Query<T>? Info;
-		internal object[]? Parameters;
->>>>>>> 00fed8d0
+		internal Query<T>?  Info;
+		internal object?[]? Parameters;
+		internal object?[]? Preambles;
 
 		#endregion
 
 		#region Public Members
-
+		
 		// This property is helpful in Debug Mode.
 		//
 		[UsedImplicitly]
@@ -56,7 +51,7 @@
 			{
 				var expression = Expression;
 				var info       = GetQuery(ref expression, true);
-				var sqlText    = QueryRunner.GetSqlText(info, DataContext, expression, Parameters, Preambles, 0);
+				var sqlText    = QueryRunner.GetSqlText(info, DataContext, expression, Parameters, Preambles);
 
 				return sqlText;
 			}
@@ -87,23 +82,22 @@
 			{
 				Preambles = await query.InitPreamblesAsync(DataContext).ConfigureAwait(Common.Configuration.ContinueOnCapturedContext);
 
-<<<<<<< HEAD
 				var value = await query.GetElementAsync(DataContext, expression, Parameters, Preambles, cancellationToken)
 					.ConfigureAwait(Common.Configuration.ContinueOnCapturedContext);
 
-				return (TResult)value;
-			}
-		}
-
-		static readonly Task<DataConnectionTransaction> CompletedTransactionTask =
-			Task.FromResult<DataConnectionTransaction>(null);
-
-		DataConnectionTransaction StartLoadTransaction(Query query)
+			return (TResult)value!;
+		}
+		}
+
+		static readonly Task<DataConnectionTransaction?> CompletedTransactionTask =
+			Task.FromResult<DataConnectionTransaction?>(null);
+
+		DataConnectionTransaction? StartLoadTransaction(Query query)
 		{
 			if (!query.IsAnyPreambles())
 				return null;
 
-			DataConnection dc = null;
+			DataConnection? dc = null;
 			if (DataContext is DataConnection dataConnection)
 				dc = dataConnection;
 			else if (DataContext is DataContext dataContext)
@@ -115,12 +109,12 @@
 			return dc.BeginTransaction(dc.DataProvider.SqlProviderFlags.DefaultMultiQueryIsolationLevel);
 		}
 
-		Task<DataConnectionTransaction> StartLoadTransactionAsync(Query query, CancellationToken cancellationToken)
+		Task<DataConnectionTransaction?> StartLoadTransactionAsync(Query query, CancellationToken cancellationToken)
 		{
 			if (!query.IsAnyPreambles())
 				return CompletedTransactionTask;
 
-			DataConnection dc = null;
+			DataConnection? dc = null;
 			if (DataContext is DataConnection dataConnection)
 				dc = dataConnection;
 			else if (DataContext is DataContext dataContext)
@@ -129,10 +123,7 @@
 			if (dc == null || dc.TransactionAsync != null)
 				return CompletedTransactionTask;
 
-			return dc.BeginTransactionAsync(dc.DataProvider.SqlProviderFlags.DefaultMultiQueryIsolationLevel, cancellationToken);
-=======
-			return (TResult)value!;
->>>>>>> 00fed8d0
+			return dc.BeginTransactionAsync(dc.DataProvider.SqlProviderFlags.DefaultMultiQueryIsolationLevel, cancellationToken)!;
 		}
 
 		IAsyncEnumerable<TResult> IQueryProviderAsync.ExecuteAsync<TResult>(Expression expression)
@@ -145,7 +136,7 @@
 			{
 				Preambles = query.InitPreambles(DataContext);
 
-				return Query<TResult>.GetQuery(DataContext, ref expression)
+			return Query<TResult>.GetQuery(DataContext, ref expression)
 					.GetIAsyncEnumerable(DataContext, expression, Parameters, Preambles);
 			}
 		}
@@ -224,18 +215,14 @@
 		[return: MaybeNull]
 		TResult IQueryProvider.Execute<TResult>(Expression expression)
 		{
-<<<<<<< HEAD
-			var query = GetQuery(ref expression, false);
-
-			using (StartLoadTransaction(query))
-			{
-				Preambles = query.InitPreambles(DataContext);
-
-				return (TResult)query.GetElement(DataContext, expression, Parameters, Preambles);
-			}
-=======
-			return (TResult)GetQuery(ref expression, false).GetElement(DataContext, expression, Parameters)!;
->>>>>>> 00fed8d0
+			var query = GetQuery(ref expression, false);
+
+			using (StartLoadTransaction(query))
+			{
+				Preambles = query.InitPreambles(DataContext);
+
+				return (TResult)query.GetElement(DataContext, expression, Parameters, Preambles)!;
+			}
 		}
 
 		object? IQueryProvider.Execute(Expression expression)
@@ -259,7 +246,7 @@
 			var expression = Expression;
 			var query      = GetQuery(ref expression, true);
 			Expression     = expression;
-			
+
 			using (StartLoadTransaction(query))
 			{
 				Preambles = query.InitPreambles(DataContext);
