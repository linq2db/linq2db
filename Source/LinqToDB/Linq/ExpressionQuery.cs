﻿using System;
using System.Collections;
using System.Collections.Generic;
using System.Diagnostics;
using System.Linq;
using System.Linq.Expressions;
using System.Reflection;
using System.Threading;
using System.Threading.Tasks;

using JetBrains.Annotations;

namespace LinqToDB.Linq
{
	using Async;
	using Extensions;

	abstract class ExpressionQuery<T> : IExpressionQuery<T>
	{
		#region Init

		protected void Init([NotNull] IDataContext dataContext, Expression expression)
		{
			DataContext = dataContext ?? throw new ArgumentNullException(nameof(dataContext));
			Expression  = expression  ?? Expression.Constant(this);
		}

		[NotNull] public Expression   Expression  { get; set; }
		[NotNull] public IDataContext DataContext { get; set; }

		internal Query<T> Info;
		internal object[] Parameters;
		internal object[] Preambles;

		#endregion

		#region Public Members

		[DebuggerBrowsable(DebuggerBrowsableState.Never)]
		string _sqlTextHolder;

		// This property is helpful in Debug Mode.
		//
		[UsedImplicitly]
		// ReSharper disable once InconsistentNaming
		string _sqlText => SqlText;

		public string SqlText
		{
			get
			{
				var hasQueryHints = DataContext.QueryHints.Count > 0 || DataContext.NextQueryHints.Count > 0;

				if (_sqlTextHolder == null || hasQueryHints)
				{
					var expression = Expression;
					var info       = GetQuery(ref expression, true);
					Expression     = expression;
					var sqlText    = QueryRunner.GetSqlText(info, DataContext, Expression, Parameters, Preambles, 0);

					if (hasQueryHints)
						return sqlText;

					_sqlTextHolder = sqlText;
				}

				return _sqlTextHolder;
			}
		}

		#endregion

		#region Execute

		Query<T> GetQuery(ref Expression expression, bool cache)
		{
			if (cache && Info != null)
				return Info;

			var info = Query<T>.GetQuery(DataContext, ref expression);

			if (cache)
				Info = info;

			return info;
		}

		async Task<TResult> IQueryProviderAsync.ExecuteAsync<TResult>(Expression expression, CancellationToken token)
		{
			var value = await GetQuery(ref expression, false).GetElementAsync(
<<<<<<< HEAD
				DataContext, expression, Parameters, Preambles, token);
=======
				DataContext, expression, Parameters, token).ConfigureAwait(Common.Configuration.ContinueOnCapturedContext);
>>>>>>> 9998c627

			return (TResult)value;
		}

		IAsyncEnumerable<TResult> IQueryProviderAsync.ExecuteAsync<TResult>(Expression expression)
		{
			return Query<TResult>.GetQuery(DataContext, ref expression)
				.GetIAsyncEnumerable(DataContext, expression, Parameters, Preambles);
		}

		public async Task GetForEachAsync(Action<T> action, CancellationToken cancellationToken)
		{
			var expression = Expression;
			var query      = GetQuery(ref expression, true);
			Expression     = expression;
			Preambles      = await query.InitPreamblesAsync(DataContext);

			await query
				.GetForEachAsync(DataContext, Expression, Parameters, Preambles, r => { action(r); return true; }, cancellationToken);
		}

		public Task GetForEachUntilAsync(Func<T,bool> func, CancellationToken cancellationToken)
		{
			var expression = Expression;
			return GetQuery(ref expression, true)
				.GetForEachAsync(DataContext, expression, Parameters, Preambles, func, cancellationToken);
		}

		public IAsyncEnumerable<T> GetAsyncEnumerable()
		{
			var expression = Expression;
			return GetQuery(ref expression, true).GetIAsyncEnumerable(DataContext, expression, Parameters, Preambles);
		}

		#endregion

		#region IQueryable Members

		Type           IQueryable.ElementType => typeof(T);
		Expression     IQueryable.Expression  => Expression;
		IQueryProvider IQueryable.Provider    => this;

		#endregion

		#region IQueryProvider Members

		IQueryable<TElement> IQueryProvider.CreateQuery<TElement>(Expression expression)
		{
			if (expression == null)
				throw new ArgumentNullException(nameof(expression));

			return new ExpressionQueryImpl<TElement>(DataContext, expression);
		}

		IQueryable IQueryProvider.CreateQuery(Expression expression)
		{
			if (expression == null)
				throw new ArgumentNullException(nameof(expression));

			var elementType = expression.Type.GetItemType() ?? expression.Type;

			try
			{
				return (IQueryable)Activator.CreateInstance(
					typeof(ExpressionQueryImpl<>).MakeGenericType(elementType),
					DataContext, expression);
			}
			catch (TargetInvocationException ex)
			{
				throw ex.InnerException;
			}
		}

		TResult IQueryProvider.Execute<TResult>(Expression expression)
		{
			return (TResult)GetQuery(ref expression, false).GetElement(DataContext, expression, Parameters, Preambles);
		}

		object IQueryProvider.Execute(Expression expression)
		{
			return GetQuery(ref expression, false).GetElement(DataContext, expression, Parameters, Preambles);
		}

		#endregion

		#region IEnumerable Members

		IEnumerator<T> IEnumerable<T>.GetEnumerator()
		{
			var expression = Expression;
			var query      = GetQuery(ref expression, true);
			Expression     = expression;
			Preambles      = query.InitPreambles(DataContext);

			return query.GetIEnumerable(DataContext, Expression, Parameters, Preambles).GetEnumerator();
		}

		IEnumerator IEnumerable.GetEnumerator()
		{
			var expression = Expression;
			var query      = GetQuery(ref expression, true);
			Expression     = expression;
			Preambles      = query.InitPreambles(DataContext);

			return query.GetIEnumerable(DataContext, Expression, Parameters, Preambles).GetEnumerator();
		}

		#endregion

	}
}
<|MERGE_RESOLUTION|>--- conflicted
+++ resolved
@@ -1,206 +1,202 @@
-﻿using System;
-using System.Collections;
-using System.Collections.Generic;
-using System.Diagnostics;
-using System.Linq;
-using System.Linq.Expressions;
-using System.Reflection;
-using System.Threading;
-using System.Threading.Tasks;
-
-using JetBrains.Annotations;
-
-namespace LinqToDB.Linq
-{
-	using Async;
-	using Extensions;
-
-	abstract class ExpressionQuery<T> : IExpressionQuery<T>
-	{
-		#region Init
-
-		protected void Init([NotNull] IDataContext dataContext, Expression expression)
-		{
-			DataContext = dataContext ?? throw new ArgumentNullException(nameof(dataContext));
-			Expression  = expression  ?? Expression.Constant(this);
-		}
-
-		[NotNull] public Expression   Expression  { get; set; }
-		[NotNull] public IDataContext DataContext { get; set; }
-
-		internal Query<T> Info;
-		internal object[] Parameters;
-		internal object[] Preambles;
-
-		#endregion
-
-		#region Public Members
-
-		[DebuggerBrowsable(DebuggerBrowsableState.Never)]
-		string _sqlTextHolder;
-
-		// This property is helpful in Debug Mode.
-		//
-		[UsedImplicitly]
-		// ReSharper disable once InconsistentNaming
-		string _sqlText => SqlText;
-
-		public string SqlText
-		{
-			get
-			{
-				var hasQueryHints = DataContext.QueryHints.Count > 0 || DataContext.NextQueryHints.Count > 0;
-
-				if (_sqlTextHolder == null || hasQueryHints)
-				{
-					var expression = Expression;
-					var info       = GetQuery(ref expression, true);
-					Expression     = expression;
-					var sqlText    = QueryRunner.GetSqlText(info, DataContext, Expression, Parameters, Preambles, 0);
-
-					if (hasQueryHints)
-						return sqlText;
-
-					_sqlTextHolder = sqlText;
-				}
-
-				return _sqlTextHolder;
-			}
-		}
-
-		#endregion
-
-		#region Execute
-
-		Query<T> GetQuery(ref Expression expression, bool cache)
-		{
-			if (cache && Info != null)
-				return Info;
-
-			var info = Query<T>.GetQuery(DataContext, ref expression);
-
-			if (cache)
-				Info = info;
-
-			return info;
-		}
-
-		async Task<TResult> IQueryProviderAsync.ExecuteAsync<TResult>(Expression expression, CancellationToken token)
-		{
-			var value = await GetQuery(ref expression, false).GetElementAsync(
-<<<<<<< HEAD
-				DataContext, expression, Parameters, Preambles, token);
-=======
-				DataContext, expression, Parameters, token).ConfigureAwait(Common.Configuration.ContinueOnCapturedContext);
->>>>>>> 9998c627
-
-			return (TResult)value;
-		}
-
-		IAsyncEnumerable<TResult> IQueryProviderAsync.ExecuteAsync<TResult>(Expression expression)
-		{
-			return Query<TResult>.GetQuery(DataContext, ref expression)
-				.GetIAsyncEnumerable(DataContext, expression, Parameters, Preambles);
-		}
-
-		public async Task GetForEachAsync(Action<T> action, CancellationToken cancellationToken)
-		{
-			var expression = Expression;
-			var query      = GetQuery(ref expression, true);
-			Expression     = expression;
-			Preambles      = await query.InitPreamblesAsync(DataContext);
-
-			await query
-				.GetForEachAsync(DataContext, Expression, Parameters, Preambles, r => { action(r); return true; }, cancellationToken);
-		}
-
-		public Task GetForEachUntilAsync(Func<T,bool> func, CancellationToken cancellationToken)
-		{
-			var expression = Expression;
-			return GetQuery(ref expression, true)
-				.GetForEachAsync(DataContext, expression, Parameters, Preambles, func, cancellationToken);
-		}
-
-		public IAsyncEnumerable<T> GetAsyncEnumerable()
-		{
-			var expression = Expression;
-			return GetQuery(ref expression, true).GetIAsyncEnumerable(DataContext, expression, Parameters, Preambles);
-		}
-
-		#endregion
-
-		#region IQueryable Members
-
-		Type           IQueryable.ElementType => typeof(T);
-		Expression     IQueryable.Expression  => Expression;
-		IQueryProvider IQueryable.Provider    => this;
-
-		#endregion
-
-		#region IQueryProvider Members
-
-		IQueryable<TElement> IQueryProvider.CreateQuery<TElement>(Expression expression)
-		{
-			if (expression == null)
-				throw new ArgumentNullException(nameof(expression));
-
-			return new ExpressionQueryImpl<TElement>(DataContext, expression);
-		}
-
-		IQueryable IQueryProvider.CreateQuery(Expression expression)
-		{
-			if (expression == null)
-				throw new ArgumentNullException(nameof(expression));
-
-			var elementType = expression.Type.GetItemType() ?? expression.Type;
-
-			try
-			{
-				return (IQueryable)Activator.CreateInstance(
-					typeof(ExpressionQueryImpl<>).MakeGenericType(elementType),
-					DataContext, expression);
-			}
-			catch (TargetInvocationException ex)
-			{
-				throw ex.InnerException;
-			}
-		}
-
-		TResult IQueryProvider.Execute<TResult>(Expression expression)
-		{
-			return (TResult)GetQuery(ref expression, false).GetElement(DataContext, expression, Parameters, Preambles);
-		}
-
-		object IQueryProvider.Execute(Expression expression)
-		{
-			return GetQuery(ref expression, false).GetElement(DataContext, expression, Parameters, Preambles);
-		}
-
-		#endregion
-
-		#region IEnumerable Members
-
-		IEnumerator<T> IEnumerable<T>.GetEnumerator()
-		{
-			var expression = Expression;
-			var query      = GetQuery(ref expression, true);
-			Expression     = expression;
-			Preambles      = query.InitPreambles(DataContext);
-
-			return query.GetIEnumerable(DataContext, Expression, Parameters, Preambles).GetEnumerator();
-		}
-
-		IEnumerator IEnumerable.GetEnumerator()
-		{
-			var expression = Expression;
-			var query      = GetQuery(ref expression, true);
-			Expression     = expression;
-			Preambles      = query.InitPreambles(DataContext);
-
-			return query.GetIEnumerable(DataContext, Expression, Parameters, Preambles).GetEnumerator();
-		}
-
-		#endregion
-
-	}
-}
+﻿using System;
+using System.Collections;
+using System.Collections.Generic;
+using System.Diagnostics;
+using System.Linq;
+using System.Linq.Expressions;
+using System.Reflection;
+using System.Threading;
+using System.Threading.Tasks;
+
+using JetBrains.Annotations;
+
+namespace LinqToDB.Linq
+{
+	using Async;
+	using Extensions;
+
+	abstract class ExpressionQuery<T> : IExpressionQuery<T>
+	{
+		#region Init
+
+		protected void Init([NotNull] IDataContext dataContext, Expression expression)
+		{
+			DataContext = dataContext ?? throw new ArgumentNullException(nameof(dataContext));
+			Expression  = expression  ?? Expression.Constant(this);
+		}
+
+		[NotNull] public Expression   Expression  { get; set; }
+		[NotNull] public IDataContext DataContext { get; set; }
+
+		internal Query<T> Info;
+		internal object[] Parameters;
+		internal object[] Preambles;
+
+		#endregion
+
+		#region Public Members
+
+		[DebuggerBrowsable(DebuggerBrowsableState.Never)]
+		string _sqlTextHolder;
+
+		// This property is helpful in Debug Mode.
+		//
+		[UsedImplicitly]
+		// ReSharper disable once InconsistentNaming
+		string _sqlText => SqlText;
+
+		public string SqlText
+		{
+			get
+			{
+				var hasQueryHints = DataContext.QueryHints.Count > 0 || DataContext.NextQueryHints.Count > 0;
+
+				if (_sqlTextHolder == null || hasQueryHints)
+				{
+					var expression = Expression;
+					var info       = GetQuery(ref expression, true);
+					Expression     = expression;
+					var sqlText    = QueryRunner.GetSqlText(info, DataContext, Expression, Parameters, Preambles, 0);
+
+					if (hasQueryHints)
+						return sqlText;
+
+					_sqlTextHolder = sqlText;
+				}
+
+				return _sqlTextHolder;
+			}
+		}
+
+		#endregion
+
+		#region Execute
+
+		Query<T> GetQuery(ref Expression expression, bool cache)
+		{
+			if (cache && Info != null)
+				return Info;
+
+			var info = Query<T>.GetQuery(DataContext, ref expression);
+
+			if (cache)
+				Info = info;
+
+			return info;
+		}
+
+		async Task<TResult> IQueryProviderAsync.ExecuteAsync<TResult>(Expression expression, CancellationToken token)
+		{
+			var value = await GetQuery(ref expression, false).GetElementAsync(
+				DataContext, expression, Parameters, Preambles, token).ConfigureAwait(Common.Configuration.ContinueOnCapturedContext);
+
+			return (TResult)value;
+		}
+
+		IAsyncEnumerable<TResult> IQueryProviderAsync.ExecuteAsync<TResult>(Expression expression)
+		{
+			return Query<TResult>.GetQuery(DataContext, ref expression)
+				.GetIAsyncEnumerable(DataContext, expression, Parameters, Preambles);
+		}
+
+		public async Task GetForEachAsync(Action<T> action, CancellationToken cancellationToken)
+		{
+			var expression = Expression;
+			var query      = GetQuery(ref expression, true);
+			Expression     = expression;
+			Preambles      = await query.InitPreamblesAsync(DataContext);
+
+			await query
+				.GetForEachAsync(DataContext, Expression, Parameters, Preambles, r => { action(r); return true; }, cancellationToken);
+		}
+
+		public Task GetForEachUntilAsync(Func<T,bool> func, CancellationToken cancellationToken)
+		{
+			var expression = Expression;
+			return GetQuery(ref expression, true)
+				.GetForEachAsync(DataContext, expression, Parameters, Preambles, func, cancellationToken);
+		}
+
+		public IAsyncEnumerable<T> GetAsyncEnumerable()
+		{
+			var expression = Expression;
+			return GetQuery(ref expression, true).GetIAsyncEnumerable(DataContext, expression, Parameters, Preambles);
+		}
+
+		#endregion
+
+		#region IQueryable Members
+
+		Type           IQueryable.ElementType => typeof(T);
+		Expression     IQueryable.Expression  => Expression;
+		IQueryProvider IQueryable.Provider    => this;
+
+		#endregion
+
+		#region IQueryProvider Members
+
+		IQueryable<TElement> IQueryProvider.CreateQuery<TElement>(Expression expression)
+		{
+			if (expression == null)
+				throw new ArgumentNullException(nameof(expression));
+
+			return new ExpressionQueryImpl<TElement>(DataContext, expression);
+		}
+
+		IQueryable IQueryProvider.CreateQuery(Expression expression)
+		{
+			if (expression == null)
+				throw new ArgumentNullException(nameof(expression));
+
+			var elementType = expression.Type.GetItemType() ?? expression.Type;
+
+			try
+			{
+				return (IQueryable)Activator.CreateInstance(
+					typeof(ExpressionQueryImpl<>).MakeGenericType(elementType),
+					DataContext, expression);
+			}
+			catch (TargetInvocationException ex)
+			{
+				throw ex.InnerException;
+			}
+		}
+
+		TResult IQueryProvider.Execute<TResult>(Expression expression)
+		{
+			return (TResult)GetQuery(ref expression, false).GetElement(DataContext, expression, Parameters, Preambles);
+		}
+
+		object IQueryProvider.Execute(Expression expression)
+		{
+			return GetQuery(ref expression, false).GetElement(DataContext, expression, Parameters, Preambles);
+		}
+
+		#endregion
+
+		#region IEnumerable Members
+
+		IEnumerator<T> IEnumerable<T>.GetEnumerator()
+		{
+			var expression = Expression;
+			var query      = GetQuery(ref expression, true);
+			Expression     = expression;
+			Preambles      = query.InitPreambles(DataContext);
+
+			return query.GetIEnumerable(DataContext, Expression, Parameters, Preambles).GetEnumerator();
+		}
+
+		IEnumerator IEnumerable.GetEnumerator()
+		{
+			var expression = Expression;
+			var query      = GetQuery(ref expression, true);
+			Expression     = expression;
+			Preambles      = query.InitPreambles(DataContext);
+
+			return query.GetIEnumerable(DataContext, Expression, Parameters, Preambles).GetEnumerator();
+		}
+
+		#endregion
+
+	}
+}