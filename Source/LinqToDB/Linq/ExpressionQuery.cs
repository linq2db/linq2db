--- conflicted
+++ resolved
@@ -36,7 +36,7 @@
 		#endregion
 
 		#region Public Members
-		
+
 		// This property is helpful in Debug Mode.
 		//
 		[UsedImplicitly]
@@ -47,26 +47,9 @@
 		{
 			get
 			{
-<<<<<<< HEAD
-				var hasQueryHints = DataContext.QueryHints.Count > 0 || DataContext.NextQueryHints.Count > 0;
-
-				if (_sqlTextHolder == null || hasQueryHints)
-				{
-					var expression = Expression;
-					var info       = GetQuery(ref expression, true);
-					Expression     = expression;
-					var sqlText    = QueryRunner.GetSqlText(info, DataContext, Expression, Parameters, Preambles, 0);
-
-					if (hasQueryHints)
-						return sqlText;
-
-					_sqlTextHolder = sqlText;
-				}
-=======
 				var expression = Expression;
 				var info       = GetQuery(ref expression, true);
-				var sqlText    = QueryRunner.GetSqlText(info, DataContext, expression, Parameters, 0);
->>>>>>> 2f1c19a4
+				var sqlText    = QueryRunner.GetSqlText(info, DataContext, expression, Parameters, Preambles, 0);
 
 				return sqlText;
 			}
