﻿using System.Linq;
using System.Linq.Expressions;
using System.Threading.Tasks;

namespace LinqToDB.Linq
{
	using Builder;
	using Internal;
	using Common.Internal.Cache;

	sealed class CompiledTable<T>
		where T : notnull
	{
		public CompiledTable(LambdaExpression lambda, Expression expression)
		{
			_lambda     = lambda;
			_expression = expression;
		}

		readonly LambdaExpression _lambda;
		readonly Expression       _expression;

		Query<T> GetInfo(IDataContext dataContext, object?[] parameterValues)
		{
			var configurationID = dataContext.ConfigurationID;
			var dataOptions     = dataContext.Options;

			var result = QueryRunner.Cache<T>.QueryCache.GetOrCreate(
				(
					operation: "CT",
					configurationID,
					expression : _expression,
					queryFlags : dataContext.GetQueryFlags()
				),
				(dataContext, lambda: _lambda, dataOptions, parameterValues),
				static (o, key, ctx) =>
				{
					o.SlidingExpiration = ctx.dataOptions.LinqOptions.CacheSlidingExpirationOrDefault;

					var optimizationContext = new ExpressionTreeOptimizationContext(ctx.dataContext);
					var exposed = ExpressionBuilder.ExposeExpression(key.expression, ctx.dataContext,
						optimizationContext, ctx.parameterValues, optimizeConditions : false, compactBinary : true);

					var query             = new Query<T>(ctx.dataContext);
					var expressions       = (IQueryExpressions)new RuntimeExpressionsContainer(exposed);
					var parametersContext = new ParametersContext(expressions, optimizationContext, ctx.dataContext);

<<<<<<< HEAD
					query = new ExpressionBuilder(query, false, optimizationContext, parametersContext, ctx.dataContext, exposed, ctx.lambda.Parameters.ToArray(), ctx.parameterValues)
						.Build<T>(ref expressions);
=======
					query = new ExpressionBuilder(query, false, optimizationContext, parametersContext, ctx.dataContext, exposed, ctx.parameterValues)
						.Build<T>();
>>>>>>> 02e5acfe

					if (query.ErrorExpression != null)
					{
						query = new Query<T>(ctx.dataContext);

<<<<<<< HEAD
						query = new ExpressionBuilder(query, true, optimizationContext, parametersContext, ctx.dataContext, exposed, ctx.lambda.Parameters.ToArray(), ctx.parameterValues)
							.Build<T>(ref expressions);
=======
						query = new ExpressionBuilder(query, true, optimizationContext, parametersContext, ctx.dataContext, exposed, ctx.parameterValues)
							.Build<T>();
>>>>>>> 02e5acfe

						if (query.ErrorExpression != null)
							throw query.ErrorExpression.CreateException();
					}

					query.CompiledExpressions = expressions;

					return query;
				})!;

			return result;
		}

		public IQueryable<T> Create(object[] parameters, object[] preambles)
		{
			var db    = (IDataContext)parameters[0];
			var query = GetInfo(db, parameters);

			return new Table<T>(db, _expression) { Info = query, Parameters = parameters };
		}

		public T Execute(object[] parameters, object[] preambles)
		{
			var db    = (IDataContext)parameters[0];
			var query = GetInfo(db, parameters);

			return (T)query.GetElement(db, query.CompiledExpressions!, parameters, preambles)!;
		}

		public async Task<T> ExecuteAsync(object[] parameters, object[] preambles)
		{
			var db    = (IDataContext)parameters[0];
			var query = GetInfo(db, parameters);

			return (T)(await query.GetElementAsync(db, query.CompiledExpressions!, parameters, preambles, default).ConfigureAwait(false))!;
		}
	}
}<|MERGE_RESOLUTION|>--- conflicted
+++ resolved
@@ -45,25 +45,15 @@
 					var expressions       = (IQueryExpressions)new RuntimeExpressionsContainer(exposed);
 					var parametersContext = new ParametersContext(expressions, optimizationContext, ctx.dataContext);
 
-<<<<<<< HEAD
-					query = new ExpressionBuilder(query, false, optimizationContext, parametersContext, ctx.dataContext, exposed, ctx.lambda.Parameters.ToArray(), ctx.parameterValues)
+					query = new ExpressionBuilder(query, false, optimizationContext, parametersContext, ctx.dataContext, exposed, ctx.parameterValues)
 						.Build<T>(ref expressions);
-=======
-					query = new ExpressionBuilder(query, false, optimizationContext, parametersContext, ctx.dataContext, exposed, ctx.parameterValues)
-						.Build<T>();
->>>>>>> 02e5acfe
 
 					if (query.ErrorExpression != null)
 					{
 						query = new Query<T>(ctx.dataContext);
 
-<<<<<<< HEAD
-						query = new ExpressionBuilder(query, true, optimizationContext, parametersContext, ctx.dataContext, exposed, ctx.lambda.Parameters.ToArray(), ctx.parameterValues)
+						query = new ExpressionBuilder(query, true, optimizationContext, parametersContext, ctx.dataContext, exposed, ctx.parameterValues)
 							.Build<T>(ref expressions);
-=======
-						query = new ExpressionBuilder(query, true, optimizationContext, parametersContext, ctx.dataContext, exposed, ctx.parameterValues)
-							.Build<T>();
->>>>>>> 02e5acfe
 
 						if (query.ErrorExpression != null)
 							throw query.ErrorExpression.CreateException();
