﻿using System;
using System.Collections.Generic;
using System.Linq;
using System.Linq.Expressions;
using System.Threading.Tasks;

namespace LinqToDB.Linq
{
	using Builder;
	using Mapping;

	class CompiledTable<T>
	{
		public CompiledTable(LambdaExpression lambda, Expression expression)
		{
			_lambda     = lambda;
			_expression = expression;
		}

		readonly LambdaExpression _lambda;
		readonly Expression       _expression;
		readonly object           _sync = new object();

		string?        _lastContextID;
		Type?          _lastContextType;
		MappingSchema? _lastMappingSchema;
		Query<T>?      _lastQuery;

		readonly Dictionary<object,Query<T>> _infos = new Dictionary<object, Query<T>>();

		Query<T> GetInfo(IDataContext dataContext)
		{
			string?        lastContextID;
			Type?          lastContextType;
			MappingSchema? lastMappingSchema;
			Query<T>?      query;

			lock (_sync)
			{
				lastContextID     = _lastContextID;
				lastContextType   = _lastContextType;
				lastMappingSchema = _lastMappingSchema;
				query             = _lastQuery;
			}

			var contextID     = dataContext.ContextID;
			var contextType   = dataContext.GetType();
			var mappingSchema = dataContext.MappingSchema;

			if (lastContextID != contextID || lastContextType != contextType || lastMappingSchema != mappingSchema)
				query = null;

			if (query == null)
			{
				var key = new { contextID, contextType, mappingSchema };

				lock (_sync)
					_infos.TryGetValue(key, out query);

				if (query == null)
				{
					lock (_sync)
					{
						_infos.TryGetValue(key, out query);

						if (query == null)
						{
							query = new Query<T>(dataContext, _expression);

							query = new ExpressionBuilder(query, dataContext, _expression, _lambda.Parameters.ToArray())
								.Build<T>();

							_infos.Add(key, query);

							_lastContextID     = contextID;
							_lastContextType   = contextType;
							_lastMappingSchema = mappingSchema;
							_lastQuery         = query;
						}
					}
				}
			}

			return query;
		}

		public IQueryable<T> Create(object[] parameters, object[] preambles)
		{
			var db = (IDataContext)parameters[0];
			return new Table<T>(db, _expression) { Info = GetInfo(db), Parameters = parameters };
		}

		public T Execute(object[] parameters, object[] preambles)
		{
			var db    = (IDataContext)parameters[0];
			var query = GetInfo(db);

<<<<<<< HEAD
			return (T)query.GetElement(db, _expression, parameters, preambles);
=======
			return (T)query.GetElement(db, _expression, parameters)!;
>>>>>>> 00fed8d0
		}

		public async Task<T> ExecuteAsync(object[] parameters, object[] preambles)
		{
			var db    = (IDataContext)parameters[0];
			var query = GetInfo(db);

<<<<<<< HEAD
			return (T)await query.GetElementAsync(db, _expression, parameters, preambles, default).ConfigureAwait(Common.Configuration.ContinueOnCapturedContext);
=======
			return (T)(await query.GetElementAsync(db, _expression, parameters, default).ConfigureAwait(Common.Configuration.ContinueOnCapturedContext))!;
>>>>>>> 00fed8d0
		}
	}
}<|MERGE_RESOLUTION|>--- conflicted
+++ resolved
@@ -95,11 +95,7 @@
 			var db    = (IDataContext)parameters[0];
 			var query = GetInfo(db);
 
-<<<<<<< HEAD
-			return (T)query.GetElement(db, _expression, parameters, preambles);
-=======
-			return (T)query.GetElement(db, _expression, parameters)!;
->>>>>>> 00fed8d0
+			return (T)query.GetElement(db, _expression, parameters, preambles)!;
 		}
 
 		public async Task<T> ExecuteAsync(object[] parameters, object[] preambles)
@@ -107,11 +103,7 @@
 			var db    = (IDataContext)parameters[0];
 			var query = GetInfo(db);
 
-<<<<<<< HEAD
-			return (T)await query.GetElementAsync(db, _expression, parameters, preambles, default).ConfigureAwait(Common.Configuration.ContinueOnCapturedContext);
-=======
-			return (T)(await query.GetElementAsync(db, _expression, parameters, default).ConfigureAwait(Common.Configuration.ContinueOnCapturedContext))!;
->>>>>>> 00fed8d0
+			return (T)(await query.GetElementAsync(db, _expression, parameters, preambles, default).ConfigureAwait(Common.Configuration.ContinueOnCapturedContext))!;
 		}
 	}
 }