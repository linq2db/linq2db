--- conflicted
+++ resolved
@@ -285,31 +285,6 @@
 
 		#region Query cache
 
-<<<<<<< HEAD
-		[Flags]
-		enum QueryFlags
-		{
-			None                = 0,
-			/// <summary>
-			/// Bit set, when group by guard set for connection.
-			/// </summary>
-			GroupByGuard        = 0x1,
-			/// <summary>
-			/// Bit set, when inline parameters enabled for connection.
-			/// </summary>
-			InlineParameters    = 0x2,
-			/// <summary>
-			/// Bit set, when inline Take/Skip parametrization is enabled for query.
-			/// </summary>
-			ParametrizeTakeSkip = 0x4,
-			/// <summary>
-			/// Bit set, when PreferApply is enabled for query.
-			/// </summary>
-			PreferApply         = 0x8,
-		}
-
-=======
->>>>>>> d1581f7a
 		class QueryCache
 		{
 			class QueryCacheEntry
@@ -509,26 +484,7 @@
 			if (Configuration.Linq.DisableQueryCache)
 				return CreateQuery(optimizationContext, new ParametersContext(expr, optimizationContext, dataContext), dataContext, expr);
 
-<<<<<<< HEAD
-			// calculate query flags
-			var flags = QueryFlags.None;
-
-			if (dataContext.InlineParameters)
-				flags |= QueryFlags.InlineParameters;
-
-			// TODO: here we have race condition due to flag being global setting
-			// to fix it we must move flags to context level and remove global flags or invalidate caches on
-			// global flag change
-			if (Configuration.Linq.GuardGrouping)
-				flags |= QueryFlags.GroupByGuard;
-			if (Configuration.Linq.ParametrizeTakeSkip)
-				flags |= QueryFlags.ParametrizeTakeSkip;
-			if (Configuration.Linq.PreferApply)
-				flags |= QueryFlags.PreferApply;
-
-=======
 			var flags = dataContext.GetQueryFlags();
->>>>>>> d1581f7a
 			var query = _queryCache.Find(dataContext, expr, flags);
 
 			if (query == null)
