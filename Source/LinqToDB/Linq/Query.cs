﻿using System;
using System.Collections.Concurrent;
using System.Collections.Generic;
using System.Diagnostics;
using System.Diagnostics.CodeAnalysis;
using System.Linq.Expressions;
using System.Threading;
using System.Threading.Tasks;

<<<<<<< HEAD
#if !NET9_0_OR_GREATER
using Lock = System.Object;
#endif
=======
using LinqToDB.Common;
using LinqToDB.Common.Logging;
using LinqToDB.Expressions;
using LinqToDB.Expressions.ExpressionVisitors;
using LinqToDB.Interceptors;
using LinqToDB.Linq.Builder;
using LinqToDB.Linq.Internal;
using LinqToDB.Mapping;
using LinqToDB.SqlProvider;
using LinqToDB.SqlQuery;
using LinqToDB.Tools;
>>>>>>> 779bd9e5

// ReSharper disable StaticMemberInGenericType

namespace LinqToDB.Linq
{
	public abstract class Query
	{
		internal Func<IDataContext,IQueryExpressions,object?[]?,object?[]?,object?>                         GetElement      = null!;
		internal Func<IDataContext,IQueryExpressions,object?[]?,object?[]?,CancellationToken,Task<object?>> GetElementAsync = null!;

		#region Init

		internal readonly List<QueryInfo> Queries = new (1);

		public IReadOnlyCollection<QueryInfo> GetQueries()    => Queries;
		public bool                           IsFinalized     { get; internal set; }
		public SqlErrorExpression?            ErrorExpression { get; internal set; }

		internal abstract void Init(IBuildContext parseContext);

		internal Query(IDataContext dataContext)
		{
			ConfigurationID         = dataContext.ConfigurationID;
			ContextType             = dataContext.GetType();
			MappingSchema           = dataContext.MappingSchema;
			SqlOptimizer            = dataContext.GetSqlOptimizer(dataContext.Options);
			SqlProviderFlags        = dataContext.SqlProviderFlags;
			DataOptions             = dataContext.Options;
			InlineParameters        = dataContext.InlineParameters;
			IsEntityServiceProvided = dataContext is IInterceptable<IEntityServiceInterceptor> { Interceptor: {} };
		}

		#endregion

		#region Compare

		internal readonly int              ConfigurationID;
		internal readonly Type             ContextType;
		internal readonly MappingSchema    MappingSchema;
		internal readonly bool             InlineParameters;
		internal readonly ISqlOptimizer    SqlOptimizer;
		internal readonly SqlProviderFlags SqlProviderFlags;
		internal readonly DataOptions      DataOptions;
		internal readonly bool             IsEntityServiceProvided;

		protected bool Compare(IDataContext dataContext, IQueryExpressions expressions, [NotNullWhen(true)] out IQueryExpressions? matchedQueryExpressions)
		{
			matchedQueryExpressions = null;

			if (CompareInfo == null)
				return false;

			var result =
				ConfigurationID         == dataContext.ConfigurationID                                                  &&
				InlineParameters        == dataContext.InlineParameters                                                 &&
				ContextType             == dataContext.GetType()                                                        &&
				IsEntityServiceProvided == dataContext is IInterceptable<IEntityServiceInterceptor> { Interceptor: {} } &&
				CompareInfo.MainExpression.EqualsTo(expressions.MainExpression, dataContext);

			if (!result)
				return false;

			var runtimeExpressions = new RuntimeExpressionsContainer(expressions.MainExpression);
			matchedQueryExpressions = runtimeExpressions;

			if (CompareInfo.DynamicAccessors != null)
			{
				List<(int, Expression)>? testedExpressions = null;

				foreach (var da in CompareInfo.DynamicAccessors)
				{
					var current = da.AccessorFunc(dataContext, da.MappingSchema);
					result = da.Used.EqualsTo(current, dataContext);
					if (!result)
						return false;

					testedExpressions ??= new List<(int, Expression)>();
					testedExpressions.Add((da.ExpressionId, current));
				}

				if (testedExpressions != null)
				{
					foreach (var (expressionId, expression) in testedExpressions)
					{
						runtimeExpressions.AddExpression(expressionId, expression);
					}
				}
			}

			if (CompareInfo.ComparisionFunctions != null)
			{
				foreach (var (main, other) in CompareInfo.ComparisionFunctions)
				{
					var value1 = main(matchedQueryExpressions, dataContext, null);
					var value2 = other(matchedQueryExpressions, dataContext, null);
					result = value1 == null && value2 == null || value1 != null && value1.Equals(value2);

					if (!result)
						return false;
				}
			}

			return true;
		}

		List<ParameterAccessor>? _parameterAccessors;

		internal QueryCacheCompareInfo? CompareInfo;

		internal List<ParameterAccessor>? ParameterAccessors
		{
			get => _parameterAccessors;
			set => _parameterAccessors = value;
		}

		internal List<SqlParameter>? BuiltParameters;

		internal void AddParameterAccessor(ParameterAccessor accessor)
		{
			_parameterAccessors ??= new List<ParameterAccessor>();
			_parameterAccessors.Add(accessor);
		}

		internal void SetParametersAccessors(List<ParameterAccessor>? parameterAccessors)
		{
			_parameterAccessors = parameterAccessors;
		}

		#endregion

		#region Cache Support

		internal static readonly ConcurrentQueue<Action> CacheCleaners = new ();

		/// <summary>
		/// Clears query caches for all typed queries.
		/// </summary>
		public static void ClearCaches()
		{
			foreach (var cleaner in CacheCleaners)
			{
				cleaner();
			}
		}

		#endregion

		#region Eager Loading

		Preamble[]? _preambles;

		internal void SetPreambles(List<Preamble>? preambles)
		{
			_preambles = preambles?.ToArray();
		}

		internal bool IsAnyPreambles()
		{
			return _preambles?.Length > 0;
		}

		internal object?[]? InitPreambles(IDataContext dc, IQueryExpressions expressions, object?[]? ps)
		{
			if (_preambles == null)
				return null;

			var preambles = new object[_preambles.Length];
			for (var i = 0; i < preambles.Length; i++)
			{
				preambles[i] = _preambles[i].Execute(dc, expressions, ps, preambles);
			}

			return preambles;
		}

		internal async Task<object?[]?> InitPreamblesAsync(IDataContext dc, IQueryExpressions expressions, object?[]? ps, CancellationToken cancellationToken)
		{
			if (_preambles == null)
				return null;

			var preambles = new object[_preambles.Length];
			for (var i = 0; i < preambles.Length; i++)
			{
				preambles[i] = await _preambles[i].ExecuteAsync(dc, expressions, ps, preambles, cancellationToken).ConfigureAwait(false);
			}

			return preambles;
		}

		#endregion
	}

	public class Query<T> : Query
	{
		#region Init

		internal Query(IDataContext dataContext)
			: base(dataContext)
		{
			DoNotCache = NoLinqCache.IsNoCache;
		}

		internal override void Init(IBuildContext parseContext)
		{
			var statement = parseContext.GetResultStatement();

			Queries.Add(new QueryInfo
			{
				Statement          = statement,
			});
		}

		#endregion

		#region Properties & Fields

		internal bool DoNotCache;

		internal IQueryExpressions? CompiledExpressions;

		internal Func<IDataContext,IQueryExpressions,object?[]?,object?[]?,IResultEnumerable<T>> GetResultEnumerable = null!;

		#endregion

		#region Query cache

		sealed class QueryCache
		{
			sealed class QueryCacheEntry
			{
				public QueryCacheEntry(Query<T> query, QueryFlags queryFlags)
				{
					// query doesn't have GetHashCode now, so we cannot precalculate hashcode to speed-up search
					Query       = query;
					QueryFlags  = queryFlags;
				}

				public Query<T>   Query      { get; }
				public QueryFlags QueryFlags { get; }

				// accepts components to avoid QueryCacheEntry allocation for cached query
				public bool Compare(IDataContext context, IQueryExpressions queryExpression, QueryFlags queryFlags, [NotNullWhen(true)] out IQueryExpressions? matchedQueryExpressions)
				{
					matchedQueryExpressions = null;
					return QueryFlags == queryFlags && Query.Compare(context, queryExpression, out matchedQueryExpressions);
				}
			}

			// lock for cache instance modification
			readonly Lock   _syncCache    = new ();
			// lock for query priority modification
			// NB: remains an `object` for use with `Monitor.TryEnter()` instead of `lock()`
			readonly object _syncPriority = new ();

			// stores all cached queries
			// when query added or removed from cache, query and priority arrays recreated
			QueryCacheEntry[] _cache = [];

			// stores ordered list of query indexes for Find operation
			int[] _indexes = [];

			// version of cache, increased after each recreation of _cache instance
			int _version;

			/// <summary>
			/// Count of queries which has not been found in cache.
			/// </summary>
			public long CacheMissCount;

			/// <summary>
			/// LINQ query max cache size (per entity type).
			/// </summary>
			const int CacheSize = 100;

			/// <summary>
			/// Empties LINQ query cache.
			/// </summary>
			public void Clear()
			{
				if (_cache.Length > 0)
					lock (_syncCache)
						if (_cache.Length > 0)
						{
							_cache   = [];
							_indexes = [];
							_version++;
						}
			}

			/// <summary>
			/// Adds query to cache if it is not cached already.
			/// </summary>
			public void TryAdd(IDataContext dataContext, Query<T> query, IQueryExpressions queryExpression, QueryFlags queryFlags, DataOptions dataOptions)
			{
				// because Add is less frequent operation than Find, it is fine to have put bigger locks here
				QueryCacheEntry[] cache;
				int               version;

				lock (_syncCache)
				{
					cache   = _cache;
					version = _version;
				}

				for (var i = 0; i < cache.Length; i++)
					if (cache[i].Compare(dataContext, queryExpression, queryFlags, out _))
						// already added by another thread
						return;

				lock (_syncCache)
				{
					// TODO : IT : check
					var priorities   = _indexes;
					var versionsDiff = _version - version;

					if (versionsDiff > 0)
					{
						cache = _cache;

						// check only added queries, each version could add 1 query to first position, so we
						// test only first N queries
						for (var i = 0; i < cache.Length && i < versionsDiff; i++)
							if (cache[i].Compare(dataContext, queryExpression, queryFlags, out _))
								// already added by another thread
								return;
					}

					// create new cache instance and reorder items according to priorities to improve Find without
					// reorder lock
					var newCache      = new QueryCacheEntry[cache.Length == CacheSize ? CacheSize : cache.Length + 1];
					var newPriorities = new int[newCache.Length];

					newCache[0]      = new QueryCacheEntry(query, queryFlags);
					newPriorities[0] = 0;

					for (var i = 1; i < newCache.Length; i++)
					{
						newCache[i]      = cache[i - 1];
						newPriorities[i] = i;
					}

					_cache   = newCache;
					_indexes = newPriorities;
					_version = version;
				}
			}

			/// <summary>
			/// Search for query in cache and of found, try to move it to better position in cache.
			/// </summary>
			public (Query<T> query, IQueryExpressions expressions)? Find(IDataContext dataContext, IQueryExpressions expressions, QueryFlags queryFlags, bool onlyExpanded)
			{
				QueryCacheEntry[] cache;
				int[]             indexes;
				int               version;

				lock (_syncCache)
				{
					cache   = _cache;
					version = _version;
					indexes = _indexes;
				}

				var allowReordering = Monitor.TryEnter(_syncPriority);

				try
				{
					for (var i = 0; i < cache.Length; i++)
					{
						// if we have reordering lock, we can enumerate queries in priority order
						var idx = allowReordering ? indexes[i] : i;

						if (onlyExpanded == ((cache[idx].QueryFlags & QueryFlags.ExpandedQuery) != 0))
						{
							if (cache[idx].Compare(dataContext, expressions, queryFlags, out var foundQueryExpressions))
							{
								// do reorder only if it is not blocked and cache wasn't replaced by new one
								if (i > 0 && version == _version && allowReordering)
								{
									(indexes[i - 1], indexes[i]) = (indexes[i], indexes[i - 1]);
								}

								return (cache[idx].Query, foundQueryExpressions);
							}
						}
					}
				}
				finally
				{
					if (allowReordering)
						Monitor.Exit(_syncPriority);
				}

				return default;
			}

			public void TriggerCacheMiss()
			{
				Interlocked.Increment(ref CacheMissCount);
			}
		}

		#endregion

		#region Query

		private static readonly QueryCache _queryCache = new ();

		static Query()
		{
			CacheCleaners.Enqueue(ClearCache);
		}

		/// <summary>
		/// Empties LINQ query cache for <typeparamref name="T"/> entity type.
		/// </summary>
		public static void ClearCache() => _queryCache.Clear();

		public static long CacheMissCount => _queryCache.CacheMissCount;

		static Expression ExposeAndPrepareExpression(Expression expr, IDataContext dataContext, ExpressionTreeOptimizationContext optimizationContext)
		{
			var        beforeExpose = expr;
			Expression exposed;
			var        iteration    = 0;
			do
			{
				exposed = ExpressionBuilder.ExposeExpression(beforeExpose, dataContext, optimizationContext, null,
					optimizeConditions: true, compactBinary: false /* binary already compacted by AggregateExpression*/);

				if (iteration > 0 && ReferenceEquals(beforeExpose, exposed))
				{
					// no changes, no need to continue
					break;
				}

				if (dataContext is IInterceptable<IQueryExpressionInterceptor> { Interceptor: { } interceptor })
				{
					var processed = interceptor.ProcessExpression(exposed, new QueryExpressionArgs(dataContext, exposed, QueryExpressionArgs.ExpressionKind.ExposedQuery));
					if (!ReferenceEquals(processed, exposed))
					{
						// Doe exposing again after interceptor processing
						exposed      = processed;
						beforeExpose = exposed;

						if (++iteration > 10)
						{
							// guard from infinite loop
							break;
						}

						continue;
					}
				}

				break;
			} while (true);

			return exposed;
		}

		public static Query<T> GetQuery(IDataContext dataContext, ref IQueryExpressions expressions, out bool dependsOnParameters)
		{
			using var mt = ActivityService.Start(ActivityID.GetQueryTotal);

			ExpressionTreeOptimizationContext optimizationContext;
			DataOptions                       dataOptions;
			var                               queryFlags = QueryFlags.None;
			Query<T>?                         query;
			bool                              useCache;

			using (ActivityService.Start(ActivityID.GetQueryFind))
			{
				var expr = expressions.MainExpression;

				using (ActivityService.Start(ActivityID.GetQueryFindExpose))
				{
					optimizationContext = new ExpressionTreeOptimizationContext(dataContext);

					// I hope fast tree optimization for unbalanced Binary Expressions. See Issue447Tests.
					//
					expr = BinaryExpressionAggregatorVisitor.Instance.Visit(expr);

					dependsOnParameters = false;

					if (dataContext is IExpressionPreprocessor preprocessor)
						expr = preprocessor.ProcessExpression(expr);

					if (dataContext is IInterceptable<IQueryExpressionInterceptor> { Interceptor: { } interceptor })
						expr = interceptor.ProcessExpression(expr, new QueryExpressionArgs(dataContext, expr, QueryExpressionArgs.ExpressionKind.Query));
				}

				dataOptions = dataContext.Options;

				useCache = !dataOptions.LinqOptions.DisableQueryCache;

				var runtimeExpressions = ReferenceEquals(expr, expressions.MainExpression) ? expressions : new RuntimeExpressionsContainer(expr);

				if (useCache)
				{
					queryFlags = dataContext.GetQueryFlags();
					using (ActivityService.Start(ActivityID.GetQueryFindFind))
					{
						var found = _queryCache.Find(dataContext, runtimeExpressions, queryFlags, false);
						if (found != null)
						{
							expressions = found.Value.expressions;
							return found.Value.query;
						}
					}
				}

				// Expose expression, call all needed invocations.
				// After execution there should be no constants which contains IDataContext reference, no constants with ExpressionQueryImpl
				// Parameters with SqlQueryDependentAttribute will be transferred to constants
				// No LambdaExpressions which are located in constants, they will be expanded and injected into tree
				//
				var exposed = ExposeAndPrepareExpression(expr, dataContext, optimizationContext);

				// simple trees do not mutate
				var isExposed = !ReferenceEquals(exposed, expr);

				expr = exposed;
				var currentQueries = new RuntimeExpressionsContainer(expr);
				expressions = currentQueries;

				if (isExposed && useCache)
				{
					dependsOnParameters = true;

					queryFlags |= QueryFlags.ExpandedQuery;

					// search again
					using (ActivityService.Start(ActivityID.GetQueryFindFind))
					{
						var findResult = _queryCache.Find(dataContext, currentQueries, queryFlags, true);
						if (findResult != null)
						{
							expressions = findResult.Value.expressions;
							return findResult.Value.query;
						}
					}
				}

				if (useCache)
				{
					// Cache missed, Build query
					//
					_queryCache.TriggerCacheMiss();
				}
			}

			using (var mc = ActivityService.Start(ActivityID.GetQueryCreate))
			{
				query = CreateQuery(
					optimizationContext,
					 new ParametersContext(expressions, optimizationContext, dataContext),
					dataContext,
					ref expressions
				);
			}

			if (useCache && !query.DoNotCache)
			{
				_queryCache.TryAdd(dataContext, query, expressions, queryFlags, dataOptions);
			}

			return query;
		}

		internal static Query<T> CreateQuery(ExpressionTreeOptimizationContext optimizationContext, ParametersContext parametersContext, IDataContext dataContext, ref IQueryExpressions expressions)
		{
			var linqOptions = optimizationContext.DataContext.Options.LinqOptions;

			if (linqOptions.GenerateExpressionTest)
			{
				var testFile = new ExpressionTestGenerator(dataContext).GenerateSource(expressions.MainExpression);

				if (dataContext.GetTraceSwitch().TraceInfo)
					dataContext.WriteTraceLine(
						$"Expression test code generated: \'{testFile}\'.",
						dataContext.GetTraceSwitch().DisplayName,
						TraceLevel.Info);
			}

			var query = new Query<T>(dataContext);

			try
			{
				var validateSubqueries = !ExpressionBuilder.NeedsSubqueryValidation(dataContext);
				query = new ExpressionBuilder(query, validateSubqueries, optimizationContext, parametersContext, dataContext, expressions.MainExpression, null).Build<T>(ref expressions);
				if (query.ErrorExpression != null)
				{
					if (!validateSubqueries)
					{
						query = new Query<T>(dataContext);
						query = new ExpressionBuilder(query, true, optimizationContext, parametersContext, dataContext, expressions.MainExpression, null).Build<T>(ref expressions);
					}

					if (query.ErrorExpression != null)
						throw query.ErrorExpression.CreateException();
				}
			}
			catch (Exception)
			{
				if (!linqOptions.GenerateExpressionTest)
				{
					dataContext.WriteTraceLine(
						"""
						To generate test code to diagnose the problem set 'LinqToDB.Common.Configuration.Linq.GenerateExpressionTest = true'.
						Or specify LINQ options during 'DataContextOptions' building 'options.UseGenerateExpressionTest(true)'
						""",
						dataContext.GetTraceSwitch().DisplayName,
						TraceLevel.Error);
				}

				throw;
			}

			return query;
		}

		#endregion
	}

	public class QueryInfo : IQueryContext
	{
		#if DEBUG

		// For debugging purposes only in multithreading environment
		static          long _uniqueIdCounter;
		public readonly long UniqueId;

		public QueryInfo()
		{
			UniqueId = Interlocked.Increment(ref _uniqueIdCounter);
		}

		#endif

		public SqlStatement    Statement       { get; set; } = null!;
		public object?         Context         { get; set; }
		public bool            IsContinuousRun { get; set; }
		public AliasesContext? Aliases         { get; set; }
		public DataOptions?    DataOptions     { get; set; }
	}

	sealed class ParameterAccessor
	{
		public ParameterAccessor(
			int                                                       accessorId,
			Func<IQueryExpressions, IDataContext?,object?[]?,object?> clientValueAccessor,
			Func<object?,object?>?                                    clientToProviderConverter,
			Func<object?,object?>?                                    itemAccessor,
			Func<object?,DbDataType>?                                 dbDataTypeAccessor,
			SqlParameter                                              sqlParameter)
		{
			AccessorId                = accessorId;
			ClientToProviderConverter = clientToProviderConverter;
			ClientValueAccessor       = clientValueAccessor;
			ItemAccessor              = itemAccessor;
			DbDataTypeAccessor        = dbDataTypeAccessor;
			SqlParameter              = sqlParameter;
		}

		public readonly int                                                      AccessorId;
		public readonly Func<IQueryExpressions,IDataContext?,object?[]?,object?> ClientValueAccessor;
		public readonly Func<object?,object?>?                                   ClientToProviderConverter;
		public readonly Func<object?,object?>?                                   ItemAccessor;
		public readonly Func<object?,DbDataType>?                                DbDataTypeAccessor;
		public readonly SqlParameter                                             SqlParameter;
#if DEBUG
		public Expression<Func<IQueryExpressions,IDataContext?,object?[]?,object?>>? AccessorExpr;
#endif
	}
}<|MERGE_RESOLUTION|>--- conflicted
+++ resolved
@@ -7,11 +7,6 @@
 using System.Threading;
 using System.Threading.Tasks;
 
-<<<<<<< HEAD
-#if !NET9_0_OR_GREATER
-using Lock = System.Object;
-#endif
-=======
 using LinqToDB.Common;
 using LinqToDB.Common.Logging;
 using LinqToDB.Expressions;
@@ -23,7 +18,10 @@
 using LinqToDB.SqlProvider;
 using LinqToDB.SqlQuery;
 using LinqToDB.Tools;
->>>>>>> 779bd9e5
+
+#if !NET9_0_OR_GREATER
+using Lock = System.Object;
+#endif
 
 // ReSharper disable StaticMemberInGenericType
 
