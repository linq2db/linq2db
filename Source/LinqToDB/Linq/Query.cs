--- conflicted
+++ resolved
@@ -25,7 +25,6 @@
 	using SqlQuery;
 	using Tools;
 
-
 	public abstract class Query
 	{
 		internal Func<IDataContext,Expression,object?[]?,object?[]?,object?>                         GetElement      = null!;
@@ -490,99 +489,79 @@
 
 			ExpressionTreeOptimizationContext optimizationContext;
 			DataOptions                       dataOptions;
-			QueryFlags                        queryFlags;
+			var                               queryFlags = QueryFlags.None;
 			Query<T>?                         query;
-
-<<<<<<< HEAD
-			// I hope fast tree optimization for unbalanced Binary Expressions. See Issue447Tests.
-			//
-			expr = optimizationContext.AggregateExpression(expr);
-
-			dependsOnParameters = false;
-=======
+			bool                              useCache;
+
 			using (ActivityService.Start(ActivityID.GetQueryFind))
 			{
 				using (ActivityService.Start(ActivityID.GetQueryFindExpose))
 				{
 					optimizationContext = new ExpressionTreeOptimizationContext(dataContext);
 
-					expr = optimizationContext.ExpandExpression(expr);
-//					// we need this call for correct processing parameters in ExpressionMethod
-//					// TODO: IT breaks performance. All these operations must be cached.
-					expr = optimizationContext.ExposeExpression(expr);
->>>>>>> 3d4641bd
-
-					dependsOnParameters = optimizationContext.IsDependsOnParameters();
+					// I hope fast tree optimization for unbalanced Binary Expressions. See Issue447Tests.
+					//
+					expr = optimizationContext.AggregateExpression(expr);
+
+					dependsOnParameters = false;
 
 					if (dataContext is IExpressionPreprocessor preprocessor)
 						expr = preprocessor.ProcessExpression(expr);
 				}
-
-<<<<<<< HEAD
-			var useCache = !dataOptions.LinqOptions.DisableQueryCache;
-
-			QueryFlags queryFlags = QueryFlags.None;
-			Query<T>?  query      = null;
-
-			if (useCache)
-			{
-				queryFlags = dataContext.GetQueryFlags();
-
-				query = _queryCache.Find(dataContext, expr, queryFlags, false);
-				if (query != null)
-					return query;
-			}
-
-			// Expose expression, call all needed invocations.
-			// After execution there should be no constants which contains IDataContext reference, no constants with ExpressionQueryImpl
-			// Parameters with SqlQueryDependentAttribute will be transferred to constants
-			// No LambdaExpressions which are located in constants, they will be expanded and injected into tree
-			//
-			var exposed = ExpressionBuilder.ExposeExpression(expr, dataContext, optimizationContext,
+				dataOptions = dataContext.Options;
+
+				useCache = !dataOptions.LinqOptions.DisableQueryCache;
+
+				if (useCache)
+				{
+					queryFlags = dataContext.GetQueryFlags();
+					using (ActivityService.Start(ActivityID.GetQueryFindFind))
+						query = _queryCache.Find(dataContext, expr, queryFlags, false);
+
+					if (query != null)
+						return query;
+				}
+
+				// Expose expression, call all needed invocations.
+				// After execution there should be no constants which contains IDataContext reference, no constants with ExpressionQueryImpl
+				// Parameters with SqlQueryDependentAttribute will be transferred to constants
+				// No LambdaExpressions which are located in constants, they will be expanded and injected into tree
+				//
+				var exposed = ExpressionBuilder.ExposeExpression(expr, dataContext, optimizationContext,
 				optimizeConditions : true, compactBinary : false /* binary already compacted by AggregateExpression*/);
 
-			// simple trees do not mutate
-			var isExposed = !ReferenceEquals(exposed, expr);
-
-			expr = exposed;
-			if (isExposed && useCache)
-			{
-				dependsOnParameters = true;
-
-				queryFlags |= QueryFlags.ExpandedQuery;
-
-				// search again
-				query = _queryCache.Find(dataContext, expr, queryFlags, true);
-				if (query != null)
-					return query;
-			}
-
-			if (useCache)
-			{
-				// Cache missed, Build query
-				//
-				_queryCache.TriggerCacheMiss();
-			}
-
-			query = CreateQuery(optimizationContext, new ParametersContext(expr, null, optimizationContext, dataContext),
-				dataContext, expr);
-=======
-				using (ActivityService.Start(ActivityID.GetQueryFindFind))
-				{
-					dataOptions = dataContext.Options;
-
-					if (dataOptions.LinqOptions.DisableQueryCache)
-						return CreateQuery(optimizationContext, new ParametersContext(expr, optimizationContext, dataContext), dataContext, expr);
-
-					queryFlags = dataContext.GetQueryFlags();
-					query      = _queryCache.Find(dataContext, expr, queryFlags, dataOptions);
-				}
-			}
->>>>>>> 3d4641bd
+				// simple trees do not mutate
+				var isExposed = !ReferenceEquals(exposed, expr);
+
+				expr = exposed;
+				if (isExposed && useCache)
+				{
+					dependsOnParameters = true;
+
+					queryFlags |= QueryFlags.ExpandedQuery;
+
+					// search again
+					using (ActivityService.Start(ActivityID.GetQueryFindFind))
+						query = _queryCache.Find(dataContext, expr, queryFlags, true);
+
+					if (query != null)
+						return query;
+				}
+
+				if (useCache)
+				{
+					// Cache missed, Build query
+					//
+					_queryCache.TriggerCacheMiss();
+				}
+			}
+
+			using (var mc = ActivityService.Start(ActivityID.GetQueryCreate))
+				query = CreateQuery(optimizationContext, new ParametersContext(expr, null, optimizationContext, dataContext),
+					dataContext, expr);
 
 			if (useCache && !query.DoNotCache)
 			{
-<<<<<<< HEAD
 				// All non-value type parametrized expression will be transformed to constant. It prevents from caching big reference classes in cache.
 				//
 				query.PrepareForCaching();
@@ -592,11 +571,6 @@
 				//
 				CheckCachedExpression(query.Expression);
 #endif
-=======
-				using var mc = ActivityService.Start(ActivityID.GetQueryCreate);
-
-				query = CreateQuery(optimizationContext, new ParametersContext(expr, optimizationContext, dataContext), dataContext, expr);
->>>>>>> 3d4641bd
 
 				_queryCache.TryAdd(dataContext, query, expr, queryFlags, dataOptions);
 			}
@@ -673,9 +647,9 @@
 
 	public class QueryInfo : IQueryContext
 	{
-		public SqlStatement    Statement   { get; set; } = null!;
-		public object?         Context     { get; set; }
-		public AliasesContext? Aliases     { get; set; }
+		public SqlStatement    Statement  { get; set; } = null!;
+		public object?         Context    { get; set; }
+		public AliasesContext? Aliases    { get; set; }
 		public DataOptions?    DataOptions { get; set; }
 
 		internal List<ParameterAccessor> ParameterAccessors = new ();
