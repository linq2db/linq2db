--- conflicted
+++ resolved
@@ -1,103 +1,99 @@
-﻿using System;
-using System.Linq.Expressions;
-using System.Threading;
-using System.Threading.Tasks;
-
-namespace LinqToDB.Linq
-{
-	using SqlQuery;
-	using Mapping;
-	using Common.Internal.Cache;
-
-	static partial class QueryRunner
-	{
-		public static class Insert<T>
-		{
-			static Query<int> CreateQuery(IDataContext dataContext, EntityDescriptor descriptor, T obj,string tableName, string databaseName, string schemaName, Type type)
-			{
-				var sqlTable = new SqlTable(dataContext.MappingSchema, type);
-
-				if (tableName    != null) sqlTable.PhysicalName = tableName;
-				if (databaseName != null) sqlTable.Database     = databaseName;
-				if (schemaName   != null) sqlTable.Schema       = schemaName;
-
-				var insertStatement = new SqlInsertStatement { Insert = { Into = sqlTable } };
-
-				var ei = new Query<int>(dataContext, null)
-				{
-					Queries = { new QueryInfo { Statement = insertStatement } }
-				};
-
-				foreach (var field in sqlTable.Fields)
-				{
-					if (field.Value.IsInsertable && !field.Value.ColumnDescriptor.ShouldSkip(obj, descriptor, SkipModification.Insert))
-					{
-						var param = GetParameter(type, dataContext, field.Value);
-						ei.Queries[0].Parameters.Add(param);
-
-						insertStatement.Insert.Items.Add(new SqlSetExpression(field.Value, param.SqlParameter));
-					}
-					else if (field.Value.IsIdentity)
-					{
-						var sqlb = dataContext.CreateSqlProvider();
-						var expr = sqlb.GetIdentityExpression(sqlTable);
-
-						if (expr != null)
-							insertStatement.Insert.Items.Add(new SqlSetExpression(field.Value, expr));
-					}
-				}
-
-				SetNonQueryQuery(ei);
-
-				return ei;
-			}
-
-			public static int Query(IDataContext dataContext, T obj, string tableName, string databaseName, string schemaName)
-			{
-				if (Equals(default(T), obj))
-					return 0;
-
-				var type             = GetType<T>(obj, dataContext);
-				var entityDescriptor = dataContext.MappingSchema.GetEntityDescriptor(type);
-				var ei               = Common.Configuration.Linq.DisableQueryCache || entityDescriptor.SkipModificationFlags.HasFlag(SkipModification.Insert)
-					? CreateQuery(dataContext, entityDescriptor, obj, tableName, databaseName, schemaName, type)
-					: Cache<T>.QueryCache.GetOrCreate(
-						new { Operation = 'I', dataContext.MappingSchema.ConfigurationID, dataContext.ContextID, tableName, databaseName, schemaName, type },
-						o =>
-						{
-							o.SlidingExpiration = Common.Configuration.Linq.CacheSlidingExpiration;
-							return CreateQuery(dataContext, entityDescriptor, obj, tableName, databaseName, schemaName, type);
-						});
-
-				return (int)ei.GetElement(dataContext, Expression.Constant(obj), null, null);
-			}
-
-			public static async Task<int> QueryAsync(
-				IDataContext dataContext, T obj, string tableName, string databaseName, string schemaName, CancellationToken token)
-			{
-				if (Equals(default(T), obj))
-					return 0;
-
-				var type             = GetType<T>(obj, dataContext);
-				var entityDescriptor = dataContext.MappingSchema.GetEntityDescriptor(type);
-				var ei               = Common.Configuration.Linq.DisableQueryCache || entityDescriptor.SkipModificationFlags.HasFlag(SkipModification.Insert)
-					? CreateQuery(dataContext, entityDescriptor, obj, tableName, databaseName, schemaName, type)
-					: Cache<T>.QueryCache.GetOrCreate(
-						new { Operation = 'I', dataContext.MappingSchema.ConfigurationID, dataContext.ContextID, tableName, databaseName, schemaName, type },
-						o =>
-						{
-							o.SlidingExpiration = Common.Configuration.Linq.CacheSlidingExpiration;
-							return CreateQuery(dataContext, entityDescriptor, obj, tableName, databaseName, schemaName, type);
-						});
-
-<<<<<<< HEAD
-				var result = await ei.GetElementAsync(dataContext, Expression.Constant(obj), null, null, token);
-=======
-				var result = await ei.GetElementAsync(dataContext, Expression.Constant(obj), null, token).ConfigureAwait(Common.Configuration.ContinueOnCapturedContext);
->>>>>>> 9998c627
-
-				return (int)result;
-			}
-		}
-	}
-}
+﻿using System;
+using System.Linq.Expressions;
+using System.Threading;
+using System.Threading.Tasks;
+
+namespace LinqToDB.Linq
+{
+	using SqlQuery;
+	using Mapping;
+	using Common.Internal.Cache;
+
+	static partial class QueryRunner
+	{
+		public static class Insert<T>
+		{
+			static Query<int> CreateQuery(IDataContext dataContext, EntityDescriptor descriptor, T obj,string tableName, string databaseName, string schemaName, Type type)
+			{
+				var sqlTable = new SqlTable(dataContext.MappingSchema, type);
+
+				if (tableName    != null) sqlTable.PhysicalName = tableName;
+				if (databaseName != null) sqlTable.Database     = databaseName;
+				if (schemaName   != null) sqlTable.Schema       = schemaName;
+
+				var insertStatement = new SqlInsertStatement { Insert = { Into = sqlTable } };
+
+				var ei = new Query<int>(dataContext, null)
+				{
+					Queries = { new QueryInfo { Statement = insertStatement } }
+				};
+
+				foreach (var field in sqlTable.Fields)
+				{
+					if (field.Value.IsInsertable && !field.Value.ColumnDescriptor.ShouldSkip(obj, descriptor, SkipModification.Insert))
+					{
+						var param = GetParameter(type, dataContext, field.Value);
+						ei.Queries[0].Parameters.Add(param);
+
+						insertStatement.Insert.Items.Add(new SqlSetExpression(field.Value, param.SqlParameter));
+					}
+					else if (field.Value.IsIdentity)
+					{
+						var sqlb = dataContext.CreateSqlProvider();
+						var expr = sqlb.GetIdentityExpression(sqlTable);
+
+						if (expr != null)
+							insertStatement.Insert.Items.Add(new SqlSetExpression(field.Value, expr));
+					}
+				}
+
+				SetNonQueryQuery(ei);
+
+				return ei;
+			}
+
+			public static int Query(IDataContext dataContext, T obj, string tableName, string databaseName, string schemaName)
+			{
+				if (Equals(default(T), obj))
+					return 0;
+
+				var type             = GetType<T>(obj, dataContext);
+				var entityDescriptor = dataContext.MappingSchema.GetEntityDescriptor(type);
+				var ei               = Common.Configuration.Linq.DisableQueryCache || entityDescriptor.SkipModificationFlags.HasFlag(SkipModification.Insert)
+					? CreateQuery(dataContext, entityDescriptor, obj, tableName, databaseName, schemaName, type)
+					: Cache<T>.QueryCache.GetOrCreate(
+						new { Operation = 'I', dataContext.MappingSchema.ConfigurationID, dataContext.ContextID, tableName, databaseName, schemaName, type },
+						o =>
+						{
+							o.SlidingExpiration = Common.Configuration.Linq.CacheSlidingExpiration;
+							return CreateQuery(dataContext, entityDescriptor, obj, tableName, databaseName, schemaName, type);
+						});
+
+				return (int)ei.GetElement(dataContext, Expression.Constant(obj), null, null);
+			}
+
+			public static async Task<int> QueryAsync(
+				IDataContext dataContext, T obj, string tableName, string databaseName, string schemaName, CancellationToken token)
+			{
+				if (Equals(default(T), obj))
+					return 0;
+
+				var type             = GetType<T>(obj, dataContext);
+				var entityDescriptor = dataContext.MappingSchema.GetEntityDescriptor(type);
+				var ei               = Common.Configuration.Linq.DisableQueryCache || entityDescriptor.SkipModificationFlags.HasFlag(SkipModification.Insert)
+					? CreateQuery(dataContext, entityDescriptor, obj, tableName, databaseName, schemaName, type)
+					: Cache<T>.QueryCache.GetOrCreate(
+						new { Operation = 'I', dataContext.MappingSchema.ConfigurationID, dataContext.ContextID, tableName, databaseName, schemaName, type },
+						o =>
+						{
+							o.SlidingExpiration = Common.Configuration.Linq.CacheSlidingExpiration;
+							return CreateQuery(dataContext, entityDescriptor, obj, tableName, databaseName, schemaName, type);
+						});
+
+				var result = await ei.GetElementAsync(dataContext, Expression.Constant(obj), null, null, token).ConfigureAwait(Common.Configuration.ContinueOnCapturedContext);
+
+				return (int)result;
+			}
+		}
+	}
+}