--- conflicted
+++ resolved
@@ -75,11 +75,7 @@
 							return CreateQuery(dataContext, entityDescriptor, obj, tableName, serverName, databaseName, schemaName, type);
 						});
 
-<<<<<<< HEAD
-				return (int)ei.GetElement(dataContext, Expression.Constant(obj), null, null);
-=======
-				return (int)ei.GetElement(dataContext, Expression.Constant(obj), null)!;
->>>>>>> 00fed8d0
+				return (int)ei.GetElement(dataContext, Expression.Constant(obj), null, null)!;
 			}
 
 			public static async Task<int> QueryAsync(
