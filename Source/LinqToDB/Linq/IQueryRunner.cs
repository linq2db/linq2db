<<<<<<< HEAD
﻿using System;
using System.Data;
using System.Linq.Expressions;
using System.Threading;
using System.Threading.Tasks;

namespace LinqToDB.Linq
{
	public interface IQueryRunner: IDisposable
	{
		/// <summary>
		/// Executes query and returns number of affected records.
		/// </summary>
		/// <returns>Number of affected records.</returns>
		int                   ExecuteNonQuery();
		/// <summary>
		/// Executes query and returns scalar value.
		/// </summary>
		/// <returns>Scalar value.</returns>
		object                ExecuteScalar  ();
		/// <summary>
		/// Executes query and returns data reader.
		/// </summary>
		/// <returns>Data reader with query results.</returns>
		IDataReader           ExecuteReader  ();

		/// <summary>
		/// Executes query asynchronously and returns number of affected records.
		/// </summary>
		/// <param name="cancellationToken">Asynchronous operation cancellation token.</param>
		/// <returns>Number of affected records.</returns>
		Task<int>              ExecuteNonQueryAsync(CancellationToken cancellationToken);
		/// <summary>
		/// Executes query asynchronously and returns scalar value.
		/// </summary>
		/// <param name="cancellationToken">Asynchronous operation cancellation token.</param>
		/// <returns>Scalar value.</returns>
		Task<object>           ExecuteScalarAsync  (CancellationToken cancellationToken);
		/// <summary>
		/// Executes query asynchronously and returns data reader.
		/// </summary>
		/// <param name="cancellationToken">Asynchronous operation cancellation token.</param>
		/// <returns>Data reader with query results.</returns>
		Task<IDataReaderAsync> ExecuteReaderAsync  (CancellationToken cancellationToken);

		/// <summary>
		/// Returns SQL text for query.
		/// </summary>
		/// <returns>Query SQL text.</returns>
		string                GetSqlText           ();

		Expression     Expression       { get; set; }
		IDataContext   DataContext      { get; set; }
		object[]       Parameters       { get; set; }
		object[]       Preambles        { get; set; }
		Expression     MapperExpression { get; set; }
		int            RowsCount        { get; set; }
		int            QueryNumber      { get; set; }
	}
}
=======
﻿using System;
using System.Data;
using System.Linq.Expressions;
using System.Threading;
using System.Threading.Tasks;

namespace LinqToDB.Linq
{
	public interface IQueryRunner: IDisposable
	{
		/// <summary>
		/// Executes query and returns number of affected records.
		/// </summary>
		/// <returns>Number of affected records.</returns>
		int                   ExecuteNonQuery();
		/// <summary>
		/// Executes query and returns scalar value.
		/// </summary>
		/// <returns>Scalar value.</returns>
		object                ExecuteScalar  ();
		/// <summary>
		/// Executes query and returns data reader.
		/// </summary>
		/// <returns>Data reader with query results.</returns>
		IDataReader           ExecuteReader  ();

		/// <summary>
		/// Executes query asynchronously and returns number of affected records.
		/// </summary>
		/// <param name="cancellationToken">Asynchronous operation cancellation token.</param>
		/// <returns>Number of affected records.</returns>
		Task<int>              ExecuteNonQueryAsync(CancellationToken cancellationToken);
		/// <summary>
		/// Executes query asynchronously and returns scalar value.
		/// </summary>
		/// <param name="cancellationToken">Asynchronous operation cancellation token.</param>
		/// <returns>Scalar value.</returns>
		Task<object>           ExecuteScalarAsync  (CancellationToken cancellationToken);
		/// <summary>
		/// Executes query asynchronously and returns data reader.
		/// </summary>
		/// <param name="cancellationToken">Asynchronous operation cancellation token.</param>
		/// <returns>Data reader with query results.</returns>
		Task<IDataReaderAsync> ExecuteReaderAsync  (CancellationToken cancellationToken);

		/// <summary>
		/// Returns SQL text for query.
		/// </summary>
		/// <returns>Query SQL text.</returns>
		string                GetSqlText           ();

		Expression     Expression       { get; set; }
		IDataContext   DataContext      { get; set; }
		object[]       Parameters       { get; set; }
		Expression     MapperExpression { get; set; }
		int            RowsCount        { get; set; }
		int            QueryNumber      { get; set; }
	}
}
>>>>>>> 45fd9166
<|MERGE_RESOLUTION|>--- conflicted
+++ resolved
@@ -1,4 +1,3 @@
-<<<<<<< HEAD
 ﻿using System;
 using System.Data;
 using System.Linq.Expressions;
@@ -58,65 +57,4 @@
 		int            RowsCount        { get; set; }
 		int            QueryNumber      { get; set; }
 	}
-}
-=======
-﻿using System;
-using System.Data;
-using System.Linq.Expressions;
-using System.Threading;
-using System.Threading.Tasks;
-
-namespace LinqToDB.Linq
-{
-	public interface IQueryRunner: IDisposable
-	{
-		/// <summary>
-		/// Executes query and returns number of affected records.
-		/// </summary>
-		/// <returns>Number of affected records.</returns>
-		int                   ExecuteNonQuery();
-		/// <summary>
-		/// Executes query and returns scalar value.
-		/// </summary>
-		/// <returns>Scalar value.</returns>
-		object                ExecuteScalar  ();
-		/// <summary>
-		/// Executes query and returns data reader.
-		/// </summary>
-		/// <returns>Data reader with query results.</returns>
-		IDataReader           ExecuteReader  ();
-
-		/// <summary>
-		/// Executes query asynchronously and returns number of affected records.
-		/// </summary>
-		/// <param name="cancellationToken">Asynchronous operation cancellation token.</param>
-		/// <returns>Number of affected records.</returns>
-		Task<int>              ExecuteNonQueryAsync(CancellationToken cancellationToken);
-		/// <summary>
-		/// Executes query asynchronously and returns scalar value.
-		/// </summary>
-		/// <param name="cancellationToken">Asynchronous operation cancellation token.</param>
-		/// <returns>Scalar value.</returns>
-		Task<object>           ExecuteScalarAsync  (CancellationToken cancellationToken);
-		/// <summary>
-		/// Executes query asynchronously and returns data reader.
-		/// </summary>
-		/// <param name="cancellationToken">Asynchronous operation cancellation token.</param>
-		/// <returns>Data reader with query results.</returns>
-		Task<IDataReaderAsync> ExecuteReaderAsync  (CancellationToken cancellationToken);
-
-		/// <summary>
-		/// Returns SQL text for query.
-		/// </summary>
-		/// <returns>Query SQL text.</returns>
-		string                GetSqlText           ();
-
-		Expression     Expression       { get; set; }
-		IDataContext   DataContext      { get; set; }
-		object[]       Parameters       { get; set; }
-		Expression     MapperExpression { get; set; }
-		int            RowsCount        { get; set; }
-		int            QueryNumber      { get; set; }
-	}
-}
->>>>>>> 45fd9166
+}