﻿using System;
using System.Linq.Expressions;
using System.Threading;
using System.Threading.Tasks;
using LinqToDB.Data;

namespace LinqToDB.Linq
{
	using Data;

	public interface IQueryRunner: IDisposable
#if NATIVE_ASYNC
		, IAsyncDisposable
#else
		, Async.IAsyncDisposable
#endif
	{
		/// <summary>
		/// Executes query and returns number of affected records.
		/// </summary>
		/// <returns>Number of affected records.</returns>
		int                   ExecuteNonQuery();
		/// <summary>
		/// Executes query and returns scalar value.
		/// </summary>
		/// <returns>Scalar value.</returns>
		object?               ExecuteScalar  ();
		/// <summary>
		/// Executes query and returns data reader.
		/// </summary>
		/// <returns>Data reader with query results.</returns>
		DataReaderWrapper     ExecuteReader  ();

		/// <summary>
		/// Executes query asynchronously and returns number of affected records.
		/// </summary>
		/// <param name="cancellationToken">Asynchronous operation cancellation token.</param>
		/// <returns>Number of affected records.</returns>
		Task<int>              ExecuteNonQueryAsync(CancellationToken cancellationToken);
		/// <summary>
		/// Executes query asynchronously and returns scalar value.
		/// </summary>
		/// <param name="cancellationToken">Asynchronous operation cancellation token.</param>
		/// <returns>Scalar value.</returns>
		Task<object?>          ExecuteScalarAsync  (CancellationToken cancellationToken);
		/// <summary>
		/// Executes query asynchronously and returns data reader.
		/// </summary>
		/// <param name="cancellationToken">Asynchronous operation cancellation token.</param>
		/// <returns>Data reader with query results.</returns>
		Task<IDataReaderAsync> ExecuteReaderAsync  (CancellationToken cancellationToken);

		/// <summary>
		/// Returns SQL text for query.
		/// </summary>
		/// <returns>Query SQL text.</returns>
<<<<<<< HEAD
		string                GetSqlText     ();
=======
		string                 GetSqlText          ();
>>>>>>> 8fb36cb7

		Expression     Expression       { get; }
		IDataContext   DataContext      { get; }
		object?[]?     Parameters       { get; }
		object?[]?     Preambles        { get; }
		Expression?    MapperExpression { get; set; }
		int            RowsCount        { get; set; }
		int            QueryNumber      { get; set; }
	}
}<|MERGE_RESOLUTION|>--- conflicted
+++ resolved
@@ -2,7 +2,6 @@
 using System.Linq.Expressions;
 using System.Threading;
 using System.Threading.Tasks;
-using LinqToDB.Data;
 
 namespace LinqToDB.Linq
 {
@@ -54,11 +53,7 @@
 		/// Returns SQL text for query.
 		/// </summary>
 		/// <returns>Query SQL text.</returns>
-<<<<<<< HEAD
-		string                GetSqlText     ();
-=======
 		string                 GetSqlText          ();
->>>>>>> 8fb36cb7
 
 		Expression     Expression       { get; }
 		IDataContext   DataContext      { get; }
