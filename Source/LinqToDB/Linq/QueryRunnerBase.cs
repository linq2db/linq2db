﻿using System.Collections.Generic;
using System.Data;
using System.Linq.Expressions;
using System.Threading;
using System.Threading.Tasks;

namespace LinqToDB.Linq
{
	abstract class QueryRunnerBase : IQueryRunner
	{
<<<<<<< HEAD
		protected QueryRunnerBase(Query query, int queryNumber, IDataContext dataContext, Expression expression, object?[] parameters, object?[] preambles)
=======
		protected QueryRunnerBase(Query query, int queryNumber, IDataContext dataContext, Expression expression, object?[]? parameters)
>>>>>>> 00fed8d0
		{
			Query        = query;
			DataContext  = dataContext;
			Expression   = expression;
			QueryNumber  = queryNumber;
			Parameters   = parameters;
			Preambles    = preambles;
		}

		protected readonly Query    Query;

		protected List<string>      QueryHints = new List<string>();

		public IDataContext         DataContext      { get; set; }
		public Expression           Expression       { get; set; }
<<<<<<< HEAD
		public object?[]            Parameters       { get; set; }
		public object?[]            Preambles        { get; set; }
		public abstract Expression? MapperExpression { get; set; }
=======
		public object?[]?           Parameters       { get; set; }
		public abstract Expression  MapperExpression { get; set; }
>>>>>>> 00fed8d0

		public abstract int                    ExecuteNonQuery();
		public abstract object?                ExecuteScalar  ();
		public abstract IDataReader            ExecuteReader  ();
		public abstract Task<object?>          ExecuteScalarAsync  (CancellationToken cancellationToken);
		public abstract Task<IDataReaderAsync> ExecuteReaderAsync  (CancellationToken cancellationToken);
		public abstract Task<int>              ExecuteNonQueryAsync(CancellationToken cancellationToken);

		public int RowsCount   { get; set; }
		public int QueryNumber { get; set; }

		public virtual void Dispose()
		{
			if (DataContext.CloseAfterUse)
				DataContext.Close();
		}

		protected virtual void SetCommand(bool clearQueryHints)
		{
			// TODO: can we refactory query to be thread-safe to remove this lock?
			lock (Query)
			{
				if (QueryNumber == 0 && (DataContext.QueryHints.Count > 0 || DataContext.NextQueryHints.Count > 0))
				{
					var queryContext = Query.Queries[QueryNumber];

					queryContext.QueryHints = new List<string>(DataContext.QueryHints);
					queryContext.QueryHints.AddRange(DataContext.NextQueryHints);

					QueryHints.AddRange(DataContext.QueryHints);
					QueryHints.AddRange(DataContext.NextQueryHints);

					if (clearQueryHints)
						DataContext.NextQueryHints.Clear();
				}

				QueryRunner.SetParameters(Query, Expression, Parameters, QueryNumber);
				SetQuery();
			}
		}

		protected abstract void   SetQuery  ();

		public    abstract string GetSqlText();
	}
}<|MERGE_RESOLUTION|>--- conflicted
+++ resolved
@@ -8,11 +8,7 @@
 {
 	abstract class QueryRunnerBase : IQueryRunner
 	{
-<<<<<<< HEAD
-		protected QueryRunnerBase(Query query, int queryNumber, IDataContext dataContext, Expression expression, object?[] parameters, object?[] preambles)
-=======
-		protected QueryRunnerBase(Query query, int queryNumber, IDataContext dataContext, Expression expression, object?[]? parameters)
->>>>>>> 00fed8d0
+		protected QueryRunnerBase(Query query, int queryNumber, IDataContext dataContext, Expression expression, object?[]? parameters, object?[]? preambles)
 		{
 			Query        = query;
 			DataContext  = dataContext;
@@ -28,14 +24,9 @@
 
 		public IDataContext         DataContext      { get; set; }
 		public Expression           Expression       { get; set; }
-<<<<<<< HEAD
-		public object?[]            Parameters       { get; set; }
-		public object?[]            Preambles        { get; set; }
-		public abstract Expression? MapperExpression { get; set; }
-=======
 		public object?[]?           Parameters       { get; set; }
+		public object?[]?           Preambles        { get; set; }
 		public abstract Expression  MapperExpression { get; set; }
->>>>>>> 00fed8d0
 
 		public abstract int                    ExecuteNonQuery();
 		public abstract object?                ExecuteScalar  ();
