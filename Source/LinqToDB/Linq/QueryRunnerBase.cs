--- conflicted
+++ resolved
@@ -11,11 +11,7 @@
 
 	abstract class QueryRunnerBase : IQueryRunner
 	{
-<<<<<<< HEAD
-		protected QueryRunnerBase(Query query, int queryNumber, IDataContext dataContext, Expression expression, object[] parameters, object[] preambles)
-=======
-		protected QueryRunnerBase(Query query, int queryNumber, IDataContext dataContext, Expression expression, object?[] parameters)
->>>>>>> 4fca3dff
+		protected QueryRunnerBase(Query query, int queryNumber, IDataContext dataContext, Expression expression, object?[] parameters, object?[] preambles)
 		{
 			Query        = query;
 			DataContext  = dataContext;
@@ -31,14 +27,9 @@
 
 		public IDataContext         DataContext      { get; set; }
 		public Expression           Expression       { get; set; }
-<<<<<<< HEAD
-		public object[]             Parameters       { get; set; }
-		public object[]             Preambles        { get; set; }
-		public abstract Expression  MapperExpression { get; set; }
-=======
 		public object?[]            Parameters       { get; set; }
+		public object?[]            Preambles        { get; set; }
 		public abstract Expression? MapperExpression { get; set; }
->>>>>>> 4fca3dff
 
 		public abstract int                    ExecuteNonQuery();
 		public abstract object?                ExecuteScalar  ();
