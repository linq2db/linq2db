<<<<<<< HEAD
﻿using System;
=======
using System;
using System.Globalization;
>>>>>>> 507843d0
using System.Runtime.Serialization;

namespace LinqToDB.Linq
{
	/// <summary>
	/// Defines the base class for the namespace exceptions.
	/// </summary>
	/// <remarks>
	/// This class is the base class for exceptions that may occur during
	/// execution of the namespace members.
	/// </remarks>
#if !NET8_0_OR_GREATER
	[Serializable]
#endif
	public class LinqException : Exception
	{
		/// <summary>
		/// Initializes a new instance of the <see cref="LinqException"/> class.
		/// </summary>
		/// <remarks>
		/// This constructor initializes the <see cref="Exception.Message"/>
		/// property of the new instance
		/// to a system-supplied message that describes the error,
		/// such as "LinqToDB Linq error has occurred."
		/// </remarks>
		public LinqException()
			: base("A LinqToDB Linq error has occurred.")
		{
		}

		/// <summary>
		/// Initializes a new instance of the <see cref="LinqException"/> class
		/// with the specified error message.
		/// </summary>
		/// <param name="message">The message to display to the client when the exception is thrown.</param>
		/// <seealso cref="Exception.Message"/>
		public LinqException(string message)
			: base(message)
		{
		}

		/// <summary>
		/// Initializes a new instance of the <see cref="LinqException"/> class
		/// with the specified error message.
		/// </summary>
		/// <param name="message">The message to display to the client when the exception is thrown.</param>
		/// <param name="args">An <see cref="System.Object"/> array containing zero or more objects to format.</param>
		/// <seealso cref="Exception.Message"/>
		[JetBrains.Annotations.StringFormatMethod("message")]
		public LinqException(string message, params object?[] args)
			: base(string.Format(CultureInfo.InvariantCulture, message, args))
		{
		}

		/// <summary>
		/// Initializes a new instance of the <see cref="LinqException"/> class
		/// with the specified error message and InnerException property.
		/// </summary>
		/// <param name="message">The message to display to the client when the exception is thrown.</param>
		/// <param name="innerException">The InnerException, if any, that threw the current exception.</param>
		/// <seealso cref="Exception.Message"/>
		/// <seealso cref="Exception.InnerException"/>
		public LinqException(string message, Exception innerException)
			: base(message, innerException)
		{
		}

		/// <summary>
		/// Initializes a new instance of the <see cref="LinqException"/> class
		/// with the InnerException property.
		/// </summary>
		/// <param name="innerException">The InnerException, if any, that threw the current exception.</param>
		/// <seealso cref="Exception.InnerException"/>
		public LinqException(Exception innerException)
			: base(innerException.Message, innerException)
		{
		}
<<<<<<< HEAD

#if !NET8_0_OR_GREATER
		/// <summary>
		/// Initializes a new instance of the <see cref="LinqException"/> class
		/// with serialized data.
		/// </summary>
		/// <param name="info">The object that holds the serialized object data.</param>
		/// <param name="context">The contextual information about the source or destination.</param>
		/// <remarks>
		/// This constructor is called during deserialization to
		/// reconstitute the exception object transmitted over a stream.
		/// </remarks>
		protected LinqException(SerializationInfo info, StreamingContext context)
			: base(info, context)
		{
		}
#endif
=======
>>>>>>> 507843d0
	}
}<|MERGE_RESOLUTION|>--- conflicted
+++ resolved
@@ -1,9 +1,5 @@
-<<<<<<< HEAD
 ﻿using System;
-=======
-using System;
 using System.Globalization;
->>>>>>> 507843d0
 using System.Runtime.Serialization;
 
 namespace LinqToDB.Linq
@@ -15,9 +11,7 @@
 	/// This class is the base class for exceptions that may occur during
 	/// execution of the namespace members.
 	/// </remarks>
-#if !NET8_0_OR_GREATER
 	[Serializable]
-#endif
 	public class LinqException : Exception
 	{
 		/// <summary>
@@ -81,25 +75,5 @@
 			: base(innerException.Message, innerException)
 		{
 		}
-<<<<<<< HEAD
-
-#if !NET8_0_OR_GREATER
-		/// <summary>
-		/// Initializes a new instance of the <see cref="LinqException"/> class
-		/// with serialized data.
-		/// </summary>
-		/// <param name="info">The object that holds the serialized object data.</param>
-		/// <param name="context">The contextual information about the source or destination.</param>
-		/// <remarks>
-		/// This constructor is called during deserialization to
-		/// reconstitute the exception object transmitted over a stream.
-		/// </remarks>
-		protected LinqException(SerializationInfo info, StreamingContext context)
-			: base(info, context)
-		{
-		}
-#endif
-=======
->>>>>>> 507843d0
 	}
 }