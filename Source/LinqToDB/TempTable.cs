﻿using System;
using System.Collections;
using System.Collections.Concurrent;
using System.Collections.Generic;
using System.Linq;
using System.Linq.Expressions;
using System.Reflection;
using System.Threading;
using System.Threading.Tasks;

using JetBrains.Annotations;

namespace LinqToDB
{
	using Async;
	using Data;
	using Expressions;
	using Extensions;
	using Linq;
	using Mapping;

	/// <summary>
	/// Temporary table. Temporary table is a table, created when you create instance of this class and deleted when
	/// you dispose it. It uses regular tables even if underlying database supports temporary tables concept.
	/// </summary>
	/// <typeparam name="T">Table record mapping class.</typeparam>
	[PublicAPI]
	public class TempTable<T> : ITable<T>, ITableMutable<T>, IDisposable
#if !NETFRAMEWORK
		, IAsyncDisposable
#endif
	{
		readonly ITable<T> _table;

		/// <summary>
		/// Gets total number of records, inserted into table using BulkCopy.
		/// </summary>
		public long TotalCopied;

		/// <summary>
		/// Creates new temporary table.
		/// </summary>
		/// <param name="db">Database connection instance.</param>
		/// <param name="tableName">Optional name of temporary table. If not specified, value from mapping will be used.</param>
		/// <param name="databaseName">Optional name of table's database. If not specified, value from mapping will be used.</param>
		/// <param name="schemaName">Optional name of table schema/owner. If not specified, value from mapping will be used.</param>
		/// <param name="serverName">Optional name of linked server. If not specified, value from mapping will be used.</param>
		/// <param name="isTemporary">Optional temporary table flag. If not specified, value from mapping will be used.</param>
		public TempTable(IDataContext db,
			string? tableName    = null,
			string? databaseName = null,
			string? schemaName   = null,
			string? serverName   = null,
			bool?   isTemporary  = null)
		{
			if (db == null) throw new ArgumentNullException(nameof(db));

			_table = db.CreateTable<T>(tableName, databaseName, schemaName, serverName: serverName, isTemporary: isTemporary);
		}

		/// <summary>
		/// Creates new temporary table and populate it using BulkCopy.
		/// </summary>
		/// <param name="db">Database connection instance.</param>
		/// <param name="items">Initial records to insert into created table.</param>
		/// <param name="options">Optional BulkCopy options.</param>
		/// <param name="tableName">Optional name of temporary table. If not specified, value from mapping will be used.</param>
		/// <param name="databaseName">Optional name of table's database. If not specified, value from mapping will be used.</param>
		/// <param name="schemaName">Optional name of table schema/owner. If not specified, value from mapping will be used.</param>
		/// <param name="serverName">Optional name of linked server. If not specified, value from mapping will be used.</param>
		/// <param name="isTemporary">Optional temporary table flag. If not specified, value from mapping will be used.</param>
		public TempTable(IDataContext db,
			IEnumerable<T> items,
			BulkCopyOptions? options = null,
			string? tableName    = null,
			string? databaseName = null,
			string? schemaName   = null,
			string? serverName   = null,
			bool?   isTemporary  = null)
		{
			if (db    == null) throw new ArgumentNullException(nameof(db));
			if (items == null) throw new ArgumentNullException(nameof(items));

<<<<<<< HEAD
			_table = db.CreateTable<T>(tableName, databaseName, schemaName, serverName: serverName, isTemporary: isTemporary);
			Copy(items, options);
=======
			_table = db.CreateTable<T>(tableName, databaseName, schemaName, serverName: serverName);
			try
			{
				Copy(items, options);
			}
			catch
			{
				try
				{
					_table.DropTable();
				}
				catch { }
				throw;
			}
>>>>>>> 583f4ffb
		}

		/// <summary>
		/// Creates new temporary table and populate it using BulkCopy.
		/// </summary>
		/// <param name="db">Database connection instance.</param>
		/// <param name="tableName">Optional name of temporary table. If not specified, value from mapping will be used.</param>
		/// <param name="items">Initial records to insert into created table.</param>
		/// <param name="options">Optional BulkCopy options.</param>
		/// <param name="databaseName">Optional name of table's database. If not specified, value from mapping will be used.</param>
		/// <param name="schemaName">Optional name of table schema/owner. If not specified, value from mapping will be used.</param>
		/// <param name="serverName">Optional name of linked server. If not specified, value from mapping will be used.</param>
		/// <param name="isTemporary">Optional temporary table flag. If not specified, value from mapping will be used.</param>
		public TempTable(IDataContext db,
			string? tableName,
			IEnumerable<T> items,
			BulkCopyOptions? options = null,
			string? databaseName = null,
			string? schemaName   = null,
<<<<<<< HEAD
			string? serverName   = null,
			bool?   isTemporary  = null)
		{
			if (db    == null) throw new ArgumentNullException(nameof(db));
			if (items == null) throw new ArgumentNullException(nameof(items));

			_table = db.CreateTable<T>(tableName, databaseName, schemaName, serverName: serverName, isTemporary: isTemporary);
			Copy(items, options);
=======
			string? serverName   = null)
			: this(db, items, options, tableName, databaseName, schemaName, serverName)
		{
>>>>>>> 583f4ffb
		}

		/// <summary>
		/// Creates new temporary table and populate it using data from provided query.
		/// </summary>
		/// <param name="db">Database connection instance.</param>
		/// <param name="items">Query to get records to populate created table with initial data.</param>
		/// <param name="tableName">Optional name of temporary table. If not specified, value from mapping will be used.</param>
		/// <param name="databaseName">Optional name of table's database. If not specified, value from mapping will be used.</param>
		/// <param name="schemaName">Optional name of table schema/owner. If not specified, value from mapping will be used.</param>
		/// <param name="action">Optional action that will be executed after table creation but before it populated with data from <paramref name="items"/>.</param>
		/// <param name="serverName">Optional name of linked server. If not specified, value from mapping will be used.</param>
		/// <param name="isTemporary">Optional temporary table flag. If not specified, value from mapping will be used.</param>
		public TempTable(IDataContext db,
			IQueryable<T> items,
			string? tableName         = null,
			string? databaseName      = null,
			string? schemaName        = null,
			Action<ITable<T>>? action = null,
			string? serverName        = null,
			bool?   isTemporary       = null)
		{
			if (db    == null) throw new ArgumentNullException(nameof(db));
			if (items == null) throw new ArgumentNullException(nameof(items));

<<<<<<< HEAD
			_table = db.CreateTable<T>(tableName, databaseName, schemaName, serverName: serverName, isTemporary: isTemporary);
			action?.Invoke(_table);
			Insert(items);
=======
			_table = db.CreateTable<T>(tableName, databaseName, schemaName, serverName: serverName);
			try
			{
				action?.Invoke(_table);
				Insert(items);
			}
			catch
			{
				try
				{
					_table.DropTable();
				}
				catch { }
				throw;
			}
>>>>>>> 583f4ffb
		}

		/// <summary>
		/// Creates new temporary table and populate it using data from provided query.
		/// </summary>
		/// <param name="db">Database connection instance.</param>
		/// <param name="tableName">Optional name of temporary table. If not specified, value from mapping will be used.</param>
		/// <param name="items">Query to get records to populate created table with initial data.</param>
		/// <param name="databaseName">Optional name of table's database. If not specified, value from mapping will be used.</param>
		/// <param name="schemaName">Optional name of table schema/owner. If not specified, value from mapping will be used.</param>
		/// <param name="action">Optional action that will be executed after table creation but before it populated with data from <paramref name="items"/>.</param>
		/// <param name="serverName">Optional name of linked server. If not specified, value from mapping will be used.</param>
		/// <param name="isTemporary">Optional temporary table flag. If not specified, value from mapping will be used.</param>
		public TempTable(IDataContext db,
			string? tableName,
			IQueryable<T> items,
			string? databaseName      = null,
			string? schemaName        = null,
			Action<ITable<T>>? action = null,
<<<<<<< HEAD
			string? serverName        = null,
			bool?   isTemporary       = null)
=======
			string? serverName        = null)
			: this(db, items, tableName, databaseName, schemaName, action, serverName)
>>>>>>> 583f4ffb
		{
		}

		/// <summary>
		/// Configures a temporary table that will be dropped when this instance is disposed
		/// </summary>
		/// <param name="table">Table instance.</param>
		protected TempTable(ITable<T> table)
		{
			_table = table ?? throw new ArgumentNullException(nameof(table));
		}

		/// <summary>
		/// Creates new temporary table.
		/// </summary>
		/// <param name="db">Database connection instance.</param>
		/// <param name="tableName">Optional name of temporary table. If not specified, value from mapping will be used.</param>
		/// <param name="databaseName">Optional name of table's database. If not specified, value from mapping will be used.</param>
		/// <param name="schemaName">Optional name of table schema/owner. If not specified, value from mapping will be used.</param>
		/// <param name="serverName">Optional name of linked server. If not specified, value from mapping will be used.</param>
		/// <param name="cancellationToken">Asynchronous operation cancellation token.</param>
		public static async Task<TempTable<T>> CreateAsync(IDataContext db,
			string? tableName                   = null,
			string? databaseName                = null,
			string? schemaName                  = null,
			string? serverName                  = null,
			CancellationToken cancellationToken = default)
		{
			if (db == null) throw new ArgumentNullException(nameof(db));

			return new TempTable<T>(await db.CreateTableAsync<T>(tableName, databaseName, schemaName, serverName: serverName, token: cancellationToken)
				.ConfigureAwait(Common.Configuration.ContinueOnCapturedContext));
		}

		/// <summary>
		/// Creates new temporary table and populate it using BulkCopy.
		/// </summary>
		/// <param name="db">Database connection instance.</param>
		/// <param name="items">Initial records to insert into created table.</param>
		/// <param name="options">Optional BulkCopy options.</param>
		/// <param name="tableName">Optional name of temporary table. If not specified, value from mapping will be used.</param>
		/// <param name="databaseName">Optional name of table's database. If not specified, value from mapping will be used.</param>
		/// <param name="schemaName">Optional name of table schema/owner. If not specified, value from mapping will be used.</param>
		/// <param name="serverName">Optional name of linked server. If not specified, value from mapping will be used.</param>
		/// <param name="cancellationToken">Asynchronous operation cancellation token.</param>
		public static Task<TempTable<T>> CreateAsync(IDataContext db,
			IEnumerable<T> items,
			BulkCopyOptions? options            = null,
			string? tableName                   = null,
			string? databaseName                = null,
			string? schemaName                  = null,
			string? serverName                  = null,
			CancellationToken cancellationToken = default)
		{
			return CreateAsync(db, tableName, items, options, databaseName, schemaName, serverName, cancellationToken);
		}

		/// <summary>
		/// Creates new temporary table and populate it using BulkCopy.
		/// </summary>
		/// <param name="db">Database connection instance.</param>
		/// <param name="tableName">Optional name of temporary table. If not specified, value from mapping will be used.</param>
		/// <param name="items">Initial records to insert into created table.</param>
		/// <param name="options">Optional BulkCopy options.</param>
		/// <param name="databaseName">Optional name of table's database. If not specified, value from mapping will be used.</param>
		/// <param name="schemaName">Optional name of table schema/owner. If not specified, value from mapping will be used.</param>
		/// <param name="serverName">Optional name of linked server. If not specified, value from mapping will be used.</param>
		/// <param name="cancellationToken">Asynchronous operation cancellation token.</param>
		public static async Task<TempTable<T>> CreateAsync(IDataContext db,
			string? tableName,
			IEnumerable<T> items,
			BulkCopyOptions? options            = null,
			string? databaseName                = null,
			string? schemaName                  = null,
			string? serverName                  = null,
			CancellationToken cancellationToken = default)
		{
			if (db == null) throw new ArgumentNullException(nameof(db));
			if (items == null) throw new ArgumentNullException(nameof(items));

<<<<<<< HEAD
			_table = db.CreateTable<T>(tableName, databaseName, schemaName, serverName: serverName, isTemporary: isTemporary);
			action?.Invoke(_table);
			Insert(items);
=======
			var table = await CreateAsync(db, tableName, databaseName, schemaName, serverName, cancellationToken)
				.ConfigureAwait(Common.Configuration.ContinueOnCapturedContext);

			try
			{
				await table.CopyAsync(items, options, cancellationToken)
					.ConfigureAwait(Common.Configuration.ContinueOnCapturedContext);
			}
			catch
			{
				try
				{
#if NETFRAMEWORK
					table.Dispose();
#else
					await table.DisposeAsync();
#endif
				}
				catch { }
				throw;
			}

			return table;
		}

		/// <summary>
		/// Creates new temporary table and populate it using data from provided query.
		/// </summary>
		/// <param name="db">Database connection instance.</param>
		/// <param name="items">Query to get records to populate created table with initial data.</param>
		/// <param name="tableName">Optional name of temporary table. If not specified, value from mapping will be used.</param>
		/// <param name="databaseName">Optional name of table's database. If not specified, value from mapping will be used.</param>
		/// <param name="schemaName">Optional name of table schema/owner. If not specified, value from mapping will be used.</param>
		/// <param name="action">Optional asynchronous action that will be executed after table creation but before it populated with data from <paramref name="items"/>.</param>
		/// <param name="serverName">Optional name of linked server. If not specified, value from mapping will be used.</param>
		/// <param name="cancellationToken">Asynchronous operation cancellation token.</param>
		public static async Task<TempTable<T>> CreateAsync(IDataContext db,
			IQueryable<T> items,
			string? tableName                   = null,
			string? databaseName                = null,
			string? schemaName                  = null,
			Func<ITable<T>, Task>? action       = null,
			string? serverName                  = null,
			CancellationToken cancellationToken = default)
		{
			if (db == null) throw new ArgumentNullException(nameof(db));
			if (items == null) throw new ArgumentNullException(nameof(items));

			var table = await CreateAsync(db, tableName, databaseName, schemaName, serverName, cancellationToken)
				.ConfigureAwait(Common.Configuration.ContinueOnCapturedContext);

			try
			{
				if (action != null)
					await action.Invoke(table)
						.ConfigureAwait(Common.Configuration.ContinueOnCapturedContext);

				await table.InsertAsync(items, cancellationToken)
					.ConfigureAwait(Common.Configuration.ContinueOnCapturedContext);
			}
			catch
			{
				try
				{
#if NETFRAMEWORK
					table.Dispose();
#else
					await table.DisposeAsync();
#endif
				}
				catch { }
				throw;
			}

			return table;
		}

		/// <summary>
		/// Creates new temporary table and populate it using data from provided query.
		/// </summary>
		/// <param name="db">Database connection instance.</param>
		/// <param name="tableName">Optional name of temporary table. If not specified, value from mapping will be used.</param>
		/// <param name="items">Query to get records to populate created table with initial data.</param>
		/// <param name="databaseName">Optional name of table's database. If not specified, value from mapping will be used.</param>
		/// <param name="schemaName">Optional name of table schema/owner. If not specified, value from mapping will be used.</param>
		/// <param name="action">Optional asynchronous action that will be executed after table creation but before it populated with data from <paramref name="items"/>.</param>
		/// <param name="serverName">Optional name of linked server. If not specified, value from mapping will be used.</param>
		/// <param name="cancellationToken">Asynchronous operation cancellation token.</param>
		public static Task<TempTable<T>> CreateAsync(IDataContext db,
			string? tableName,
			IQueryable<T> items,
			string? databaseName                = null,
			string? schemaName                  = null,
			Func<ITable<T>, Task>? action       = null,
			string? serverName                  = null,
			CancellationToken cancellationToken = default)
		{
			return CreateAsync(db, items, tableName, databaseName, schemaName, action, serverName, cancellationToken);
>>>>>>> 583f4ffb
		}

		/// <summary>
		/// Insert new records into table using BulkCopy.
		/// </summary>
		/// <param name="items">Records to insert into table.</param>
		/// <param name="options">Optional BulkCopy options.</param>
		/// <returns>Number of records, inserted into table.</returns>
		public long Copy(IEnumerable<T> items, BulkCopyOptions? options = null)
		{
			var count = options != null ?
				_table.BulkCopy(options, items) :
				_table.BulkCopy(items);

			TotalCopied += count.RowsCopied;

			return count.RowsCopied;
		}

		/// <summary>
		/// Insert new records into table using BulkCopy.
		/// </summary>
		/// <param name="items">Records to insert into table.</param>
		/// <param name="options">Optional BulkCopy options.</param>
		/// <param name="cancellationToken">Asynchronous operation cancellation token.</param>
		/// <returns>Number of records, inserted into table.</returns>
		public async Task<long> CopyAsync(IEnumerable<T> items, BulkCopyOptions? options = null, CancellationToken cancellationToken = default)
		{
			var count = options != null ?
				await _table.BulkCopyAsync(options, items, cancellationToken).ConfigureAwait(Common.Configuration.ContinueOnCapturedContext) :
				await _table.BulkCopyAsync(items, cancellationToken).ConfigureAwait(Common.Configuration.ContinueOnCapturedContext);

			TotalCopied += count.RowsCopied;

			return count.RowsCopied;
		}

		static readonly ConcurrentDictionary<Type,Expression<Func<T,T>>> _setterDic = new ConcurrentDictionary<Type,Expression<Func<T,T>>>();

		/// <summary>
		/// Insert data into table using records, returned by provided query.
		/// </summary>
		/// <param name="items">Query with records to insert into temporary table.</param>
		/// <returns>Number of records, inserted into table.</returns>
		public long Insert(IQueryable<T> items)
		{
			var l = GenerateInsertSetter(items ?? throw new ArgumentNullException(nameof(items)));

			var count = items.Insert(_table, l);

			TotalCopied += count;

			return count;
		}

		/// <summary>
		/// Insert data into table using records, returned by provided query.
		/// </summary>
		/// <param name="items">Query with records to insert into temporary table.</param>
		/// <param name="cancellationToken">Asynchronous operation cancellation token.</param>
		/// <returns>Number of records, inserted into table.</returns>
		public async Task<long> InsertAsync(IQueryable<T> items, CancellationToken cancellationToken = default)
		{
			var l = GenerateInsertSetter(items ?? throw new ArgumentNullException(nameof(items)));

			var count = await items.InsertAsync(_table, l, cancellationToken).ConfigureAwait(Common.Configuration.ContinueOnCapturedContext);

			TotalCopied += count;

			return count;
		}

		private Expression<Func<T, T>> GenerateInsertSetter(IQueryable<T> items)
		{
			var type = typeof(T);
			var ed   = _table.DataContext.MappingSchema.GetEntityDescriptor(type);
			var p    = Expression.Parameter(type, "t");

			return _setterDic.GetOrAdd(type, t =>
			{
				if (t.IsAnonymous())
				{
					var nctor   = (NewExpression)items.Expression.Find(e => e.NodeType == ExpressionType.New && e.Type == t)!;
					var members = nctor.Members
						.Select(m => m is MethodInfo info ? info.GetPropertyInfo()! : m)
						.ToList();

					return Expression.Lambda<Func<T,T>>(
						Expression.New(
							nctor.Constructor,
							members.Select(m => ExpressionHelper.PropertyOrField(p, m.Name)),
							members),
						p);
				}

				return Expression.Lambda<Func<T,T>>(
					Expression.MemberInit(
						Expression.New(t),
						ed.Columns.Select(c => Expression.Bind(c.MemberInfo, Expression.MakeMemberAccess(p, c.MemberInfo)))),
					p);
			});
		}

		#region ITable<T> implementation

		public string? ServerName   => _table.ServerName;
		public string? DatabaseName => _table.DatabaseName;
		public string? SchemaName   => _table.SchemaName;
		public string  TableName    => _table.TableName;
		public bool    IsTemporary  => _table.IsTemporary;

		public string GetTableName()
		{
			return _table.GetTableName();
		}

		#endregion

		#region ITableMutable<T> implementation

		ITable<T> ITableMutable<T>.ChangeServerName  (string? serverName)   => ((ITableMutable<T>)_table).ChangeServerName  (serverName);
		ITable<T> ITableMutable<T>.ChangeDatabaseName(string? databaseName) => ((ITableMutable<T>)_table).ChangeDatabaseName(databaseName);
		ITable<T> ITableMutable<T>.ChangeSchemaName  (string? schemaName)   => ((ITableMutable<T>)_table).ChangeSchemaName  (schemaName);
		ITable<T> ITableMutable<T>.ChangeTableName   (string tableName)     => ((ITableMutable<T>)_table).ChangeTableName   (tableName);
		ITable<T> ITableMutable<T>.ChangeIsTemporary (bool isTemporary)     => ((ITableMutable<T>)_table).ChangeIsTemporary (isTemporary);

		#endregion

		#region IQueryProvider

		IQueryable IQueryProvider.CreateQuery(Expression expression)
		{
			return _table.CreateQuery(expression);
		}

		IQueryable<TElement> IQueryProvider.CreateQuery<TElement>(Expression expression)
		{
			return _table.CreateQuery<TElement>(expression);
		}

		object IQueryProvider.Execute(Expression expression)
		{
			return _table.Execute(expression);
		}

		TResult IQueryProvider.Execute<TResult>(Expression expression)
		{
			return _table.Execute<TResult>(expression);
		}

		#endregion

		#region IQueryProviderAsync

		Task<TResult> IQueryProviderAsync.ExecuteAsync<TResult>(Expression expression, CancellationToken token)
		{
			return _table.ExecuteAsync<TResult>(expression, token);
		}

		Task<IAsyncEnumerable<TResult>> IQueryProviderAsync.ExecuteAsyncEnumerable<TResult>(Expression expression, CancellationToken token)
		{
			return _table.ExecuteAsyncEnumerable<TResult>(expression, token);
		}

		#endregion

		#region IExpressionQuery<T>

		Expression IExpressionQuery<T>.Expression
		{
			get => _table.Expression;
			set => _table.Expression = value;
		}

		#endregion

		#region IExpressionQuery

		/// <summary>
		/// Gets data connection, associated with current table.
		/// </summary>
		public IDataContext DataContext => _table.DataContext;

		string       IExpressionQuery.SqlText    => _table.SqlText;
		Expression   IExpressionQuery.Expression => ((IExpressionQuery)_table).Expression;

		#endregion

		#region IQueryable

		Expression IQueryable.Expression => ((IQueryable)_table).Expression;

		Type           IQueryable.ElementType => _table.ElementType;
		IQueryProvider IQueryable.Provider    => _table.Provider;

		#endregion

		#region IEnumerable<T>

		IEnumerator<T> IEnumerable<T>.GetEnumerator()
		{
			return _table.GetEnumerator();
		}

		#endregion

		#region IEnumerable

		IEnumerator IEnumerable.GetEnumerator()
		{
			return ((IEnumerable)_table).GetEnumerator();
		}

		#endregion

		public virtual void Dispose()
		{
			_table.DropTable();
		}

#if !NETFRAMEWORK
		public ValueTask DisposeAsync()
		{
			return new ValueTask(_table.DropTableAsync());
		}
#endif
	}

	public static partial class DataExtensions
	{
		/// <summary>
		/// Creates new temporary table.
		/// </summary>
		/// <typeparam name="T">Table record mapping class.</typeparam>
		/// <param name="db">Database connection instance.</param>
		/// <param name="tableName">Optional name of temporary table. If not specified, value from mapping will be used.</param>
		/// <param name="databaseName">Optional name of table's database. If not specified, value from mapping will be used.</param>
		/// <param name="schemaName">Optional name of table schema/owner. If not specified, value from mapping will be used.</param>
		/// <param name="serverName">Optional name of linked server. If not specified, value from mapping will be used.</param>
		/// <param name="isTemporary">Optional temporary table flag. If not specified, value from mapping will be used.</param>
		/// <returns>Returns temporary table instance.</returns>
		public static TempTable<T> CreateTempTable<T>(
			this IDataContext db,
			string? tableName    = null,
			string? databaseName = null,
			string? schemaName   = null,
<<<<<<< HEAD
			string? serverName   = null,
			bool?   isTemporary  = null)
=======
			string? serverName   = null)
			where T : class
>>>>>>> 583f4ffb
		{
			return new TempTable<T>(db, tableName, databaseName, schemaName, serverName, isTemporary);
		}

		/// <summary>
		/// Creates new temporary table and populate it using BulkCopy.
		/// </summary>
		/// <typeparam name="T">Table record mapping class.</typeparam>
		/// <param name="db">Database connection instance.</param>
		/// <param name="items">Initial records to insert into created table.</param>
		/// <param name="options">Optional BulkCopy options.</param>
		/// <param name="tableName">Optional name of temporary table. If not specified, value from mapping will be used.</param>
		/// <param name="databaseName">Optional name of table's database. If not specified, value from mapping will be used.</param>
		/// <param name="schemaName">Optional name of table schema/owner. If not specified, value from mapping will be used.</param>
		/// <param name="serverName">Optional name of linked server. If not specified, value from mapping will be used.</param>
		/// <param name="isTemporary">Optional temporary table flag. If not specified, value from mapping will be used.</param>
		/// <returns>Returns temporary table instance.</returns>
		public static TempTable<T> CreateTempTable<T>(
			this IDataContext db,
			IEnumerable<T> items,
			BulkCopyOptions? options = null,
			string? tableName    = null,
			string? databaseName = null,
			string? schemaName   = null,
<<<<<<< HEAD
			string? serverName   = null,
			bool?   isTemporary  = null)
=======
			string? serverName   = null)
			where T : class
>>>>>>> 583f4ffb
		{
			return new TempTable<T>(db, items, options, tableName, databaseName, schemaName, serverName, isTemporary);
		}

		/// <summary>
		/// Creates new temporary table and populate it using BulkCopy.
		/// </summary>
		/// <typeparam name="T">Table record mapping class.</typeparam>
		/// <param name="db">Database connection instance.</param>
		/// <param name="tableName">Optional name of temporary table. If not specified, value from mapping will be used.</param>
		/// <param name="items">Initial records to insert into created table.</param>
		/// <param name="options">Optional BulkCopy options.</param>
		/// <param name="databaseName">Optional name of table's database. If not specified, value from mapping will be used.</param>
		/// <param name="schemaName">Optional name of table schema/owner. If not specified, value from mapping will be used.</param>
		/// <param name="serverName">Optional name of linked server. If not specified, value from mapping will be used.</param>
		/// <param name="isTemporary">Optional temporary table flag. If not specified, value from mapping will be used.</param>
		/// <returns>Returns temporary table instance.</returns>
		public static TempTable<T> CreateTempTable<T>(
			this IDataContext db,
			string? tableName,
			IEnumerable<T> items,
			BulkCopyOptions? options = null,
			string? databaseName = null,
			string? schemaName   = null,
<<<<<<< HEAD
			string? serverName   = null,
			bool?   isTemporary  = null)
=======
			string? serverName   = null)
			where T : class
>>>>>>> 583f4ffb
		{
			return new TempTable<T>(db, tableName, items, options, databaseName, schemaName, serverName, isTemporary);
		}

		/// <summary>
		/// Creates new temporary table and populate it using data from provided query.
		/// </summary>
		/// <typeparam name="T">Table record mapping class.</typeparam>
		/// <param name="db">Database connection instance.</param>
		/// <param name="items">Query to get records to populate created table with initial data.</param>
		/// <param name="tableName">Optional name of temporary table. If not specified, value from mapping will be used.</param>
		/// <param name="databaseName">Optional name of table's database. If not specified, value from mapping will be used.</param>
		/// <param name="schemaName">Optional name of table schema/owner. If not specified, value from mapping will be used.</param>
		/// <param name="action">Optional action that will be executed after table creation but before it populated with data from <paramref name="items"/>.</param>
		/// <param name="serverName">Optional name of linked server. If not specified, value from mapping will be used.</param>
		/// <param name="isTemporary">Optional temporary table flag. If not specified, value from mapping will be used.</param>
		/// <returns>Returns temporary table instance.</returns>
		public static TempTable<T> CreateTempTable<T>(
			this IDataContext db,
			IQueryable<T> items,
			string? tableName         = null,
			string? databaseName      = null,
			string? schemaName        = null,
			Action<ITable<T>>? action = null,
<<<<<<< HEAD
			string? serverName        = null,
			bool?   isTemporary       = null)
=======
			string? serverName        = null)
			where T : class
>>>>>>> 583f4ffb
		{
			return new TempTable<T>(db, items, tableName, databaseName, schemaName, action, serverName, isTemporary);
		}

		/// <summary>
		/// Creates new temporary table and populate it using data from provided query. Table mapping could be changed
		/// using fluent mapper.
		/// </summary>
		/// <typeparam name="T">Table record mapping class.</typeparam>
		/// <param name="db">Database connection instance.</param>
		/// <param name="items">Query to get records to populate created table with initial data.</param>
		/// <param name="setTable">Action to modify <typeparamref name="T"/> entity's mapping using fluent mapping.</param>
		/// <param name="tableName">Optional name of temporary table. If not specified, value from mapping will be used.</param>
		/// <param name="databaseName">Optional name of table's database. If not specified, value from mapping will be used.</param>
		/// <param name="schemaName">Optional name of table schema/owner. If not specified, value from mapping will be used.</param>
		/// <param name="action">Optional action that will be executed after table creation but before it populated with data from <paramref name="items"/>.</param>
		/// <param name="serverName">Optional name of linked server. If not specified, value from mapping will be used.</param>
		/// <param name="isTemporary">Optional temporary table flag. If not specified, value from mapping will be used.</param>
		/// <returns>Returns temporary table instance.</returns>
		public static TempTable<T> CreateTempTable<T>(
			this IDataContext db,
			IQueryable<T> items,
			Action<EntityMappingBuilder<T>> setTable,
			string? tableName         = null,
			string? databaseName      = null,
			string? schemaName        = null,
			Action<ITable<T>>? action = null,
<<<<<<< HEAD
			string? serverName        = null,
			bool?   isTemporary       = null)
=======
			string? serverName        = null)
			where T : class
>>>>>>> 583f4ffb
		{
			if (setTable == null) throw new ArgumentNullException(nameof(setTable));

			setTable(db.MappingSchema.GetFluentMappingBuilder().Entity<T>());

			return new TempTable<T>(db, items, tableName, databaseName, schemaName, action, serverName, isTemporary);
		}

		/// <summary>
		/// Creates new temporary table and populate it using data from provided query.
		/// </summary>
		/// <typeparam name="T">Table record mapping class.</typeparam>
		/// <param name="db">Database connection instance.</param>
		/// <param name="tableName">Optional name of temporary table. If not specified, value from mapping will be used.</param>
		/// <param name="items">Query to get records to populate created table with initial data.</param>
		/// <param name="databaseName">Optional name of table's database. If not specified, value from mapping will be used.</param>
		/// <param name="schemaName">Optional name of table schema/owner. If not specified, value from mapping will be used.</param>
		/// <param name="action">Optional action that will be executed after table creation but before it populated with data from <paramref name="items"/>.</param>
		/// <param name="serverName">Optional name of linked server. If not specified, value from mapping will be used.</param>
		/// <param name="isTemporary">Optional temporary table flag. If not specified, value from mapping will be used.</param>
		/// <returns>Returns temporary table instance.</returns>
		public static TempTable<T> CreateTempTable<T>(
			this IDataContext db,
			string? tableName,
			IQueryable<T> items,
			string? databaseName      = null,
			string? schemaName        = null,
			Action<ITable<T>>? action = null,
<<<<<<< HEAD
			string? serverName        = null,
			bool?   isTemporary       = null)
=======
			string? serverName        = null)
			where T : class
>>>>>>> 583f4ffb
		{
			return new TempTable<T>(db, tableName, items, databaseName, schemaName, action, serverName, isTemporary);
		}

		/// <summary>
		/// Creates new temporary table and populate it using data from provided query. Table mapping could be changed
		/// using fluent mapper.
		/// </summary>
		/// <typeparam name="T">Table record mapping class.</typeparam>
		/// <param name="db">Database connection instance.</param>
		/// <param name="tableName">Optional name of temporary table. If not specified, value from mapping will be used.</param>
		/// <param name="items">Query to get records to populate created table with initial data.</param>
		/// <param name="setTable">Action to modify <typeparamref name="T"/> entity's mapping using fluent mapping.</param>
		/// <param name="databaseName">Optional name of table's database. If not specified, value from mapping will be used.</param>
		/// <param name="schemaName">Optional name of table schema/owner. If not specified, value from mapping will be used.</param>
		/// <param name="action">Optional action that will be executed after table creation but before it populated with data from <paramref name="items"/>.</param>
		/// <param name="serverName">Optional name of linked server. If not specified, value from mapping will be used.</param>
		/// <param name="isTemporary">Optional temporary table flag. If not specified, value from mapping will be used.</param>
		/// <returns>Returns temporary table instance.</returns>
		public static TempTable<T> CreateTempTable<T>(
			this IDataContext db,
			string? tableName,
			IQueryable<T> items,
			Action<EntityMappingBuilder<T>> setTable,
			string? databaseName      = null,
			string? schemaName        = null,
			Action<ITable<T>>? action = null,
<<<<<<< HEAD
			string? serverName        = null,
			bool?   isTemporary       = null)
=======
			string? serverName        = null)
			where T : class
>>>>>>> 583f4ffb
		{
			if (setTable == null) throw new ArgumentNullException(nameof(setTable));

			setTable(db.MappingSchema.GetFluentMappingBuilder().Entity<T>());

			return new TempTable<T>(db, tableName, items, databaseName, schemaName, action, serverName, isTemporary);
		}

		/// <summary>
		/// Creates new temporary table.
		/// </summary>
		/// <typeparam name="T">Table record mapping class.</typeparam>
		/// <param name="db">Database connection instance.</param>
		/// <param name="tableName">Optional name of temporary table. If not specified, value from mapping will be used.</param>
		/// <param name="databaseName">Optional name of table's database. If not specified, value from mapping will be used.</param>
		/// <param name="schemaName">Optional name of table schema/owner. If not specified, value from mapping will be used.</param>
		/// <param name="serverName">Optional name of linked server. If not specified, value from mapping will be used.</param>
		/// <param name="cancellationToken">Asynchronous operation cancellation token.</param>
		/// <returns>Returns temporary table instance.</returns>
		public static Task<TempTable<T>> CreateTempTableAsync<T>(
			this IDataContext db,
			string? tableName                   = null,
			string? databaseName                = null,
			string? schemaName                  = null,
			string? serverName                  = null,
			CancellationToken cancellationToken = default)
			where T : class
		{
			return TempTable<T>.CreateAsync(db, tableName, databaseName, schemaName, serverName, cancellationToken);
		}

		/// <summary>
		/// Creates new temporary table and populate it using BulkCopy.
		/// </summary>
		/// <typeparam name="T">Table record mapping class.</typeparam>
		/// <param name="db">Database connection instance.</param>
		/// <param name="items">Initial records to insert into created table.</param>
		/// <param name="options">Optional BulkCopy options.</param>
		/// <param name="tableName">Optional name of temporary table. If not specified, value from mapping will be used.</param>
		/// <param name="databaseName">Optional name of table's database. If not specified, value from mapping will be used.</param>
		/// <param name="schemaName">Optional name of table schema/owner. If not specified, value from mapping will be used.</param>
		/// <param name="serverName">Optional name of linked server. If not specified, value from mapping will be used.</param>
		/// <param name="cancellationToken">Asynchronous operation cancellation token.</param>
		/// <returns>Returns temporary table instance.</returns>
		public static Task<TempTable<T>> CreateTempTableAsync<T>(
			this IDataContext db,
			IEnumerable<T> items,
			BulkCopyOptions? options            = null,
			string? tableName                   = null,
			string? databaseName                = null,
			string? schemaName                  = null,
			string? serverName                  = null,
			CancellationToken cancellationToken = default)
			where T : class
		{
			return TempTable<T>.CreateAsync(db, items, options, tableName, databaseName, schemaName, serverName, cancellationToken);
		}

		/// <summary>
		/// Creates new temporary table and populate it using BulkCopy.
		/// </summary>
		/// <typeparam name="T">Table record mapping class.</typeparam>
		/// <param name="db">Database connection instance.</param>
		/// <param name="tableName">Optional name of temporary table. If not specified, value from mapping will be used.</param>
		/// <param name="items">Initial records to insert into created table.</param>
		/// <param name="options">Optional BulkCopy options.</param>
		/// <param name="databaseName">Optional name of table's database. If not specified, value from mapping will be used.</param>
		/// <param name="schemaName">Optional name of table schema/owner. If not specified, value from mapping will be used.</param>
		/// <param name="serverName">Optional name of linked server. If not specified, value from mapping will be used.</param>
		/// <param name="cancellationToken">Asynchronous operation cancellation token.</param>
		/// <returns>Returns temporary table instance.</returns>
		public static Task<TempTable<T>> CreateTempTableAsync<T>(
			this IDataContext db,
			string? tableName,
			IEnumerable<T> items,
			BulkCopyOptions? options            = null,
			string? databaseName                = null,
			string? schemaName                  = null,
			string? serverName                  = null,
			CancellationToken cancellationToken = default)
			where T : class
		{
			return TempTable<T>.CreateAsync(db, tableName, items, options, databaseName, schemaName, serverName, cancellationToken);
		}

		/// <summary>
		/// Creates new temporary table and populate it using data from provided query.
		/// </summary>
		/// <typeparam name="T">Table record mapping class.</typeparam>
		/// <param name="db">Database connection instance.</param>
		/// <param name="items">Query to get records to populate created table with initial data.</param>
		/// <param name="tableName">Optional name of temporary table. If not specified, value from mapping will be used.</param>
		/// <param name="databaseName">Optional name of table's database. If not specified, value from mapping will be used.</param>
		/// <param name="schemaName">Optional name of table schema/owner. If not specified, value from mapping will be used.</param>
		/// <param name="action">Optional asynchronous action that will be executed after table creation but before it populated with data from <paramref name="items"/>.</param>
		/// <param name="serverName">Optional name of linked server. If not specified, value from mapping will be used.</param>
		/// <param name="cancellationToken">Asynchronous operation cancellation token.</param>
		/// <returns>Returns temporary table instance.</returns>
		public static Task<TempTable<T>> CreateTempTableAsync<T>(
			this IDataContext db,
			IQueryable<T> items,
			string? tableName                   = null,
			string? databaseName                = null,
			string? schemaName                  = null,
			Func<ITable<T>, Task>? action       = null,
			string? serverName                  = null,
			CancellationToken cancellationToken = default)
			where T : class
		{
			return TempTable<T>.CreateAsync(db, items, tableName, databaseName, schemaName, action, serverName, cancellationToken);
		}

		/// <summary>
		/// Creates new temporary table and populate it using data from provided query. Table mapping could be changed
		/// using fluent mapper.
		/// </summary>
		/// <typeparam name="T">Table record mapping class.</typeparam>
		/// <param name="db">Database connection instance.</param>
		/// <param name="items">Query to get records to populate created table with initial data.</param>
		/// <param name="setTable">Action to modify <typeparamref name="T"/> entity's mapping using fluent mapping.</param>
		/// <param name="tableName">Optional name of temporary table. If not specified, value from mapping will be used.</param>
		/// <param name="databaseName">Optional name of table's database. If not specified, value from mapping will be used.</param>
		/// <param name="schemaName">Optional name of table schema/owner. If not specified, value from mapping will be used.</param>
		/// <param name="action">Optional asynchronous action that will be executed after table creation but before it populated with data from <paramref name="items"/>.</param>
		/// <param name="serverName">Optional name of linked server. If not specified, value from mapping will be used.</param>
		/// <param name="cancellationToken">Asynchronous operation cancellation token.</param>
		/// <returns>Returns temporary table instance.</returns>
		public static Task<TempTable<T>> CreateTempTableAsync<T>(
			this IDataContext db,
			IQueryable<T> items,
			Action<EntityMappingBuilder<T>> setTable,
			string? tableName                   = null,
			string? databaseName                = null,
			string? schemaName                  = null,
			Func<ITable<T>, Task>? action       = null,
			string? serverName                  = null,
			CancellationToken cancellationToken = default)
			where T : class
		{
			if (setTable == null) throw new ArgumentNullException(nameof(setTable));

			setTable(db.MappingSchema.GetFluentMappingBuilder().Entity<T>());

			return TempTable<T>.CreateAsync(db, items, tableName, databaseName, schemaName, action, serverName, cancellationToken);
		}

		/// <summary>
		/// Creates new temporary table and populate it using data from provided query.
		/// </summary>
		/// <typeparam name="T">Table record mapping class.</typeparam>
		/// <param name="db">Database connection instance.</param>
		/// <param name="tableName">Optional name of temporary table. If not specified, value from mapping will be used.</param>
		/// <param name="items">Query to get records to populate created table with initial data.</param>
		/// <param name="databaseName">Optional name of table's database. If not specified, value from mapping will be used.</param>
		/// <param name="schemaName">Optional name of table schema/owner. If not specified, value from mapping will be used.</param>
		/// <param name="action">Optional asynchronous action that will be executed after table creation but before it populated with data from <paramref name="items"/>.</param>
		/// <param name="serverName">Optional name of linked server. If not specified, value from mapping will be used.</param>
		/// <param name="cancellationToken">Asynchronous operation cancellation token.</param>
		/// <returns>Returns temporary table instance.</returns>
		public static Task<TempTable<T>> CreateTempTableAsync<T>(
			this IDataContext db,
			string? tableName,
			IQueryable<T> items,
			string? databaseName                = null,
			string? schemaName                  = null,
			Func<ITable<T>, Task>? action       = null,
			string? serverName                  = null,
			CancellationToken cancellationToken = default)
			where T : class
		{
			return TempTable<T>.CreateAsync(db, tableName, items, databaseName, schemaName, action, serverName, cancellationToken);
		}

		/// <summary>
		/// Creates new temporary table and populate it using data from provided query. Table mapping could be changed
		/// using fluent mapper.
		/// </summary>
		/// <typeparam name="T">Table record mapping class.</typeparam>
		/// <param name="db">Database connection instance.</param>
		/// <param name="tableName">Optional name of temporary table. If not specified, value from mapping will be used.</param>
		/// <param name="items">Query to get records to populate created table with initial data.</param>
		/// <param name="setTable">Action to modify <typeparamref name="T"/> entity's mapping using fluent mapping.</param>
		/// <param name="databaseName">Optional name of table's database. If not specified, value from mapping will be used.</param>
		/// <param name="schemaName">Optional name of table schema/owner. If not specified, value from mapping will be used.</param>
		/// <param name="action">Optional asynchronous action that will be executed after table creation but before it populated with data from <paramref name="items"/>.</param>
		/// <param name="serverName">Optional name of linked server. If not specified, value from mapping will be used.</param>
		/// <param name="cancellationToken">Asynchronous operation cancellation token.</param>
		/// <returns>Returns temporary table instance.</returns>
		public static Task<TempTable<T>> CreateTempTableAsync<T>(
			this IDataContext db,
			string? tableName,
			IQueryable<T> items,
			Action<EntityMappingBuilder<T>> setTable,
			string? databaseName                = null,
			string? schemaName                  = null,
			Func<ITable<T>, Task>? action       = null,
			string? serverName                  = null,
			CancellationToken cancellationToken = default)
			where T : class
		{
			if (setTable == null) throw new ArgumentNullException(nameof(setTable));

			setTable(db.MappingSchema.GetFluentMappingBuilder().Entity<T>());

			return TempTable<T>.CreateAsync(db, tableName, items, databaseName, schemaName, action, serverName, cancellationToken);
		}
	}
}<|MERGE_RESOLUTION|>--- conflicted
+++ resolved
@@ -81,11 +81,7 @@
 			if (db    == null) throw new ArgumentNullException(nameof(db));
 			if (items == null) throw new ArgumentNullException(nameof(items));
 
-<<<<<<< HEAD
 			_table = db.CreateTable<T>(tableName, databaseName, schemaName, serverName: serverName, isTemporary: isTemporary);
-			Copy(items, options);
-=======
-			_table = db.CreateTable<T>(tableName, databaseName, schemaName, serverName: serverName);
 			try
 			{
 				Copy(items, options);
@@ -99,7 +95,6 @@
 				catch { }
 				throw;
 			}
->>>>>>> 583f4ffb
 		}
 
 		/// <summary>
@@ -119,20 +114,22 @@
 			BulkCopyOptions? options = null,
 			string? databaseName = null,
 			string? schemaName   = null,
-<<<<<<< HEAD
+			string? serverName   = null)
 			string? serverName   = null,
 			bool?   isTemporary  = null)
+			string? serverName   = null)
+			: this(db, items, options, tableName, databaseName, schemaName, serverName)
 		{
 			if (db    == null) throw new ArgumentNullException(nameof(db));
 			if (items == null) throw new ArgumentNullException(nameof(items));
 
+			_table = db.CreateTable<T>(tableName, databaseName, schemaName, serverName: serverName);
+			Copy(items, options);
+			if (db    == null) throw new ArgumentNullException(nameof(db));
+			if (items == null) throw new ArgumentNullException(nameof(items));
+
 			_table = db.CreateTable<T>(tableName, databaseName, schemaName, serverName: serverName, isTemporary: isTemporary);
 			Copy(items, options);
-=======
-			string? serverName   = null)
-			: this(db, items, options, tableName, databaseName, schemaName, serverName)
-		{
->>>>>>> 583f4ffb
 		}
 
 		/// <summary>
@@ -158,12 +155,7 @@
 			if (db    == null) throw new ArgumentNullException(nameof(db));
 			if (items == null) throw new ArgumentNullException(nameof(items));
 
-<<<<<<< HEAD
 			_table = db.CreateTable<T>(tableName, databaseName, schemaName, serverName: serverName, isTemporary: isTemporary);
-			action?.Invoke(_table);
-			Insert(items);
-=======
-			_table = db.CreateTable<T>(tableName, databaseName, schemaName, serverName: serverName);
 			try
 			{
 				action?.Invoke(_table);
@@ -178,7 +170,6 @@
 				catch { }
 				throw;
 			}
->>>>>>> 583f4ffb
 		}
 
 		/// <summary>
@@ -198,13 +189,11 @@
 			string? databaseName      = null,
 			string? schemaName        = null,
 			Action<ITable<T>>? action = null,
-<<<<<<< HEAD
+			string? serverName        = null)
 			string? serverName        = null,
 			bool?   isTemporary       = null)
-=======
 			string? serverName        = null)
 			: this(db, items, tableName, databaseName, schemaName, action, serverName)
->>>>>>> 583f4ffb
 		{
 		}
 
@@ -285,11 +274,6 @@
 			if (db == null) throw new ArgumentNullException(nameof(db));
 			if (items == null) throw new ArgumentNullException(nameof(items));
 
-<<<<<<< HEAD
-			_table = db.CreateTable<T>(tableName, databaseName, schemaName, serverName: serverName, isTemporary: isTemporary);
-			action?.Invoke(_table);
-			Insert(items);
-=======
 			var table = await CreateAsync(db, tableName, databaseName, schemaName, serverName, cancellationToken)
 				.ConfigureAwait(Common.Configuration.ContinueOnCapturedContext);
 
@@ -338,6 +322,12 @@
 			if (db == null) throw new ArgumentNullException(nameof(db));
 			if (items == null) throw new ArgumentNullException(nameof(items));
 
+			_table = db.CreateTable<T>(tableName, databaseName, schemaName, serverName: serverName);
+			action?.Invoke(_table);
+			Insert(items);
+			_table = db.CreateTable<T>(tableName, databaseName, schemaName, serverName: serverName, isTemporary: isTemporary);
+			action?.Invoke(_table);
+			Insert(items);
 			var table = await CreateAsync(db, tableName, databaseName, schemaName, serverName, cancellationToken)
 				.ConfigureAwait(Common.Configuration.ContinueOnCapturedContext);
 
@@ -388,7 +378,6 @@
 			CancellationToken cancellationToken = default)
 		{
 			return CreateAsync(db, items, tableName, databaseName, schemaName, action, serverName, cancellationToken);
->>>>>>> 583f4ffb
 		}
 
 		/// <summary>
@@ -635,13 +624,11 @@
 			string? tableName    = null,
 			string? databaseName = null,
 			string? schemaName   = null,
-<<<<<<< HEAD
+			string? serverName   = null)
 			string? serverName   = null,
 			bool?   isTemporary  = null)
-=======
 			string? serverName   = null)
 			where T : class
->>>>>>> 583f4ffb
 		{
 			return new TempTable<T>(db, tableName, databaseName, schemaName, serverName, isTemporary);
 		}
@@ -666,13 +653,11 @@
 			string? tableName    = null,
 			string? databaseName = null,
 			string? schemaName   = null,
-<<<<<<< HEAD
+			string? serverName   = null)
 			string? serverName   = null,
 			bool?   isTemporary  = null)
-=======
 			string? serverName   = null)
 			where T : class
->>>>>>> 583f4ffb
 		{
 			return new TempTable<T>(db, items, options, tableName, databaseName, schemaName, serverName, isTemporary);
 		}
@@ -697,13 +682,11 @@
 			BulkCopyOptions? options = null,
 			string? databaseName = null,
 			string? schemaName   = null,
-<<<<<<< HEAD
+			string? serverName   = null)
 			string? serverName   = null,
 			bool?   isTemporary  = null)
-=======
 			string? serverName   = null)
 			where T : class
->>>>>>> 583f4ffb
 		{
 			return new TempTable<T>(db, tableName, items, options, databaseName, schemaName, serverName, isTemporary);
 		}
@@ -728,13 +711,11 @@
 			string? databaseName      = null,
 			string? schemaName        = null,
 			Action<ITable<T>>? action = null,
-<<<<<<< HEAD
+			string? serverName        = null)
 			string? serverName        = null,
 			bool?   isTemporary       = null)
-=======
 			string? serverName        = null)
 			where T : class
->>>>>>> 583f4ffb
 		{
 			return new TempTable<T>(db, items, tableName, databaseName, schemaName, action, serverName, isTemporary);
 		}
@@ -762,13 +743,11 @@
 			string? databaseName      = null,
 			string? schemaName        = null,
 			Action<ITable<T>>? action = null,
-<<<<<<< HEAD
+			string? serverName        = null)
 			string? serverName        = null,
 			bool?   isTemporary       = null)
-=======
 			string? serverName        = null)
 			where T : class
->>>>>>> 583f4ffb
 		{
 			if (setTable == null) throw new ArgumentNullException(nameof(setTable));
 
@@ -797,13 +776,11 @@
 			string? databaseName      = null,
 			string? schemaName        = null,
 			Action<ITable<T>>? action = null,
-<<<<<<< HEAD
+			string? serverName        = null)
 			string? serverName        = null,
 			bool?   isTemporary       = null)
-=======
 			string? serverName        = null)
 			where T : class
->>>>>>> 583f4ffb
 		{
 			return new TempTable<T>(db, tableName, items, databaseName, schemaName, action, serverName, isTemporary);
 		}
@@ -831,13 +808,11 @@
 			string? databaseName      = null,
 			string? schemaName        = null,
 			Action<ITable<T>>? action = null,
-<<<<<<< HEAD
+			string? serverName        = null)
 			string? serverName        = null,
 			bool?   isTemporary       = null)
-=======
 			string? serverName        = null)
 			where T : class
->>>>>>> 583f4ffb
 		{
 			if (setTable == null) throw new ArgumentNullException(nameof(setTable));
 
