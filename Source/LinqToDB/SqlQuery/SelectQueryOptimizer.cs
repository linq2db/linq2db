<<<<<<< HEAD
﻿using System;
using System.Collections.Generic;
using System.Linq;

namespace LinqToDB.SqlQuery
{
	using SqlProvider;

	class SelectQueryOptimizer
	{
		public SelectQueryOptimizer(SqlProviderFlags flags, SqlStatement statement, SelectQuery selectQuery, int level = 0)
		{
			_flags       = flags;
			_selectQuery = selectQuery;
			_statement   = statement;
			_level       = level;
		}

		readonly SqlProviderFlags _flags;
		readonly SelectQuery      _selectQuery;
		readonly SqlStatement     _statement;
		readonly int              _level;

		public void FinalizeAndValidate(bool isApplySupported, bool optimizeColumns)
		{
#if DEBUG
			// ReSharper disable once NotAccessedVariable
			var sqlText = _selectQuery.SqlText;

			var dic = new Dictionary<SelectQuery,SelectQuery>();

			new QueryVisitor().VisitAll(_selectQuery, e =>
			{
				if (e is SelectQuery sql)
				{
					if (dic.ContainsKey(sql))
						throw new InvalidOperationException("SqlQuery circle reference detected.");

					dic.Add(sql, sql);
				}
			});
#endif

			OptimizeUnions();
			FinalizeAndValidateInternal(isApplySupported, optimizeColumns, new List<ISqlTableSource>());
			ResolveFields();

#if DEBUG
			// ReSharper disable once RedundantAssignment
			sqlText = _selectQuery.SqlText;
#endif
		}

		class QueryData
		{
			public          SelectQuery          Query;
			public readonly List<ISqlExpression> Fields  = new List<ISqlExpression>();
			public readonly List<QueryData>      Queries = new List<QueryData>();
		}

		void ResolveFields()
		{
			var root = GetQueryData(_statement, _selectQuery);

			ResolveFields(root);
		}

		static QueryData GetQueryData(SqlStatement statement, SelectQuery selectQuery)
		{
			var data = new QueryData { Query = selectQuery };

			new QueryVisitor().VisitParentFirst(statement as IQueryElement ?? selectQuery, e =>
			{
				switch (e.ElementType)
				{
					case QueryElementType.SqlField :
						{
							var field = (SqlField)e;

							if (field.Name.Length != 1 || field.Name[0] != '*')
								data.Fields.Add(field);

							break;
						}

					case QueryElementType.SqlQuery :
						{
							if (e != selectQuery)
							{
								data.Queries.Add(GetQueryData(null, (SelectQuery)e));
								return false;
							}

							break;
						}

					case QueryElementType.Column :
						return ((SqlColumn)e).Parent == selectQuery;

					case QueryElementType.SqlTable :
						return false;

					case QueryElementType.SqlCteTable :
						return false;
				}

				return true;
			});

			return data;
		}

		static SqlTableSource FindField(SqlField field, SqlTableSource table)
		{
			if (field.Table == table.Source)
				return table;

			foreach (var join in table.Joins)
			{
				var t = FindField(field, join.Table);

				if (t != null)
					return join.Table;
			}

			return null;
		}

		static ISqlExpression GetColumn(QueryData data, SqlField field)
		{
			foreach (var query in data.Queries)
			{
				var q = query.Query;

				foreach (var table in q.From.Tables)
				{
					var t = FindField(field, table);

					if (t != null)
					{
						var n   = q.Select.Columns.Count;
						var idx = q.Select.Add(field);

						if (n != q.Select.Columns.Count)
							if (!q.GroupBy.IsEmpty || q.Select.Columns.Any(c => IsAggregationFunction(c.Expression)))
								q.GroupBy.Items.Add(field);

						return q.Select.Columns[idx];
					}
				}
			}

			return null;
		}

		static void ResolveFields(QueryData data)
		{
			if (data.Queries.Count == 0)
				return;

			var dic = new Dictionary<ISqlExpression,ISqlExpression>();

			foreach (var sqlExpression in data.Fields)
			{
				var field = (SqlField)sqlExpression;

				if (dic.ContainsKey(field))
					continue;

				var found = false;

				foreach (var table in data.Query.From.Tables)
				{
					found = FindField(field, table) != null;

					if (found)
						break;
				}

				if (!found)
				{
					var expr = GetColumn(data, field);

					if (expr != null)
						dic.Add(field, expr);
				}
			}

			if (dic.Count > 0)
				new QueryVisitor().VisitParentFirst(data.Query, e =>
				{
					ISqlExpression ex;

					switch (e.ElementType)
					{
						case QueryElementType.SqlQuery :
							return e == data.Query;

						case QueryElementType.SqlFunction :
							{
								var parms = ((SqlFunction)e).Parameters;

								for (var i = 0; i < parms.Length; i++)
									if (dic.TryGetValue(parms[i], out ex))
										parms[i] = ex;

								break;
							}

						case QueryElementType.SqlExpression :
							{
								var parms = ((SqlExpression)e).Parameters;

								for (var i = 0; i < parms.Length; i++)
									if (dic.TryGetValue(parms[i], out ex))
										parms[i] = ex;

								break;
							}

						case QueryElementType.SqlBinaryExpression :
							{
								var expr = (SqlBinaryExpression)e;
								if (dic.TryGetValue(expr.Expr1, out ex)) expr.Expr1 = ex;
								if (dic.TryGetValue(expr.Expr2, out ex)) expr.Expr2 = ex;
								break;
							}

						case QueryElementType.ExprPredicate       :
						case QueryElementType.NotExprPredicate    :
						case QueryElementType.IsNullPredicate     :
						case QueryElementType.InSubQueryPredicate :
							{
								var expr = (SqlPredicate.Expr)e;
								if (dic.TryGetValue(expr.Expr1, out ex)) expr.Expr1 = ex;
								break;
							}

						case QueryElementType.ExprExprPredicate :
							{
								var expr = (SqlPredicate.ExprExpr)e;
								if (dic.TryGetValue(expr.Expr1, out ex)) expr.Expr1 = ex;
								if (dic.TryGetValue(expr.Expr2, out ex)) expr.Expr2 = ex;
								break;
							}

						case QueryElementType.LikePredicate :
							{
								var expr = (SqlPredicate.Like)e;
								if (                       dic.TryGetValue(expr.Expr1,  out ex)) expr.Expr1  = ex;
								if (                       dic.TryGetValue(expr.Expr2,  out ex)) expr.Expr2  = ex;
								if (expr.Escape != null && dic.TryGetValue(expr.Escape, out ex)) expr.Escape = ex;
								break;
							}

						case QueryElementType.BetweenPredicate :
							{
								var expr = (SqlPredicate.Between)e;
								if (dic.TryGetValue(expr.Expr1, out ex)) expr.Expr1 = ex;
								if (dic.TryGetValue(expr.Expr2, out ex)) expr.Expr2 = ex;
								if (dic.TryGetValue(expr.Expr3, out ex)) expr.Expr3 = ex;
								break;
							}

						case QueryElementType.InListPredicate :
							{
								var expr = (SqlPredicate.InList)e;

								if (dic.TryGetValue(expr.Expr1, out ex)) expr.Expr1 = ex;

								for (var i = 0; i < expr.Values.Count; i++)
									if (dic.TryGetValue(expr.Values[i], out ex))
										expr.Values[i] = ex;

								break;
							}

						case QueryElementType.Column :
							{
								var expr = (SqlColumn)e;

								if (expr.Parent != data.Query)
									return false;

								if (dic.TryGetValue(expr.Expression, out ex)) expr.Expression = ex;

								break;
							}

						case QueryElementType.SetExpression :
							{
								var expr = (SqlSetExpression)e;
								if (dic.TryGetValue(expr.Expression, out ex)) expr.Expression = ex;
								break;
							}

						case QueryElementType.GroupByClause :
							{
								var expr = (SqlGroupByClause)e;

								for (var i = 0; i < expr.Items.Count; i++)
									if (dic.TryGetValue(expr.Items[i], out ex))
										expr.Items[i] = ex;

								break;
							}

						case QueryElementType.OrderByItem :
							{
								var expr = (SqlOrderByItem)e;
								if (dic.TryGetValue(expr.Expression, out ex)) expr.Expression = ex;
								break;
							}
					}

					return true;
				});

			foreach (var query in data.Queries)
				if (query.Queries.Count > 0)
					ResolveFields(query);
		}

		void OptimizeUnions()
		{
			var isAllUnion = new QueryVisitor().Find(_selectQuery,
				ne => ne is SqlUnion nu && nu.IsAll);

			var isNotAllUnion = new QueryVisitor().Find(_selectQuery,
				ne => ne is SqlUnion nu && !nu.IsAll);

			if (isNotAllUnion != null && isAllUnion != null)
				return;

			var exprs = new Dictionary<ISqlExpression,ISqlExpression>();

			new QueryVisitor().Visit(_selectQuery, e =>
			{
				if (!(e is SelectQuery sql) || sql.From.Tables.Count != 1 || !sql.IsSimple)
					return;

				var table = sql.From.Tables[0];

				if (table.Joins.Count != 0 || !(table.Source is SelectQuery))
					return;

				var union = (SelectQuery)table.Source;

				if (!union.HasUnion)
					return;

				for (var i = 0; i < sql.Select.Columns.Count; i++)
				{
					var scol = sql.  Select.Columns[i];
					var ucol = union.Select.Columns[i];

					if (scol.Expression != ucol)
						return;
				}

				exprs.Add(union, sql);

				for (var i = 0; i < sql.Select.Columns.Count; i++)
				{
					var scol = sql.  Select.Columns[i];
					var ucol = union.Select.Columns[i];

					scol.Expression = ucol.Expression;
					scol.RawAlias   = ucol.RawAlias;

					if (!exprs.ContainsKey(ucol))
						exprs.Add(ucol, scol);
				}

				for (var i = sql.Select.Columns.Count; i < union.Select.Columns.Count; i++)
					sql.Select.ExprNew(union.Select.Columns[i].Expression);

				sql.From.Tables.Clear();
				sql.From.Tables.AddRange(union.From.Tables);

				sql.Where.  SearchCondition.Conditions.AddRange(union.Where. SearchCondition.Conditions);
				sql.Having. SearchCondition.Conditions.AddRange(union.Having.SearchCondition.Conditions);
				sql.GroupBy.Items.                     AddRange(union.GroupBy.Items);
				sql.OrderBy.Items.                     AddRange(union.OrderBy.Items);
				sql.Unions.InsertRange(0, union.Unions);
			});

			if (exprs.Count > 0)
			{
				_selectQuery.Walk(
					new WalkOptions { ProcessParent = true },
					expr => exprs.TryGetValue(expr, out var e) ? e : expr);
			}
		}

		void FinalizeAndValidateInternal(bool isApplySupported, bool optimizeColumns, List<ISqlTableSource> tables)
		{
			new QueryVisitor().Visit(_selectQuery, e =>
			{
				if (e is SelectQuery sql && sql != _selectQuery)
				{
					sql.ParentSelect = _selectQuery;
					new SelectQueryOptimizer(_flags, _statement, sql, _level + 1).FinalizeAndValidateInternal(isApplySupported, optimizeColumns, tables);

					if (sql.IsParameterDependent)
						_selectQuery.IsParameterDependent = true;
				}
			});

			ResolveWeakJoins(tables);
			OptimizeColumns();
			OptimizeApplies   (isApplySupported, optimizeColumns);
			OptimizeSubQueries(isApplySupported, optimizeColumns);
			OptimizeApplies   (isApplySupported, optimizeColumns);

			OptimizeDistinctOrderBy();
		}

		public static bool? GetBoolValue(ISqlExpression expression)
		{
			if (expression is SqlValue value)
			{
				if (value.Value is bool b)
					return b;
			}
			else if (expression is SqlSearchCondition searchCondition)
			{
				if (searchCondition.Conditions.Count == 0)
					return true;
				if (searchCondition.Conditions.Count == 1)
				{
					var cond = searchCondition.Conditions[0];
					if (cond.Predicate.ElementType == QueryElementType.ExprPredicate)
					{
						var boolValue = GetBoolValue(((SqlPredicate.Expr)cond.Predicate).Expr1);
						if (boolValue.HasValue)
							return cond.IsNot ? !boolValue : boolValue;
					}
				}
			}

			return null;
		}

		internal static SqlSearchCondition OptimizeSearchCondition(SqlSearchCondition inputCondition)
		{
			var searchCondition = inputCondition;

			void ClearAll()
			{
				searchCondition = new SqlSearchCondition();
			}

			void EnsureCopy()
			{
				if (!ReferenceEquals(searchCondition, inputCondition))
					return;

				searchCondition = new SqlSearchCondition(inputCondition.Conditions.Select(c => new SqlCondition(c.IsNot, c.Predicate, c.IsOr)));
			}

			for (var i = 0; i < searchCondition.Conditions.Count; i++)
			{
				var cond = searchCondition.Conditions[i];
				var newCond = cond;
				if (cond.Predicate.ElementType == QueryElementType.ExprExprPredicate)
				{
					var exprExpr = (SqlPredicate.ExprExpr)cond.Predicate;

					if (cond.IsNot)
					{
						SqlPredicate.Operator op;

						switch (exprExpr.Operator)
						{
							case SqlPredicate.Operator.Equal          : op = SqlPredicate.Operator.NotEqual;       break;
							case SqlPredicate.Operator.NotEqual       : op = SqlPredicate.Operator.Equal;          break;
							case SqlPredicate.Operator.Greater        : op = SqlPredicate.Operator.LessOrEqual;    break;
							case SqlPredicate.Operator.NotLess        :
							case SqlPredicate.Operator.GreaterOrEqual : op = SqlPredicate.Operator.Less;           break;
							case SqlPredicate.Operator.Less           : op = SqlPredicate.Operator.GreaterOrEqual; break;
							case SqlPredicate.Operator.NotGreater     :
							case SqlPredicate.Operator.LessOrEqual    : op = SqlPredicate.Operator.Greater;        break;
							default: throw new InvalidOperationException();
						}

						exprExpr = new SqlPredicate.ExprExpr(exprExpr.Expr1, op, exprExpr.Expr2);
						newCond  = new SqlCondition(false, exprExpr);
					}

					if ((exprExpr.Operator == SqlPredicate.Operator.Equal ||
					     exprExpr.Operator == SqlPredicate.Operator.NotEqual)
					    && exprExpr.Expr1 is SqlValue value1 && value1.Value != null 
					    && exprExpr.Expr2 is SqlValue value2 && value2.Value != null
					    && value1.GetType() == value2.GetType())
					{
						newCond = new SqlCondition(newCond.IsNot, new SqlPredicate.Expr(new SqlValue(
							(value1.Value.Equals(value2.Value) == (exprExpr.Operator == SqlPredicate.Operator.Equal)))));
					}
				}

				if (newCond.Predicate.ElementType == QueryElementType.ExprPredicate)
				{
					var expr = (SqlPredicate.Expr)newCond.Predicate;

					if (cond.IsNot && expr.Expr1 is SqlValue sqlValue && sqlValue.Value is bool b)
					{
						newCond = new SqlCondition(false, new SqlPredicate.Expr(new SqlValue(!b)));
					}
				}

				if (!ReferenceEquals(cond, newCond))
				{
					EnsureCopy();
					searchCondition.Conditions[i] = newCond;
					cond = newCond;
				}

				if (cond.Predicate.ElementType == QueryElementType.ExprPredicate)
				{
					var expr = (SqlPredicate.Expr)cond.Predicate;
					var boolValue = GetBoolValue(expr.Expr1);

					if (boolValue != null)
					{
						var isTrue = cond.IsNot ? !boolValue.Value : boolValue.Value;
						bool? leftIsOr  = i > 0 ? searchCondition.Conditions[i - 1].IsOr : (bool?)null;
						bool? rightIsOr = i + 1 < searchCondition.Conditions.Count ? cond.IsOr : (bool?)null;

						if (isTrue)
						{
							if ((leftIsOr == true || leftIsOr == null) && (rightIsOr == true || rightIsOr == null))
							{
								ClearAll();
								break;
							}

							EnsureCopy();
							searchCondition.Conditions.RemoveAt(i);
							if (leftIsOr== false && rightIsOr != null)
								searchCondition.Conditions[i - 1].IsOr = rightIsOr.Value;
							--i;
						}
						else
						{
							if (leftIsOr == false)
							{
								EnsureCopy();
								searchCondition.Conditions.RemoveAt(i - 1);
								--i;
							}
							else if (rightIsOr == false)
							{
								EnsureCopy();
								searchCondition.Conditions[i].IsOr = searchCondition.Conditions[i + 1].IsOr;
								searchCondition.Conditions.RemoveAt(i + 1);
								--i;
							}
							else
							{
								if (rightIsOr != null || leftIsOr != null)
								{
									EnsureCopy();
									searchCondition.Conditions.RemoveAt(i);
									if (leftIsOr != null && rightIsOr != null)
										searchCondition.Conditions[i - 1].IsOr = rightIsOr.Value;
									--i;
								}
							}
						}

					}
				}
				else if (cond.Predicate is SqlSearchCondition sc)
				{
					var newSc = OptimizeSearchCondition(sc);
					if (!ReferenceEquals(newSc, sc))
					{
						EnsureCopy();
						searchCondition.Conditions[i] = new SqlCondition(cond.IsNot, newSc, cond.IsOr);
						sc = newSc;
					}

					if (sc.Conditions.Count == 0)
					{
						EnsureCopy();
						var inlinePredicate = new SqlPredicate.Expr(new SqlValue(!cond.IsNot));
						searchCondition.Conditions[i] =
							new SqlCondition(false, inlinePredicate, searchCondition.Conditions[i].IsOr);
						--i;
					}
					else if (sc.Conditions.Count == 1)
					{
						// reduce nesting
						EnsureCopy();

						var isNot = searchCondition.Conditions[i].IsNot;
						if (sc.Conditions[0].IsNot)
							isNot = !isNot;

						var inlineCondition = new SqlCondition(isNot, sc.Conditions[0].Predicate, searchCondition.Conditions[i].IsOr);

						searchCondition.Conditions[i] = inlineCondition;

						--i;
					}
				}
			}

			return searchCondition;
		}

		internal void ResolveWeakJoins(List<ISqlTableSource> tables)
		{
			bool FindTable(SqlTableSource table)
			{
				if (tables.Contains(table.Source))
					return true;

				foreach (var join in table.Joins)
				{
					if (FindTable(join.Table))
					{
						join.IsWeak = false;
						return true;
					}
				}

				if (table.Source is SelectQuery query)
					foreach (var t in query.From.Tables)
						if (FindTable(t))
							return true;

				return false;
			}

			var areTablesCollected = false;

			var visitor = new QueryVisitor();

			void TableCollector(IQueryElement expr)
			{
				if (expr is SqlField field && field.Table != null && field.Table.All != field && !tables.Contains(field.Table))
					tables.Add(field.Table);
			}

			_selectQuery.ForEachTable(table =>
			{
				for (var i = table.Joins.Count - 1; i >= 0; i--)
				{
					var join = table.Joins[i];

					if (join.IsWeak)
					{
						if (!areTablesCollected)
						{
							areTablesCollected = true;

							visitor.VisitAll(_selectQuery.Select,  TableCollector);
							visitor.VisitAll(_selectQuery.Where,   TableCollector);
							visitor.VisitAll(_selectQuery.GroupBy, TableCollector);
							visitor.VisitAll(_selectQuery.Having,  TableCollector);
							visitor.VisitAll(_selectQuery.OrderBy, TableCollector);

							if (_statement != null)
							{
								foreach (var clause in _statement.EnumClauses())
								{
									visitor.VisitAll(clause, TableCollector);
								}
							}

							visitor.VisitAll(_selectQuery.From, expr =>
							{
								if (expr is SqlTable tbl && tbl.TableArguments != null)
								{
									var v = new QueryVisitor();

									foreach (var arg in tbl.TableArguments)
										v.VisitAll(arg, TableCollector);
								}
							});
						}

						if (FindTable(join.Table))
						{
							join.IsWeak = false;
						}
						else
						{
							table.Joins.RemoveAt(i);
							continue;
						}
					}

					visitor.VisitAll(join, TableCollector);
				}
			}, new HashSet<SelectQuery>());
		}

		SqlTableSource OptimizeSubQuery(
			SqlTableSource source,
			bool optimizeWhere,
			bool allColumns,
			bool isApplySupported,
			bool optimizeValues,
			bool optimizeColumns,
			JoinType parentJoin)
		{
			foreach (var jt in source.Joins)
			{
				var table = OptimizeSubQuery(
					jt.Table,
					jt.JoinType == JoinType.Inner || jt.JoinType == JoinType.CrossApply,
					false,
					isApplySupported,
					jt.JoinType == JoinType.Inner || jt.JoinType == JoinType.CrossApply,
					optimizeColumns,
					jt.JoinType);

				if (table != jt.Table)
				{
					if (jt.Table.Source is SelectQuery sql && sql.OrderBy.Items.Count > 0)
						foreach (var item in sql.OrderBy.Items)
							_selectQuery.OrderBy.Expr(item.Expression, item.IsDescending);

					jt.Table = table;
				}
			}

			if (source.Source is SelectQuery select)
			{
				var canRemove = !CorrectCrossJoinQuery(select);
				if (canRemove)
				{
					if (source.Joins.Count > 0)
					{
						// We can not remove subquery that is left side for FULL and RIGHT joins and there is filter
						var join = source.Joins[0];
						if ((join.JoinType == JoinType.Full || join.JoinType == JoinType.Right)
							&& !select.Where.IsEmpty)
						canRemove = false;
					}
				}
				if (canRemove)
					return RemoveSubQuery(source, optimizeWhere, allColumns && !isApplySupported, optimizeValues, optimizeColumns, parentJoin);
			}

			return source;
		}

		bool CorrectCrossJoinQuery(SelectQuery query)
		{
			var select = query.Select;
			if (select.From.Tables.Count == 1)
				return false;

			var joins = select.From.Tables.SelectMany(_ => _.Joins).Distinct().ToArray();
			if (joins.Length == 0)
				return false;

			var tables = select.From.Tables.ToArray();
			foreach (var t in tables)
				t.Joins.Clear();

			var baseTable = tables[0];

			if (_flags.IsCrossJoinSupported || _flags.IsInnerJoinAsCrossSupported)
			{
				select.From.Tables.Clear();
				select.From.Tables.Add(baseTable);

				foreach (var t in tables.Skip(1))
				{
					baseTable.Joins.Add(new SqlJoinedTable(JoinType.Inner, t, false));
				}

				foreach (var j in joins)
					baseTable.Joins.Add(j);
			}
			else
			{
				// move to subquery
				var subQuery = new SelectQuery();

				subQuery.Select.From.Tables.AddRange(tables);

				baseTable = new SqlTableSource(subQuery, "cross");
				baseTable.Joins.AddRange(joins);

				query.Select.From.Tables.Clear();

				var sources     = new HashSet<ISqlTableSource>(tables.Select(t => t.Source));
				var foundFields = new HashSet<ISqlExpression>();

				QueryHelper.CollectDependencies(query.RootQuery(), sources, foundFields);
				QueryHelper.CollectDependencies(baseTable,         sources, foundFields);

				var toReplace = foundFields.ToDictionary(f => f,
					f => subQuery.Select.Columns[subQuery.Select.Add(f)] as ISqlExpression);

				ISqlExpression TransformFunc(ISqlExpression e)
				{
					return toReplace.TryGetValue(e, out var newValue) ? newValue : e;
				}

				((ISqlExpressionWalkable)query.RootQuery()).Walk(new WalkOptions(), TransformFunc);
				foreach (var j in joins)
				{
					((ISqlExpressionWalkable) j).Walk(new WalkOptions(), TransformFunc);
				}

				query.Select.From.Tables.Add(baseTable);
			}

			return true;
		}

		static bool CheckColumn(SqlColumn column, ISqlExpression expr, SelectQuery query, bool optimizeValues, bool optimizeColumns)
		{
			if (expr is SqlField || expr is SqlColumn)
				return false;

			if (expr is SqlValue sqlValue)
				return !optimizeValues && 1.Equals(sqlValue.Value);

			if (expr is SqlBinaryExpression e1)
			{
				if (e1.Operation == "*" && e1.Expr1 is SqlValue)
				{
					var value = (SqlValue)e1.Expr1;

					if (value.Value is int i && i == -1)
						return CheckColumn(column, e1.Expr2, query, optimizeValues, optimizeColumns);
				}
			}

			var visitor = new QueryVisitor();

			if (optimizeColumns &&
				new QueryVisitor().Find(expr, ex => ex is SelectQuery || IsAggregationFunction(ex)) == null)
			{
				var n = 0;
				var q = query.ParentSelect ?? query;

				visitor.VisitAll(q, e => { if (e == column) n++; });

				return n > 2;
			}

			return true;
		}

		SqlTableSource RemoveSubQuery(
			SqlTableSource childSource,
			bool concatWhere,
			bool allColumns,
			bool optimizeValues,
			bool optimizeColumns,
			JoinType parentJoin)
		{
			var query = (SelectQuery)childSource.Source;

			var isQueryOK = query.From.Tables.Count == 1;

			isQueryOK = isQueryOK && (concatWhere || query.Where.IsEmpty && query.Having.IsEmpty);
			isQueryOK = isQueryOK && !query.HasUnion && query.GroupBy.IsEmpty && !query.Select.HasModifier;
			//isQueryOK = isQueryOK && (_flags.IsDistinctOrderBySupported || query.Select.IsDistinct );

			if (isQueryOK && parentJoin != JoinType.Inner)
				isQueryOK = query.From.Tables[0].Joins.Count == 0;

			if (!isQueryOK)
				return childSource;

			var isColumnsOK =
				(allColumns && !query.Select.Columns.Any(c => IsAggregationFunction(c.Expression))) ||
				!query.Select.Columns.Any(c => CheckColumn(c, c.Expression, query, optimizeValues, optimizeColumns));

			if (!isColumnsOK)
				return childSource;

			var map = new Dictionary<ISqlExpression,ISqlExpression>(query.Select.Columns.Count);

			foreach (var c in query.Select.Columns)
			{
				map.Add(c, c.Expression);
				if (c.RawAlias != null && c.Expression is SqlColumn clmn && clmn.RawAlias == null)
					clmn.RawAlias = c.RawAlias;
			}

			var top = _statement ?? (IQueryElement)_selectQuery.RootQuery();

			((ISqlExpressionWalkable)top).Walk(
				new WalkOptions(), expr => map.TryGetValue(expr, out var fld) ? fld : expr);

			new QueryVisitor().Visit(top, expr =>
			{
				if (expr.ElementType == QueryElementType.InListPredicate)
				{
					var p = (SqlPredicate.InList)expr;

					if (p.Expr1 == query)
						p.Expr1 = query.From.Tables[0];
				}
			});

			query.From.Tables[0].Joins.AddRange(childSource.Joins);

			if (query.From.Tables[0].Alias == null)
				query.From.Tables[0].Alias = childSource.Alias;

			if (!query.Where. IsEmpty) ConcatSearchCondition(_selectQuery.Where,  query.Where);
			if (!query.Having.IsEmpty) ConcatSearchCondition(_selectQuery.Having, query.Having);

			((ISqlExpressionWalkable)top).Walk(new WalkOptions(), expr =>
			{
				if (expr is SelectQuery sql)
					if (sql.ParentSelect == query)
						sql.ParentSelect = query.ParentSelect ?? _selectQuery;

				return expr;
			});

			return query.From.Tables[0];
		}

		static bool IsAggregationFunction(IQueryElement expr)
		{
			if (expr is SqlFunction func)
				return func.IsAggregate;

			if (expr is SqlExpression expression)
				return expression.IsAggregate;

			return false;
		}

		void OptimizeApply(HashSet<ISqlTableSource> parentTableSources, SqlTableSource tableSource, SqlJoinedTable joinTable, bool isApplySupported, bool optimizeColumns)
		{
			var joinSource = joinTable.Table;

			foreach (var join in joinSource.Joins)
				if (join.JoinType == JoinType.CrossApply || join.JoinType == JoinType.OuterApply)
					OptimizeApply(parentTableSources, joinSource, join, isApplySupported, optimizeColumns);

			if (isApplySupported && !joinTable.CanConvertApply)
				return;

			bool ContainsTable(ISqlTableSource table, IQueryElement qe)
			{
				return null != new QueryVisitor().Find(qe, e =>
					e == table ||
					e.ElementType == QueryElementType.SqlField && table == ((SqlField) e).Table ||
					e.ElementType == QueryElementType.Column   && table == ((SqlColumn)e).Parent);
			}

			if (joinSource.Source.ElementType == QueryElementType.SqlQuery)
			{
				var sql   = (SelectQuery)joinSource.Source;
				var isAgg = sql.Select.Columns.Any(c => IsAggregationFunction(c.Expression));

				if (isApplySupported  && (isAgg || sql.Select.HasModifier))
					return;

				var tableSources = new HashSet<ISqlTableSource>();

				((ISqlExpressionWalkable)sql.Where.SearchCondition).Walk(new WalkOptions(), e =>
				{
					if (e is ISqlTableSource ts && !tableSources.Contains(ts))
						tableSources.Add(ts);
					return e;
				});

				var searchCondition = new List<SqlCondition>();

				{
					var conditions = sql.Where.SearchCondition.Conditions;

					if (conditions.Count > 0)
					{
						for (var i = conditions.Count - 1; i >= 0; i--)
						{
							var condition = conditions[i];

							if (!tableSources.Any(ts => ContainsTable(ts, condition)))
							{
								searchCondition.Insert(0, condition);
								conditions.RemoveAt(i);
							}
							else if (parentTableSources.Any(ts => ContainsTable(ts, condition)))
							{
								if (isApplySupported && Common.Configuration.Linq.PreferApply)
									return;

								searchCondition.Insert(0, condition);
								conditions.RemoveAt(i);
							}
						}
					}
				}

				if (!ContainsTable(tableSource.Source, sql))
				{
					if (!(joinTable.JoinType == JoinType.CrossApply && searchCondition.Count == 0) // CROSS JOIN
						&& sql.Select.HasModifier)
						throw new LinqToDBException("Database do not support CROSS/OUTER APPLY join required by the query.");

					joinTable.JoinType = joinTable.JoinType == JoinType.CrossApply ? JoinType.Inner : JoinType.Left;
					joinTable.Condition.Conditions.AddRange(searchCondition);
				}
				else
				{
					sql.Where.SearchCondition.Conditions.AddRange(searchCondition);

					var table = OptimizeSubQuery(
						joinTable.Table,
						joinTable.JoinType == JoinType.Inner || joinTable.JoinType == JoinType.CrossApply,
						joinTable.JoinType == JoinType.CrossApply,
						isApplySupported,
						joinTable.JoinType == JoinType.Inner || joinTable.JoinType == JoinType.CrossApply,
						optimizeColumns,
						joinTable.JoinType);

					if (table != joinTable.Table)
					{
						if (joinTable.Table.Source is SelectQuery q && q.OrderBy.Items.Count > 0)
							foreach (var item in q.OrderBy.Items)
								_selectQuery.OrderBy.Expr(item.Expression, item.IsDescending);

						joinTable.Table = table;

						OptimizeApply(parentTableSources, tableSource, joinTable, isApplySupported, optimizeColumns);
					}
				}
			}
			else
			{
				if (!ContainsTable(tableSource.Source, joinSource.Source))
					joinTable.JoinType = joinTable.JoinType == JoinType.CrossApply ? JoinType.Inner : JoinType.Left;
			}
		}

		static void ConcatSearchCondition(SqlWhereClause where1, SqlWhereClause where2)
		{
			if (where1.IsEmpty)
			{
				where1.SearchCondition.Conditions.AddRange(where2.SearchCondition.Conditions);
			}
			else
			{
				if (where1.SearchCondition.Precedence < Precedence.LogicalConjunction)
				{
					var sc1 = new SqlSearchCondition();

					sc1.Conditions.AddRange(where1.SearchCondition.Conditions);

					where1.SearchCondition.Conditions.Clear();
					where1.SearchCondition.Conditions.Add(new SqlCondition(false, sc1));
				}

				if (where2.SearchCondition.Precedence < Precedence.LogicalConjunction)
				{
					var sc2 = new SqlSearchCondition();

					sc2.Conditions.AddRange(where2.SearchCondition.Conditions);

					where1.SearchCondition.Conditions.Add(new SqlCondition(false, sc2));
				}
				else
					where1.SearchCondition.Conditions.AddRange(where2.SearchCondition.Conditions);
			}
		}

		void OptimizeSubQueries(bool isApplySupported, bool optimizeColumns)
		{
			CorrectCrossJoinQuery(_selectQuery);

			for (var i = 0; i < _selectQuery.From.Tables.Count; i++)
			{
				var table = OptimizeSubQuery(_selectQuery.From.Tables[i], true, false, isApplySupported, true, optimizeColumns, JoinType.Inner);

				if (table != _selectQuery.From.Tables[i])
				{
					var sql = _selectQuery.From.Tables[i].Source as SelectQuery;

					if (!_selectQuery.Select.Columns.All(c => IsAggregationFunction(c.Expression)))
						if (sql != null && sql.OrderBy.Items.Count > 0)
							foreach (var item in sql.OrderBy.Items)
								_selectQuery.OrderBy.Expr(item.Expression, item.IsDescending);

					_selectQuery.From.Tables[i] = table;
				}
			}
		}

		void OptimizeApplies(bool isApplySupported, bool optimizeColumns)
		{
			var tableSources = new HashSet<ISqlTableSource>();

			foreach (var table in _selectQuery.From.Tables)
			{
				tableSources.Add(table);

				foreach (var join in table.Joins)
				{
					if (join.JoinType == JoinType.CrossApply || join.JoinType == JoinType.OuterApply)
						OptimizeApply(tableSources, table, join, isApplySupported, optimizeColumns);

					join.Walk(new WalkOptions(), e =>
					{
						if (e is ISqlTableSource ts && !tableSources.Contains(ts))
							tableSources.Add(ts);
						return e;
					});
				}
			}
		}

		void OptimizeColumns()
		{
			((ISqlExpressionWalkable)_selectQuery.Select).Walk(new WalkOptions(), expr =>
			{
				if (expr is SelectQuery query    &&
					query.From.Tables.Count == 0 &&
					query.Select.Columns.Count == 1)
				{
					new QueryVisitor().Visit(query.Select.Columns[0].Expression, e =>
					{
						if (e.ElementType == QueryElementType.SqlQuery)
						{
							var q = (SelectQuery)e;

							if (q.ParentSelect == query)
								q.ParentSelect = query.ParentSelect;
						}
					});

					return query.Select.Columns[0].Expression;
				}

				return expr;
			});
		}

		void OptimizeDistinctOrderBy()
		{
			// algorythm works with whole Query, so skipping sub optimizations

			if (_level > 0)
				return;

			var information = new QueryInformation(_selectQuery);

			foreach (var query in information.GetQueriesParentFirst())
			{
				// removing sorting for subselects
				if (QueryHelper.CanRemoveOrderBy(query, _flags, information))
				{
					query.OrderBy.Items.Clear();
					continue;
				}

				if (query.Select.IsDistinct)
				{
					QueryHelper.TryRemoveDistinct(query, information);
				}

				if (query.Select.IsDistinct && !query.Select.OrderBy.IsEmpty)
				{
					// nothing to do - DISTINCT ORDER BY supported
					if (_flags.IsDistinctOrderBySupported)
						continue;

					if (Common.Configuration.Linq.KeepDistinctOrdered)
					{
						// trying to convert to GROUP BY quivalent
						QueryHelper.TryConvertOrderedDistinctToGroupBy(query, _flags);
					}
					else
					{
						// removing ordering if no select columns
						var projection = new HashSet<ISqlExpression>(query.Select.Columns.Select(c => c.Expression));
						for (var i = query.OrderBy.Items.Count - 1; i >= 0; i--)
						{
							if (!projection.Contains(query.OrderBy.Items[i].Expression))
								query.OrderBy.Items.RemoveAt(i);
						}
					}
				}
			}

		}
	}
}
=======
﻿using System;
using System.Collections.Generic;
using System.Linq;

namespace LinqToDB.SqlQuery
{
	using SqlProvider;

	class SelectQueryOptimizer
	{
		public SelectQueryOptimizer(SqlProviderFlags flags, SqlStatement statement, SelectQuery selectQuery, int level = 0)
		{
			_flags       = flags;
			_selectQuery = selectQuery;
			_statement   = statement;
			_level       = level;
		}

		readonly SqlProviderFlags _flags;
		readonly SelectQuery      _selectQuery;
		readonly SqlStatement     _statement;
		readonly int              _level;

		public void FinalizeAndValidate(bool isApplySupported, bool optimizeColumns)
		{
#if DEBUG
			// ReSharper disable once NotAccessedVariable
			var sqlText = _selectQuery.SqlText;

			var dic = new Dictionary<SelectQuery,SelectQuery>();

			new QueryVisitor().VisitAll(_selectQuery, e =>
			{
				if (e is SelectQuery sql)
				{
					if (dic.ContainsKey(sql))
						throw new InvalidOperationException("SqlQuery circle reference detected.");

					dic.Add(sql, sql);
				}
			});
#endif

			OptimizeUnions();
			FinalizeAndValidateInternal(isApplySupported, optimizeColumns, new List<ISqlTableSource>());
			ResolveFields();

#if DEBUG
			// ReSharper disable once RedundantAssignment
			sqlText = _selectQuery.SqlText;
#endif
		}

		class QueryData
		{
			public          SelectQuery          Query;
			public readonly List<ISqlExpression> Fields  = new List<ISqlExpression>();
			public readonly List<QueryData>      Queries = new List<QueryData>();
		}

		void ResolveFields()
		{
			var root = GetQueryData(_statement, _selectQuery);

			ResolveFields(root);
		}

		static QueryData GetQueryData(SqlStatement statement, SelectQuery selectQuery)
		{
			var data = new QueryData { Query = selectQuery };

			new QueryVisitor().VisitParentFirst(statement as IQueryElement ?? selectQuery, e =>
			{
				switch (e.ElementType)
				{
					case QueryElementType.SqlField :
						{
							var field = (SqlField)e;

							if (field.Name.Length != 1 || field.Name[0] != '*')
								data.Fields.Add(field);

							break;
						}

					case QueryElementType.SqlQuery :
						{
							if (e != selectQuery)
							{
								data.Queries.Add(GetQueryData(null, (SelectQuery)e));
								return false;
							}

							break;
						}

					case QueryElementType.Column :
						return ((SqlColumn)e).Parent == selectQuery;

					case QueryElementType.SqlTable :
						return false;

					case QueryElementType.SqlCteTable :
						return false;
				}

				return true;
			});

			return data;
		}

		static SqlTableSource FindField(SqlField field, SqlTableSource table)
		{
			if (field.Table == table.Source)
				return table;

			foreach (var join in table.Joins)
			{
				var t = FindField(field, join.Table);

				if (t != null)
					return join.Table;
			}

			return null;
		}

		static ISqlExpression GetColumn(QueryData data, SqlField field)
		{
			foreach (var query in data.Queries)
			{
				var q = query.Query;

				foreach (var table in q.From.Tables)
				{
					var t = FindField(field, table);

					if (t != null)
					{
						var n   = q.Select.Columns.Count;
						var idx = q.Select.Add(field);

						if (n != q.Select.Columns.Count)
							if (!q.GroupBy.IsEmpty || q.Select.Columns.Any(c => IsAggregationFunction(c.Expression)))
								q.GroupBy.Items.Add(field);

						return q.Select.Columns[idx];
					}
				}
			}

			return null;
		}

		static void ResolveFields(QueryData data)
		{
			if (data.Queries.Count == 0)
				return;

			var dic = new Dictionary<ISqlExpression,ISqlExpression>();

			foreach (var sqlExpression in data.Fields)
			{
				var field = (SqlField)sqlExpression;

				if (dic.ContainsKey(field))
					continue;

				var found = false;

				foreach (var table in data.Query.From.Tables)
				{
					found = FindField(field, table) != null;

					if (found)
						break;
				}

				if (!found)
				{
					var expr = GetColumn(data, field);

					if (expr != null)
						dic.Add(field, expr);
				}
			}

			if (dic.Count > 0)
				new QueryVisitor().VisitParentFirst(data.Query, e =>
				{
					ISqlExpression ex;

					switch (e.ElementType)
					{
						case QueryElementType.SqlQuery :
							return e == data.Query;

						case QueryElementType.SqlFunction :
							{
								var parms = ((SqlFunction)e).Parameters;

								for (var i = 0; i < parms.Length; i++)
									if (dic.TryGetValue(parms[i], out ex))
										parms[i] = ex;

								break;
							}

						case QueryElementType.SqlExpression :
							{
								var parms = ((SqlExpression)e).Parameters;

								for (var i = 0; i < parms.Length; i++)
									if (dic.TryGetValue(parms[i], out ex))
										parms[i] = ex;

								break;
							}

						case QueryElementType.SqlBinaryExpression :
							{
								var expr = (SqlBinaryExpression)e;
								if (dic.TryGetValue(expr.Expr1, out ex)) expr.Expr1 = ex;
								if (dic.TryGetValue(expr.Expr2, out ex)) expr.Expr2 = ex;
								break;
							}

						case QueryElementType.ExprPredicate       :
						case QueryElementType.NotExprPredicate    :
						case QueryElementType.IsNullPredicate     :
						case QueryElementType.InSubQueryPredicate :
							{
								var expr = (SqlPredicate.Expr)e;
								if (dic.TryGetValue(expr.Expr1, out ex)) expr.Expr1 = ex;
								break;
							}

						case QueryElementType.ExprExprPredicate :
							{
								var expr = (SqlPredicate.ExprExpr)e;
								if (dic.TryGetValue(expr.Expr1, out ex)) expr.Expr1 = ex;
								if (dic.TryGetValue(expr.Expr2, out ex)) expr.Expr2 = ex;
								break;
							}

						case QueryElementType.LikePredicate :
							{
								var expr = (SqlPredicate.Like)e;
								if (                       dic.TryGetValue(expr.Expr1,  out ex)) expr.Expr1  = ex;
								if (                       dic.TryGetValue(expr.Expr2,  out ex)) expr.Expr2  = ex;
								if (expr.Escape != null && dic.TryGetValue(expr.Escape, out ex)) expr.Escape = ex;
								break;
							}

						case QueryElementType.BetweenPredicate :
							{
								var expr = (SqlPredicate.Between)e;
								if (dic.TryGetValue(expr.Expr1, out ex)) expr.Expr1 = ex;
								if (dic.TryGetValue(expr.Expr2, out ex)) expr.Expr2 = ex;
								if (dic.TryGetValue(expr.Expr3, out ex)) expr.Expr3 = ex;
								break;
							}

						case QueryElementType.InListPredicate :
							{
								var expr = (SqlPredicate.InList)e;

								if (dic.TryGetValue(expr.Expr1, out ex)) expr.Expr1 = ex;

								for (var i = 0; i < expr.Values.Count; i++)
									if (dic.TryGetValue(expr.Values[i], out ex))
										expr.Values[i] = ex;

								break;
							}

						case QueryElementType.Column :
							{
								var expr = (SqlColumn)e;

								if (expr.Parent != data.Query)
									return false;

								if (dic.TryGetValue(expr.Expression, out ex)) expr.Expression = ex;

								break;
							}

						case QueryElementType.SetExpression :
							{
								var expr = (SqlSetExpression)e;
								if (dic.TryGetValue(expr.Expression, out ex)) expr.Expression = ex;
								break;
							}

						case QueryElementType.GroupByClause :
							{
								var expr = (SqlGroupByClause)e;

								for (var i = 0; i < expr.Items.Count; i++)
									if (dic.TryGetValue(expr.Items[i], out ex))
										expr.Items[i] = ex;

								break;
							}

						case QueryElementType.OrderByItem :
							{
								var expr = (SqlOrderByItem)e;
								if (dic.TryGetValue(expr.Expression, out ex)) expr.Expression = ex;
								break;
							}
					}

					return true;
				});

			foreach (var query in data.Queries)
				if (query.Queries.Count > 0)
					ResolveFields(query);
		}

		void OptimizeUnions()
		{
			var isAllUnion = QueryVisitor.Find(_selectQuery,
				ne => ne is SqlUnion nu && nu.IsAll);

			var isNotAllUnion = QueryVisitor.Find(_selectQuery,
				ne => ne is SqlUnion nu && !nu.IsAll);

			if (isNotAllUnion != null && isAllUnion != null)
				return;

			var exprs = new Dictionary<ISqlExpression,ISqlExpression>();

			new QueryVisitor().Visit(_selectQuery, e =>
			{
				if (!(e is SelectQuery sql) || sql.From.Tables.Count != 1 || !sql.IsSimple)
					return;

				var table = sql.From.Tables[0];

				if (table.Joins.Count != 0 || !(table.Source is SelectQuery))
					return;

				var union = (SelectQuery)table.Source;

				if (!union.HasUnion || sql.Select.Columns.Count != union.Select.Columns.Count)
					return;

				for (var i = 0; i < sql.Select.Columns.Count; i++)
				{
					var scol = sql.  Select.Columns[i];
					var ucol = union.Select.Columns[i];

					if (scol.Expression != ucol)
						return;
				}

				exprs.Add(union, sql);

				for (var i = 0; i < sql.Select.Columns.Count; i++)
				{
					var scol = sql.  Select.Columns[i];
					var ucol = union.Select.Columns[i];

					scol.Expression = ucol.Expression;
					scol.RawAlias   = ucol.RawAlias;

					exprs.Add(ucol, scol);
				}

				for (var i = sql.Select.Columns.Count; i < union.Select.Columns.Count; i++)
					sql.Select.ExprNew(union.Select.Columns[i].Expression);

				sql.From.Tables.Clear();
				sql.From.Tables.AddRange(union.From.Tables);

				sql.Where.  SearchCondition.Conditions.AddRange(union.Where. SearchCondition.Conditions);
				sql.Having. SearchCondition.Conditions.AddRange(union.Having.SearchCondition.Conditions);
				sql.GroupBy.Items.                     AddRange(union.GroupBy.Items);
				sql.OrderBy.Items.                     AddRange(union.OrderBy.Items);
				sql.Unions.InsertRange(0, union.Unions);
			});

			if (exprs.Count > 0)
			{
				_selectQuery.Walk(
					new WalkOptions { ProcessParent = true },
					expr => exprs.TryGetValue(expr, out var e) ? e : expr);
			}
		}

		void FinalizeAndValidateInternal(bool isApplySupported, bool optimizeColumns, List<ISqlTableSource> tables)
		{
			new QueryVisitor().Visit(_selectQuery, e =>
			{
				if (e is SelectQuery sql && sql != _selectQuery)
				{
					sql.ParentSelect = _selectQuery;
					new SelectQueryOptimizer(_flags, _statement, sql, _level + 1).FinalizeAndValidateInternal(isApplySupported, optimizeColumns, tables);

					if (sql.IsParameterDependent)
						_selectQuery.IsParameterDependent = true;
				}
			});

			ResolveWeakJoins(tables);
			OptimizeColumns();
			OptimizeApplies   (isApplySupported, optimizeColumns);
			OptimizeSubQueries(isApplySupported, optimizeColumns);
			OptimizeApplies   (isApplySupported, optimizeColumns);

			OptimizeDistinctOrderBy();
		}

		public static bool? GetBoolValue(ISqlExpression expression)
		{
			if (expression is SqlValue value)
			{
				if (value.Value is bool b)
					return b;
			}
			else if (expression is SqlSearchCondition searchCondition)
			{
				if (searchCondition.Conditions.Count == 0)
					return true;
				if (searchCondition.Conditions.Count == 1)
				{
					var cond = searchCondition.Conditions[0];
					if (cond.Predicate.ElementType == QueryElementType.ExprPredicate)
					{
						var boolValue = GetBoolValue(((SqlPredicate.Expr)cond.Predicate).Expr1);
						if (boolValue.HasValue)
							return cond.IsNot ? !boolValue : boolValue;
					}
				}
			}

			return null;
		}

		internal static SqlSearchCondition OptimizeSearchCondition(SqlSearchCondition inputCondition)
		{
			var searchCondition = inputCondition;

			void ClearAll()
			{
				searchCondition = new SqlSearchCondition();
			}

			void EnsureCopy()
			{
				if (!ReferenceEquals(searchCondition, inputCondition))
					return;

				searchCondition = new SqlSearchCondition(inputCondition.Conditions.Select(c => new SqlCondition(c.IsNot, c.Predicate, c.IsOr)));
			}

			for (var i = 0; i < searchCondition.Conditions.Count; i++)
			{
				var cond = searchCondition.Conditions[i];
				var newCond = cond;
				if (cond.Predicate.ElementType == QueryElementType.ExprExprPredicate)
				{
					var exprExpr = (SqlPredicate.ExprExpr)cond.Predicate;

					if (cond.IsNot)
					{
						SqlPredicate.Operator op;

						switch (exprExpr.Operator)
						{
							case SqlPredicate.Operator.Equal          : op = SqlPredicate.Operator.NotEqual;       break;
							case SqlPredicate.Operator.NotEqual       : op = SqlPredicate.Operator.Equal;          break;
							case SqlPredicate.Operator.Greater        : op = SqlPredicate.Operator.LessOrEqual;    break;
							case SqlPredicate.Operator.NotLess        :
							case SqlPredicate.Operator.GreaterOrEqual : op = SqlPredicate.Operator.Less;           break;
							case SqlPredicate.Operator.Less           : op = SqlPredicate.Operator.GreaterOrEqual; break;
							case SqlPredicate.Operator.NotGreater     :
							case SqlPredicate.Operator.LessOrEqual    : op = SqlPredicate.Operator.Greater;        break;
							default: throw new InvalidOperationException();
						}

						exprExpr = new SqlPredicate.ExprExpr(exprExpr.Expr1, op, exprExpr.Expr2);
						newCond  = new SqlCondition(false, exprExpr);
					}

					if ((exprExpr.Operator == SqlPredicate.Operator.Equal ||
					     exprExpr.Operator == SqlPredicate.Operator.NotEqual)
					    && exprExpr.Expr1 is SqlValue value1 && value1.Value != null 
					    && exprExpr.Expr2 is SqlValue value2 && value2.Value != null
					    && value1.GetType() == value2.GetType())
					{
						newCond = new SqlCondition(newCond.IsNot, new SqlPredicate.Expr(new SqlValue(
							(value1.Value.Equals(value2.Value) == (exprExpr.Operator == SqlPredicate.Operator.Equal)))));
					}
				}

				if (newCond.Predicate.ElementType == QueryElementType.ExprPredicate)
				{
					var expr = (SqlPredicate.Expr)newCond.Predicate;

					if (cond.IsNot && expr.Expr1 is SqlValue sqlValue && sqlValue.Value is bool b)
					{
						newCond = new SqlCondition(false, new SqlPredicate.Expr(new SqlValue(!b)));
					}
				}

				if (!ReferenceEquals(cond, newCond))
				{
					EnsureCopy();
					searchCondition.Conditions[i] = newCond;
					cond = newCond;
				}

				if (cond.Predicate.ElementType == QueryElementType.ExprPredicate)
				{
					var expr = (SqlPredicate.Expr)cond.Predicate;
					var boolValue = GetBoolValue(expr.Expr1);

					if (boolValue != null)
					{
						var isTrue = cond.IsNot ? !boolValue.Value : boolValue.Value;
						bool? leftIsOr  = i > 0 ? searchCondition.Conditions[i - 1].IsOr : (bool?)null;
						bool? rightIsOr = i + 1 < searchCondition.Conditions.Count ? cond.IsOr : (bool?)null;

						if (isTrue)
						{
							if ((leftIsOr == true || leftIsOr == null) && (rightIsOr == true || rightIsOr == null))
							{
								ClearAll();
								break;
							}

							EnsureCopy();
							searchCondition.Conditions.RemoveAt(i);
							if (leftIsOr== false && rightIsOr != null)
								searchCondition.Conditions[i - 1].IsOr = rightIsOr.Value;
							--i;
						}
						else
						{
							if (leftIsOr == false)
							{
								EnsureCopy();
								searchCondition.Conditions.RemoveAt(i - 1);
								--i;
							}
							else if (rightIsOr == false)
							{
								EnsureCopy();
								searchCondition.Conditions[i].IsOr = searchCondition.Conditions[i + 1].IsOr;
								searchCondition.Conditions.RemoveAt(i + 1);
								--i;
							}
							else
							{
								if (rightIsOr != null || leftIsOr != null)
								{
									EnsureCopy();
									searchCondition.Conditions.RemoveAt(i);
									if (leftIsOr != null && rightIsOr != null)
										searchCondition.Conditions[i - 1].IsOr = rightIsOr.Value;
									--i;
								}
							}
						}

					}
				}
				else if (cond.Predicate is SqlSearchCondition sc)
				{
					var newSc = OptimizeSearchCondition(sc);
					if (!ReferenceEquals(newSc, sc))
					{
						EnsureCopy();
						searchCondition.Conditions[i] = new SqlCondition(cond.IsNot, newSc, cond.IsOr);
						sc = newSc;
					}

					if (sc.Conditions.Count == 0)
					{
						EnsureCopy();
						var inlinePredicate = new SqlPredicate.Expr(new SqlValue(!cond.IsNot));
						searchCondition.Conditions[i] =
							new SqlCondition(false, inlinePredicate, searchCondition.Conditions[i].IsOr);
						--i;
					}
					else if (sc.Conditions.Count == 1)
					{
						// reduce nesting
						EnsureCopy();

						var isNot = searchCondition.Conditions[i].IsNot;
						if (sc.Conditions[0].IsNot)
							isNot = !isNot;

						var inlineCondition = new SqlCondition(isNot, sc.Conditions[0].Predicate, searchCondition.Conditions[i].IsOr);

						searchCondition.Conditions[i] = inlineCondition;

						--i;
					}
				}
			}

			return searchCondition;
		}

		internal void ResolveWeakJoins(List<ISqlTableSource> tables)
		{
			bool FindTable(SqlTableSource table)
			{
				if (tables.Contains(table.Source))
					return true;

				foreach (var join in table.Joins)
				{
					if (FindTable(join.Table))
					{
						join.IsWeak = false;
						return true;
					}
				}

				if (table.Source is SelectQuery query)
					foreach (var t in query.From.Tables)
						if (FindTable(t))
							return true;

				return false;
			}

			var areTablesCollected = false;

			var visitor = new QueryVisitor();

			void TableCollector(IQueryElement expr)
			{
				if (expr is SqlField field && field.Table != null && field.Table.All != field && !tables.Contains(field.Table))
					tables.Add(field.Table);
			}

			_selectQuery.ForEachTable(table =>
			{
				for (var i = table.Joins.Count - 1; i >= 0; i--)
				{
					var join = table.Joins[i];

					if (join.IsWeak)
					{
						if (!areTablesCollected)
						{
							areTablesCollected = true;

							visitor.VisitAll(_selectQuery.Select,  TableCollector);
							visitor.VisitAll(_selectQuery.Where,   TableCollector);
							visitor.VisitAll(_selectQuery.GroupBy, TableCollector);
							visitor.VisitAll(_selectQuery.Having,  TableCollector);
							visitor.VisitAll(_selectQuery.OrderBy, TableCollector);

							if (_statement != null)
							{
								foreach (var clause in _statement.EnumClauses())
								{
									visitor.VisitAll(clause, TableCollector);
								}
							}

							visitor.VisitAll(_selectQuery.From, expr =>
							{
								if (expr is SqlTable tbl && tbl.TableArguments != null)
								{
									var v = new QueryVisitor();

									foreach (var arg in tbl.TableArguments)
										v.VisitAll(arg, TableCollector);
								}
							});
						}

						if (FindTable(join.Table))
						{
							join.IsWeak = false;
						}
						else
						{
							table.Joins.RemoveAt(i);
							continue;
						}
					}

					visitor.VisitAll(join, TableCollector);
				}
			}, new HashSet<SelectQuery>());
		}

		SqlTableSource OptimizeSubQuery(
			SqlTableSource source,
			bool optimizeWhere,
			bool allColumns,
			bool isApplySupported,
			bool optimizeValues,
			bool optimizeColumns,
			JoinType parentJoin)
		{
			foreach (var jt in source.Joins)
			{
				var table = OptimizeSubQuery(
					jt.Table,
					jt.JoinType == JoinType.Inner || jt.JoinType == JoinType.CrossApply,
					false,
					isApplySupported,
					jt.JoinType == JoinType.Inner || jt.JoinType == JoinType.CrossApply,
					optimizeColumns,
					jt.JoinType);

				if (table != jt.Table)
				{
					if (jt.Table.Source is SelectQuery sql && sql.OrderBy.Items.Count > 0)
						foreach (var item in sql.OrderBy.Items)
							_selectQuery.OrderBy.Expr(item.Expression, item.IsDescending);

					jt.Table = table;
				}
			}

			if (source.Source is SelectQuery select)
			{
				var canRemove = !CorrectCrossJoinQuery(select);
				if (canRemove)
				{
					if (source.Joins.Count > 0)
					{
						// We can not remove subquery that is left side for FULL and RIGHT joins and there is filter
						var join = source.Joins[0];
						if ((join.JoinType == JoinType.Full || join.JoinType == JoinType.Right)
							&& !select.Where.IsEmpty)
						canRemove = false;
					}
				}
				if (canRemove)
					return RemoveSubQuery(source, optimizeWhere, allColumns && !isApplySupported, optimizeValues, optimizeColumns, parentJoin);
			}

			return source;
		}

		bool CorrectCrossJoinQuery(SelectQuery query)
		{
			var select = query.Select;
			if (select.From.Tables.Count == 1)
				return false;

			var joins = select.From.Tables.SelectMany(_ => _.Joins).Distinct().ToArray();
			if (joins.Length == 0)
				return false;

			var tables = select.From.Tables.ToArray();
			foreach (var t in tables)
				t.Joins.Clear();

			var baseTable = tables[0];

			if (_flags.IsCrossJoinSupported || _flags.IsInnerJoinAsCrossSupported)
			{
				select.From.Tables.Clear();
				select.From.Tables.Add(baseTable);

				foreach (var t in tables.Skip(1))
				{
					baseTable.Joins.Add(new SqlJoinedTable(JoinType.Inner, t, false));
				}

				foreach (var j in joins)
					baseTable.Joins.Add(j);
			}
			else
			{
				// move to subquery
				var subQuery = new SelectQuery();

				subQuery.Select.From.Tables.AddRange(tables);

				baseTable = new SqlTableSource(subQuery, "cross");
				baseTable.Joins.AddRange(joins);

				query.Select.From.Tables.Clear();

				var sources     = new HashSet<ISqlTableSource>(tables.Select(t => t.Source));
				var foundFields = new HashSet<ISqlExpression>();

				QueryHelper.CollectDependencies(query.RootQuery(), sources, foundFields);
				QueryHelper.CollectDependencies(baseTable,         sources, foundFields);

				var toReplace = foundFields.ToDictionary(f => f,
					f => subQuery.Select.Columns[subQuery.Select.Add(f)] as ISqlExpression);

				ISqlExpression TransformFunc(ISqlExpression e)
				{
					return toReplace.TryGetValue(e, out var newValue) ? newValue : e;
				}

				((ISqlExpressionWalkable)query.RootQuery()).Walk(new WalkOptions(), TransformFunc);
				foreach (var j in joins)
				{
					((ISqlExpressionWalkable) j).Walk(new WalkOptions(), TransformFunc);
				}

				query.Select.From.Tables.Add(baseTable);
			}

			return true;
		}

		static bool CheckColumn(SqlColumn column, ISqlExpression expr, SelectQuery query, bool optimizeValues, bool optimizeColumns)
		{
			if (expr is SqlField || expr is SqlColumn)
				return false;

			if (expr is SqlValue sqlValue)
				return !optimizeValues && 1.Equals(sqlValue.Value);

			if (expr is SqlBinaryExpression e1)
			{
				if (e1.Operation == "*" && e1.Expr1 is SqlValue)
				{
					var value = (SqlValue)e1.Expr1;

					if (value.Value is int i && i == -1)
						return CheckColumn(column, e1.Expr2, query, optimizeValues, optimizeColumns);
				}
			}

			var visitor = new QueryVisitor();

			if (optimizeColumns &&
				QueryVisitor.Find(expr, ex => ex is SelectQuery || IsAggregationFunction(ex)) == null)
			{
				var n = 0;
				var q = query.ParentSelect ?? query;

				visitor.VisitAll(q, e => { if (e == column) n++; });

				return n > 2;
			}

			return true;
		}

		SqlTableSource RemoveSubQuery(
			SqlTableSource childSource,
			bool concatWhere,
			bool allColumns,
			bool optimizeValues,
			bool optimizeColumns,
			JoinType parentJoin)
		{
			var query = (SelectQuery)childSource.Source;

			var isQueryOK = !query.DoNotRemove && query.From.Tables.Count == 1;

			isQueryOK = isQueryOK && (concatWhere || query.Where.IsEmpty && query.Having.IsEmpty);
			isQueryOK = isQueryOK && !query.HasUnion && query.GroupBy.IsEmpty && !query.Select.HasModifier;
			//isQueryOK = isQueryOK && (_flags.IsDistinctOrderBySupported || query.Select.IsDistinct );

			if (isQueryOK && parentJoin != JoinType.Inner)
				isQueryOK = query.From.Tables[0].Joins.Count == 0;

			if (!isQueryOK)
				return childSource;

			var isColumnsOK =
				(allColumns && !query.Select.Columns.Any(c => IsAggregationFunction(c.Expression))) ||
				!query.Select.Columns.Any(c => CheckColumn(c, c.Expression, query, optimizeValues, optimizeColumns));

			if (!isColumnsOK)
				return childSource;

			var map = new Dictionary<ISqlExpression,ISqlExpression>(query.Select.Columns.Count);

			foreach (var c in query.Select.Columns)
			{
				map.Add(c, c.Expression);
				if (c.RawAlias != null && c.Expression is SqlColumn clmn && clmn.RawAlias == null)
					clmn.RawAlias = c.RawAlias;
			}

			List<ISqlExpression[]> uniqueKeys = null;
			if (parentJoin == JoinType.Inner && query.HasUniqueKeys)
				uniqueKeys = query.UniqueKeys;

			uniqueKeys = uniqueKeys?
				.Select(k => k.Select(e => map.TryGetValue(e, out var nw) ? nw : e).ToArray())
				.ToList();

			var top = _statement ?? (IQueryElement)_selectQuery.RootQuery();

			((ISqlExpressionWalkable)top).Walk(
				new WalkOptions(), expr => map.TryGetValue(expr, out var fld) ? fld : expr);

			new QueryVisitor().Visit(top, expr =>
			{
				if (expr.ElementType == QueryElementType.InListPredicate)
				{
					var p = (SqlPredicate.InList)expr;

					if (p.Expr1 == query)
						p.Expr1 = query.From.Tables[0];
				}
			});

			query.From.Tables[0].Joins.AddRange(childSource.Joins);

			if (query.From.Tables[0].Alias == null)
				query.From.Tables[0].Alias = childSource.Alias;

			if (!query.Where. IsEmpty) ConcatSearchCondition(_selectQuery.Where,  query.Where);
			if (!query.Having.IsEmpty) ConcatSearchCondition(_selectQuery.Having, query.Having);

			((ISqlExpressionWalkable)top).Walk(new WalkOptions(), expr =>
			{
				if (expr is SelectQuery sql)
					if (sql.ParentSelect == query)
						sql.ParentSelect = query.ParentSelect ?? _selectQuery;

				return expr;
			});

			var result = query.From.Tables[0];

			if (uniqueKeys != null)
				result.UniqueKeys.AddRange(uniqueKeys);

			return result;
		}

		static bool IsAggregationFunction(IQueryElement expr)
		{
			if (expr is SqlFunction func)
				return func.IsAggregate;

			if (expr is SqlExpression expression)
				return expression.IsAggregate;

			return false;
		}

		void OptimizeApply(HashSet<ISqlTableSource> parentTableSources, SqlTableSource tableSource, SqlJoinedTable joinTable, bool isApplySupported, bool optimizeColumns)
		{
			var joinSource = joinTable.Table;

			foreach (var join in joinSource.Joins)
				if (join.JoinType == JoinType.CrossApply || join.JoinType == JoinType.OuterApply)
					OptimizeApply(parentTableSources, joinSource, join, isApplySupported, optimizeColumns);

			if (isApplySupported && !joinTable.CanConvertApply)
				return;

			bool ContainsTable(ISqlTableSource table, IQueryElement qe)
			{
				return null != QueryVisitor.Find(qe, e =>
					e == table ||
					e.ElementType == QueryElementType.SqlField && table == ((SqlField) e).Table ||
					e.ElementType == QueryElementType.Column   && table == ((SqlColumn)e).Parent);
			}

			if (joinSource.Source.ElementType == QueryElementType.SqlQuery)
			{
				var sql   = (SelectQuery)joinSource.Source;
				var isAgg = sql.Select.Columns.Any(c => IsAggregationFunction(c.Expression));

				if (isApplySupported  && (isAgg || sql.Select.HasModifier))
					return;

				var tableSources = new HashSet<ISqlTableSource>();

				((ISqlExpressionWalkable)sql.Where.SearchCondition).Walk(new WalkOptions(), e =>
				{
					if (e is ISqlTableSource ts && !tableSources.Contains(ts))
						tableSources.Add(ts);
					return e;
				});

				var searchCondition = new List<SqlCondition>();

				{
					var conditions = sql.Where.SearchCondition.Conditions;

					if (conditions.Count > 0)
					{
						for (var i = conditions.Count - 1; i >= 0; i--)
						{
							var condition = conditions[i];

							if (!tableSources.Any(ts => ContainsTable(ts, condition)))
							{
								searchCondition.Insert(0, condition);
								conditions.RemoveAt(i);
							}
							else if (parentTableSources.Any(ts => ContainsTable(ts, condition)))
							{
								if (isApplySupported && Common.Configuration.Linq.PreferApply)
									return;

								searchCondition.Insert(0, condition);
								conditions.RemoveAt(i);
							}
						}
					}
				}

				if (!ContainsTable(tableSource.Source, sql))
				{
					if (!(joinTable.JoinType == JoinType.CrossApply && searchCondition.Count == 0) // CROSS JOIN
						&& sql.Select.HasModifier)
						throw new LinqToDBException("Database do not support CROSS/OUTER APPLY join required by the query.");

					joinTable.JoinType = joinTable.JoinType == JoinType.CrossApply ? JoinType.Inner : JoinType.Left;
					joinTable.Condition.Conditions.AddRange(searchCondition);
				}
				else
				{
					sql.Where.SearchCondition.Conditions.AddRange(searchCondition);

					var table = OptimizeSubQuery(
						joinTable.Table,
						joinTable.JoinType == JoinType.Inner || joinTable.JoinType == JoinType.CrossApply,
						joinTable.JoinType == JoinType.CrossApply,
						isApplySupported,
						joinTable.JoinType == JoinType.Inner || joinTable.JoinType == JoinType.CrossApply,
						optimizeColumns,
						joinTable.JoinType);

					if (table != joinTable.Table)
					{
						if (joinTable.Table.Source is SelectQuery q && q.OrderBy.Items.Count > 0)
							foreach (var item in q.OrderBy.Items)
								_selectQuery.OrderBy.Expr(item.Expression, item.IsDescending);

						joinTable.Table = table;

						OptimizeApply(parentTableSources, tableSource, joinTable, isApplySupported, optimizeColumns);
					}
				}
			}
			else
			{
				if (!ContainsTable(tableSource.Source, joinSource.Source))
					joinTable.JoinType = joinTable.JoinType == JoinType.CrossApply ? JoinType.Inner : JoinType.Left;
			}
		}

		static void ConcatSearchCondition(SqlWhereClause where1, SqlWhereClause where2)
		{
			if (where1.IsEmpty)
			{
				where1.SearchCondition.Conditions.AddRange(where2.SearchCondition.Conditions);
			}
			else
			{
				if (where1.SearchCondition.Precedence < Precedence.LogicalConjunction)
				{
					var sc1 = new SqlSearchCondition();

					sc1.Conditions.AddRange(where1.SearchCondition.Conditions);

					where1.SearchCondition.Conditions.Clear();
					where1.SearchCondition.Conditions.Add(new SqlCondition(false, sc1));
				}

				if (where2.SearchCondition.Precedence < Precedence.LogicalConjunction)
				{
					var sc2 = new SqlSearchCondition();

					sc2.Conditions.AddRange(where2.SearchCondition.Conditions);

					where1.SearchCondition.Conditions.Add(new SqlCondition(false, sc2));
				}
				else
					where1.SearchCondition.Conditions.AddRange(where2.SearchCondition.Conditions);
			}
		}

		void OptimizeSubQueries(bool isApplySupported, bool optimizeColumns)
		{
			CorrectCrossJoinQuery(_selectQuery);

			for (var i = 0; i < _selectQuery.From.Tables.Count; i++)
			{
				var table = OptimizeSubQuery(_selectQuery.From.Tables[i], true, false, isApplySupported, true, optimizeColumns, JoinType.Inner);

				if (table != _selectQuery.From.Tables[i])
				{
					var sql = _selectQuery.From.Tables[i].Source as SelectQuery;

					if (!_selectQuery.Select.Columns.All(c => IsAggregationFunction(c.Expression)))
						if (sql != null && sql.OrderBy.Items.Count > 0)
							foreach (var item in sql.OrderBy.Items)
								_selectQuery.OrderBy.Expr(item.Expression, item.IsDescending);

					_selectQuery.From.Tables[i] = table;
				}
			}
		}

		void OptimizeApplies(bool isApplySupported, bool optimizeColumns)
		{
			var tableSources = new HashSet<ISqlTableSource>();

			foreach (var table in _selectQuery.From.Tables)
			{
				tableSources.Add(table);

				foreach (var join in table.Joins)
				{
					if (join.JoinType == JoinType.CrossApply || join.JoinType == JoinType.OuterApply)
						OptimizeApply(tableSources, table, join, isApplySupported, optimizeColumns);

					join.Walk(new WalkOptions(), e =>
					{
						if (e is ISqlTableSource ts && !tableSources.Contains(ts))
							tableSources.Add(ts);
						return e;
					});
				}
			}
		}

		void OptimizeColumns()
		{
			((ISqlExpressionWalkable)_selectQuery.Select).Walk(new WalkOptions(), expr =>
			{
				if (expr is SelectQuery query    &&
					query.From.Tables.Count == 0 &&
					query.Select.Columns.Count == 1)
				{
					new QueryVisitor().Visit(query.Select.Columns[0].Expression, e =>
					{
						if (e.ElementType == QueryElementType.SqlQuery)
						{
							var q = (SelectQuery)e;

							if (q.ParentSelect == query)
								q.ParentSelect = query.ParentSelect;
						}
					});

					return query.Select.Columns[0].Expression;
				}

				return expr;
			});
		}

		void OptimizeDistinctOrderBy()
		{
			// algorythm works with whole Query, so skipping sub optimizations

			if (_level > 0)
				return;

			var information = new QueryInformation(_selectQuery);

			foreach (var query in information.GetQueriesParentFirst())
			{
				// removing sorting for subselects
				if (QueryHelper.CanRemoveOrderBy(query, _flags, information))
				{
					query.OrderBy.Items.Clear();
					continue;
				}

				if (query.Select.IsDistinct)
				{
					QueryHelper.TryRemoveDistinct(query, information);
				}

				if (query.Select.IsDistinct && !query.Select.OrderBy.IsEmpty)
				{
					// nothing to do - DISTINCT ORDER BY supported
					if (_flags.IsDistinctOrderBySupported)
						continue;

					if (Common.Configuration.Linq.KeepDistinctOrdered)
					{
						// trying to convert to GROUP BY quivalent
						QueryHelper.TryConvertOrderedDistinctToGroupBy(query, _flags);
					}
					else
					{
						// removing ordering if no select columns
						var projection = new HashSet<ISqlExpression>(query.Select.Columns.Select(c => c.Expression));
						for (var i = query.OrderBy.Items.Count - 1; i >= 0; i--)
						{
							if (!projection.Contains(query.OrderBy.Items[i].Expression))
								query.OrderBy.Items.RemoveAt(i);
						}
					}
				}
			}

		}
	}
}
>>>>>>> 5e26fa16
<|MERGE_RESOLUTION|>--- conflicted
+++ resolved
@@ -1,4 +1,3 @@
-<<<<<<< HEAD
 ﻿using System;
 using System.Collections.Generic;
 using System.Linq;
@@ -347,7 +346,7 @@
 
 				var union = (SelectQuery)table.Source;
 
-				if (!union.HasUnion)
+				if (!union.HasUnion || sql.Select.Columns.Count != union.Select.Columns.Count)
 					return;
 
 				for (var i = 0; i < sql.Select.Columns.Count; i++)
@@ -862,7 +861,7 @@
 		{
 			var query = (SelectQuery)childSource.Source;
 
-			var isQueryOK = query.From.Tables.Count == 1;
+			var isQueryOK = !query.DoNotRemove && query.From.Tables.Count == 1;
 
 			isQueryOK = isQueryOK && (concatWhere || query.Where.IsEmpty && query.Having.IsEmpty);
 			isQueryOK = isQueryOK && !query.HasUnion && query.GroupBy.IsEmpty && !query.Select.HasModifier;
@@ -890,6 +889,14 @@
 					clmn.RawAlias = c.RawAlias;
 			}
 
+			List<ISqlExpression[]> uniqueKeys = null;
+			if (parentJoin == JoinType.Inner && query.HasUniqueKeys)
+				uniqueKeys = query.UniqueKeys;
+
+			uniqueKeys = uniqueKeys?
+				.Select(k => k.Select(e => map.TryGetValue(e, out var nw) ? nw : e).ToArray())
+				.ToList();
+
 			var top = _statement ?? (IQueryElement)_selectQuery.RootQuery();
 
 			((ISqlExpressionWalkable)top).Walk(
@@ -923,7 +930,12 @@
 				return expr;
 			});
 
-			return query.From.Tables[0];
+			var result = query.From.Tables[0];
+
+			if (uniqueKeys != null)
+				result.UniqueKeys.AddRange(uniqueKeys);
+
+			return result;
 		}
 
 		static bool IsAggregationFunction(IQueryElement expr)
@@ -1193,1213 +1205,4 @@
 
 		}
 	}
-}
-=======
-﻿using System;
-using System.Collections.Generic;
-using System.Linq;
-
-namespace LinqToDB.SqlQuery
-{
-	using SqlProvider;
-
-	class SelectQueryOptimizer
-	{
-		public SelectQueryOptimizer(SqlProviderFlags flags, SqlStatement statement, SelectQuery selectQuery, int level = 0)
-		{
-			_flags       = flags;
-			_selectQuery = selectQuery;
-			_statement   = statement;
-			_level       = level;
-		}
-
-		readonly SqlProviderFlags _flags;
-		readonly SelectQuery      _selectQuery;
-		readonly SqlStatement     _statement;
-		readonly int              _level;
-
-		public void FinalizeAndValidate(bool isApplySupported, bool optimizeColumns)
-		{
-#if DEBUG
-			// ReSharper disable once NotAccessedVariable
-			var sqlText = _selectQuery.SqlText;
-
-			var dic = new Dictionary<SelectQuery,SelectQuery>();
-
-			new QueryVisitor().VisitAll(_selectQuery, e =>
-			{
-				if (e is SelectQuery sql)
-				{
-					if (dic.ContainsKey(sql))
-						throw new InvalidOperationException("SqlQuery circle reference detected.");
-
-					dic.Add(sql, sql);
-				}
-			});
-#endif
-
-			OptimizeUnions();
-			FinalizeAndValidateInternal(isApplySupported, optimizeColumns, new List<ISqlTableSource>());
-			ResolveFields();
-
-#if DEBUG
-			// ReSharper disable once RedundantAssignment
-			sqlText = _selectQuery.SqlText;
-#endif
-		}
-
-		class QueryData
-		{
-			public          SelectQuery          Query;
-			public readonly List<ISqlExpression> Fields  = new List<ISqlExpression>();
-			public readonly List<QueryData>      Queries = new List<QueryData>();
-		}
-
-		void ResolveFields()
-		{
-			var root = GetQueryData(_statement, _selectQuery);
-
-			ResolveFields(root);
-		}
-
-		static QueryData GetQueryData(SqlStatement statement, SelectQuery selectQuery)
-		{
-			var data = new QueryData { Query = selectQuery };
-
-			new QueryVisitor().VisitParentFirst(statement as IQueryElement ?? selectQuery, e =>
-			{
-				switch (e.ElementType)
-				{
-					case QueryElementType.SqlField :
-						{
-							var field = (SqlField)e;
-
-							if (field.Name.Length != 1 || field.Name[0] != '*')
-								data.Fields.Add(field);
-
-							break;
-						}
-
-					case QueryElementType.SqlQuery :
-						{
-							if (e != selectQuery)
-							{
-								data.Queries.Add(GetQueryData(null, (SelectQuery)e));
-								return false;
-							}
-
-							break;
-						}
-
-					case QueryElementType.Column :
-						return ((SqlColumn)e).Parent == selectQuery;
-
-					case QueryElementType.SqlTable :
-						return false;
-
-					case QueryElementType.SqlCteTable :
-						return false;
-				}
-
-				return true;
-			});
-
-			return data;
-		}
-
-		static SqlTableSource FindField(SqlField field, SqlTableSource table)
-		{
-			if (field.Table == table.Source)
-				return table;
-
-			foreach (var join in table.Joins)
-			{
-				var t = FindField(field, join.Table);
-
-				if (t != null)
-					return join.Table;
-			}
-
-			return null;
-		}
-
-		static ISqlExpression GetColumn(QueryData data, SqlField field)
-		{
-			foreach (var query in data.Queries)
-			{
-				var q = query.Query;
-
-				foreach (var table in q.From.Tables)
-				{
-					var t = FindField(field, table);
-
-					if (t != null)
-					{
-						var n   = q.Select.Columns.Count;
-						var idx = q.Select.Add(field);
-
-						if (n != q.Select.Columns.Count)
-							if (!q.GroupBy.IsEmpty || q.Select.Columns.Any(c => IsAggregationFunction(c.Expression)))
-								q.GroupBy.Items.Add(field);
-
-						return q.Select.Columns[idx];
-					}
-				}
-			}
-
-			return null;
-		}
-
-		static void ResolveFields(QueryData data)
-		{
-			if (data.Queries.Count == 0)
-				return;
-
-			var dic = new Dictionary<ISqlExpression,ISqlExpression>();
-
-			foreach (var sqlExpression in data.Fields)
-			{
-				var field = (SqlField)sqlExpression;
-
-				if (dic.ContainsKey(field))
-					continue;
-
-				var found = false;
-
-				foreach (var table in data.Query.From.Tables)
-				{
-					found = FindField(field, table) != null;
-
-					if (found)
-						break;
-				}
-
-				if (!found)
-				{
-					var expr = GetColumn(data, field);
-
-					if (expr != null)
-						dic.Add(field, expr);
-				}
-			}
-
-			if (dic.Count > 0)
-				new QueryVisitor().VisitParentFirst(data.Query, e =>
-				{
-					ISqlExpression ex;
-
-					switch (e.ElementType)
-					{
-						case QueryElementType.SqlQuery :
-							return e == data.Query;
-
-						case QueryElementType.SqlFunction :
-							{
-								var parms = ((SqlFunction)e).Parameters;
-
-								for (var i = 0; i < parms.Length; i++)
-									if (dic.TryGetValue(parms[i], out ex))
-										parms[i] = ex;
-
-								break;
-							}
-
-						case QueryElementType.SqlExpression :
-							{
-								var parms = ((SqlExpression)e).Parameters;
-
-								for (var i = 0; i < parms.Length; i++)
-									if (dic.TryGetValue(parms[i], out ex))
-										parms[i] = ex;
-
-								break;
-							}
-
-						case QueryElementType.SqlBinaryExpression :
-							{
-								var expr = (SqlBinaryExpression)e;
-								if (dic.TryGetValue(expr.Expr1, out ex)) expr.Expr1 = ex;
-								if (dic.TryGetValue(expr.Expr2, out ex)) expr.Expr2 = ex;
-								break;
-							}
-
-						case QueryElementType.ExprPredicate       :
-						case QueryElementType.NotExprPredicate    :
-						case QueryElementType.IsNullPredicate     :
-						case QueryElementType.InSubQueryPredicate :
-							{
-								var expr = (SqlPredicate.Expr)e;
-								if (dic.TryGetValue(expr.Expr1, out ex)) expr.Expr1 = ex;
-								break;
-							}
-
-						case QueryElementType.ExprExprPredicate :
-							{
-								var expr = (SqlPredicate.ExprExpr)e;
-								if (dic.TryGetValue(expr.Expr1, out ex)) expr.Expr1 = ex;
-								if (dic.TryGetValue(expr.Expr2, out ex)) expr.Expr2 = ex;
-								break;
-							}
-
-						case QueryElementType.LikePredicate :
-							{
-								var expr = (SqlPredicate.Like)e;
-								if (                       dic.TryGetValue(expr.Expr1,  out ex)) expr.Expr1  = ex;
-								if (                       dic.TryGetValue(expr.Expr2,  out ex)) expr.Expr2  = ex;
-								if (expr.Escape != null && dic.TryGetValue(expr.Escape, out ex)) expr.Escape = ex;
-								break;
-							}
-
-						case QueryElementType.BetweenPredicate :
-							{
-								var expr = (SqlPredicate.Between)e;
-								if (dic.TryGetValue(expr.Expr1, out ex)) expr.Expr1 = ex;
-								if (dic.TryGetValue(expr.Expr2, out ex)) expr.Expr2 = ex;
-								if (dic.TryGetValue(expr.Expr3, out ex)) expr.Expr3 = ex;
-								break;
-							}
-
-						case QueryElementType.InListPredicate :
-							{
-								var expr = (SqlPredicate.InList)e;
-
-								if (dic.TryGetValue(expr.Expr1, out ex)) expr.Expr1 = ex;
-
-								for (var i = 0; i < expr.Values.Count; i++)
-									if (dic.TryGetValue(expr.Values[i], out ex))
-										expr.Values[i] = ex;
-
-								break;
-							}
-
-						case QueryElementType.Column :
-							{
-								var expr = (SqlColumn)e;
-
-								if (expr.Parent != data.Query)
-									return false;
-
-								if (dic.TryGetValue(expr.Expression, out ex)) expr.Expression = ex;
-
-								break;
-							}
-
-						case QueryElementType.SetExpression :
-							{
-								var expr = (SqlSetExpression)e;
-								if (dic.TryGetValue(expr.Expression, out ex)) expr.Expression = ex;
-								break;
-							}
-
-						case QueryElementType.GroupByClause :
-							{
-								var expr = (SqlGroupByClause)e;
-
-								for (var i = 0; i < expr.Items.Count; i++)
-									if (dic.TryGetValue(expr.Items[i], out ex))
-										expr.Items[i] = ex;
-
-								break;
-							}
-
-						case QueryElementType.OrderByItem :
-							{
-								var expr = (SqlOrderByItem)e;
-								if (dic.TryGetValue(expr.Expression, out ex)) expr.Expression = ex;
-								break;
-							}
-					}
-
-					return true;
-				});
-
-			foreach (var query in data.Queries)
-				if (query.Queries.Count > 0)
-					ResolveFields(query);
-		}
-
-		void OptimizeUnions()
-		{
-			var isAllUnion = QueryVisitor.Find(_selectQuery,
-				ne => ne is SqlUnion nu && nu.IsAll);
-
-			var isNotAllUnion = QueryVisitor.Find(_selectQuery,
-				ne => ne is SqlUnion nu && !nu.IsAll);
-
-			if (isNotAllUnion != null && isAllUnion != null)
-				return;
-
-			var exprs = new Dictionary<ISqlExpression,ISqlExpression>();
-
-			new QueryVisitor().Visit(_selectQuery, e =>
-			{
-				if (!(e is SelectQuery sql) || sql.From.Tables.Count != 1 || !sql.IsSimple)
-					return;
-
-				var table = sql.From.Tables[0];
-
-				if (table.Joins.Count != 0 || !(table.Source is SelectQuery))
-					return;
-
-				var union = (SelectQuery)table.Source;
-
-				if (!union.HasUnion || sql.Select.Columns.Count != union.Select.Columns.Count)
-					return;
-
-				for (var i = 0; i < sql.Select.Columns.Count; i++)
-				{
-					var scol = sql.  Select.Columns[i];
-					var ucol = union.Select.Columns[i];
-
-					if (scol.Expression != ucol)
-						return;
-				}
-
-				exprs.Add(union, sql);
-
-				for (var i = 0; i < sql.Select.Columns.Count; i++)
-				{
-					var scol = sql.  Select.Columns[i];
-					var ucol = union.Select.Columns[i];
-
-					scol.Expression = ucol.Expression;
-					scol.RawAlias   = ucol.RawAlias;
-
-					exprs.Add(ucol, scol);
-				}
-
-				for (var i = sql.Select.Columns.Count; i < union.Select.Columns.Count; i++)
-					sql.Select.ExprNew(union.Select.Columns[i].Expression);
-
-				sql.From.Tables.Clear();
-				sql.From.Tables.AddRange(union.From.Tables);
-
-				sql.Where.  SearchCondition.Conditions.AddRange(union.Where. SearchCondition.Conditions);
-				sql.Having. SearchCondition.Conditions.AddRange(union.Having.SearchCondition.Conditions);
-				sql.GroupBy.Items.                     AddRange(union.GroupBy.Items);
-				sql.OrderBy.Items.                     AddRange(union.OrderBy.Items);
-				sql.Unions.InsertRange(0, union.Unions);
-			});
-
-			if (exprs.Count > 0)
-			{
-				_selectQuery.Walk(
-					new WalkOptions { ProcessParent = true },
-					expr => exprs.TryGetValue(expr, out var e) ? e : expr);
-			}
-		}
-
-		void FinalizeAndValidateInternal(bool isApplySupported, bool optimizeColumns, List<ISqlTableSource> tables)
-		{
-			new QueryVisitor().Visit(_selectQuery, e =>
-			{
-				if (e is SelectQuery sql && sql != _selectQuery)
-				{
-					sql.ParentSelect = _selectQuery;
-					new SelectQueryOptimizer(_flags, _statement, sql, _level + 1).FinalizeAndValidateInternal(isApplySupported, optimizeColumns, tables);
-
-					if (sql.IsParameterDependent)
-						_selectQuery.IsParameterDependent = true;
-				}
-			});
-
-			ResolveWeakJoins(tables);
-			OptimizeColumns();
-			OptimizeApplies   (isApplySupported, optimizeColumns);
-			OptimizeSubQueries(isApplySupported, optimizeColumns);
-			OptimizeApplies   (isApplySupported, optimizeColumns);
-
-			OptimizeDistinctOrderBy();
-		}
-
-		public static bool? GetBoolValue(ISqlExpression expression)
-		{
-			if (expression is SqlValue value)
-			{
-				if (value.Value is bool b)
-					return b;
-			}
-			else if (expression is SqlSearchCondition searchCondition)
-			{
-				if (searchCondition.Conditions.Count == 0)
-					return true;
-				if (searchCondition.Conditions.Count == 1)
-				{
-					var cond = searchCondition.Conditions[0];
-					if (cond.Predicate.ElementType == QueryElementType.ExprPredicate)
-					{
-						var boolValue = GetBoolValue(((SqlPredicate.Expr)cond.Predicate).Expr1);
-						if (boolValue.HasValue)
-							return cond.IsNot ? !boolValue : boolValue;
-					}
-				}
-			}
-
-			return null;
-		}
-
-		internal static SqlSearchCondition OptimizeSearchCondition(SqlSearchCondition inputCondition)
-		{
-			var searchCondition = inputCondition;
-
-			void ClearAll()
-			{
-				searchCondition = new SqlSearchCondition();
-			}
-
-			void EnsureCopy()
-			{
-				if (!ReferenceEquals(searchCondition, inputCondition))
-					return;
-
-				searchCondition = new SqlSearchCondition(inputCondition.Conditions.Select(c => new SqlCondition(c.IsNot, c.Predicate, c.IsOr)));
-			}
-
-			for (var i = 0; i < searchCondition.Conditions.Count; i++)
-			{
-				var cond = searchCondition.Conditions[i];
-				var newCond = cond;
-				if (cond.Predicate.ElementType == QueryElementType.ExprExprPredicate)
-				{
-					var exprExpr = (SqlPredicate.ExprExpr)cond.Predicate;
-
-					if (cond.IsNot)
-					{
-						SqlPredicate.Operator op;
-
-						switch (exprExpr.Operator)
-						{
-							case SqlPredicate.Operator.Equal          : op = SqlPredicate.Operator.NotEqual;       break;
-							case SqlPredicate.Operator.NotEqual       : op = SqlPredicate.Operator.Equal;          break;
-							case SqlPredicate.Operator.Greater        : op = SqlPredicate.Operator.LessOrEqual;    break;
-							case SqlPredicate.Operator.NotLess        :
-							case SqlPredicate.Operator.GreaterOrEqual : op = SqlPredicate.Operator.Less;           break;
-							case SqlPredicate.Operator.Less           : op = SqlPredicate.Operator.GreaterOrEqual; break;
-							case SqlPredicate.Operator.NotGreater     :
-							case SqlPredicate.Operator.LessOrEqual    : op = SqlPredicate.Operator.Greater;        break;
-							default: throw new InvalidOperationException();
-						}
-
-						exprExpr = new SqlPredicate.ExprExpr(exprExpr.Expr1, op, exprExpr.Expr2);
-						newCond  = new SqlCondition(false, exprExpr);
-					}
-
-					if ((exprExpr.Operator == SqlPredicate.Operator.Equal ||
-					     exprExpr.Operator == SqlPredicate.Operator.NotEqual)
-					    && exprExpr.Expr1 is SqlValue value1 && value1.Value != null 
-					    && exprExpr.Expr2 is SqlValue value2 && value2.Value != null
-					    && value1.GetType() == value2.GetType())
-					{
-						newCond = new SqlCondition(newCond.IsNot, new SqlPredicate.Expr(new SqlValue(
-							(value1.Value.Equals(value2.Value) == (exprExpr.Operator == SqlPredicate.Operator.Equal)))));
-					}
-				}
-
-				if (newCond.Predicate.ElementType == QueryElementType.ExprPredicate)
-				{
-					var expr = (SqlPredicate.Expr)newCond.Predicate;
-
-					if (cond.IsNot && expr.Expr1 is SqlValue sqlValue && sqlValue.Value is bool b)
-					{
-						newCond = new SqlCondition(false, new SqlPredicate.Expr(new SqlValue(!b)));
-					}
-				}
-
-				if (!ReferenceEquals(cond, newCond))
-				{
-					EnsureCopy();
-					searchCondition.Conditions[i] = newCond;
-					cond = newCond;
-				}
-
-				if (cond.Predicate.ElementType == QueryElementType.ExprPredicate)
-				{
-					var expr = (SqlPredicate.Expr)cond.Predicate;
-					var boolValue = GetBoolValue(expr.Expr1);
-
-					if (boolValue != null)
-					{
-						var isTrue = cond.IsNot ? !boolValue.Value : boolValue.Value;
-						bool? leftIsOr  = i > 0 ? searchCondition.Conditions[i - 1].IsOr : (bool?)null;
-						bool? rightIsOr = i + 1 < searchCondition.Conditions.Count ? cond.IsOr : (bool?)null;
-
-						if (isTrue)
-						{
-							if ((leftIsOr == true || leftIsOr == null) && (rightIsOr == true || rightIsOr == null))
-							{
-								ClearAll();
-								break;
-							}
-
-							EnsureCopy();
-							searchCondition.Conditions.RemoveAt(i);
-							if (leftIsOr== false && rightIsOr != null)
-								searchCondition.Conditions[i - 1].IsOr = rightIsOr.Value;
-							--i;
-						}
-						else
-						{
-							if (leftIsOr == false)
-							{
-								EnsureCopy();
-								searchCondition.Conditions.RemoveAt(i - 1);
-								--i;
-							}
-							else if (rightIsOr == false)
-							{
-								EnsureCopy();
-								searchCondition.Conditions[i].IsOr = searchCondition.Conditions[i + 1].IsOr;
-								searchCondition.Conditions.RemoveAt(i + 1);
-								--i;
-							}
-							else
-							{
-								if (rightIsOr != null || leftIsOr != null)
-								{
-									EnsureCopy();
-									searchCondition.Conditions.RemoveAt(i);
-									if (leftIsOr != null && rightIsOr != null)
-										searchCondition.Conditions[i - 1].IsOr = rightIsOr.Value;
-									--i;
-								}
-							}
-						}
-
-					}
-				}
-				else if (cond.Predicate is SqlSearchCondition sc)
-				{
-					var newSc = OptimizeSearchCondition(sc);
-					if (!ReferenceEquals(newSc, sc))
-					{
-						EnsureCopy();
-						searchCondition.Conditions[i] = new SqlCondition(cond.IsNot, newSc, cond.IsOr);
-						sc = newSc;
-					}
-
-					if (sc.Conditions.Count == 0)
-					{
-						EnsureCopy();
-						var inlinePredicate = new SqlPredicate.Expr(new SqlValue(!cond.IsNot));
-						searchCondition.Conditions[i] =
-							new SqlCondition(false, inlinePredicate, searchCondition.Conditions[i].IsOr);
-						--i;
-					}
-					else if (sc.Conditions.Count == 1)
-					{
-						// reduce nesting
-						EnsureCopy();
-
-						var isNot = searchCondition.Conditions[i].IsNot;
-						if (sc.Conditions[0].IsNot)
-							isNot = !isNot;
-
-						var inlineCondition = new SqlCondition(isNot, sc.Conditions[0].Predicate, searchCondition.Conditions[i].IsOr);
-
-						searchCondition.Conditions[i] = inlineCondition;
-
-						--i;
-					}
-				}
-			}
-
-			return searchCondition;
-		}
-
-		internal void ResolveWeakJoins(List<ISqlTableSource> tables)
-		{
-			bool FindTable(SqlTableSource table)
-			{
-				if (tables.Contains(table.Source))
-					return true;
-
-				foreach (var join in table.Joins)
-				{
-					if (FindTable(join.Table))
-					{
-						join.IsWeak = false;
-						return true;
-					}
-				}
-
-				if (table.Source is SelectQuery query)
-					foreach (var t in query.From.Tables)
-						if (FindTable(t))
-							return true;
-
-				return false;
-			}
-
-			var areTablesCollected = false;
-
-			var visitor = new QueryVisitor();
-
-			void TableCollector(IQueryElement expr)
-			{
-				if (expr is SqlField field && field.Table != null && field.Table.All != field && !tables.Contains(field.Table))
-					tables.Add(field.Table);
-			}
-
-			_selectQuery.ForEachTable(table =>
-			{
-				for (var i = table.Joins.Count - 1; i >= 0; i--)
-				{
-					var join = table.Joins[i];
-
-					if (join.IsWeak)
-					{
-						if (!areTablesCollected)
-						{
-							areTablesCollected = true;
-
-							visitor.VisitAll(_selectQuery.Select,  TableCollector);
-							visitor.VisitAll(_selectQuery.Where,   TableCollector);
-							visitor.VisitAll(_selectQuery.GroupBy, TableCollector);
-							visitor.VisitAll(_selectQuery.Having,  TableCollector);
-							visitor.VisitAll(_selectQuery.OrderBy, TableCollector);
-
-							if (_statement != null)
-							{
-								foreach (var clause in _statement.EnumClauses())
-								{
-									visitor.VisitAll(clause, TableCollector);
-								}
-							}
-
-							visitor.VisitAll(_selectQuery.From, expr =>
-							{
-								if (expr is SqlTable tbl && tbl.TableArguments != null)
-								{
-									var v = new QueryVisitor();
-
-									foreach (var arg in tbl.TableArguments)
-										v.VisitAll(arg, TableCollector);
-								}
-							});
-						}
-
-						if (FindTable(join.Table))
-						{
-							join.IsWeak = false;
-						}
-						else
-						{
-							table.Joins.RemoveAt(i);
-							continue;
-						}
-					}
-
-					visitor.VisitAll(join, TableCollector);
-				}
-			}, new HashSet<SelectQuery>());
-		}
-
-		SqlTableSource OptimizeSubQuery(
-			SqlTableSource source,
-			bool optimizeWhere,
-			bool allColumns,
-			bool isApplySupported,
-			bool optimizeValues,
-			bool optimizeColumns,
-			JoinType parentJoin)
-		{
-			foreach (var jt in source.Joins)
-			{
-				var table = OptimizeSubQuery(
-					jt.Table,
-					jt.JoinType == JoinType.Inner || jt.JoinType == JoinType.CrossApply,
-					false,
-					isApplySupported,
-					jt.JoinType == JoinType.Inner || jt.JoinType == JoinType.CrossApply,
-					optimizeColumns,
-					jt.JoinType);
-
-				if (table != jt.Table)
-				{
-					if (jt.Table.Source is SelectQuery sql && sql.OrderBy.Items.Count > 0)
-						foreach (var item in sql.OrderBy.Items)
-							_selectQuery.OrderBy.Expr(item.Expression, item.IsDescending);
-
-					jt.Table = table;
-				}
-			}
-
-			if (source.Source is SelectQuery select)
-			{
-				var canRemove = !CorrectCrossJoinQuery(select);
-				if (canRemove)
-				{
-					if (source.Joins.Count > 0)
-					{
-						// We can not remove subquery that is left side for FULL and RIGHT joins and there is filter
-						var join = source.Joins[0];
-						if ((join.JoinType == JoinType.Full || join.JoinType == JoinType.Right)
-							&& !select.Where.IsEmpty)
-						canRemove = false;
-					}
-				}
-				if (canRemove)
-					return RemoveSubQuery(source, optimizeWhere, allColumns && !isApplySupported, optimizeValues, optimizeColumns, parentJoin);
-			}
-
-			return source;
-		}
-
-		bool CorrectCrossJoinQuery(SelectQuery query)
-		{
-			var select = query.Select;
-			if (select.From.Tables.Count == 1)
-				return false;
-
-			var joins = select.From.Tables.SelectMany(_ => _.Joins).Distinct().ToArray();
-			if (joins.Length == 0)
-				return false;
-
-			var tables = select.From.Tables.ToArray();
-			foreach (var t in tables)
-				t.Joins.Clear();
-
-			var baseTable = tables[0];
-
-			if (_flags.IsCrossJoinSupported || _flags.IsInnerJoinAsCrossSupported)
-			{
-				select.From.Tables.Clear();
-				select.From.Tables.Add(baseTable);
-
-				foreach (var t in tables.Skip(1))
-				{
-					baseTable.Joins.Add(new SqlJoinedTable(JoinType.Inner, t, false));
-				}
-
-				foreach (var j in joins)
-					baseTable.Joins.Add(j);
-			}
-			else
-			{
-				// move to subquery
-				var subQuery = new SelectQuery();
-
-				subQuery.Select.From.Tables.AddRange(tables);
-
-				baseTable = new SqlTableSource(subQuery, "cross");
-				baseTable.Joins.AddRange(joins);
-
-				query.Select.From.Tables.Clear();
-
-				var sources     = new HashSet<ISqlTableSource>(tables.Select(t => t.Source));
-				var foundFields = new HashSet<ISqlExpression>();
-
-				QueryHelper.CollectDependencies(query.RootQuery(), sources, foundFields);
-				QueryHelper.CollectDependencies(baseTable,         sources, foundFields);
-
-				var toReplace = foundFields.ToDictionary(f => f,
-					f => subQuery.Select.Columns[subQuery.Select.Add(f)] as ISqlExpression);
-
-				ISqlExpression TransformFunc(ISqlExpression e)
-				{
-					return toReplace.TryGetValue(e, out var newValue) ? newValue : e;
-				}
-
-				((ISqlExpressionWalkable)query.RootQuery()).Walk(new WalkOptions(), TransformFunc);
-				foreach (var j in joins)
-				{
-					((ISqlExpressionWalkable) j).Walk(new WalkOptions(), TransformFunc);
-				}
-
-				query.Select.From.Tables.Add(baseTable);
-			}
-
-			return true;
-		}
-
-		static bool CheckColumn(SqlColumn column, ISqlExpression expr, SelectQuery query, bool optimizeValues, bool optimizeColumns)
-		{
-			if (expr is SqlField || expr is SqlColumn)
-				return false;
-
-			if (expr is SqlValue sqlValue)
-				return !optimizeValues && 1.Equals(sqlValue.Value);
-
-			if (expr is SqlBinaryExpression e1)
-			{
-				if (e1.Operation == "*" && e1.Expr1 is SqlValue)
-				{
-					var value = (SqlValue)e1.Expr1;
-
-					if (value.Value is int i && i == -1)
-						return CheckColumn(column, e1.Expr2, query, optimizeValues, optimizeColumns);
-				}
-			}
-
-			var visitor = new QueryVisitor();
-
-			if (optimizeColumns &&
-				QueryVisitor.Find(expr, ex => ex is SelectQuery || IsAggregationFunction(ex)) == null)
-			{
-				var n = 0;
-				var q = query.ParentSelect ?? query;
-
-				visitor.VisitAll(q, e => { if (e == column) n++; });
-
-				return n > 2;
-			}
-
-			return true;
-		}
-
-		SqlTableSource RemoveSubQuery(
-			SqlTableSource childSource,
-			bool concatWhere,
-			bool allColumns,
-			bool optimizeValues,
-			bool optimizeColumns,
-			JoinType parentJoin)
-		{
-			var query = (SelectQuery)childSource.Source;
-
-			var isQueryOK = !query.DoNotRemove && query.From.Tables.Count == 1;
-
-			isQueryOK = isQueryOK && (concatWhere || query.Where.IsEmpty && query.Having.IsEmpty);
-			isQueryOK = isQueryOK && !query.HasUnion && query.GroupBy.IsEmpty && !query.Select.HasModifier;
-			//isQueryOK = isQueryOK && (_flags.IsDistinctOrderBySupported || query.Select.IsDistinct );
-
-			if (isQueryOK && parentJoin != JoinType.Inner)
-				isQueryOK = query.From.Tables[0].Joins.Count == 0;
-
-			if (!isQueryOK)
-				return childSource;
-
-			var isColumnsOK =
-				(allColumns && !query.Select.Columns.Any(c => IsAggregationFunction(c.Expression))) ||
-				!query.Select.Columns.Any(c => CheckColumn(c, c.Expression, query, optimizeValues, optimizeColumns));
-
-			if (!isColumnsOK)
-				return childSource;
-
-			var map = new Dictionary<ISqlExpression,ISqlExpression>(query.Select.Columns.Count);
-
-			foreach (var c in query.Select.Columns)
-			{
-				map.Add(c, c.Expression);
-				if (c.RawAlias != null && c.Expression is SqlColumn clmn && clmn.RawAlias == null)
-					clmn.RawAlias = c.RawAlias;
-			}
-
-			List<ISqlExpression[]> uniqueKeys = null;
-			if (parentJoin == JoinType.Inner && query.HasUniqueKeys)
-				uniqueKeys = query.UniqueKeys;
-
-			uniqueKeys = uniqueKeys?
-				.Select(k => k.Select(e => map.TryGetValue(e, out var nw) ? nw : e).ToArray())
-				.ToList();
-
-			var top = _statement ?? (IQueryElement)_selectQuery.RootQuery();
-
-			((ISqlExpressionWalkable)top).Walk(
-				new WalkOptions(), expr => map.TryGetValue(expr, out var fld) ? fld : expr);
-
-			new QueryVisitor().Visit(top, expr =>
-			{
-				if (expr.ElementType == QueryElementType.InListPredicate)
-				{
-					var p = (SqlPredicate.InList)expr;
-
-					if (p.Expr1 == query)
-						p.Expr1 = query.From.Tables[0];
-				}
-			});
-
-			query.From.Tables[0].Joins.AddRange(childSource.Joins);
-
-			if (query.From.Tables[0].Alias == null)
-				query.From.Tables[0].Alias = childSource.Alias;
-
-			if (!query.Where. IsEmpty) ConcatSearchCondition(_selectQuery.Where,  query.Where);
-			if (!query.Having.IsEmpty) ConcatSearchCondition(_selectQuery.Having, query.Having);
-
-			((ISqlExpressionWalkable)top).Walk(new WalkOptions(), expr =>
-			{
-				if (expr is SelectQuery sql)
-					if (sql.ParentSelect == query)
-						sql.ParentSelect = query.ParentSelect ?? _selectQuery;
-
-				return expr;
-			});
-
-			var result = query.From.Tables[0];
-
-			if (uniqueKeys != null)
-				result.UniqueKeys.AddRange(uniqueKeys);
-
-			return result;
-		}
-
-		static bool IsAggregationFunction(IQueryElement expr)
-		{
-			if (expr is SqlFunction func)
-				return func.IsAggregate;
-
-			if (expr is SqlExpression expression)
-				return expression.IsAggregate;
-
-			return false;
-		}
-
-		void OptimizeApply(HashSet<ISqlTableSource> parentTableSources, SqlTableSource tableSource, SqlJoinedTable joinTable, bool isApplySupported, bool optimizeColumns)
-		{
-			var joinSource = joinTable.Table;
-
-			foreach (var join in joinSource.Joins)
-				if (join.JoinType == JoinType.CrossApply || join.JoinType == JoinType.OuterApply)
-					OptimizeApply(parentTableSources, joinSource, join, isApplySupported, optimizeColumns);
-
-			if (isApplySupported && !joinTable.CanConvertApply)
-				return;
-
-			bool ContainsTable(ISqlTableSource table, IQueryElement qe)
-			{
-				return null != QueryVisitor.Find(qe, e =>
-					e == table ||
-					e.ElementType == QueryElementType.SqlField && table == ((SqlField) e).Table ||
-					e.ElementType == QueryElementType.Column   && table == ((SqlColumn)e).Parent);
-			}
-
-			if (joinSource.Source.ElementType == QueryElementType.SqlQuery)
-			{
-				var sql   = (SelectQuery)joinSource.Source;
-				var isAgg = sql.Select.Columns.Any(c => IsAggregationFunction(c.Expression));
-
-				if (isApplySupported  && (isAgg || sql.Select.HasModifier))
-					return;
-
-				var tableSources = new HashSet<ISqlTableSource>();
-
-				((ISqlExpressionWalkable)sql.Where.SearchCondition).Walk(new WalkOptions(), e =>
-				{
-					if (e is ISqlTableSource ts && !tableSources.Contains(ts))
-						tableSources.Add(ts);
-					return e;
-				});
-
-				var searchCondition = new List<SqlCondition>();
-
-				{
-					var conditions = sql.Where.SearchCondition.Conditions;
-
-					if (conditions.Count > 0)
-					{
-						for (var i = conditions.Count - 1; i >= 0; i--)
-						{
-							var condition = conditions[i];
-
-							if (!tableSources.Any(ts => ContainsTable(ts, condition)))
-							{
-								searchCondition.Insert(0, condition);
-								conditions.RemoveAt(i);
-							}
-							else if (parentTableSources.Any(ts => ContainsTable(ts, condition)))
-							{
-								if (isApplySupported && Common.Configuration.Linq.PreferApply)
-									return;
-
-								searchCondition.Insert(0, condition);
-								conditions.RemoveAt(i);
-							}
-						}
-					}
-				}
-
-				if (!ContainsTable(tableSource.Source, sql))
-				{
-					if (!(joinTable.JoinType == JoinType.CrossApply && searchCondition.Count == 0) // CROSS JOIN
-						&& sql.Select.HasModifier)
-						throw new LinqToDBException("Database do not support CROSS/OUTER APPLY join required by the query.");
-
-					joinTable.JoinType = joinTable.JoinType == JoinType.CrossApply ? JoinType.Inner : JoinType.Left;
-					joinTable.Condition.Conditions.AddRange(searchCondition);
-				}
-				else
-				{
-					sql.Where.SearchCondition.Conditions.AddRange(searchCondition);
-
-					var table = OptimizeSubQuery(
-						joinTable.Table,
-						joinTable.JoinType == JoinType.Inner || joinTable.JoinType == JoinType.CrossApply,
-						joinTable.JoinType == JoinType.CrossApply,
-						isApplySupported,
-						joinTable.JoinType == JoinType.Inner || joinTable.JoinType == JoinType.CrossApply,
-						optimizeColumns,
-						joinTable.JoinType);
-
-					if (table != joinTable.Table)
-					{
-						if (joinTable.Table.Source is SelectQuery q && q.OrderBy.Items.Count > 0)
-							foreach (var item in q.OrderBy.Items)
-								_selectQuery.OrderBy.Expr(item.Expression, item.IsDescending);
-
-						joinTable.Table = table;
-
-						OptimizeApply(parentTableSources, tableSource, joinTable, isApplySupported, optimizeColumns);
-					}
-				}
-			}
-			else
-			{
-				if (!ContainsTable(tableSource.Source, joinSource.Source))
-					joinTable.JoinType = joinTable.JoinType == JoinType.CrossApply ? JoinType.Inner : JoinType.Left;
-			}
-		}
-
-		static void ConcatSearchCondition(SqlWhereClause where1, SqlWhereClause where2)
-		{
-			if (where1.IsEmpty)
-			{
-				where1.SearchCondition.Conditions.AddRange(where2.SearchCondition.Conditions);
-			}
-			else
-			{
-				if (where1.SearchCondition.Precedence < Precedence.LogicalConjunction)
-				{
-					var sc1 = new SqlSearchCondition();
-
-					sc1.Conditions.AddRange(where1.SearchCondition.Conditions);
-
-					where1.SearchCondition.Conditions.Clear();
-					where1.SearchCondition.Conditions.Add(new SqlCondition(false, sc1));
-				}
-
-				if (where2.SearchCondition.Precedence < Precedence.LogicalConjunction)
-				{
-					var sc2 = new SqlSearchCondition();
-
-					sc2.Conditions.AddRange(where2.SearchCondition.Conditions);
-
-					where1.SearchCondition.Conditions.Add(new SqlCondition(false, sc2));
-				}
-				else
-					where1.SearchCondition.Conditions.AddRange(where2.SearchCondition.Conditions);
-			}
-		}
-
-		void OptimizeSubQueries(bool isApplySupported, bool optimizeColumns)
-		{
-			CorrectCrossJoinQuery(_selectQuery);
-
-			for (var i = 0; i < _selectQuery.From.Tables.Count; i++)
-			{
-				var table = OptimizeSubQuery(_selectQuery.From.Tables[i], true, false, isApplySupported, true, optimizeColumns, JoinType.Inner);
-
-				if (table != _selectQuery.From.Tables[i])
-				{
-					var sql = _selectQuery.From.Tables[i].Source as SelectQuery;
-
-					if (!_selectQuery.Select.Columns.All(c => IsAggregationFunction(c.Expression)))
-						if (sql != null && sql.OrderBy.Items.Count > 0)
-							foreach (var item in sql.OrderBy.Items)
-								_selectQuery.OrderBy.Expr(item.Expression, item.IsDescending);
-
-					_selectQuery.From.Tables[i] = table;
-				}
-			}
-		}
-
-		void OptimizeApplies(bool isApplySupported, bool optimizeColumns)
-		{
-			var tableSources = new HashSet<ISqlTableSource>();
-
-			foreach (var table in _selectQuery.From.Tables)
-			{
-				tableSources.Add(table);
-
-				foreach (var join in table.Joins)
-				{
-					if (join.JoinType == JoinType.CrossApply || join.JoinType == JoinType.OuterApply)
-						OptimizeApply(tableSources, table, join, isApplySupported, optimizeColumns);
-
-					join.Walk(new WalkOptions(), e =>
-					{
-						if (e is ISqlTableSource ts && !tableSources.Contains(ts))
-							tableSources.Add(ts);
-						return e;
-					});
-				}
-			}
-		}
-
-		void OptimizeColumns()
-		{
-			((ISqlExpressionWalkable)_selectQuery.Select).Walk(new WalkOptions(), expr =>
-			{
-				if (expr is SelectQuery query    &&
-					query.From.Tables.Count == 0 &&
-					query.Select.Columns.Count == 1)
-				{
-					new QueryVisitor().Visit(query.Select.Columns[0].Expression, e =>
-					{
-						if (e.ElementType == QueryElementType.SqlQuery)
-						{
-							var q = (SelectQuery)e;
-
-							if (q.ParentSelect == query)
-								q.ParentSelect = query.ParentSelect;
-						}
-					});
-
-					return query.Select.Columns[0].Expression;
-				}
-
-				return expr;
-			});
-		}
-
-		void OptimizeDistinctOrderBy()
-		{
-			// algorythm works with whole Query, so skipping sub optimizations
-
-			if (_level > 0)
-				return;
-
-			var information = new QueryInformation(_selectQuery);
-
-			foreach (var query in information.GetQueriesParentFirst())
-			{
-				// removing sorting for subselects
-				if (QueryHelper.CanRemoveOrderBy(query, _flags, information))
-				{
-					query.OrderBy.Items.Clear();
-					continue;
-				}
-
-				if (query.Select.IsDistinct)
-				{
-					QueryHelper.TryRemoveDistinct(query, information);
-				}
-
-				if (query.Select.IsDistinct && !query.Select.OrderBy.IsEmpty)
-				{
-					// nothing to do - DISTINCT ORDER BY supported
-					if (_flags.IsDistinctOrderBySupported)
-						continue;
-
-					if (Common.Configuration.Linq.KeepDistinctOrdered)
-					{
-						// trying to convert to GROUP BY quivalent
-						QueryHelper.TryConvertOrderedDistinctToGroupBy(query, _flags);
-					}
-					else
-					{
-						// removing ordering if no select columns
-						var projection = new HashSet<ISqlExpression>(query.Select.Columns.Select(c => c.Expression));
-						for (var i = query.OrderBy.Items.Count - 1; i >= 0; i--)
-						{
-							if (!projection.Contains(query.OrderBy.Items[i].Expression))
-								query.OrderBy.Items.RemoveAt(i);
-						}
-					}
-				}
-			}
-
-		}
-	}
-}
->>>>>>> 5e26fa16
+}