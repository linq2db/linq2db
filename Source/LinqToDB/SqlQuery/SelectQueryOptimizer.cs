﻿using System;
using System.Collections.Generic;
using System.Linq;

namespace LinqToDB.SqlQuery
{
	using Common;
	using SqlProvider;

	class SelectQueryOptimizer
	{
		public SelectQueryOptimizer(SqlProviderFlags flags, IQueryElement rootElement, SelectQuery selectQuery, int level, params IQueryElement[] dependencies)
		{
			_flags        = flags;
			_selectQuery  = selectQuery;
			_rootElement  = rootElement;
			_level        = level;
			_dependencies = dependencies;
		}

		readonly SqlProviderFlags _flags;
		readonly SelectQuery      _selectQuery;
		readonly IQueryElement    _rootElement;
		readonly int              _level;
		readonly IQueryElement[]  _dependencies;

		public void FinalizeAndValidate(bool isApplySupported)
		{
#if DEBUG
			// ReSharper disable once NotAccessedVariable
			var sqlText = _selectQuery.SqlText;

			var dic = new Dictionary<SelectQuery,SelectQuery>();

			_selectQuery.VisitAll(dic, static (dic, e) =>
			{
				if (e is SelectQuery sql)
				{
					if (dic.ContainsKey(sql))
						throw new InvalidOperationException("SqlQuery circle reference detected.");

					dic.Add(sql, sql);
				}
			});
#endif

			OptimizeUnions();
			FinalizeAndValidateInternal(isApplySupported);
			ResolveFields();

#if DEBUG
			// ReSharper disable once RedundantAssignment
			var newSqlText = _selectQuery.SqlText;
#endif
		}

		class QueryData
		{
			public          SelectQuery          Query   = null!;
			public readonly List<ISqlExpression> Fields  = new ();
			public readonly List<QueryData>      Queries = new ();
		}

		void ResolveFields()
		{
			var root = GetQueryData(_rootElement, _selectQuery, new HashSet<IQueryElement>());

			ResolveFields(root);
		}

		static QueryData GetQueryData(IQueryElement? root, SelectQuery selectQuery, HashSet<IQueryElement> visitedHash)
		{
			var data = new QueryData { Query = selectQuery };

			(root ?? selectQuery).VisitParentFirst((selectQuery, visitedHash, data), static (context, e) =>
			{
				switch (e.ElementType)
				{
					case QueryElementType.SqlField :
						{
							var field = (SqlField)e;

							if (field.Name.Length != 1 || field.Name[0] != '*')
								context.data.Fields.Add(field);

							break;
						}

					case QueryElementType.SqlQuery :
						{
							if (e != context.selectQuery)
							{
								context.data.Queries.Add(GetQueryData(null, (SelectQuery)e, context.visitedHash));
								return false;
							}

							break;
						}

					case QueryElementType.Column :
						return ((SqlColumn)e).Parent == context.selectQuery;

					case QueryElementType.SqlTable :
						return false;

					case QueryElementType.SqlCteTable :
						return false;

					case QueryElementType.CteClause :
					{
						var query = ((CteClause)e).Body;
						if (query != context.selectQuery && query != null && context.visitedHash.Add(e))
						{
							context.data.Queries.Add(GetQueryData(null, query, context.visitedHash));
							return false;
						}

						break;
					}
				}

				return true;
			});

			return data;
		}

		static SqlTableSource? FindField(SqlField field, SqlTableSource table)
		{
			if (field.Table == table.Source)
				return table;

			foreach (var join in table.Joins)
			{
				var t = FindField(field, join.Table);

				if (t != null)
					return join.Table;
			}

			return null;
		}

		static ISqlExpression? GetColumn(QueryData data, SqlField field)
		{
			foreach (var query in data.Queries)
			{
				var q = query.Query;

				foreach (var table in q.From.Tables)
				{
					var t = FindField(field, table);

					if (t != null)
					{
						var n   = q.Select.Columns.Count;
						var idx = q.Select.Add(field);

						if (n != q.Select.Columns.Count)
							if (!q.GroupBy.IsEmpty || q.Select.Columns.Any(static c => QueryHelper.IsAggregationOrWindowFunction(c.Expression)))
								q.GroupBy.Items.Add(field);

						return q.Select.Columns[idx];
					}
				}
			}

			return null;
		}

		static void ResolveFields(QueryData data)
		{
			if (data.Queries.Count == 0)
				return;

			var dic = new Dictionary<ISqlExpression,ISqlExpression>();

			foreach (var sqlExpression in data.Fields)
			{
				var field = (SqlField)sqlExpression;

				if (dic.ContainsKey(field))
					continue;

				var found = false;

				foreach (var table in data.Query.From.Tables)
				{
					found = FindField(field, table) != null;

					if (found)
						break;
				}

				if (!found)
				{
					var expr = GetColumn(data, field);

					if (expr != null)
						dic.Add(field, expr);
				}
			}

			if (dic.Count > 0)
				data.Query.VisitParentFirst((dic, data), static (context, e) =>
				{
					ISqlExpression? ex;

					switch (e.ElementType)
					{
						case QueryElementType.SqlQuery :
							return e == context.data.Query;

						case QueryElementType.SqlFunction :
							{
								var parms = ((SqlFunction)e).Parameters;

								for (var i = 0; i < parms.Length; i++)
									if (context.dic.TryGetValue(parms[i], out ex))
										parms[i] = ex;

								break;
							}

						case QueryElementType.SqlExpression :
							{
								var parms = ((SqlExpression)e).Parameters;

								for (var i = 0; i < parms.Length; i++)
									if (context.dic.TryGetValue(parms[i], out ex))
										parms[i] = ex;

								break;
							}

						case QueryElementType.SqlBinaryExpression :
							{
								var expr = (SqlBinaryExpression)e;
								if (context.dic.TryGetValue(expr.Expr1, out ex)) expr.Expr1 = ex;
								if (context.dic.TryGetValue(expr.Expr2, out ex)) expr.Expr2 = ex;
								break;
							}

						case QueryElementType.ExprPredicate       :
						case QueryElementType.NotExprPredicate    :
						case QueryElementType.IsNullPredicate     :
						case QueryElementType.InSubQueryPredicate :
							{
								var expr = (SqlPredicate.Expr)e;
								if (context.dic.TryGetValue(expr.Expr1, out ex)) expr.Expr1 = ex;
								break;
							}

						case QueryElementType.IsDistinctPredicate :
							{
								var expr = (SqlPredicate.IsDistinct)e;
								if (context.dic.TryGetValue(expr.Expr1, out ex)) expr.Expr1 = ex;
								if (context.dic.TryGetValue(expr.Expr2, out ex)) expr.Expr2 = ex;
								break;
							}

						case QueryElementType.ExprExprPredicate :
							{
								var expr = (SqlPredicate.ExprExpr)e;
								if (context.dic.TryGetValue(expr.Expr1, out ex)) expr.Expr1 = ex;
								if (context.dic.TryGetValue(expr.Expr2, out ex)) expr.Expr2 = ex;
								break;
							}

						case QueryElementType.IsTruePredicate :
							{
								var expr = (SqlPredicate.IsTrue)e;
								if (context.dic.TryGetValue(expr.Expr1,      out ex)) expr.Expr1      = ex;
								if (context.dic.TryGetValue(expr.TrueValue,  out ex)) expr.TrueValue  = ex;
								if (context.dic.TryGetValue(expr.FalseValue, out ex)) expr.FalseValue = ex;
								break;
							}

						case QueryElementType.LikePredicate :
							{
								var expr = (SqlPredicate.Like)e;
								if (                       context.dic.TryGetValue(expr.Expr1,  out ex)) expr.Expr1  = ex;
								if (                       context.dic.TryGetValue(expr.Expr2,  out ex)) expr.Expr2  = ex;
								if (expr.Escape != null && context.dic.TryGetValue(expr.Escape, out ex)) expr.Escape = ex;
								break;
							}

						case QueryElementType.BetweenPredicate :
							{
								var expr = (SqlPredicate.Between)e;
								if (context.dic.TryGetValue(expr.Expr1, out ex)) expr.Expr1 = ex;
								if (context.dic.TryGetValue(expr.Expr2, out ex)) expr.Expr2 = ex;
								if (context.dic.TryGetValue(expr.Expr3, out ex)) expr.Expr3 = ex;
								break;
							}

						case QueryElementType.InListPredicate :
							{
								var expr = (SqlPredicate.InList)e;

								if (context.dic.TryGetValue(expr.Expr1, out ex)) expr.Expr1 = ex;

								for (var i = 0; i < expr.Values.Count; i++)
									if (context.dic.TryGetValue(expr.Values[i], out ex))
										expr.Values[i] = ex;

								break;
							}

						case QueryElementType.Column :
							{
								var expr = (SqlColumn)e;

								if (expr.Parent != context.data.Query)
									return false;

								if (context.dic.TryGetValue(expr.Expression, out ex)) expr.Expression = ex;

								break;
							}

						case QueryElementType.SetExpression :
							{
								var expr = (SqlSetExpression)e;
								if (context.dic.TryGetValue(expr.Expression!, out ex)) expr.Expression = ex;
								break;
							}

						case QueryElementType.GroupByClause :
							{
								var expr = (SqlGroupByClause)e;

								for (var i = 0; i < expr.Items.Count; i++)
									if (context.dic.TryGetValue(expr.Items[i], out ex))
										expr.Items[i] = ex;

								break;
							}

						case QueryElementType.OrderByItem :
							{
								var expr = (SqlOrderByItem)e;
								if (context.dic.TryGetValue(expr.Expression, out ex)) expr.Expression = ex;
								break;
							}
					}

					return true;
				});

			foreach (var query in data.Queries)
				if (query.Queries.Count > 0)
					ResolveFields(query);
		}

		void OptimizeUnions()
		{
			if (null == _selectQuery.Find(QueryElementType.SetOperator))
				return;

			var parentSetType = new Dictionary<ISqlExpression, SetOperation>();
			_selectQuery.Visit(parentSetType, static (parentSetType, e) =>
			{
				if (e is SelectQuery sql && sql.HasSetOperators)
				{
					parentSetType.Add(sql.From.Tables[0].Source, sql.SetOperators[0].Operation);
					foreach (var set in sql.SetOperators)
						parentSetType.Add(set.SelectQuery, sql.SetOperators[0].Operation);
				}
			});

			var exprs = new Dictionary<ISqlExpression, ISqlExpression>();

			_selectQuery.Visit((exprs, parentSetType), static (ctx, e) =>
			{
				if (!(e is SelectQuery sql) || sql.From.Tables.Count != 1 || !sql.IsSimpleOrSet)
					return;

				var table = sql.From.Tables[0];

				if (table.Joins.Count != 0 || !(table.Source is SelectQuery))
					return;

				var union = (SelectQuery)table.Source;

				if (!union.HasSetOperators || sql.Select.Columns.Count != union.Select.Columns.Count)
					return;

				var operation = union.SetOperators[0].Operation;
				if (sql.HasSetOperators && operation != sql.SetOperators[0].Operation)
					return;
				if (ctx.parentSetType.TryGetValue(sql, out var parentOp) && parentOp != operation)
					return;

				for (var i = 0; i < sql.Select.Columns.Count; i++)
				{
					var scol = sql.  Select.Columns[i];
					var ucol = union.Select.Columns[i];

					if (scol.Expression != ucol)
						return;
				}

				ctx.exprs.Add(union, sql);

				for (var i = 0; i < sql.Select.Columns.Count; i++)
				{
					var scol = sql.  Select.Columns[i];
					var ucol = union.Select.Columns[i];

					scol.Expression = ucol.Expression;
					scol.RawAlias   = ucol.RawAlias;

					if (!ctx.exprs.ContainsKey(ucol))
						ctx.exprs.Add(ucol, scol);
				}

				for (var i = sql.Select.Columns.Count; i < union.Select.Columns.Count; i++)
					sql.Select.ExprNew(union.Select.Columns[i].Expression);

				sql.From.Tables.Clear();
				sql.From.Tables.AddRange(union.From.Tables);

				sql.Where.  SearchCondition.Conditions.AddRange(union.Where. SearchCondition.Conditions);
				sql.Having. SearchCondition.Conditions.AddRange(union.Having.SearchCondition.Conditions);
				sql.GroupBy.Items.                     AddRange(union.GroupBy.Items);
				sql.OrderBy.Items.                     AddRange(union.OrderBy.Items);
				sql.SetOperators.InsertRange(0, union.SetOperators);
			});

			if (exprs.Count > 0)
			{
				_selectQuery.Walk(
					WalkOptions.WithProcessParent,
					exprs,
					static (exprs, expr) => exprs.TryGetValue(expr, out var e) ? e : expr);
			}
		}

		void FinalizeAndValidateInternal(bool isApplySupported)
		{
			_selectQuery.Visit((optimizer: this, isApplySupported), static (context, e) =>
			{
				if (e is SelectQuery sql && sql != context.optimizer._selectQuery)
				{
					sql.ParentSelect = context.optimizer._selectQuery;
					new SelectQueryOptimizer(context.optimizer._flags, context.optimizer._rootElement, sql, context.optimizer._level + 1, context.optimizer._dependencies)
						.FinalizeAndValidateInternal(context.isApplySupported);

					if (sql.IsParameterDependent)
						context.optimizer._selectQuery.IsParameterDependent = true;
				}
			});

			ResolveWeakJoins();
			RemoveEmptyJoins();
			OptimizeGroupBy();
			OptimizeColumns();
			OptimizeApplies   (isApplySupported);
			OptimizeSubQueries(isApplySupported);
			OptimizeApplies   (isApplySupported);

			OptimizeGroupBy();
			OptimizeDistinct();
			OptimizeDistinctOrderBy();
			CorrectColumns();
		}

		private void OptimizeGroupBy()
		{
			if (!_selectQuery.GroupBy.IsEmpty)
			{
				// Remove constants.
				//
				for (int i = _selectQuery.GroupBy.Items.Count - 1; i >= 0; i--)
				{
					if (QueryHelper.IsConstant(_selectQuery.GroupBy.Items[i]))
					{
						if (i == 0 && _selectQuery.GroupBy.Items.Count == 1)
						{
							// we cannot remove all group items if there is at least one aggregation function
							//
							var lastShouldStay = _selectQuery.Select.Columns.Any(static c => QueryHelper.IsAggregationOrWindowFunction(c.Expression));
							if (lastShouldStay)
								break;
						}

						_selectQuery.GroupBy.Items.RemoveAt(i);
					}
				}
			}
		}

		private void CorrectColumns()
		{
			if (!_selectQuery.GroupBy.IsEmpty && _selectQuery.Select.Columns.Count == 0)
			{
				foreach (var item in _selectQuery.GroupBy.Items)
				{
					_selectQuery.Select.Add(item);
				}
			}
		}

		public static SqlCondition OptimizeCondition(SqlCondition condition)
		{
			if (condition.Predicate is SqlSearchCondition search)
			{
				if (search.Conditions.Count == 1)
				{
					var sc = search.Conditions[0];
					return new SqlCondition(condition.IsNot != sc.IsNot, sc.Predicate, condition.IsOr);
				}
			}
			else if (condition.Predicate.ElementType == QueryElementType.ExprPredicate)
			{
				var exprPredicate = (SqlPredicate.Expr)condition.Predicate;
				if (exprPredicate.Expr1 is ISqlPredicate predicate)
				{
					return new SqlCondition(condition.IsNot, predicate, condition.IsOr);
				}
			}

			if (condition.IsNot && condition.Predicate is IInvertibleElement invertibleElement && invertibleElement.CanInvert())
			{
				return new SqlCondition(false, (ISqlPredicate)invertibleElement.Invert(), condition.IsOr);
			}

			return condition;
		}

		internal static SqlSearchCondition OptimizeSearchCondition(SqlSearchCondition inputCondition, EvaluationContext context)
		{
			var searchCondition = inputCondition;

			void ClearAll()
			{
				searchCondition = new SqlSearchCondition();
			}

			void EnsureCopy()
			{
				if (!ReferenceEquals(searchCondition, inputCondition))
					return;

				searchCondition = new SqlSearchCondition(inputCondition.Conditions.Select(static c => new SqlCondition(c.IsNot, c.Predicate, c.IsOr)));
			}

			for (var i = 0; i < searchCondition.Conditions.Count; i++)
			{
				var cond = OptimizeCondition(searchCondition.Conditions[i]);
				var newCond = cond;
				if (cond.Predicate.ElementType == QueryElementType.ExprExprPredicate)
				{
					var exprExpr = (SqlPredicate.ExprExpr)cond.Predicate;

					if (cond.IsNot && exprExpr.CanInvert())
					{
						exprExpr = (SqlPredicate.ExprExpr)exprExpr.Invert();
						newCond  = new SqlCondition(false, exprExpr, newCond.IsOr);
					}

					if ((exprExpr.Operator == SqlPredicate.Operator.Equal ||
					     exprExpr.Operator == SqlPredicate.Operator.NotEqual)
					    && exprExpr.Expr1 is SqlValue value1 && value1.Value != null
					    && exprExpr.Expr2 is SqlValue value2 && value2.Value != null
					    && value1.GetType() == value2.GetType())
					{
						newCond = new SqlCondition(newCond.IsNot, new SqlPredicate.Expr(new SqlValue(
							(value1.Value.Equals(value2.Value) == (exprExpr.Operator == SqlPredicate.Operator.Equal)))), newCond.IsOr);
					}

					if ((exprExpr.Operator == SqlPredicate.Operator.Equal ||
					     exprExpr.Operator == SqlPredicate.Operator.NotEqual)
					    && exprExpr.Expr1 is SqlParameter p1 && !p1.CanBeNull
					    && exprExpr.Expr2 is SqlParameter p2 && Equals(p1, p2))
					{
						newCond = new SqlCondition(newCond.IsNot, new SqlPredicate.Expr(new SqlValue(true)), newCond.IsOr);
					}
				}

				if (newCond.Predicate.ElementType == QueryElementType.ExprPredicate)
				{
					var expr = (SqlPredicate.Expr)newCond.Predicate;

					if (newCond.IsNot)
					{
						var boolValue = QueryHelper.GetBoolValue(expr.Expr1, context);
						if (boolValue != null)
						{
							newCond = new SqlCondition(false, new SqlPredicate.Expr(new SqlValue(!boolValue.Value)), newCond.IsOr);
						}
						else if (expr.Expr1 is SqlSearchCondition expCond && expCond.Conditions.Count == 1)
						{
							if (expCond.Conditions[0].Predicate is IInvertibleElement invertible && invertible.CanInvert())
								newCond = new SqlCondition(false, (ISqlPredicate)invertible.Invert(), newCond.IsOr);
						}
					}
				}

				if (!ReferenceEquals(cond, newCond))
				{
					EnsureCopy();
					searchCondition.Conditions[i] = newCond;
					cond = newCond;
				}

				if (cond.Predicate.ElementType == QueryElementType.ExprPredicate)
				{
					var expr = (SqlPredicate.Expr)cond.Predicate;
					var boolValue = QueryHelper.GetBoolValue(expr.Expr1, context);

					if (boolValue != null)
					{
						var isTrue = cond.IsNot ? !boolValue.Value : boolValue.Value;
						bool? leftIsOr  = i > 0 ? searchCondition.Conditions[i - 1].IsOr : null;
						bool? rightIsOr = i + 1 < searchCondition.Conditions.Count ? cond.IsOr : null;

						if (isTrue)
						{
							if ((leftIsOr == true || leftIsOr == null) && (rightIsOr == true || rightIsOr == null))
							{
								ClearAll();
								break;
							}

							EnsureCopy();
							searchCondition.Conditions.RemoveAt(i);
							if (leftIsOr== false && rightIsOr != null)
								searchCondition.Conditions[i - 1].IsOr = rightIsOr.Value;
							--i;
						}
						else
						{
							if (leftIsOr == false)
							{
								EnsureCopy();
								searchCondition.Conditions.RemoveAt(i - 1);
								--i;
							}
							else if (rightIsOr == false)
							{
								EnsureCopy();
								searchCondition.Conditions[i].IsOr = searchCondition.Conditions[i + 1].IsOr;
								searchCondition.Conditions.RemoveAt(i + 1);
								--i;
							}
							else
							{
								if (rightIsOr != null || leftIsOr != null)
								{
									EnsureCopy();
									searchCondition.Conditions.RemoveAt(i);
									if (leftIsOr != null && rightIsOr != null)
										searchCondition.Conditions[i - 1].IsOr = rightIsOr.Value;
									--i;
								}
							}
						}

					}
				}
				else if (cond.Predicate is SqlSearchCondition sc)
				{
					var newSc = OptimizeSearchCondition(sc, context);
					if (!ReferenceEquals(newSc, sc))
					{
						EnsureCopy();
						searchCondition.Conditions[i] = new SqlCondition(cond.IsNot, newSc, cond.IsOr);
						sc = newSc;
					}

					if (sc.Conditions.Count == 0)
					{
						EnsureCopy();
						var inlinePredicate = new SqlPredicate.Expr(new SqlValue(!cond.IsNot));
						searchCondition.Conditions[i] =
							new SqlCondition(false, inlinePredicate, searchCondition.Conditions[i].IsOr);
						--i;
					}
					else if (sc.Conditions.Count == 1)
					{
						// reduce nesting
						EnsureCopy();

						var isNot = searchCondition.Conditions[i].IsNot;
						if (sc.Conditions[0].IsNot)
							isNot = !isNot;

						var predicate = sc.Conditions[0].Predicate;
						if (isNot && predicate is IInvertibleElement invertible && invertible.CanInvert())
						{
							predicate = (ISqlPredicate)invertible.Invert();
							isNot = !isNot;
						}

						var inlineCondition = new SqlCondition(isNot, predicate, searchCondition.Conditions[i].IsOr);

						searchCondition.Conditions[i] = inlineCondition;

						--i;
					}
					else
					{
						if (!cond.IsNot)
						{
							var allIsOr = true;
							foreach (var c in sc.Conditions)
							{
								if (c.IsOr != cond.IsOr)
								{
									allIsOr = false;
									break;
								}
							}

							if (allIsOr)
							{
								// we can merge sub condition
								EnsureCopy();

								var current = (SqlSearchCondition)searchCondition.Conditions[i].Predicate;
								searchCondition.Conditions.RemoveAt(i);

								// insert items and correct their IsOr value
								searchCondition.Conditions.InsertRange(i, current.Conditions);
							}
						}
					}
				}
			}

			return searchCondition;
		}

		internal void ResolveWeakJoins()
		{
			_selectQuery.ForEachTable(
				(rootElement: _rootElement, dependencies: _dependencies),
				static (context, table) =>
				{
					for (var i = table.Joins.Count - 1; i >= 0; i--)
					{
						var join = table.Joins[i];

						if (join.IsWeak)
						{
							var sources = new HashSet<ISqlTableSource>(QueryHelper.EnumerateAccessibleSources(join.Table));
							var ignore  = new HashSet<IQueryElement> { join };
							if (QueryHelper.IsDependsOn(context.rootElement, sources, ignore))
							{
								join.IsWeak = false;
								continue;
							}

							var moveNext = false;
							foreach (var d in context.dependencies)
							{
								if (QueryHelper.IsDependsOn(d, sources, ignore))
								{
									join.IsWeak = false;
									moveNext = true;
									break;
								}
							}

							if (moveNext)
								continue;

							table.Joins.RemoveAt(i);
						}
					}
				}, new HashSet<SelectQuery>());
		}


		static bool IsComplexQuery(SelectQuery query)
		{
			var accessibleSources = new HashSet<ISqlTableSource>();

			var complexFound = false;
			foreach (var source in QueryHelper.EnumerateAccessibleSources(query))
			{
				accessibleSources.Add(source);
				if (source is SelectQuery q && (q.From.Tables.Count != 1 || QueryHelper.EnumerateJoins(q).Any()))
				{
					complexFound = true;
					break;
				}
			}

			if (complexFound)
				return true;

			var usedSources = new HashSet<ISqlTableSource>();
			QueryHelper.CollectUsedSources(query, usedSources);

			return usedSources.Count > accessibleSources.Count;
		}

		void OptimizeDistinct()
		{
			if (!_selectQuery.Select.IsDistinct || !_selectQuery.Select.OptimizeDistinct)
				return;

			if (IsComplexQuery(_selectQuery))
				return;

			var table = _selectQuery.From.Tables[0];

			var keys = new List<IList<ISqlExpression>>();

			QueryHelper.CollectUniqueKeys(_selectQuery, includeDistinct: false, keys);
			QueryHelper.CollectUniqueKeys(table, keys);
			if (keys.Count == 0)
				return;

			var expressions = new HashSet<ISqlExpression>(_selectQuery.Select.Columns.Select(static c => c.Expression));
			var foundUnique = false;

			foreach (var key in keys)
			{
				foundUnique = true;
				foreach (var expr in key)
				{
					if (!expressions.Contains(expr))
					{
						foundUnique = false;
						break;
					}
				}

				if (foundUnique)
					break;

				foundUnique = true;
				foreach (var expr in key)
				{
					var underlyingField = QueryHelper.GetUnderlyingField(expr);
					if (underlyingField == null || !expressions.Contains(underlyingField))
					{
						foundUnique = false;
						break;
					}
				}

				if (foundUnique)
					break;
			}

			if (foundUnique)
			{
				// We have found that distinct columns has unique key, so we can remove distinct
				_selectQuery.Select.IsDistinct = false;
			}
		}

		static void ApplySubsequentOrder(SelectQuery mainQuery, SelectQuery subQuery)
		{
			if (subQuery.OrderBy.Items.Count > 0)
			{
				var filterItems = mainQuery.Select.IsDistinct || !mainQuery.GroupBy.IsEmpty;

				foreach (var item in subQuery.OrderBy.Items)
				{
					if (filterItems)
					{
						var skip = true;
						foreach (var column in mainQuery.Select.Columns)
						{
							if (column.Expression.Equals(item.Expression))
							{
								skip = false;
								break;
							}
						}

						if (skip)
							continue;
					}

					mainQuery.OrderBy.Expr(item.Expression, item.IsDescending);
				}
			}
		}

		static void ApplySubQueryExtensions(SelectQuery mainQuery, SelectQuery subQuery)
		{
			if (subQuery.SqlQueryExtensions is not null)
				(mainQuery.SqlQueryExtensions ??= new()).AddRange(subQuery.SqlQueryExtensions);
		}

		SqlTableSource OptimizeSubQuery(
			SelectQuery parentQuery,
			SqlTableSource source,
			bool optimizeWhere,
			bool allColumns,
			bool isApplySupported,
			bool optimizeValues,
			SqlJoinedTable? parentJoinedTable)
		{
			foreach (var jt in source.Joins)
			{
				var table = OptimizeSubQuery(
					parentQuery,
					jt.Table,
					jt.JoinType == JoinType.Inner || jt.JoinType == JoinType.CrossApply,
					false,
					isApplySupported,
					jt.JoinType == JoinType.Inner || jt.JoinType == JoinType.CrossApply,
					jt);

				if (table != jt.Table)
				{
					if (jt.Table.Source is SelectQuery sql)
					{
						ApplySubQueryExtensions(_selectQuery, sql);
						ApplySubsequentOrder   (_selectQuery, sql);
					}

					jt.Table = table;
				}
			}

			if (source.Source is SelectQuery select)
			{
				var canRemove = !CorrectCrossJoinQuery(select);
				if (canRemove)
				{
					if (source.Joins.Count > 0)
					{
						// We can not remove subquery that is left side for FULL and RIGHT joins and there is filter
						var join = source.Joins[0];
						if ((join.JoinType == JoinType.Full || join.JoinType == JoinType.Right)
							&& !select.Where.IsEmpty)
						{
							canRemove = false;
						}
					}
				}
				if (canRemove)
					return RemoveSubQuery(parentQuery, source, optimizeWhere, allColumns && !isApplySupported, optimizeValues, parentJoinedTable);
			}

			return source;
		}

		bool CorrectCrossJoinQuery(SelectQuery query)
		{
			var select = query.Select;
			if (select.From.Tables.Count < 2)
				return false;

			var joins = select.From.Tables.SelectMany(static _ => _.Joins).Distinct().ToArray();
			if (joins.Length == 0)
				return false;

			var tables = select.From.Tables.ToArray();
			foreach (var t in tables)
				t.Joins.Clear();

			var baseTable = tables[0];

			if (_flags.IsCrossJoinSupported || _flags.IsInnerJoinAsCrossSupported)
			{
				select.From.Tables.Clear();
				select.From.Tables.Add(baseTable);

				foreach (var t in tables.Skip(1))
				{
					baseTable.Joins.Add(new SqlJoinedTable(JoinType.Inner, t, false));
				}

				foreach (var j in joins)
					baseTable.Joins.Add(j);
			}
			else
			{
				// move to subquery
				var subQuery = new SelectQuery();

				subQuery.Select.From.Tables.AddRange(tables);

				baseTable = new SqlTableSource(subQuery, "cross");
				baseTable.Joins.AddRange(joins);

				query.Select.From.Tables.Clear();

				var sources     = new HashSet<ISqlTableSource>(tables.Select(static t => t.Source));
				var foundFields = new HashSet<ISqlExpression>();

				QueryHelper.CollectDependencies(query.RootQuery(), sources, foundFields);
				QueryHelper.CollectDependencies(baseTable,         sources, foundFields);

				var toReplace = new Dictionary<ISqlExpression, ISqlExpression>(foundFields.Count);
				foreach (var expr in foundFields)
					toReplace.Add(expr, subQuery.Select.AddColumn(expr));

				static ISqlExpression TransformFunc(Dictionary<ISqlExpression, ISqlExpression> toReplace, ISqlExpression e) => toReplace.TryGetValue(e, out var newValue) ? newValue : e;

				((ISqlExpressionWalkable)query.RootQuery()).Walk(WalkOptions.WithSkipColumnDeclaration, toReplace, TransformFunc);
				foreach (var j in joins)
					((ISqlExpressionWalkable) j).Walk(WalkOptions.Default, toReplace, TransformFunc);

				query.Select.From.Tables.Add(baseTable);
			}

			return true;
		}

		bool CheckColumn(SelectQuery parentQuery, SqlColumn column, ISqlExpression expr, SelectQuery query, bool optimizeValues, ISet<ISqlTableSource> sources)
		{
			expr = QueryHelper.UnwrapExpression(expr);

			if (expr.ElementType == QueryElementType.SqlField     ||
				expr.ElementType == QueryElementType.Column       ||
				expr.ElementType == QueryElementType.SqlParameter ||
				expr.ElementType == QueryElementType.SqlRawSqlTable)
				return false;

			if (expr is SqlValue sqlValue)
				return !optimizeValues && 1.Equals(sqlValue.Value);

			if (expr is SqlBinaryExpression e1)
			{
				if (e1.Operation == "*" && e1.Expr1 is SqlValue value)
				{
					if (value.Value is int i && i == -1)
						return CheckColumn(parentQuery, column, e1.Expr2, query, optimizeValues, sources);
				}
			}

			if (!QueryHelper.ContainsAggregationOrWindowFunction(expr))
			{
				var elementsToIgnore = new HashSet<IQueryElement> { query };

				var depends = QueryHelper.IsDependsOn(parentQuery.GroupBy, column, elementsToIgnore);
				if (depends)
					return true;

				if (!_flags.AcceptsOuterExpressionInAggregate &&
				    column.Expression.ElementType != QueryElementType.Column &&
				    QueryHelper.HasOuterReferences(sources, column))
				{
					// handle case when aggregate expression has outer references. SQL Server will fail.
					return true;
				}

				if (QueryHelper.IsComplexExpression(expr))
				{
					var dependsCount = QueryHelper.DependencyCount(parentQuery, column, elementsToIgnore);

					return dependsCount > 1;
				}

				return false;
			}

			return true;
		}

		SqlTableSource RemoveSubQuery(
			SelectQuery parentQuery,
			SqlTableSource childSource,
			bool concatWhere,
			bool allColumns,
			bool optimizeValues,
			SqlJoinedTable? parentJoinedTable)
		{
			var query = (SelectQuery)childSource.Source;

			var isQueryOK =
				query.DoNotRemove        == false                            &&
				query.From.Tables.Count  == 1                                &&
				(concatWhere || query.Where.IsEmpty && query.Having.IsEmpty) &&
				query.HasSetOperators    == false                            &&
				query.GroupBy.IsEmpty                                        &&
				query.Select.HasModifier == false;
			//isQueryOK = isQueryOK && (_flags.IsDistinctOrderBySupported || query.Select.IsDistinct );

			if (isQueryOK && query.QueryName is not null)
			{
				isQueryOK =
					_selectQuery.QueryName is null &&
					_selectQuery.From.Tables.Count(t => t.Source is SelectQuery { QueryName: { } }) <= 1;
			}

			if (isQueryOK && parentJoinedTable != null && parentJoinedTable.JoinType != JoinType.Inner)
			{
				var sqlTableSource = query.From.Tables[0];
				if (sqlTableSource.Joins.Count > 0)
				{
					var hasOtherJoin = false;
					foreach (var join in sqlTableSource.Joins)
					{
						if (join.JoinType != parentJoinedTable.JoinType)
						{
							hasOtherJoin = true;
							break;
						}
					}

					if (hasOtherJoin)
						isQueryOK = false;
					else
					{
						// check that this subquery do not infer with parent join via other joined tables
						var joinSources = new HashSet<ISqlTableSource>(sqlTableSource.Joins.Select(static j => j.Table.Source));
						if (QueryHelper.IsDependsOn(parentJoinedTable.Condition, joinSources))
							isQueryOK = false;
					}
				}
			}

			if (!isQueryOK)
				return childSource;

			var isColumnsOK = (allColumns && !query.Select.Columns.Any(static c => QueryHelper.IsAggregationOrWindowFunction(c.Expression)));

			if (!isColumnsOK)
			{
				isColumnsOK = true;

<<<<<<< HEAD
=======
				var sources = new HashSet<ISqlTableSource>();
				query.Visit(sources, static (sources, e) =>
				{
					if (e is ISqlTableSource src)
						sources.Add(src);
				});
				sources.AddRange(QueryHelper.EnumerateAccessibleSources(parentQuery));

>>>>>>> f4350ed7
				foreach (var column in query.Select.Columns)
				{
					if (CheckColumn(parentQuery, column, column.Expression, query, optimizeValues, sources))
					{
						isColumnsOK = false;
						break;
					}
				}
			}

			if (isColumnsOK && !parentQuery.GroupBy.IsEmpty)
			{
				var cntCount = 0;
				foreach (var item in parentQuery.GroupBy.Items)
				{
					if (item is SqlGroupingSet groupingSet && groupingSet.Items.Count > 0)
					{
						var constCount = 0;
						foreach (var column in groupingSet.Items.OfType<SqlColumn>())
							if (column.Parent == query && QueryHelper.IsConstantFast(column.Expression))
								constCount++;

						if (constCount == groupingSet.Items.Count)
						{
							isColumnsOK = false;
							break;
						}
					}
					else
					{
						if (item is SqlColumn column && column.Parent == query)
						{
							if (QueryHelper.IsConstantFast(column.Expression))
								++cntCount;
						}
					}
				}

				if (isColumnsOK && cntCount == parentQuery.GroupBy.Items.Count)
					isColumnsOK = false;
			}

			if (!isColumnsOK)
				return childSource;

			_selectQuery.QueryName ??= query.QueryName;

			var map = new Dictionary<ISqlExpression,ISqlExpression>(query.Select.Columns.Count, Utils.ObjectReferenceEqualityComparer<ISqlExpression>.Default);
			var aliasesMap = new Dictionary<ISqlExpression,string>(query.Select.Columns.Count, Utils.ObjectReferenceEqualityComparer<ISqlExpression>.Default);

			foreach (var c in query.Select.Columns)
			{
				if (!map.ContainsKey(c))
				{
					map.Add(c, c.Expression);
					if (c.RawAlias != null)
						aliasesMap.Add(c.Expression, c.RawAlias);
				}
			}

			map.Add(query.All, query.From.Tables[0].All);

			List<ISqlExpression[]>? uniqueKeys = null;

			if ((parentJoinedTable == null || parentJoinedTable.JoinType == JoinType.Inner) && query.HasUniqueKeys)
				uniqueKeys = query.UniqueKeys;

			if (uniqueKeys != null && uniqueKeys.Count > 0)
			{
				var mappedUniqueKeys = new List<ISqlExpression[]>(uniqueKeys.Count);
				foreach (var key in uniqueKeys)
				{
					if (key.Length > 0)
					{
						var exprs = new ISqlExpression[key.Length];

						for (var i = 0; i < key.Length; i++)
							exprs[i] = map.TryGetValue(key[i], out var nw) ? nw : key[i];

						mappedUniqueKeys.Add(exprs);
					}
					else
						mappedUniqueKeys.Add(Array<ISqlExpression>.Empty);
				}
				uniqueKeys = mappedUniqueKeys;
			}

			var top = _rootElement;

			((ISqlExpressionWalkable)top).Walk(
				WalkOptions.Default, (map, aliasesMap), static (ctx, expr) =>
				{
					if (ctx.map.TryGetValue(expr, out var fld))
						return fld;

					if (expr.ElementType == QueryElementType.Column)
					{
						var c = (SqlColumn)expr;
						if (c.RawAlias == null && ctx.aliasesMap.TryGetValue(c.Expression, out var alias))
						{
							c.RawAlias = alias;
						}
					}

					return expr;
				});

			top.Visit(query, static (query, expr) =>
			{
				if (expr.ElementType == QueryElementType.InListPredicate)
				{
					var p = (SqlPredicate.InList)expr;

					if (p.Expr1 == query)
						p.Expr1 = query.From.Tables[0];
				}
			});

			query.From.Tables[0].Joins.AddRange(childSource.Joins);
			query.From.Tables[0].Alias ??= childSource.Alias;

			if (!query.Where. IsEmpty) ConcatSearchCondition(_selectQuery.Where,  query.Where);
			if (!query.Having.IsEmpty) ConcatSearchCondition(_selectQuery.Having, query.Having);

			((ISqlExpressionWalkable)top).Walk(WalkOptions.Default, (query, selectQuery: _selectQuery), static (ctx, expr) =>
			{
				if (expr is SelectQuery sql)
					if (sql.ParentSelect == ctx.query)
						sql.ParentSelect = ctx.query.ParentSelect ?? ctx.selectQuery;

				return expr;
			});

			var result = query.From.Tables[0];

			if (uniqueKeys != null)
				result.UniqueKeys.AddRange(uniqueKeys);

			return result;
		}

		void OptimizeApply(SelectQuery parentQuery, HashSet<ISqlTableSource> parentTableSources, SqlTableSource tableSource, SqlJoinedTable joinTable, bool isApplySupported)
		{
			var joinSource = joinTable.Table;

			foreach (var join in joinSource.Joins)
				if (join.JoinType == JoinType.CrossApply || join.JoinType == JoinType.OuterApply)
					OptimizeApply(parentQuery, parentTableSources, joinSource, join, isApplySupported);

			if (isApplySupported && !joinTable.CanConvertApply)
				return;

			bool ContainsTable(ISqlTableSource table, IQueryElement qe)
			{
				return null != qe.Find(table, static (table, e) =>
					e == table ||
					e.ElementType == QueryElementType.SqlField && table == ((SqlField) e).Table ||
					e.ElementType == QueryElementType.Column   && table == ((SqlColumn)e).Parent);
			}

			if (joinSource.Source.ElementType == QueryElementType.SqlQuery)
			{
				var sql   = (SelectQuery)joinSource.Source;
				var isAgg = sql.Select.Columns.Any(static c => QueryHelper.IsAggregationOrWindowFunction(c.Expression));

				if (isApplySupported  && (isAgg || sql.Select.HasModifier))
					return;

				var tableSources = new HashSet<ISqlTableSource>();

				((ISqlExpressionWalkable)sql.Where.SearchCondition).Walk(WalkOptions.Default, tableSources, static (tableSources, e) =>
				{
					if (e is ISqlTableSource ts && !tableSources.Contains(ts))
						tableSources.Add(ts);
					return e;
				});

				var searchCondition = new List<SqlCondition>();

				{
					var conditions = sql.Where.SearchCondition.Conditions;

					if (conditions.Count > 0)
					{
						for (var i = conditions.Count - 1; i >= 0; i--)
						{
							var condition = conditions[i];

							var contains = false;
							foreach (var ts in tableSources)
							{
								if (ContainsTable(ts, condition))
								{
									contains = true;
									break;
								}
							}

							if (!contains)
							{
								searchCondition.Insert(0, condition);
								conditions.RemoveAt(i);
							}
							else
							{
								contains = false;
								foreach (var ts in parentTableSources)
								{
									if (ContainsTable(ts, condition))
									{
										contains = true;
										break;
									}
								}

								if (contains)
								{
									if (isApplySupported && Configuration.Linq.PreferApply)
										return;

									searchCondition.Insert(0, condition);
									conditions.RemoveAt(i);
								}
							}
						}
					}
				}

				var sources = new HashSet<ISqlTableSource> {tableSource.Source};
				var ignore  = new HashSet<IQueryElement>();
				ignore.AddRange(QueryHelper.EnumerateJoins(sql).Select(static j => j.Condition));

				if (!QueryHelper.IsDependsOn(sql, sources, ignore))
				{
					if (!(joinTable.JoinType == JoinType.CrossApply && searchCondition.Count == 0) // CROSS JOIN
						&& sql.Select.HasModifier)
						throw new LinqToDBException("Database do not support CROSS/OUTER APPLY join required by the query.");

					// correct conditions
					if (searchCondition.Count > 0 && sql.Select.Columns.Count > 0)
					{
						var map = sql.Select.Columns.ToLookup(static c => c.Expression);
						foreach (var condition in searchCondition)
						{
							var newPredicate = condition.Predicate.Convert(map, static (visitor, e) =>
							{
								if (e is ISqlExpression ex && visitor.Context.Contains(ex))
								{
									var newExpr = visitor.Context[ex].First();
									if (visitor.ParentElement is SqlColumn column)
									{
										if (newExpr != column)
											e = newExpr;
									}
									else
										e = newExpr;
								}

								return e;
							}, withStack: true);
							condition.Predicate = newPredicate;
						}
					}

					joinTable.JoinType = joinTable.JoinType == JoinType.CrossApply ? JoinType.Inner : JoinType.Left;
					joinTable.Condition.Conditions.AddRange(searchCondition);
				}
				else
				{
					sql.Where.SearchCondition.Conditions.AddRange(searchCondition);

					var table = OptimizeSubQuery(
						parentQuery,
						joinTable.Table,
						joinTable.JoinType == JoinType.Inner || joinTable.JoinType == JoinType.CrossApply,
						joinTable.JoinType == JoinType.CrossApply,
						isApplySupported,
						joinTable.JoinType == JoinType.Inner || joinTable.JoinType == JoinType.CrossApply,
						joinTable);

					if (table != joinTable.Table)
					{
						if (joinTable.Table.Source is SelectQuery q)
						{
							ApplySubQueryExtensions(_selectQuery, q);
							ApplySubsequentOrder   (_selectQuery, q);
						}

						joinTable.Table = table;

						OptimizeApply(parentQuery, parentTableSources, tableSource, joinTable, isApplySupported);
					}
				}
			}
			else
			{
				if (!ContainsTable(tableSource.Source, joinSource.Source))
					joinTable.JoinType = joinTable.JoinType == JoinType.CrossApply ? JoinType.Inner : JoinType.Left;
			}
		}

		static void ConcatSearchCondition(SqlWhereClause where1, SqlWhereClause where2)
		{
			if (where1.IsEmpty)
			{
				where1.SearchCondition.Conditions.AddRange(where2.SearchCondition.Conditions);
			}
			else
			{
				if (where1.SearchCondition.Precedence < Precedence.LogicalConjunction)
				{
					var sc1 = new SqlSearchCondition();

					sc1.Conditions.AddRange(where1.SearchCondition.Conditions);

					where1.SearchCondition.Conditions.Clear();
					where1.SearchCondition.Conditions.Add(new SqlCondition(false, sc1));
				}

				if (where2.SearchCondition.Precedence < Precedence.LogicalConjunction)
				{
					var sc2 = new SqlSearchCondition();

					sc2.Conditions.AddRange(where2.SearchCondition.Conditions);

					where1.SearchCondition.Conditions.Add(new SqlCondition(false, sc2));
				}
				else
					where1.SearchCondition.Conditions.AddRange(where2.SearchCondition.Conditions);
			}
		}

		void OptimizeSubQueries(bool isApplySupported)
		{
			CorrectCrossJoinQuery(_selectQuery);

			for (var i = 0; i < _selectQuery.From.Tables.Count; i++)
			{
				var table = OptimizeSubQuery(_selectQuery, _selectQuery.From.Tables[i], true, false, isApplySupported, true, null);

				if (table != _selectQuery.From.Tables[i])
				{
					if (_selectQuery.From.Tables[i].Source is SelectQuery sql)
					{
						ApplySubQueryExtensions(_selectQuery, sql);

						if (!_selectQuery.Select.Columns.All(static c => QueryHelper.IsAggregationOrWindowFunction(c.Expression)))
							ApplySubsequentOrder(_selectQuery, sql);
					}

					_selectQuery.From.Tables[i] = table;
				}
			}

<<<<<<< HEAD
			// Move up simple subqueries
			//
			/* TODO: Cause Stackoverflow in ConcatUnionTests.UnionWithObjects
			for (int tableIndex = 0; tableIndex < _selectQuery.From.Tables.Count; tableIndex++)
			{
				var table = _selectQuery.From.Tables[tableIndex];
				if (table.Source is SelectQuery subQuery && subQuery.IsSimple)
				{
					_selectQuery.From.Tables.RemoveAt(tableIndex);
					_selectQuery.From.Tables.InsertRange(tableIndex, subQuery.Select.From.Tables);
					if (table.Joins.Count > 0)
					{
						subQuery.Select.From.Tables.Last().Joins.AddRange(table.Joins);
					}

					var root = _selectQuery.ParentSelect ?? _selectQuery;

					root.Walk(new WalkOptions(), static e =>
					{
						if (e is SqlColumn column && column.Parent == subQuery)
						{
							return column.Expression;
						}

						return e;
					});

				}
			}

			*/


=======
>>>>>>> f4350ed7
			//TODO: Failed SelectQueryTests.JoinScalarTest
			//Needs optimization refactor for 3.X
			/*
			if (_selectQuery.IsSimple
			    && _selectQuery.From.Tables.Count == 1
				&& _selectQuery.From.Tables[0].Joins.Count == 0
			    && _selectQuery.From.Tables[0].Source is SelectQuery selectQuery
				&& selectQuery.IsSimple
			    && selectQuery.From.Tables.Count == 0)
			{
				// we can merge queries without tables
				_selectQuery.Walk(new WalkOptions(), static e =>
				{
					if (e is SqlColumn column && column.Parent == selectQuery)
					{
						return column.Expression;
					}

					return e;
				});
				_selectQuery.From.Tables.Clear();
			}
			*/
		}

		void OptimizeApplies(bool isApplySupported)
		{
			var tableSources = new HashSet<ISqlTableSource>();

			foreach (var table in _selectQuery.From.Tables)
			{
				tableSources.Add(table.Source);

				foreach (var join in table.Joins)
				{
					if (join.JoinType == JoinType.CrossApply || join.JoinType == JoinType.OuterApply)
						OptimizeApply(_selectQuery, tableSources, table, join, isApplySupported);

					join.Walk(WalkOptions.Default, tableSources, static (tableSources, e) =>
					{
						if (e is ISqlTableSource ts && !tableSources.Contains(ts))
							tableSources.Add(ts);
						return e;
					});
				}
			}
		}

		void RemoveEmptyJoins()
		{
			if (_flags.IsCrossJoinSupported)
				return;

			for (var tableIndex = 0; tableIndex < _selectQuery.From.Tables.Count; tableIndex++)
			{
				var table = _selectQuery.From.Tables[tableIndex];
				for (var joinIndex = 0; joinIndex < table.Joins.Count; joinIndex++)
				{
					var join = table.Joins[joinIndex];
					if (join.JoinType == JoinType.Inner && join.Condition.Conditions.Count == 0)
					{
						_selectQuery.From.Tables.Insert(tableIndex + 1, join.Table);
						table.Joins.RemoveAt(joinIndex);
						--joinIndex;
					}
				}
			}
		}

		void OptimizeColumns()
		{
			((ISqlExpressionWalkable)_selectQuery.Select).Walk(WalkOptions.Default, (object?)null, static (_, expr) =>
			{
				if (expr is SelectQuery query    &&
					query.From.Tables.Count == 0 &&
					query.Select.Columns.Count == 1)
				{
					query.Select.Columns[0].Expression.Visit(query, static (query, e) =>
					{
						if (e.ElementType == QueryElementType.SqlQuery)
						{
							var q = (SelectQuery)e;

							if (q.ParentSelect == query)
								q.ParentSelect = query.ParentSelect;
						}
					});

					//TODO: Need to check purpose of this method
					if (query.Select.Columns[0].Expression is ISqlTableSource ts)
						return ts;
				}

				return expr;
			});
		}

		void OptimizeDistinctOrderBy()
		{
			// algorythm works with whole Query, so skipping sub optimizations

			if (_level > 0)
				return;

			var information = new QueryInformation(_selectQuery);

			foreach (var query in information.GetQueriesParentFirst())
			{
				// removing duplicate order items
				query.OrderBy.Items.RemoveDuplicates(static o => o.Expression, Utils.ObjectReferenceEqualityComparer<ISqlExpression>.Default);

				// removing sorting for subselects
				if (QueryHelper.CanRemoveOrderBy(query, _flags, information))
				{
					query.OrderBy.Items.Clear();
					continue;
				}

				if (query.Select.IsDistinct)
				{
					QueryHelper.TryRemoveDistinct(query, information);
				}

				if (query.Select.IsDistinct && !query.Select.OrderBy.IsEmpty)
				{
					// nothing to do - DISTINCT ORDER BY supported
					if (_flags.IsDistinctOrderBySupported)
						continue;

					if (Configuration.Linq.KeepDistinctOrdered)
					{
						// trying to convert to GROUP BY quivalent
						QueryHelper.TryConvertOrderedDistinctToGroupBy(query, _flags);
					}
					else
					{
						// removing ordering if no select columns
						var projection = new HashSet<ISqlExpression>(query.Select.Columns.Select(static c => c.Expression));
						for (var i = query.OrderBy.Items.Count - 1; i >= 0; i--)
						{
							if (!projection.Contains(query.OrderBy.Items[i].Expression))
								query.OrderBy.Items.RemoveAt(i);
						}
					}
				}
			}
		}
	}
}<|MERGE_RESOLUTION|>--- conflicted
+++ resolved
@@ -275,7 +275,7 @@
 								if (context.dic.TryGetValue(expr.FalseValue, out ex)) expr.FalseValue = ex;
 								break;
 							}
-
+						
 						case QueryElementType.LikePredicate :
 							{
 								var expr = (SqlPredicate.Like)e;
@@ -369,7 +369,7 @@
 				}
 			});
 
-			var exprs = new Dictionary<ISqlExpression, ISqlExpression>();
+			var exprs = new Dictionary<ISqlExpression,ISqlExpression>();
 
 			_selectQuery.Visit((exprs, parentSetType), static (ctx, e) =>
 			{
@@ -470,7 +470,7 @@
 		{
 			if (!_selectQuery.GroupBy.IsEmpty)
 			{
-				// Remove constants.
+				// Remove constants. 
 				//
 				for (int i = _selectQuery.GroupBy.Items.Count - 1; i >= 0; i--)
 				{
@@ -490,7 +490,7 @@
 				}
 			}
 		}
-
+		
 		private void CorrectColumns()
 		{
 			if (!_selectQuery.GroupBy.IsEmpty && _selectQuery.Select.Columns.Count == 0)
@@ -562,7 +562,7 @@
 
 					if ((exprExpr.Operator == SqlPredicate.Operator.Equal ||
 					     exprExpr.Operator == SqlPredicate.Operator.NotEqual)
-					    && exprExpr.Expr1 is SqlValue value1 && value1.Value != null
+					    && exprExpr.Expr1 is SqlValue value1 && value1.Value != null 
 					    && exprExpr.Expr2 is SqlValue value2 && value2.Value != null
 					    && value1.GetType() == value2.GetType())
 					{
@@ -915,7 +915,7 @@
 					if (jt.Table.Source is SelectQuery sql)
 					{
 						ApplySubQueryExtensions(_selectQuery, sql);
-						ApplySubsequentOrder   (_selectQuery, sql);
+						ApplySubsequentOrder(_selectQuery, sql);
 					}
 
 					jt.Table = table;
@@ -1038,7 +1038,7 @@
 				if (depends)
 					return true;
 
-				if (!_flags.AcceptsOuterExpressionInAggregate &&
+				if (!_flags.AcceptsOuterExpressionInAggregate && 
 				    column.Expression.ElementType != QueryElementType.Column &&
 				    QueryHelper.HasOuterReferences(sources, column))
 				{
@@ -1121,8 +1121,6 @@
 			{
 				isColumnsOK = true;
 
-<<<<<<< HEAD
-=======
 				var sources = new HashSet<ISqlTableSource>();
 				query.Visit(sources, static (sources, e) =>
 				{
@@ -1131,7 +1129,6 @@
 				});
 				sources.AddRange(QueryHelper.EnumerateAccessibleSources(parentQuery));
 
->>>>>>> f4350ed7
 				foreach (var column in query.Select.Columns)
 				{
 					if (CheckColumn(parentQuery, column, column.Expression, query, optimizeValues, sources))
@@ -1153,7 +1150,7 @@
 						foreach (var column in groupingSet.Items.OfType<SqlColumn>())
 							if (column.Parent == query && QueryHelper.IsConstantFast(column.Expression))
 								constCount++;
-
+						
 						if (constCount == groupingSet.Items.Count)
 						{
 							isColumnsOK = false;
@@ -1189,7 +1186,7 @@
 					map.Add(c, c.Expression);
 					if (c.RawAlias != null)
 						aliasesMap.Add(c.Expression, c.RawAlias);
-				}
+				}			
 			}
 
 			map.Add(query.All, query.From.Tables[0].All);
@@ -1417,7 +1414,7 @@
 						if (joinTable.Table.Source is SelectQuery q)
 						{
 							ApplySubQueryExtensions(_selectQuery, q);
-							ApplySubsequentOrder   (_selectQuery, q);
+							ApplySubsequentOrder(_selectQuery, q);
 						}
 
 						joinTable.Table = table;
@@ -1478,7 +1475,7 @@
 					{
 						ApplySubQueryExtensions(_selectQuery, sql);
 
-						if (!_selectQuery.Select.Columns.All(static c => QueryHelper.IsAggregationOrWindowFunction(c.Expression)))
+					if (!_selectQuery.Select.Columns.All(static c => QueryHelper.IsAggregationOrWindowFunction(c.Expression)))
 							ApplySubsequentOrder(_selectQuery, sql);
 					}
 
@@ -1486,47 +1483,11 @@
 				}
 			}
 
-<<<<<<< HEAD
-			// Move up simple subqueries
-			//
-			/* TODO: Cause Stackoverflow in ConcatUnionTests.UnionWithObjects
-			for (int tableIndex = 0; tableIndex < _selectQuery.From.Tables.Count; tableIndex++)
-			{
-				var table = _selectQuery.From.Tables[tableIndex];
-				if (table.Source is SelectQuery subQuery && subQuery.IsSimple)
-				{
-					_selectQuery.From.Tables.RemoveAt(tableIndex);
-					_selectQuery.From.Tables.InsertRange(tableIndex, subQuery.Select.From.Tables);
-					if (table.Joins.Count > 0)
-					{
-						subQuery.Select.From.Tables.Last().Joins.AddRange(table.Joins);
-					}
-
-					var root = _selectQuery.ParentSelect ?? _selectQuery;
-
-					root.Walk(new WalkOptions(), static e =>
-					{
-						if (e is SqlColumn column && column.Parent == subQuery)
-						{
-							return column.Expression;
-						}
-
-						return e;
-					});
-
-				}
-			}
-
-			*/
-
-
-=======
->>>>>>> f4350ed7
 			//TODO: Failed SelectQueryTests.JoinScalarTest
 			//Needs optimization refactor for 3.X
 			/*
-			if (_selectQuery.IsSimple
-			    && _selectQuery.From.Tables.Count == 1
+			if (_selectQuery.IsSimple 
+			    && _selectQuery.From.Tables.Count == 1 
 				&& _selectQuery.From.Tables[0].Joins.Count == 0
 			    && _selectQuery.From.Tables[0].Source is SelectQuery selectQuery
 				&& selectQuery.IsSimple
