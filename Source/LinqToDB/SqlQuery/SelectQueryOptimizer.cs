<<<<<<< HEAD
﻿using System;
using System.Collections.Generic;
using System.Linq;
using LinqToDB.Common;
using LinqToDB.SqlProvider;

namespace LinqToDB.SqlQuery
=======
﻿namespace LinqToDB.SqlQuery
>>>>>>> 0b4c992f
{
	class SelectQueryOptimizer
	{
		public SelectQueryOptimizer(SqlProviderFlags flags, EvaluationContext evaluationContext, IQueryElement rootElement, SelectQuery selectQuery, int level, params IQueryElement[] dependencies)
		{
			_flags             = flags;
			_evaluationContext = evaluationContext;
			_selectQuery       = selectQuery;
			_rootElement       = rootElement;
			_level             = level;
			_dependencies      = dependencies;
		}

		readonly         SqlProviderFlags  _flags;
		readonly         EvaluationContext _evaluationContext;
		readonly         SelectQuery       _selectQuery;
		readonly         IQueryElement     _rootElement;
		readonly         int               _level;
		readonly         IQueryElement[]   _dependencies;

		public void FinalizeAndValidate(bool isApplySupported)
		{
#if DEBUG
			// ReSharper disable once NotAccessedVariable
			var sqlText = _selectQuery.SqlText;

			var dic = new Dictionary<SelectQuery,SelectQuery>();

			_selectQuery.VisitAll(dic, static (dic, e) =>
			{
				if (e is SelectQuery sql)
				{
					if (dic.ContainsKey(sql))
						ThrowHelper.ThrowInvalidOperationException("SqlQuery circle reference detected.");

					dic.Add(sql, sql);
				}
			});
#endif

			OptimizeUnions();
			FinalizeAndValidateInternal(isApplySupported);
			//ResolveFields();

#if DEBUG
			// ReSharper disable once RedundantAssignment
			var newSqlText = _selectQuery.SqlText;
#endif
		}

		class QueryData
		{
			public          SelectQuery          Query   = null!;
			public readonly List<ISqlExpression> Fields  = new ();
			public readonly List<QueryData>      Queries = new ();
		}

		void ResolveFields()
		{
			var root = GetQueryData(_rootElement, _selectQuery, new HashSet<IQueryElement>());

			ResolveFields(root);
		}

		static QueryData GetQueryData(IQueryElement? root, SelectQuery selectQuery, HashSet<IQueryElement> visitedHash)
		{
			var data = new QueryData { Query = selectQuery };

			(root ?? selectQuery).VisitParentFirst((selectQuery, visitedHash, data), static (context, e) =>
			{
				switch (e.ElementType)
				{
					case QueryElementType.SqlField :
						{
							var field = (SqlField)e;

							if (field.Name.Length != 1 || field.Name[0] != '*')
								context.data.Fields.Add(field);

							break;
						}

					case QueryElementType.SqlQuery :
						{
							if (e != context.selectQuery)
							{
								context.data.Queries.Add(GetQueryData(null, (SelectQuery)e, context.visitedHash));
								return false;
							}

							break;
						}

					case QueryElementType.Column :
						return ((SqlColumn)e).Parent == context.selectQuery;

					case QueryElementType.SqlTable :
						return false;

					case QueryElementType.SqlCteTable :
						return false;

					case QueryElementType.CteClause :
					{
						var query = ((CteClause)e).Body;
						if (query != context.selectQuery && query != null && context.visitedHash.Add(e))
						{
							context.data.Queries.Add(GetQueryData(null, query, context.visitedHash));
							return false;
						}

						break;
					}
				}

				return true;
			});

			return data;
		}

		static SqlTableSource? FindField(SqlField field, SqlTableSource table)
		{
			if (field.Table == table.Source)
				return table;

			foreach (var join in table.Joins)
			{
				var t = FindField(field, join.Table);

				if (t != null)
					return join.Table;
			}

			return null;
		}

		static ISqlExpression? GetColumn(QueryData data, SqlField field)
		{
			foreach (var query in data.Queries)
			{
				var q = query.Query;

				foreach (var table in q.From.Tables)
				{
					var t = FindField(field, table);

					if (t != null)
					{
						var n   = q.Select.Columns.Count;
						var idx = q.Select.Add(field);

						if (n != q.Select.Columns.Count)
							if (!q.GroupBy.IsEmpty || q.Select.Columns.Any(static c => QueryHelper.IsAggregationOrWindowFunction(c.Expression)))
								q.GroupBy.Items.Add(field);

						return q.Select.Columns[idx];
					}
				}
			}

			return null;
		}

		static void ResolveFields(QueryData data)
		{
			if (data.Queries.Count == 0)
				return;

			var dic = new Dictionary<ISqlExpression,ISqlExpression>();

			foreach (var sqlExpression in data.Fields)
			{
				var field = (SqlField)sqlExpression;

				if (dic.ContainsKey(field))
					continue;

				var found = false;

				foreach (var table in data.Query.From.Tables)
				{
					found = FindField(field, table) != null;

					if (found)
						break;
				}

				if (!found)
				{
					var expr = GetColumn(data, field);

					if (expr != null)
						dic.Add(field, expr);
				}
			}

			if (dic.Count > 0)
				data.Query.VisitParentFirst((dic, data), static (context, e) =>
				{
					ISqlExpression? ex;

					switch (e.ElementType)
					{
						case QueryElementType.SqlQuery :
							return e == context.data.Query;

						case QueryElementType.SqlFunction :
							{
								var parms = ((SqlFunction)e).Parameters;

								for (var i = 0; i < parms.Length; i++)
									if (context.dic.TryGetValue(parms[i], out ex))
										parms[i] = ex;

								break;
							}

						case QueryElementType.SqlExpression :
							{
								var parms = ((SqlExpression)e).Parameters;

								for (var i = 0; i < parms.Length; i++)
									if (context.dic.TryGetValue(parms[i], out ex))
										parms[i] = ex;

								break;
							}

						case QueryElementType.SqlBinaryExpression :
							{
								var expr = (SqlBinaryExpression)e;
								if (context.dic.TryGetValue(expr.Expr1, out ex)) expr.Expr1 = ex;
								if (context.dic.TryGetValue(expr.Expr2, out ex)) expr.Expr2 = ex;
								break;
							}

						case QueryElementType.ExprPredicate       :
						case QueryElementType.NotExprPredicate    :
						case QueryElementType.IsNullPredicate     :
						case QueryElementType.InSubQueryPredicate :
							{
								var expr                                                    = (SqlPredicate.Expr)e;
								if (context.dic.TryGetValue(expr.Expr1, out ex)) expr.Expr1 = ex;
								break;
							}

						case QueryElementType.IsDistinctPredicate :
							{
								var expr = (SqlPredicate.IsDistinct)e;
								if (context.dic.TryGetValue(expr.Expr1, out ex)) expr.Expr1 = ex;
								if (context.dic.TryGetValue(expr.Expr2, out ex)) expr.Expr2 = ex;
								break;
							}

						case QueryElementType.ExprExprPredicate :
							{
								var expr                                                    = (SqlPredicate.ExprExpr)e;
								if (context.dic.TryGetValue(expr.Expr1, out ex)) expr.Expr1 = ex;
								if (context.dic.TryGetValue(expr.Expr2, out ex)) expr.Expr2 = ex;
								break;
							}

						case QueryElementType.IsTruePredicate :
							{
								var expr = (SqlPredicate.IsTrue)e;
								if (context.dic.TryGetValue(expr.Expr1,      out ex)) expr.Expr1      = ex;
								if (context.dic.TryGetValue(expr.TrueValue,  out ex)) expr.TrueValue  = ex;
								if (context.dic.TryGetValue(expr.FalseValue, out ex)) expr.FalseValue = ex;
								break;
							}
						
						case QueryElementType.LikePredicate :
							{
								var expr = (SqlPredicate.Like)e;
								if (                       context.dic.TryGetValue(expr.Expr1,  out ex)) expr.Expr1  = ex;
								if (                       context.dic.TryGetValue(expr.Expr2,  out ex)) expr.Expr2  = ex;
								if (expr.Escape != null && context.dic.TryGetValue(expr.Escape, out ex)) expr.Escape = ex;
								break;
							}

						case QueryElementType.BetweenPredicate :
							{
								var expr                                                    = (SqlPredicate.Between)e;
								if (context.dic.TryGetValue(expr.Expr1, out ex)) expr.Expr1 = ex;
								if (context.dic.TryGetValue(expr.Expr2, out ex)) expr.Expr2 = ex;
								if (context.dic.TryGetValue(expr.Expr3, out ex)) expr.Expr3 = ex;
								break;
							}

						case QueryElementType.InListPredicate :
							{
								var expr = (SqlPredicate.InList)e;

								if (context.dic.TryGetValue(expr.Expr1, out ex)) expr.Expr1 = ex;

								for (var i = 0; i < expr.Values.Count; i++)
									if (context.dic.TryGetValue(expr.Values[i], out ex))
										expr.Values[i] = ex;

								break;
							}

						case QueryElementType.Column :
							{
								var expr = (SqlColumn)e;

								if (expr.Parent != context.data.Query)
									return false;

								if (context.dic.TryGetValue(expr.Expression, out ex)) expr.Expression = ex;

								break;
							}

						case QueryElementType.SetExpression :
							{
								var expr = (SqlSetExpression)e;
								if (context.dic.TryGetValue(expr.Expression!, out ex)) expr.Expression = ex;
								break;
							}

						case QueryElementType.GroupByClause :
							{
								var expr = (SqlGroupByClause)e;

								for (var i = 0; i < expr.Items.Count; i++)
									if (context.dic.TryGetValue(expr.Items[i], out ex))
										expr.Items[i] = ex;

								break;
							}

						case QueryElementType.OrderByItem :
							{
								var expr = (SqlOrderByItem)e;
								if (context.dic.TryGetValue(expr.Expression, out ex)) expr.Expression = ex;
								break;
							}
					}

					return true;
				});

			foreach (var query in data.Queries)
				if (query.Queries.Count > 0)
					ResolveFields(query);
		}

		void OptimizeUnions()
		{
			if (null == _selectQuery.Find(QueryElementType.SetOperator))
				return;

			var parentSetType = new Dictionary<ISqlExpression, SetOperation>();
			_selectQuery.Visit(parentSetType, static (parentSetType, e) =>
			{
				if (e is SelectQuery sql && sql.HasSetOperators)
				{
					parentSetType.Add(sql.From.Tables[0].Source, sql.SetOperators[0].Operation);
					foreach (var set in sql.SetOperators)
						parentSetType.Add(set.SelectQuery, sql.SetOperators[0].Operation);
				}
			});

			var exprs = new Dictionary<ISqlExpression,ISqlExpression>();

			_selectQuery.Visit((exprs, parentSetType), static (ctx, e) =>
			{
				if (!(e is SelectQuery sql) || sql.From.Tables.Count != 1 || !sql.IsSimpleOrSet)
					return;

				var table = sql.From.Tables[0];

				if (table.Joins.Count != 0 || !(table.Source is SelectQuery))
					return;

				var union = (SelectQuery)table.Source;

				if (!union.HasSetOperators || sql.Select.Columns.Count != union.Select.Columns.Count)
					return;

				var operation = union.SetOperators[0].Operation;
				if (sql.HasSetOperators && operation != sql.SetOperators[0].Operation)
					return;
				if (ctx.parentSetType.TryGetValue(sql, out var parentOp) && parentOp != operation)
					return;

				var newIndexes = new Dictionary<ISqlExpression, int>();

				for (var i = 0; i < sql.Select.Columns.Count; i++)
				{
					var scol = sql.Select.Columns[i];

					newIndexes[scol.Expression] = i;
				}

				if (newIndexes.Count != union.Select.Columns.Count)
					return;

				for (var i = 0; i < union.Select.Columns.Count; i++)
				{
					var ucol = union.Select.Columns[i];

					if (!newIndexes.ContainsKey(ucol))
						return;
				}

				ctx.exprs.Add(union, sql);

				for (var i = 0; i < union.Select.Columns.Count; i++)
				{
					var ucol = union.Select.Columns[i];

					var newIdx = newIndexes[ucol];

					if (newIdx != i)
					{
						// change indexes in SetOperators
						foreach (var op in union.SetOperators)
						{
							var column = op.SelectQuery.Select.Columns[i];
							op.SelectQuery.Select.Columns.RemoveAt(i);
							op.SelectQuery.Select.Columns.Insert(newIdx, column);
						}
					}
				}

				for (var i = 0; i < sql.Select.Columns.Count; i++)
				{
					var scol = sql.Select.Columns[i];
					var ucol = (SqlColumn)scol.Expression;

					scol.Expression = ucol.Expression;
					scol.RawAlias   = ucol.RawAlias;

					if (!ctx.exprs.ContainsKey(ucol))
						ctx.exprs.Add(ucol, scol);
				}

				for (var i = sql.Select.Columns.Count; i < union.Select.Columns.Count; i++)
					sql.Select.ExprNew(union.Select.Columns[i].Expression);

				sql.From.Tables.Clear();
				sql.From.Tables.AddRange(union.From.Tables);

				sql.Where.  SearchCondition.Conditions.AddRange(union.Where. SearchCondition.Conditions);
				sql.Having. SearchCondition.Conditions.AddRange(union.Having.SearchCondition.Conditions);
				sql.GroupBy.Items.                     AddRange(union.GroupBy.Items);
				sql.OrderBy.Items.                     AddRange(union.OrderBy.Items);
				sql.SetOperators.InsertRange(0, union.SetOperators);
			});

			if (exprs.Count > 0)
			{
				_selectQuery.Walk(
					WalkOptions.WithProcessParent,
					exprs,
					static (exprs, expr) => exprs.TryGetValue(expr, out var e) ? e : expr);
			}
		}

		void FinalizeAndValidateInternal(bool isApplySupported)
		{
			_selectQuery.Visit((optimizer: this, isApplySupported), static (context, e) =>
			{
				if (e is SelectQuery sql && sql != context.optimizer._selectQuery)
				{
					sql.ParentSelect = context.optimizer._selectQuery;
					new SelectQueryOptimizer(context.optimizer._flags, context.optimizer._evaluationContext, context.optimizer._rootElement, sql, context.optimizer._level + 1, context.optimizer._dependencies)
						.FinalizeAndValidateInternal(context.isApplySupported);

					if (sql.IsParameterDependent)
						context.optimizer._selectQuery.IsParameterDependent = true;
				}
			});

			ResolveWeakJoins();
			RemoveEmptyJoins();
			OptimizeGroupBy();
			OptimizeColumns();
			MoveOuterJoinsToSubQuery(_selectQuery);
			OptimizeApplies   (isApplySupported);
			OptimizeSubQueries(isApplySupported);
			OptimizeApplies   (isApplySupported);
			RemoveEmptyJoins();

			OptimizeGroupBy();
			OptimizeDistinct();
			OptimizeDistinctOrderBy();
			CorrectColumns();
		}

		private void OptimizeGroupBy()
		{
			if (!_selectQuery.GroupBy.IsEmpty)
			{
				// Remove constants. 
				//
				for (int i = _selectQuery.GroupBy.Items.Count - 1; i >= 0; i--)
				{
					if (QueryHelper.IsConstant(_selectQuery.GroupBy.Items[i]))
					{
						if (i == 0 && _selectQuery.GroupBy.Items.Count == 1)
						{
							// we cannot remove all group items if there is at least one aggregation function
							//
							var lastShouldStay = _selectQuery.Select.Columns.Any(static c => QueryHelper.IsAggregationOrWindowFunction(c.Expression));
							if (lastShouldStay)
								break;
						}

						_selectQuery.GroupBy.Items.RemoveAt(i);
					}
				}
			}
		}
		
		private void CorrectColumns()
		{
			if (!_selectQuery.GroupBy.IsEmpty && _selectQuery.Select.Columns.Count == 0)
			{
				foreach (var item in _selectQuery.GroupBy.Items)
				{
					_selectQuery.Select.Add(item);
				}
			}
		}

		public static SqlCondition OptimizeCondition(SqlCondition condition)
		{
			if (condition.Predicate is SqlSearchCondition search)
			{
				if (search.Conditions.Count == 1)
				{
					var sc = search.Conditions[0];
					return new SqlCondition(condition.IsNot != sc.IsNot, sc.Predicate, condition.IsOr);
				}
			}
			else if (condition.Predicate.ElementType == QueryElementType.ExprPredicate)
			{
				var exprPredicate = (SqlPredicate.Expr)condition.Predicate;
				if (exprPredicate.Expr1 is ISqlPredicate predicate)
				{
					return new SqlCondition(condition.IsNot, predicate, condition.IsOr);
				}
			}

			if (condition.IsNot && condition.Predicate is IInvertibleElement invertibleElement && invertibleElement.CanInvert())
			{
				return new SqlCondition(false, (ISqlPredicate)invertibleElement.Invert(), condition.IsOr);
			}

			return condition;
		}

		internal static SqlSearchCondition OptimizeSearchCondition(SqlSearchCondition inputCondition, EvaluationContext context)
		{
			var searchCondition = inputCondition;

			void ClearAll()
			{
				searchCondition = new SqlSearchCondition();
			}

			void EnsureCopy()
			{
				if (!ReferenceEquals(searchCondition, inputCondition))
					return;

				searchCondition = new SqlSearchCondition(inputCondition.Conditions.Select(static c => new SqlCondition(c.IsNot, c.Predicate, c.IsOr)));
			}

			for (var i = 0; i < searchCondition.Conditions.Count; i++)
			{
				var cond = OptimizeCondition(searchCondition.Conditions[i]);
				var newCond = cond;
				if (cond.Predicate.ElementType == QueryElementType.ExprExprPredicate)
				{
					var exprExpr = (SqlPredicate.ExprExpr)cond.Predicate;

					if (cond.IsNot && exprExpr.CanInvert())
					{
						exprExpr = (SqlPredicate.ExprExpr)exprExpr.Invert();
						newCond  = new SqlCondition(false, exprExpr, newCond.IsOr);
					}

					if ((exprExpr.Operator == SqlPredicate.Operator.Equal ||
					     exprExpr.Operator == SqlPredicate.Operator.NotEqual)
					    && exprExpr.Expr1 is SqlValue value1 && value1.Value != null 
					    && exprExpr.Expr2 is SqlValue value2 && value2.Value != null
					    && value1.GetType() == value2.GetType())
					{
						newCond = new SqlCondition(newCond.IsNot, new SqlPredicate.Expr(new SqlValue(
							(value1.Value.Equals(value2.Value) == (exprExpr.Operator == SqlPredicate.Operator.Equal)))), newCond.IsOr);
					}

					if ((exprExpr.Operator == SqlPredicate.Operator.Equal ||
					     exprExpr.Operator == SqlPredicate.Operator.NotEqual)
					    && exprExpr.Expr1 is SqlParameter p1 && !p1.CanBeNull
					    && exprExpr.Expr2 is SqlParameter p2 && Equals(p1, p2))
					{
						newCond = new SqlCondition(newCond.IsNot, new SqlPredicate.Expr(new SqlValue(true)), newCond.IsOr);
					}
				}

				if (newCond.Predicate.ElementType == QueryElementType.ExprPredicate)
				{
					var expr = (SqlPredicate.Expr)newCond.Predicate;

					if (newCond.IsNot)
					{
						var boolValue = QueryHelper.GetBoolValue(expr.Expr1, context);
						if (boolValue != null)
						{
							newCond = new SqlCondition(false, new SqlPredicate.Expr(new SqlValue(!boolValue.Value)), newCond.IsOr);
						}
						else if (expr.Expr1 is SqlSearchCondition expCond && expCond.Conditions.Count == 1)
						{
							if (expCond.Conditions[0].Predicate is IInvertibleElement invertible && invertible.CanInvert())
								newCond = new SqlCondition(false, (ISqlPredicate)invertible.Invert(), newCond.IsOr);
						}
					}
				}

				if (!ReferenceEquals(cond, newCond))
				{
					EnsureCopy();
					searchCondition.Conditions[i] = newCond;
					cond = newCond;
				}

				if (cond.Predicate.ElementType == QueryElementType.ExprPredicate)
				{
					var expr      = (SqlPredicate.Expr)cond.Predicate;
					var boolValue = QueryHelper.GetBoolValue(expr.Expr1, context);

					if (boolValue != null)
					{
						var isTrue = cond.IsNot ? !boolValue.Value : boolValue.Value;
						bool? leftIsOr  = i > 0 ? searchCondition.Conditions[i - 1].IsOr : null;
						bool? rightIsOr = i + 1 < searchCondition.Conditions.Count ? cond.IsOr : null;

						if (isTrue)
						{
							if ((leftIsOr == true || leftIsOr == null) && (rightIsOr == true || rightIsOr == null))
							{
								ClearAll();
								break;
							}

							EnsureCopy();
							searchCondition.Conditions.RemoveAt(i);
							if (leftIsOr== false && rightIsOr != null)
								searchCondition.Conditions[i - 1].IsOr = rightIsOr.Value;
							--i;
						}
						else
						{
							if (leftIsOr == false)
							{
								EnsureCopy();
								searchCondition.Conditions.RemoveAt(i - 1);
								--i;
							}
							else if (rightIsOr == false)
							{
								EnsureCopy();
								searchCondition.Conditions[i].IsOr = searchCondition.Conditions[i + 1].IsOr;
								searchCondition.Conditions.RemoveAt(i + 1);
								--i;
							}
							else
							{
								if (rightIsOr != null || leftIsOr != null)
								{
									EnsureCopy();
									searchCondition.Conditions.RemoveAt(i);
									if (leftIsOr != null && rightIsOr != null)
										searchCondition.Conditions[i - 1].IsOr = rightIsOr.Value;
									--i;
								}
							}
						}

					}
				}
				else if (cond.Predicate is SqlSearchCondition sc)
				{
					var newSc = OptimizeSearchCondition(sc, context);
					if (!ReferenceEquals(newSc, sc))
					{
						EnsureCopy();
						searchCondition.Conditions[i] = new SqlCondition(cond.IsNot, newSc, cond.IsOr);
						sc = newSc;
					}

					if (sc.Conditions.Count == 0)
					{
						EnsureCopy();
						var inlinePredicate = new SqlPredicate.Expr(new SqlValue(!cond.IsNot));
						searchCondition.Conditions[i] =
							new SqlCondition(false, inlinePredicate, searchCondition.Conditions[i].IsOr);
						--i;
					}
					else if (sc.Conditions.Count == 1)
					{
						// reduce nesting
						EnsureCopy();

						var isNot = searchCondition.Conditions[i].IsNot;
						if (sc.Conditions[0].IsNot)
							isNot = !isNot;

						var predicate = sc.Conditions[0].Predicate;
						if (isNot && predicate is IInvertibleElement invertible && invertible.CanInvert())
						{
							predicate = (ISqlPredicate)invertible.Invert();
							isNot = !isNot;
						}

						var inlineCondition = new SqlCondition(isNot, predicate, searchCondition.Conditions[i].IsOr);

						searchCondition.Conditions[i] = inlineCondition;

						--i;
					}
					else
					{
						if (!cond.IsNot)
						{
							var allIsOr = true;
							foreach (var c in sc.Conditions)
							{
								if (c.IsOr != cond.IsOr)
								{
									allIsOr = false;
									break;
								}
							}

							if (allIsOr)
							{
								// we can merge sub condition
								EnsureCopy();

								var current = (SqlSearchCondition)searchCondition.Conditions[i].Predicate;
								searchCondition.Conditions.RemoveAt(i);

								// insert items and correct their IsOr value
								searchCondition.Conditions.InsertRange(i, current.Conditions);
							}
						}
					}
				}
			}

			if (searchCondition.Conditions.Count == 1)
			{
				var cond = searchCondition.Conditions[0];
				if (!cond.IsNot && cond.Predicate is SqlSearchCondition subSc && subSc.Conditions.Count == 1)
				{
					var subCond = subSc.Conditions[0];
					if (!subCond.IsNot)
						return subSc;
				}
			}

			return searchCondition;
		}

		internal void ResolveWeakJoins()
		{
			_selectQuery.ForEachTable(
				(rootElement: _rootElement, dependencies: _dependencies),
				static (context, table) =>
				{
					for (var i = table.Joins.Count - 1; i >= 0; i--)
					{
						var join = table.Joins[i];

						if (join.IsWeak)
						{
							var sources = new HashSet<ISqlTableSource>(QueryHelper.EnumerateAccessibleSources(join.Table));
							var ignore  = new HashSet<IQueryElement> { join };
							if (QueryHelper.IsDependsOn(context.rootElement, sources, ignore))
							{
								join.IsWeak = false;
								continue;
							}

							var moveNext = false;
							foreach (var d in context.dependencies)
							{
								if (QueryHelper.IsDependsOn(d, sources, ignore))
								{
									join.IsWeak = false;
									moveNext = true;
									break;
								}
							}

							if (moveNext)
								continue;

							table.Joins.RemoveAt(i);
						}
					}
				}, new HashSet<SelectQuery>());
		}

		static bool IsLimitedToOneRecord(SelectQuery query)
		{
			if (query.Select.TakeValue is SqlValue value && Equals(value.Value, 1))
				return true;

			if (query.From.Tables.Count == 1 && query.From.Tables[0].Source is SelectQuery subQuery)
				return IsLimitedToOneRecord(subQuery);

			return false;
		}

		static bool IsComplexQuery(SelectQuery query)
		{
			var accessibleSources = new HashSet<ISqlTableSource>();

			var complexFound = false;
			foreach (var source in QueryHelper.EnumerateAccessibleSources(query))
			{
				accessibleSources.Add(source);
				if (source is SelectQuery q && (q.From.Tables.Count != 1 || QueryHelper.EnumerateJoins(q).Any()))
				{
					complexFound = true;
					break;
				}
			}

			if (complexFound)
				return true;

			var usedSources = new HashSet<ISqlTableSource>();
			QueryHelper.CollectUsedSources(query, usedSources);

			return usedSources.Count > accessibleSources.Count;
		}

		void OptimizeDistinct()
		{
			if (!_selectQuery.Select.IsDistinct || !_selectQuery.Select.OptimizeDistinct)
				return;

			if (IsComplexQuery(_selectQuery))
				return;

			if (IsLimitedToOneRecord(_selectQuery))
			{
				// we can simplify query if we take only one record
				_selectQuery.Select.IsDistinct = false;
				return;
			}

			var table = _selectQuery.From.Tables[0];

			var keys = new List<IList<ISqlExpression>>();

			QueryHelper.CollectUniqueKeys(_selectQuery, includeDistinct: false, keys);
			QueryHelper.CollectUniqueKeys(table, keys);
			if (keys.Count == 0)
				return;

			var expressions = new HashSet<ISqlExpression>(_selectQuery.Select.Columns.Select(static c => c.Expression));
			var foundUnique = false;

			foreach (var key in keys)
			{
				foundUnique = true;
				foreach (var expr in key)
				{
					if (!expressions.Contains(expr))
					{
						foundUnique = false;
						break;
					}
				}

				if (foundUnique)
					break;

				foundUnique = true;
				foreach (var expr in key)
				{
					var underlyingField = QueryHelper.GetUnderlyingField(expr);
					if (underlyingField == null || !expressions.Contains(underlyingField))
					{
						foundUnique = false;
						break;
					}
				}

				if (foundUnique)
					break;
			}

			if (foundUnique)
			{
				// We have found that distinct columns has unique key, so we can remove distinct
				_selectQuery.Select.IsDistinct = false;
			}
		}

		static void ApplySubsequentOrder(SelectQuery mainQuery, SelectQuery subQuery)
		{
			if (subQuery.OrderBy.Items.Count > 0)
			{
				var filterItems = mainQuery.Select.IsDistinct || !mainQuery.GroupBy.IsEmpty;

				foreach (var item in subQuery.OrderBy.Items)
				{
					if (filterItems)
					{
						var skip = true;
						foreach (var column in mainQuery.Select.Columns)
						{
							if (column.Expression.Equals(item.Expression))
							{
								skip = false;
								break;
							}
						}

						if (skip)
							continue;
					}

					mainQuery.OrderBy.Expr(item.Expression, item.IsDescending);
				}
			}
		}

		static void ApplySubQueryExtensions(SelectQuery mainQuery, SelectQuery subQuery)
		{
			if (subQuery.SqlQueryExtensions is not null)
				(mainQuery.SqlQueryExtensions ??= new()).AddRange(subQuery.SqlQueryExtensions);
		}

		SqlTableSource OptimizeSubQuery(
			SelectQuery parentQuery,
			SqlTableSource source,
			bool optimizeWhere,
			bool allColumns,
			bool isApplySupported,
			bool optimizeValues,
			SqlJoinedTable? parentJoinedTable)
		{
			foreach (var jt in source.Joins)
			{
				var table = OptimizeSubQuery(
					parentQuery,
					jt.Table,
					jt.JoinType == JoinType.Inner || jt.JoinType == JoinType.CrossApply,
					false,
					isApplySupported,
					jt.JoinType == JoinType.Inner || jt.JoinType == JoinType.CrossApply,
					jt);

				if (table != jt.Table)
				{
					if (jt.Table.Source is SelectQuery sql)
					{
						ApplySubQueryExtensions(_selectQuery, sql);
						ApplySubsequentOrder(_selectQuery, sql);
					}

					jt.Table = table;
				}
			}

			if (source.Source is SelectQuery select)
			{
				var canRemove = !CorrectCrossJoinQuery(select);
				if (canRemove)
				{
					if (source.Joins.Count > 0)
					{
						// We can not remove subquery that is left side for FULL and RIGHT joins and there is filter
						var join = source.Joins[0];
						if ((join.JoinType == JoinType.Full || join.JoinType == JoinType.Right)
							&& !select.Where.IsEmpty)
						{
							canRemove = false;
						}
					}
				}
				if (canRemove)
					return RemoveSubQuery(parentQuery, source, optimizeWhere, allColumns && !isApplySupported, optimizeValues, parentJoinedTable);
			}

			return source;
		}

		bool CorrectCrossJoinQuery(SelectQuery query)
		{
			var select = query.Select;
			if (select.From.Tables.Count < 2)
				return false;

			var joins = select.From.Tables.SelectMany(static _ => _.Joins).Distinct().ToArray();
			if (joins.Length == 0)
				return false;

			var tables = select.From.Tables.ToArray();
			foreach (var t in tables)
				t.Joins.Clear();

			var baseTable = tables[0];

			if (_flags.IsCrossJoinSupported || _flags.IsInnerJoinAsCrossSupported)
			{
				select.From.Tables.Clear();
				select.From.Tables.Add(baseTable);

				foreach (var t in tables.Skip(1))
				{
					baseTable.Joins.Add(new SqlJoinedTable(JoinType.Inner, t, false));
				}

				foreach (var j in joins)
					baseTable.Joins.Add(j);
			}
			else
			{
				// move to subquery
				var subQuery = new SelectQuery();

				subQuery.Select.From.Tables.AddRange(tables);

				baseTable = new SqlTableSource(subQuery, "cross");
				baseTable.Joins.AddRange(joins);

				query.Select.From.Tables.Clear();

				var sources     = new HashSet<ISqlTableSource>(tables.Select(static t => t.Source));
				var foundFields = new HashSet<ISqlExpression>();

				QueryHelper.CollectDependencies(query.RootQuery(), sources, foundFields);
				QueryHelper.CollectDependencies(baseTable,         sources, foundFields);

				var toReplace = new Dictionary<ISqlExpression, ISqlExpression>(foundFields.Count);
				foreach (var expr in foundFields)
					toReplace.Add(expr, subQuery.Select.AddColumn(expr));

				static ISqlExpression TransformFunc(Dictionary<ISqlExpression, ISqlExpression> toReplace, ISqlExpression e) => toReplace.TryGetValue(e, out var newValue) ? newValue : e;

				((ISqlExpressionWalkable)query.RootQuery()).Walk(WalkOptions.WithSkipColumnDeclaration, toReplace, TransformFunc);
				foreach (var j in joins)
					((ISqlExpressionWalkable) j).Walk(WalkOptions.Default, toReplace, TransformFunc);

				query.Select.From.Tables.Add(baseTable);
			}

			return true;
		}

		bool CheckColumn(SelectQuery parentQuery, SqlColumn column, ISqlExpression expr, SelectQuery query, bool optimizeValues, ISet<ISqlTableSource> sources)
		{
			expr = QueryHelper.UnwrapExpression(expr);

			if (expr.ElementType == QueryElementType.SqlField     ||
				expr.ElementType == QueryElementType.Column       ||
				expr.ElementType == QueryElementType.SqlParameter ||
				expr.ElementType == QueryElementType.SqlRawSqlTable)
				return false;

			if (expr is SqlValue sqlValue)
				return !optimizeValues && 1.Equals(sqlValue.Value);

			if (expr is SqlBinaryExpression e1)
			{
				if (e1.Operation == "*" && e1.Expr1 is SqlValue value)
				{
					if (value.Value is int i && i == -1)
						return CheckColumn(parentQuery, column, e1.Expr2, query, optimizeValues, sources);
				}
			}

			if (!QueryHelper.ContainsAggregationOrWindowFunction(expr))
			{
				var elementsToIgnore = new HashSet<IQueryElement> { query };

				var depends = QueryHelper.IsDependsOn(parentQuery.GroupBy, column, elementsToIgnore);
				if (depends)
					return true;

				/*if (!_flags.AcceptsOuterExpressionInAggregate && 
				    column.Expression.ElementType != QueryElementType.Column &&
				    QueryHelper.HasOuterReferences(sources, column))
				{
					// handle case when aggregate expression has outer references. SQL Server will fail.
					return true;
				}*/

				if (expr.IsComplexExpression())
				{
					var dependsCount = QueryHelper.DependencyCount(parentQuery, column, elementsToIgnore);

					return dependsCount > 1;
				}

				return false;
			}

			return true;
		}

		SqlTableSource RemoveSubQuery(
			SelectQuery parentQuery,
			SqlTableSource childSource,
			bool concatWhere,
			bool allColumns,
			bool optimizeValues,
			SqlJoinedTable? parentJoinedTable)
		{
			var query = (SelectQuery)childSource.Source;

			var isQueryOK = !query.DoNotRemove && query.From.Tables.Count == 1;

			if (parentJoinedTable != null)
				isQueryOK = isQueryOK && query.Having.IsEmpty;
			else
				isQueryOK = isQueryOK && (concatWhere || query.Where.IsEmpty && query.Having.IsEmpty);

			isQueryOK = isQueryOK && !query.HasSetOperators && query.GroupBy.IsEmpty && !query.Select.HasModifier;
			//isQueryOK = isQueryOK && (_flags.IsDistinctOrderBySupported || query.Select.IsDistinct );

			if (isQueryOK && parentJoinedTable != null && parentJoinedTable.JoinType != JoinType.Inner)
			{
				if (parentJoinedTable.JoinType == JoinType.Full || parentJoinedTable.JoinType == JoinType.Right)
				{
					isQueryOK = query.Where.IsEmpty;
				}
				else
				{
					var sqlTableSource = query.From.Tables[0];
					if (sqlTableSource.Joins.Count > 0)
					{
						var hasOtherJoin = false;
						foreach (var join in sqlTableSource.Joins)
						{
							if (join.JoinType != parentJoinedTable.JoinType)
							{
								hasOtherJoin = true;
								break;
							}
						}

						if (hasOtherJoin)
							isQueryOK = false;
						else
						{
							// check that this subquery do not infer with parent join via other joined tables
							var joinSources =
								new HashSet<ISqlTableSource>(sqlTableSource.Joins.Select(static j => j.Table.Source));
							if (QueryHelper.IsDependsOn(parentJoinedTable.Condition, joinSources))
								isQueryOK = false;
						}
					}
				}
			}

			if (!isQueryOK)
				return childSource;

			var isColumnsOK = (allColumns && !query.Select.Columns.Any(static c => QueryHelper.IsAggregationOrWindowFunction(c.Expression)));

			if (!isColumnsOK)
			{
				isColumnsOK = true;

				var sources = new HashSet<ISqlTableSource>();
				query.Visit(sources, static (sources, e) =>
				{
					if (e is ISqlTableSource src)
						sources.Add(src);
				});
				sources.AddRange(QueryHelper.EnumerateAccessibleSources(parentQuery));

				foreach (var column in query.Select.Columns)
				{
					if (CheckColumn(parentQuery, column, column.Expression, query, optimizeValues, sources))
					{
						isColumnsOK = false;
						break;
					}
				}
			}

			if (isColumnsOK && !parentQuery.GroupBy.IsEmpty)
			{
				var cntCount = 0;
				foreach (var item in parentQuery.GroupBy.Items)
				{
					if (item is SqlGroupingSet groupingSet && groupingSet.Items.Count > 0)
					{
						var constCount = 0;
						foreach (var column in groupingSet.Items.OfType<SqlColumn>())
							if (column.Parent == query && QueryHelper.IsConstantFast(column.Expression))
								constCount++;
						
						if (constCount == groupingSet.Items.Count)
						{
							isColumnsOK = false;
							break;
						}
					}
					else
					{
						if (item is SqlColumn column && column.Parent == query)
						{
							if (QueryHelper.IsConstantFast(column.Expression))
								++cntCount;
						}
					}
				}

				if (isColumnsOK && cntCount == parentQuery.GroupBy.Items.Count)
					isColumnsOK = false;
			}

			if (!isColumnsOK)
				return childSource;

			_selectQuery.QueryName ??= query.QueryName;

			var map = new Dictionary<ISqlExpression,ISqlExpression>(query.Select.Columns.Count, Utils.ObjectReferenceEqualityComparer<ISqlExpression>.Default);
			var aliasesMap = new Dictionary<ISqlExpression,string>(query.Select.Columns.Count, Utils.ObjectReferenceEqualityComparer<ISqlExpression>.Default);

			foreach (var c in query.Select.Columns)
			{
				if (!map.ContainsKey(c))
				{
					map.Add(c, c.Expression);
					if (c.RawAlias != null)
						aliasesMap[c.Expression] = c.RawAlias;
				}			
			}

			map.Add(query.All, query.From.Tables[0].All);

			List<ISqlExpression[]>? uniqueKeys = null;

			if ((parentJoinedTable == null || parentJoinedTable.JoinType == JoinType.Inner) && query.HasUniqueKeys)
				uniqueKeys = query.UniqueKeys;

			if (uniqueKeys != null && uniqueKeys.Count > 0)
			{
				var mappedUniqueKeys = new List<ISqlExpression[]>(uniqueKeys.Count);
				foreach (var key in uniqueKeys)
				{
					if (key.Length > 0)
					{
						var exprs = new ISqlExpression[key.Length];

						for (var i = 0; i < key.Length; i++)
							exprs[i] = map.TryGetValue(key[i], out var nw) ? nw : key[i];

						mappedUniqueKeys.Add(exprs);
					}
					else
						mappedUniqueKeys.Add(Array<ISqlExpression>.Empty);
				}
				uniqueKeys = mappedUniqueKeys;
			}

			var top = _rootElement;

			((ISqlExpressionWalkable)top).Walk(
				WalkOptions.Default, (map, aliasesMap), static (ctx, expr) =>
				{
					if (ctx.map.TryGetValue(expr, out var fld))
						return fld;

					if (expr.ElementType == QueryElementType.Column)
					{
						var c = (SqlColumn)expr;
						if (c.RawAlias == null && ctx.aliasesMap.TryGetValue(c.Expression, out var alias))
						{
							c.RawAlias = alias;
						}
					}

					return expr;
				});

			top.Visit(query, static (query, expr) =>
			{
				if (expr.ElementType == QueryElementType.InListPredicate)
				{
					var p = (SqlPredicate.InList)expr;

					if (p.Expr1 == query)
						p.Expr1 = query.From.Tables[0];
				}
			});

			query.From.Tables[0].Joins.AddRange(childSource.Joins);
			query.From.Tables[0].Alias ??= childSource.Alias;

			if (!query.Where.IsEmpty)
			{
				if (parentJoinedTable != null)
				{
					parentJoinedTable.Condition.EnsureConjunction().Conditions.AddRange(query.Where.SearchCondition.Conditions);
				}
				else
				{
					ConcatSearchCondition(_selectQuery.Where, query.Where);
				}
			};

			if (!query.Having.IsEmpty) ConcatSearchCondition(_selectQuery.Having, query.Having);

			((ISqlExpressionWalkable)top).Walk(WalkOptions.Default, (query, selectQuery: _selectQuery), static (ctx, expr) =>
			{
				if (expr is SelectQuery sql)
					if (sql.ParentSelect == ctx.query)
						sql.ParentSelect = ctx.query.ParentSelect ?? ctx.selectQuery;

				return expr;
			});

			var result = query.From.Tables[0];

			if (uniqueKeys != null)
				result.UniqueKeys.AddRange(uniqueKeys);

			return result;
		}

		void OptimizeApply(SelectQuery parentQuery, HashSet<ISqlTableSource> parentTableSources, SqlTableSource tableSource, SqlJoinedTable joinTable, bool isApplySupported)
		{
			var joinSource = joinTable.Table;

			if (joinSource.Joins.Count > 0)
			{
				var joinSources = new HashSet<ISqlTableSource>(parentTableSources);
				joinSources.Add(joinTable.Table);
				foreach (var join in joinSource.Joins)
				{
					if (join.JoinType == JoinType.CrossApply || join.JoinType == JoinType.OuterApply|| join.JoinType == JoinType.FullApply || join.JoinType == JoinType.RightApply)
					{
						OptimizeApply(parentQuery, joinSources, joinSource, join, isApplySupported);
					}

					joinSources.AddRange(QueryHelper.EnumerateAccessibleSources(join.Table));
				}
			}

			if (!joinTable.CanConvertApply)
				return;

			if (joinSource.Source.ElementType == QueryElementType.SqlQuery)
			{
				var sql   = (SelectQuery)joinSource.Source;
				var isAgg = sql.Select.Columns.Any(static c => QueryHelper.IsAggregationOrWindowFunction(c.Expression));

				if (isApplySupported && sql.Select.HasModifier)
					return;

				if (isApplySupported && isAgg)
					return;

				if (sql.Select.HasModifier)
					throw new NotImplementedException("Translating to ROW_NUMBER query is not implemented yet.");

				var whereToIgnore = new HashSet<IQueryElement> { sql.Where, sql.Select };

				// we cannot optimize apply because reference to parent sources are used inside the query
				if (QueryHelper.IsDependsOn(sql, parentTableSources, whereToIgnore))
					return;

				var searchCondition = new List<SqlCondition>();

				var conditions = sql.Where.SearchCondition.Conditions;

				var toIgnore = new HashSet<IQueryElement> { joinTable };

				if (conditions.Count > 0)
				{
					for (var i = conditions.Count - 1; i >= 0; i--)
					{
						var condition = conditions[i];

						var contains = QueryHelper.IsDependsOn(condition, parentTableSources, toIgnore);

						if (contains)
						{
							searchCondition.Insert(0, condition);
							conditions.RemoveAt(i);
						}
					}
				}

				var toCheck = new HashSet<ISqlTableSource>();

				toCheck.AddRange(QueryHelper.EnumerateAccessibleSources(sql));

				for (int i = 0; i < searchCondition.Count; i++)
				{
					var cond    = searchCondition[i];
					var newCond = cond.Convert((sql, toCheck, toIgnore, isAgg), static (visitor, e) =>
					{
						if (e.ElementType == QueryElementType.Column || e.ElementType == QueryElementType.SqlField)
						{
							if (QueryHelper.IsDependsOn(e, visitor.Context.toCheck))
							{
								if (e is not SqlColumn clm || clm.Parent != visitor.Context.sql)
								{
									var newExpr = visitor.Context.sql.Select.AddColumn((ISqlExpression)e);

									if (visitor.Context.isAgg)
									{
										visitor.Context.sql.Select.GroupBy.Items.Add((ISqlExpression)e);
									}

									return newExpr;
								}
							}
						}

						return e;
					});

					searchCondition[i] = newCond;
				}

				var newJoinType = joinTable.JoinType switch
				{
					JoinType.CrossApply => JoinType.Inner,
					JoinType.OuterApply => JoinType.Left,
					JoinType.FullApply  => JoinType.Full,
					JoinType.RightApply => JoinType.Right,
					_ => throw new InvalidOperationException($"Invalid APPLY Join: {joinTable.JoinType}"),
				};

				joinTable.JoinType = newJoinType;
				joinTable.Condition.Conditions.AddRange(searchCondition);
			}
		}

		static void ConcatSearchCondition(SqlWhereClause where1, SqlWhereClause where2)
		{
			if (where1.IsEmpty)
			{
				where1.SearchCondition.Conditions.AddRange(where2.SearchCondition.Conditions);
			}
			else
			{
				if (where1.SearchCondition.Precedence < Precedence.LogicalConjunction)
				{
					var sc1 = new SqlSearchCondition();

					sc1.Conditions.AddRange(where1.SearchCondition.Conditions);

					where1.SearchCondition.Conditions.Clear();
					where1.SearchCondition.Conditions.Add(new SqlCondition(false, sc1));
				}

				if (where2.SearchCondition.Precedence < Precedence.LogicalConjunction)
				{
					var sc2 = new SqlSearchCondition();

					sc2.Conditions.AddRange(where2.SearchCondition.Conditions);

					where1.SearchCondition.Conditions.Add(new SqlCondition(false, sc2));
				}
				else
					where1.SearchCondition.Conditions.AddRange(where2.SearchCondition.Conditions);
			}
		}

		void OptimizeSubQueries(bool isApplySupported)
		{
			CorrectCrossJoinQuery(_selectQuery);

			for (var i = 0; i < _selectQuery.From.Tables.Count; i++)
			{
				var table = OptimizeSubQuery(_selectQuery, _selectQuery.From.Tables[i], true, false, isApplySupported, true, null);

				if (table != _selectQuery.From.Tables[i])
				{
					if (_selectQuery.From.Tables[i].Source is SelectQuery sql)
					{
						ApplySubQueryExtensions(_selectQuery, sql);

						if (!_selectQuery.Select.Columns.All(static c => QueryHelper.IsAggregationOrWindowFunction(c.Expression)))
							ApplySubsequentOrder(_selectQuery, sql);
					}

					_selectQuery.From.Tables[i] = table;
				}
			}

			//TODO: Failed SelectQueryTests.JoinScalarTest
			//Needs optimization refactor for 3.X
			/*
			if (_selectQuery.IsSimple 
			    && _selectQuery.From.Tables.Count == 1 
				&& _selectQuery.From.Tables[0].Joins.Count == 0
			    && _selectQuery.From.Tables[0].Source is SelectQuery selectQuery
				&& selectQuery.IsSimple
			    && selectQuery.From.Tables.Count == 0)
			{
				// we can merge queries without tables
				_selectQuery.Walk(new WalkOptions(), static e =>
				{
					if (e is SqlColumn column && column.Parent == selectQuery)
					{
						return column.Expression;
					}

					return e;
				});
				_selectQuery.From.Tables.Clear();
			}
			*/
		}

		void OptimizeApplies(bool isApplySupported)
		{
			var tableSources = new HashSet<ISqlTableSource>();

			foreach (var table in _selectQuery.From.Tables)
			{
				tableSources.Add(table.Source);

				if (table.Source is SelectQuery selectQuery)
					tableSources.AddRange(QueryHelper.EnumerateAccessibleSources(selectQuery));

				foreach (var join in table.Joins)
				{
					if (join.JoinType == JoinType.CrossApply || join.JoinType == JoinType.OuterApply|| join.JoinType == JoinType.FullApply|| join.JoinType == JoinType.RightApply)
						OptimizeApply(_selectQuery, tableSources, table, join, isApplySupported);

					join.Walk(WalkOptions.Default, tableSources, static (tableSources, e) =>
					{
						if (e is ISqlTableSource ts && !tableSources.Contains(ts))
							tableSources.Add(ts);
						return e;
					});
				}
			}
		}

		void RemoveEmptyJoins()
		{
			if (_flags.IsCrossJoinSupported)
				return;

			for (var tableIndex = 0; tableIndex < _selectQuery.From.Tables.Count; tableIndex++)
			{
				var table = _selectQuery.From.Tables[tableIndex];
				for (var joinIndex = 0; joinIndex < table.Joins.Count; joinIndex++)
				{
					var join = table.Joins[joinIndex];
					if (join.JoinType == JoinType.Inner && join.Condition.Conditions.Count == 0)
					{
						_selectQuery.From.Tables.Insert(tableIndex + 1, join.Table);
						table.Joins.RemoveAt(joinIndex);
						--joinIndex;
					}
				}
			}
		}

		void OptimizeColumns()
		{
			// When selecting a SqlRow, expand the row into individual columns.
			var columns = _selectQuery.Select.Columns;

			for (var i = 0; i < columns.Count; i++)
			{
				var c = columns[i];
				if (c.Expression.ElementType == QueryElementType.SqlRow)
				{
					if (_selectQuery.ParentSelect is null)
						ThrowHelper.ThrowLinqToDBException("SqlRow can not be returned from main SELECT");
					if (columns.Count > 1)
						ThrowHelper.ThrowLinqToDBException("SqlRow expression must be the only result in a SELECT");

					var row = (SqlRow)columns[0].Expression;
					columns.Clear();
					foreach (var value in row.Values)
						_selectQuery.Select.AddNew(value);

					break;
				}
			}

			((ISqlExpressionWalkable)_selectQuery.Select).Walk(WalkOptions.Default, (object?)null, static (_, expr) =>
			{
				if (expr is SelectQuery query    &&
					query.From.Tables.Count == 0 &&
					query.Select.Columns.Count == 1)
				{
					query.Select.Columns[0].Expression.Visit(query, static (query, e) =>
					{
						if (e.ElementType == QueryElementType.SqlQuery)
						{
							var q = (SelectQuery)e;

							if (q.ParentSelect == query)
								q.ParentSelect = query.ParentSelect;
						}
					});

					//TODO: Need to check purpose of this method
					if (query.Select.Columns[0].Expression is ISqlTableSource ts)
						return ts;
				}

				return expr;
			});
		}

		void OptimizeDistinctOrderBy()
		{
			// algorythm works with whole Query, so skipping sub optimizations

			if (_level > 0)
				return;

			var information = new QueryInformation(_selectQuery);

			foreach (var query in information.GetQueriesParentFirst())
			{
				// removing duplicate order items
				query.OrderBy.Items.RemoveDuplicates(static o => o.Expression, Utils.ObjectReferenceEqualityComparer<ISqlExpression>.Default);

				// removing sorting for subselects
				if (QueryHelper.CanRemoveOrderBy(query, _flags, information))
				{
					query.OrderBy.Items.Clear();
					continue;
				}

				if (query.Select.IsDistinct)
				{
					QueryHelper.TryRemoveDistinct(query, information);
				}

				if (query.Select.IsDistinct && !query.Select.OrderBy.IsEmpty)
				{
					// nothing to do - DISTINCT ORDER BY supported
					if (_flags.IsDistinctOrderBySupported)
						continue;

					if (Common.Configuration.Linq.KeepDistinctOrdered)
					{
						// trying to convert to GROUP BY quivalent
						QueryHelper.TryConvertOrderedDistinctToGroupBy(query, _flags);
					}
					else
					{
						// removing ordering if no select columns
						var projection = new HashSet<ISqlExpression>(query.Select.Columns.Select(static c => c.Expression));
						for (var i = query.OrderBy.Items.Count - 1; i >= 0; i--)
						{
							if (!projection.Contains(query.OrderBy.Items[i].Expression))
								query.OrderBy.Items.RemoveAt(i);
						}
					}
				}
			}
		}

		static bool IsLimitedToOneRecord(SelectQuery selectQuery, EvaluationContext context, out bool byTake)
		{
			if (selectQuery.Select.TakeValue != null &&
			    selectQuery.Select.TakeValue.TryEvaluateExpression(context, out var takeValue))
			{
				byTake = true;
				if (takeValue is int intValue)
				{
					return intValue == 1;
				}
			}

			byTake = false;

			if (selectQuery.Select.Columns.Count == 1)
			{
				var column = selectQuery.Select.Columns[0];
				if (QueryHelper.IsAggregation(column.Expression))
					return true;
			}

			return false;
		}

		static bool IsUniqueUsage(SelectQuery rootQuery, SqlColumn column)
		{
			int counter = 0;

			rootQuery.VisitParentFirstAll(e =>
			{
				// do not search in the same query
				if (e is SelectQuery sq && sq == column.Parent)
					return false;

				if (e == column)
				{
					++counter;
				}

				return counter < 2;
			});

			return counter == 1;
		}


		SelectQuery MoveOuterJoinsToSubQuery(SelectQuery selectQuery)
		{
			if (!_flags.IsSubQueryColumnSupported)
				return selectQuery;

			var mappings = new Dictionary<ISqlExpression, ISqlExpression>();

			selectQuery.VisitParentFirst((flags: _flags, mappings, context: _evaluationContext), static (ctx, e) =>
			{
				if (e is SelectQuery sq)
				{
					for (var ti = 0; ti < sq.From.Tables.Count; ti++)
					{
						var table = sq.From.Tables[ti];
						for (int j = table.Joins.Count - 1; j >= 0; j--)
						{
							var join = table.Joins[j];
							if (join.JoinType == JoinType.OuterApply || join.JoinType == JoinType.Left)
							{
								if (join.Table.Source is SelectQuery tsQuery &&
								    tsQuery.Select.Columns.Count == 1         &&
								    IsLimitedToOneRecord(tsQuery, ctx.context, out var byTake))
								{
									if (byTake && !ctx.flags.IsSubQueryTakeSupported)
										continue;

									// where we can start analyzing that we can move join to subquery
									var testedColumn = tsQuery.Select.Columns[0];
									if (IsUniqueUsage(sq, testedColumn))
									{
										if (testedColumn.Expression is SqlFunction function)
										{
											if (function.IsAggregate)
											{
												if (!ctx.flags.IsCountSubQuerySupported)
													continue;
											}
										}


										var mainQuery = table.Source as SelectQuery;
										if (mainQuery?.Select.HasModifier == true)
											continue;

										// moving whole join to subquery

										table.Joins.RemoveAt(j);
										tsQuery.Where.ConcatSearchCondition(join.Condition);

										if (mainQuery != null)
										{
											// moving into FROM query

											var idx       = mainQuery.Select.Add(tsQuery);
											var newColumn = mainQuery.Select.Columns[idx];
											newColumn.RawAlias = testedColumn.RawAlias;

											// temporary remove to avoid recursion
											mainQuery.Select.Columns.RemoveAt(idx);

											sq.Walk(WalkOptions.Default, (testedColumn, newColumn),
												static (ctx, e) =>
												{
													if (e == ctx.testedColumn)
													{
														return ctx.newColumn;
													}

													return e;
												});


											var newQuery = tsQuery.ConvertAll((mainQuery, testedColumn, newColumn),
												allowMutation: true,
												static (visitor, e) =>
												{
													if (e is SqlColumn column &&
													    column.Parent == visitor.Context.mainQuery)
													{
														return column.Expression;
													}

													return e;
												});

											newColumn.Expression = newQuery;

											// restore at index
											mainQuery.Select.Columns.Insert(idx, newColumn);
										}
										else
										{
											// replacing column with subquery

											var newQuery = sq.ConvertAll((query: tsQuery, column: testedColumn),
												allowMutation: true,
												static (visitor, e) =>
												{
													if (e == visitor.Context.column)
														return visitor.Context.query;

													return e;
												});

											if (!ReferenceEquals(sq, newQuery))
												throw new InvalidOperationException("Query should be not changed.");
										}
									}
								}
							}
						}
					}
				}

				return true;
			});

			return selectQuery;
		}

	}
}<|MERGE_RESOLUTION|>--- conflicted
+++ resolved
@@ -1,15 +1,8 @@
-<<<<<<< HEAD
-﻿using System;
-using System.Collections.Generic;
-using System.Linq;
-using LinqToDB.Common;
-using LinqToDB.SqlProvider;
-
-namespace LinqToDB.SqlQuery
-=======
 ﻿namespace LinqToDB.SqlQuery
->>>>>>> 0b4c992f
 {
+	using Common;
+	using SqlProvider;
+
 	class SelectQueryOptimizer
 	{
 		public SelectQueryOptimizer(SqlProviderFlags flags, EvaluationContext evaluationContext, IQueryElement rootElement, SelectQuery selectQuery, int level, params IQueryElement[] dependencies)
@@ -1148,34 +1141,34 @@
 				if (parentJoinedTable.JoinType == JoinType.Full || parentJoinedTable.JoinType == JoinType.Right)
 				{
 					isQueryOK = query.Where.IsEmpty;
-				}
+			}
 				else
-				{
-					var sqlTableSource = query.From.Tables[0];
-					if (sqlTableSource.Joins.Count > 0)
-					{
-						var hasOtherJoin = false;
-						foreach (var join in sqlTableSource.Joins)
-						{
-							if (join.JoinType != parentJoinedTable.JoinType)
-							{
-								hasOtherJoin = true;
-								break;
-							}
-						}
-
-						if (hasOtherJoin)
-							isQueryOK = false;
-						else
-						{
-							// check that this subquery do not infer with parent join via other joined tables
+			{
+				var sqlTableSource = query.From.Tables[0];
+				if (sqlTableSource.Joins.Count > 0)
+				{
+					var hasOtherJoin = false;
+					foreach (var join in sqlTableSource.Joins)
+					{
+						if (join.JoinType != parentJoinedTable.JoinType)
+						{
+							hasOtherJoin = true;
+							break;
+						}
+					}
+
+					if (hasOtherJoin)
+						isQueryOK = false;
+					else
+					{
+						// check that this subquery do not infer with parent join via other joined tables
 							var joinSources =
 								new HashSet<ISqlTableSource>(sqlTableSource.Joins.Select(static j => j.Table.Source));
-							if (QueryHelper.IsDependsOn(parentJoinedTable.Condition, joinSources))
-								isQueryOK = false;
-						}
-					}
-				}
+						if (QueryHelper.IsDependsOn(parentJoinedTable.Condition, joinSources))
+							isQueryOK = false;
+					}
+				}
+			}
 			}
 
 			if (!isQueryOK)
@@ -1355,12 +1348,12 @@
 			{
 				var joinSources = new HashSet<ISqlTableSource>(parentTableSources);
 				joinSources.Add(joinTable.Table);
-				foreach (var join in joinSource.Joins)
-				{
+			foreach (var join in joinSource.Joins)
+			{
 					if (join.JoinType == JoinType.CrossApply || join.JoinType == JoinType.OuterApply|| join.JoinType == JoinType.FullApply || join.JoinType == JoinType.RightApply)
 					{
 						OptimizeApply(parentQuery, joinSources, joinSource, join, isApplySupported);
-					}
+			}
 
 					joinSources.AddRange(QueryHelper.EnumerateAccessibleSources(join.Table));
 				}
@@ -1391,25 +1384,25 @@
 
 				var searchCondition = new List<SqlCondition>();
 
-				var conditions = sql.Where.SearchCondition.Conditions;
+					var conditions = sql.Where.SearchCondition.Conditions;
 
 				var toIgnore = new HashSet<IQueryElement> { joinTable };
 
-				if (conditions.Count > 0)
-				{
-					for (var i = conditions.Count - 1; i >= 0; i--)
-					{
-						var condition = conditions[i];
+					if (conditions.Count > 0)
+					{
+						for (var i = conditions.Count - 1; i >= 0; i--)
+						{
+							var condition = conditions[i];
 
 						var contains = QueryHelper.IsDependsOn(condition, parentTableSources, toIgnore);
 
-						if (contains)
-						{
-							searchCondition.Insert(0, condition);
-							conditions.RemoveAt(i);
-						}
-					}
-				}
+								if (contains)
+								{
+									searchCondition.Insert(0, condition);
+									conditions.RemoveAt(i);
+								}
+							}
+						}
 
 				var toCheck = new HashSet<ISqlTableSource>();
 
@@ -1434,15 +1427,15 @@
 									}
 
 									return newExpr;
-								}
-							}
-						}
+						}
+					}
+				}
 
 						return e;
 					});
 
 					searchCondition[i] = newCond;
-				}
+						}
 
 				var newJoinType = joinTable.JoinType switch
 				{
@@ -1455,8 +1448,8 @@
 
 				joinTable.JoinType = newJoinType;
 				joinTable.Condition.Conditions.AddRange(searchCondition);
-			}
-		}
+					}
+				}
 
 		static void ConcatSearchCondition(SqlWhereClause where1, SqlWhereClause where2)
 		{
@@ -1693,8 +1686,8 @@
 				if (takeValue is int intValue)
 				{
 					return intValue == 1;
-				}
-			}
+	}
+}
 
 			byTake = false;
 
