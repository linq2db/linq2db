﻿using System;
using System.Collections.Generic;
using System.Linq;

namespace LinqToDB.SqlQuery
{
	using Common;
	using SqlProvider;

	class SelectQueryOptimizer
	{
		public SelectQueryOptimizer(SqlProviderFlags flags, IQueryElement rootElement, SelectQuery selectQuery, int level, params IQueryElement[] dependencies)
		{
			_flags        = flags;
			_selectQuery  = selectQuery;
			_rootElement  = rootElement;
			_level        = level;
			_dependencies = dependencies;
		}

		readonly SqlProviderFlags _flags;
		readonly SelectQuery      _selectQuery;
		readonly IQueryElement    _rootElement;
		readonly int              _level;
		readonly IQueryElement[]  _dependencies;

		public void FinalizeAndValidate(bool isApplySupported, bool optimizeColumns)
		{
#if DEBUG
			// ReSharper disable once NotAccessedVariable
			var sqlText = _selectQuery.SqlText;

			var dic = new Dictionary<SelectQuery,SelectQuery>();

			new QueryVisitor().VisitAll(_selectQuery, e =>
			{
				if (e is SelectQuery sql)
				{
					if (dic.ContainsKey(sql))
						throw new InvalidOperationException("SqlQuery circle reference detected.");

					dic.Add(sql, sql);
				}
			});
#endif

			OptimizeUnions();
			FinalizeAndValidateInternal(isApplySupported, optimizeColumns);
			ResolveFields();

#if DEBUG
			// ReSharper disable once RedundantAssignment
			var newSqlText = _selectQuery.SqlText;
#endif
		}

		class QueryData
		{
			public          SelectQuery          Query   = null!;
			public readonly List<ISqlExpression> Fields  = new List<ISqlExpression>();
			public readonly List<QueryData>      Queries = new List<QueryData>();
		}

		void ResolveFields()
		{
			var root = GetQueryData(_rootElement, _selectQuery, new HashSet<IQueryElement>());

			ResolveFields(root);
		}

		static QueryData GetQueryData(IQueryElement? root, SelectQuery selectQuery, HashSet<IQueryElement> visitedHash)
		{
			var data = new QueryData { Query = selectQuery };

			new QueryVisitor().VisitParentFirst(root ?? selectQuery, e =>
			{
				switch (e.ElementType)
				{
					case QueryElementType.SqlField :
						{
							var field = (SqlField)e;

							if (field.Name.Length != 1 || field.Name[0] != '*')
								data.Fields.Add(field);

							break;
						}

					case QueryElementType.SqlQuery :
						{
							if (e != selectQuery)
							{
								data.Queries.Add(GetQueryData(null, (SelectQuery)e, visitedHash));
								return false;
							}

							break;
						}

					case QueryElementType.Column :
						return ((SqlColumn)e).Parent == selectQuery;

					case QueryElementType.SqlTable :
						return false;

					case QueryElementType.SqlCteTable :
						return false;

					case QueryElementType.CteClause :
					{
						var query = ((CteClause)e).Body;
						if (query != selectQuery && query != null && visitedHash.Add(e))
						{
							data.Queries.Add(GetQueryData(null, query, visitedHash));
							return false;
						}

						break;
					}


				}

				return true;
			});

			return data;
		}

		static SqlTableSource? FindField(SqlField field, SqlTableSource table)
		{
			if (field.Table == table.Source)
				return table;

			foreach (var join in table.Joins)
			{
				var t = FindField(field, join.Table);

				if (t != null)
					return join.Table;
			}

			return null;
		}

		static ISqlExpression? GetColumn(QueryData data, SqlField field)
		{
			foreach (var query in data.Queries)
			{
				var q = query.Query;

				foreach (var table in q.From.Tables)
				{
					var t = FindField(field, table);

					if (t != null)
					{
						var n   = q.Select.Columns.Count;
						var idx = q.Select.Add(field);

						if (n != q.Select.Columns.Count)
							if (!q.GroupBy.IsEmpty || q.Select.Columns.Any(c => QueryHelper.IsAggregationFunction(c.Expression)))
								q.GroupBy.Items.Add(field);

						return q.Select.Columns[idx];
					}
				}
			}

			return null;
		}

		static void ResolveFields(QueryData data)
		{
			if (data.Queries.Count == 0)
				return;

			var dic = new Dictionary<ISqlExpression,ISqlExpression>();

			foreach (var sqlExpression in data.Fields)
			{
				var field = (SqlField)sqlExpression;

				if (dic.ContainsKey(field))
					continue;

				var found = false;

				foreach (var table in data.Query.From.Tables)
				{
					found = FindField(field, table) != null;

					if (found)
						break;
				}

				if (!found)
				{
					var expr = GetColumn(data, field);

					if (expr != null)
						dic.Add(field, expr);
				}
			}

			if (dic.Count > 0)
				new QueryVisitor().VisitParentFirst(data.Query, e =>
				{
					ISqlExpression? ex;

					switch (e.ElementType)
					{
						case QueryElementType.SqlQuery :
							return e == data.Query;

						case QueryElementType.SqlFunction :
							{
								var parms = ((SqlFunction)e).Parameters;

								for (var i = 0; i < parms.Length; i++)
									if (dic.TryGetValue(parms[i], out ex))
										parms[i] = ex;

								break;
							}

						case QueryElementType.SqlExpression :
							{
								var parms = ((SqlExpression)e).Parameters;

								for (var i = 0; i < parms.Length; i++)
									if (dic.TryGetValue(parms[i], out ex))
										parms[i] = ex;

								break;
							}

						case QueryElementType.SqlBinaryExpression :
							{
								var expr = (SqlBinaryExpression)e;
								if (dic.TryGetValue(expr.Expr1, out ex)) expr.Expr1 = ex;
								if (dic.TryGetValue(expr.Expr2, out ex)) expr.Expr2 = ex;
								break;
							}

						case QueryElementType.ExprPredicate       :
						case QueryElementType.NotExprPredicate    :
						case QueryElementType.IsNullPredicate     :
						case QueryElementType.InSubQueryPredicate :
							{
								var expr = (SqlPredicate.Expr)e;
								if (dic.TryGetValue(expr.Expr1, out ex)) expr.Expr1 = ex;
								break;
							}

						case QueryElementType.ExprExprPredicate :
							{
								var expr = (SqlPredicate.ExprExpr)e;
								if (dic.TryGetValue(expr.Expr1, out ex)) expr.Expr1 = ex;
								if (dic.TryGetValue(expr.Expr2, out ex)) expr.Expr2 = ex;
								break;
							}

						case QueryElementType.IsTruePredicate :
							{
								var expr = (SqlPredicate.IsTrue)e;
								if (dic.TryGetValue(expr.Expr1,      out ex)) expr.Expr1      = ex;
								if (dic.TryGetValue(expr.TrueValue,  out ex)) expr.TrueValue  = ex;
								if (dic.TryGetValue(expr.FalseValue, out ex)) expr.FalseValue = ex;
								break;
							}
						
						case QueryElementType.LikePredicate :
							{
								var expr = (SqlPredicate.Like)e;
								if (                       dic.TryGetValue(expr.Expr1,  out ex)) expr.Expr1  = ex;
								if (                       dic.TryGetValue(expr.Expr2,  out ex)) expr.Expr2  = ex;
								if (expr.Escape != null && dic.TryGetValue(expr.Escape, out ex)) expr.Escape = ex;
								break;
							}

						case QueryElementType.BetweenPredicate :
							{
								var expr = (SqlPredicate.Between)e;
								if (dic.TryGetValue(expr.Expr1, out ex)) expr.Expr1 = ex;
								if (dic.TryGetValue(expr.Expr2, out ex)) expr.Expr2 = ex;
								if (dic.TryGetValue(expr.Expr3, out ex)) expr.Expr3 = ex;
								break;
							}

						case QueryElementType.InListPredicate :
							{
								var expr = (SqlPredicate.InList)e;

								if (dic.TryGetValue(expr.Expr1, out ex)) expr.Expr1 = ex;

								for (var i = 0; i < expr.Values.Count; i++)
									if (dic.TryGetValue(expr.Values[i], out ex))
										expr.Values[i] = ex;

								break;
							}

						case QueryElementType.Column :
							{
								var expr = (SqlColumn)e;

								if (expr.Parent != data.Query)
									return false;

								if (dic.TryGetValue(expr.Expression, out ex)) expr.Expression = ex;

								break;
							}

						case QueryElementType.SetExpression :
							{
								var expr = (SqlSetExpression)e;
								if (dic.TryGetValue(expr.Expression!, out ex)) expr.Expression = ex;
								break;
							}

						case QueryElementType.GroupByClause :
							{
								var expr = (SqlGroupByClause)e;

								for (var i = 0; i < expr.Items.Count; i++)
									if (dic.TryGetValue(expr.Items[i], out ex))
										expr.Items[i] = ex;

								break;
							}

						case QueryElementType.OrderByItem :
							{
								var expr = (SqlOrderByItem)e;
								if (dic.TryGetValue(expr.Expression, out ex)) expr.Expression = ex;
								break;
							}
					}

					return true;
				});

			foreach (var query in data.Queries)
				if (query.Queries.Count > 0)
					ResolveFields(query);
		}

		void OptimizeUnions()
		{
			var isAllUnion = new QueryVisitor().Find(_selectQuery,
				ne => ne is SqlSetOperator nu && nu.Operation == SetOperation.UnionAll);

			var isNotAllUnion = new QueryVisitor().Find(_selectQuery,
				ne => ne is SqlSetOperator nu && nu.Operation != SetOperation.UnionAll);

			if (isNotAllUnion != null && isAllUnion != null)
				return;

			var exprs = new Dictionary<ISqlExpression,ISqlExpression>();

			new QueryVisitor().Visit(_selectQuery, e =>
			{
				if (!(e is SelectQuery sql) || sql.From.Tables.Count != 1 || !sql.IsSimple)
					return;

				var table = sql.From.Tables[0];

				if (table.Joins.Count != 0 || !(table.Source is SelectQuery))
					return;

				var union = (SelectQuery)table.Source;

				if (!union.HasSetOperators || sql.Select.Columns.Count != union.Select.Columns.Count)
					return;

				for (var i = 0; i < sql.Select.Columns.Count; i++)
				{
					var scol = sql.  Select.Columns[i];
					var ucol = union.Select.Columns[i];

					if (scol.Expression != ucol)
						return;
				}

				exprs.Add(union, sql);

				for (var i = 0; i < sql.Select.Columns.Count; i++)
				{
					var scol = sql.  Select.Columns[i];
					var ucol = union.Select.Columns[i];

					scol.Expression = ucol.Expression;
					scol.RawAlias   = ucol.RawAlias;

					if (!exprs.ContainsKey(ucol))
					exprs.Add(ucol, scol);
				}

				for (var i = sql.Select.Columns.Count; i < union.Select.Columns.Count; i++)
					sql.Select.ExprNew(union.Select.Columns[i].Expression);

				sql.From.Tables.Clear();
				sql.From.Tables.AddRange(union.From.Tables);

				sql.Where.  SearchCondition.Conditions.AddRange(union.Where. SearchCondition.Conditions);
				sql.Having. SearchCondition.Conditions.AddRange(union.Having.SearchCondition.Conditions);
				sql.GroupBy.Items.                     AddRange(union.GroupBy.Items);
				sql.OrderBy.Items.                     AddRange(union.OrderBy.Items);
				sql.SetOperators.InsertRange(0, union.SetOperators);
			});

			if (exprs.Count > 0)
			{
				_selectQuery.Walk(
					new WalkOptions { ProcessParent = true },
					expr => exprs.TryGetValue(expr, out var e) ? e : expr);
			}
		}

		void FinalizeAndValidateInternal(bool isApplySupported, bool optimizeColumns)
		{
			new QueryVisitor().Visit(_selectQuery, e =>
			{
				if (e is SelectQuery sql && sql != _selectQuery)
				{
					sql.ParentSelect = _selectQuery;
					new SelectQueryOptimizer(_flags, _rootElement, sql, _level + 1, _dependencies)
						.FinalizeAndValidateInternal(isApplySupported, optimizeColumns);

					if (sql.IsParameterDependent)
						_selectQuery.IsParameterDependent = true;
				}
			});

			ResolveWeakJoins();
			RemoveEmptyJoins();
			OptimizeColumns();
			OptimizeApplies   (isApplySupported, optimizeColumns);
			OptimizeSubQueries(isApplySupported, optimizeColumns);
			OptimizeApplies   (isApplySupported, optimizeColumns);

			OptimizeDistinct();
			OptimizeDistinctOrderBy();
<<<<<<< HEAD
=======
			OptimizeSkipTake(inlineParameters);
			CorrectColumns();

			OptimizeSearchConditions();
>>>>>>> f212dab9
		}

		public static SqlCondition OptimizeCondition(SqlCondition condition)
		{
			if (condition.Predicate is SqlSearchCondition search)
			{
				if (search.Conditions.Count == 1)
				{
					var sc = search.Conditions[0];
					return new SqlCondition(condition.IsNot != sc.IsNot, sc.Predicate, condition.IsOr);
				}
			}
			else if (condition.Predicate.ElementType == QueryElementType.ExprPredicate)
			{
				var exprPredicate = (SqlPredicate.Expr)condition.Predicate;
				if (exprPredicate.Expr1 is ISqlPredicate predicate)
				{
					return new SqlCondition(condition.IsNot, predicate, condition.IsOr);
				}
			}

<<<<<<< HEAD
			if (condition.IsNot && condition.Predicate is IInvertibleElement invertibleElement)
=======
		private void CorrectColumns()
		{
			if (!_selectQuery.GroupBy.IsEmpty && _selectQuery.Select.Columns.Count == 0)
			{
				foreach (var item in _selectQuery.GroupBy.Items)
				{
					_selectQuery.Select.Add(item);
				}
			}
		}

		private void OptimizeSearchConditions()
		{
			_selectQuery.Walk(new WalkOptions(), expr =>
			{
				if (expr is SqlSearchCondition cond)
					return OptimizeSearchCondition(cond);

				return expr;
			});
		}

		public static bool? GetBoolValue(ISqlExpression expression, bool withParameters)
		{
			if (expression.TryEvaluateExpression(withParameters, out var value))
>>>>>>> f212dab9
			{
				return new SqlCondition(false, (ISqlPredicate)invertibleElement.Invert(), condition.IsOr);
			}

			return condition;
		}

		internal static SqlSearchCondition OptimizeSearchCondition(SqlSearchCondition inputCondition, EvaluationContext context)
		{
			var searchCondition = inputCondition;

			void ClearAll()
			{
				searchCondition = new SqlSearchCondition();
			}

			void EnsureCopy()
			{
				if (!ReferenceEquals(searchCondition, inputCondition))
					return;

				searchCondition = new SqlSearchCondition(inputCondition.Conditions.Select(c => new SqlCondition(c.IsNot, c.Predicate, c.IsOr)));
			}

			for (var i = 0; i < searchCondition.Conditions.Count; i++)
			{
				var cond = OptimizeCondition(searchCondition.Conditions[i]);
				var newCond = cond;
				if (cond.Predicate.ElementType == QueryElementType.ExprExprPredicate)
				{
					var exprExpr = (SqlPredicate.ExprExpr)cond.Predicate;

					if (cond.IsNot && exprExpr.CanInvert())
					{
						exprExpr = (SqlPredicate.ExprExpr)exprExpr.Invert();
						newCond  = new SqlCondition(false, exprExpr, newCond.IsOr);
					}

					if ((exprExpr.Operator == SqlPredicate.Operator.Equal ||
					     exprExpr.Operator == SqlPredicate.Operator.NotEqual)
					    && exprExpr.Expr1 is SqlValue value1 && value1.Value != null 
					    && exprExpr.Expr2 is SqlValue value2 && value2.Value != null
					    && value1.GetType() == value2.GetType())
					{
						newCond = new SqlCondition(newCond.IsNot, new SqlPredicate.Expr(new SqlValue(
							(value1.Value.Equals(value2.Value) == (exprExpr.Operator == SqlPredicate.Operator.Equal)))), newCond.IsOr);
					}

					if ((exprExpr.Operator == SqlPredicate.Operator.Equal ||
					     exprExpr.Operator == SqlPredicate.Operator.NotEqual)
					    && exprExpr.Expr1 is SqlParameter p1 && !p1.CanBeNull
					    && exprExpr.Expr2 is SqlParameter p2 && Equals(p1, p2))
					{
						newCond = new SqlCondition(newCond.IsNot, new SqlPredicate.Expr(new SqlValue(true)), newCond.IsOr);
					}
				}

				if (newCond.Predicate.ElementType == QueryElementType.ExprPredicate)
				{
					var expr = (SqlPredicate.Expr)newCond.Predicate;

					if (newCond.IsNot)
					{
						var boolValue = QueryHelper.GetBoolValue(expr.Expr1, context);
						if (boolValue != null)
						{
							newCond = new SqlCondition(false, new SqlPredicate.Expr(new SqlValue(!boolValue.Value)), newCond.IsOr);
						}
						else if (expr.Expr1 is SqlSearchCondition expCond && expCond.Conditions.Count == 1)
						{
							if (expCond.Conditions[0].Predicate is IInvertibleElement invertible && invertible.CanInvert())
								newCond = new SqlCondition(false, (ISqlPredicate)invertible.Invert(), newCond.IsOr);
						}
					}
				}

				if (!ReferenceEquals(cond, newCond))
				{
					EnsureCopy();
					searchCondition.Conditions[i] = newCond;
					cond = newCond;
				}

				if (cond.Predicate.ElementType == QueryElementType.ExprPredicate)
				{
					var expr = (SqlPredicate.Expr)cond.Predicate;
					var boolValue = QueryHelper.GetBoolValue(expr.Expr1, context);

					if (boolValue != null)
					{
						var isTrue = cond.IsNot ? !boolValue.Value : boolValue.Value;
						bool? leftIsOr  = i > 0 ? searchCondition.Conditions[i - 1].IsOr : (bool?)null;
						bool? rightIsOr = i + 1 < searchCondition.Conditions.Count ? cond.IsOr : (bool?)null;

						if (isTrue)
						{
							if ((leftIsOr == true || leftIsOr == null) && (rightIsOr == true || rightIsOr == null))
							{
								ClearAll();
								break;
							}

							EnsureCopy();
							searchCondition.Conditions.RemoveAt(i);
							if (leftIsOr== false && rightIsOr != null)
								searchCondition.Conditions[i - 1].IsOr = rightIsOr.Value;
							--i;
						}
						else
						{
							if (leftIsOr == false)
							{
								EnsureCopy();
								searchCondition.Conditions.RemoveAt(i - 1);
								--i;
							}
							else if (rightIsOr == false)
							{
								EnsureCopy();
								searchCondition.Conditions[i].IsOr = searchCondition.Conditions[i + 1].IsOr;
								searchCondition.Conditions.RemoveAt(i + 1);
								--i;
							}
							else
							{
								if (rightIsOr != null || leftIsOr != null)
								{
									EnsureCopy();
									searchCondition.Conditions.RemoveAt(i);
									if (leftIsOr != null && rightIsOr != null)
										searchCondition.Conditions[i - 1].IsOr = rightIsOr.Value;
									--i;
								}
							}
						}

					}
				}
				else if (cond.Predicate is SqlSearchCondition sc)
				{
					var newSc = OptimizeSearchCondition(sc, context);
					if (!ReferenceEquals(newSc, sc))
					{
						EnsureCopy();
						searchCondition.Conditions[i] = new SqlCondition(cond.IsNot, newSc, cond.IsOr);
						sc = newSc;
					}

					if (sc.Conditions.Count == 0)
					{
						EnsureCopy();
						var inlinePredicate = new SqlPredicate.Expr(new SqlValue(!cond.IsNot));
						searchCondition.Conditions[i] =
							new SqlCondition(false, inlinePredicate, searchCondition.Conditions[i].IsOr);
						--i;
					}
					else if (sc.Conditions.Count == 1)
					{
						// reduce nesting
						EnsureCopy();

						var isNot = searchCondition.Conditions[i].IsNot;
						if (sc.Conditions[0].IsNot)
							isNot = !isNot;

						var predicate = sc.Conditions[0].Predicate;
						if (isNot && predicate is IInvertibleElement invertible && invertible.CanInvert())
						{
							predicate = (ISqlPredicate)invertible.Invert();
							isNot = !isNot;
						}

						var inlineCondition = new SqlCondition(isNot, predicate, searchCondition.Conditions[i].IsOr);

						searchCondition.Conditions[i] = inlineCondition;

						--i;
					}
				}
			}

			return searchCondition;
		}

		internal void ResolveWeakJoins()
		{
			_selectQuery.ForEachTable(table =>
			{
				for (var i = table.Joins.Count - 1; i >= 0; i--)
				{
					var join = table.Joins[i];

					if (join.IsWeak)
					{
						var sources = new HashSet<ISqlTableSource>(QueryHelper.EnumerateAccessibleSources(join.Table));
						var ignore  = new HashSet<IQueryElement> { join };
						if (QueryHelper.IsDependsOn(_rootElement, sources, ignore) 
						|| _dependencies.Any(d => QueryHelper.IsDependsOn(d, sources, ignore)))
						{
							join.IsWeak = false;
						}
						else
						{
							table.Joins.RemoveAt(i);
						}
					}
				}
			}, new HashSet<SelectQuery>());
		}


		static bool IsComplexQuery(SelectQuery query)
		{
			var accessibleSources = new HashSet<ISqlTableSource>();
			var complexFound = QueryHelper.EnumerateAccessibleSources(query)
				.Any(source =>
				{
					accessibleSources.Add(source);
					if (source is SelectQuery q)
						return q.From.Tables.Count != 1 || QueryHelper.EnumerateJoins(q).Any();
					return false;
				});

			if (complexFound)
				return true;

			var usedSources = new HashSet<ISqlTableSource>();
			QueryHelper.CollectUsedSources(query, usedSources);

			return usedSources.Count > accessibleSources.Count;
		}

		void OptimizeDistinct()
		{
			if (!_selectQuery.Select.IsDistinct || !_selectQuery.Select.OptimizeDistinct)
				return;

			if (IsComplexQuery(_selectQuery))
				return;

			var table = _selectQuery.From.Tables[0];

			var keys = new List<IList<ISqlExpression>>();

			QueryHelper.CollectUniqueKeys(_selectQuery, includeDistinct: false, keys);
			QueryHelper.CollectUniqueKeys(table, keys);
			if (keys.Count == 0)
				return;

			var expressions = new HashSet<ISqlExpression>(_selectQuery.Select.Columns.Select(c => c.Expression));
			var foundUnique = keys.Any(key =>
			{
				if (key.All(k => expressions.Contains(k)))
					return true;
				if (key.Select(k => QueryHelper.GetUnderlyingField(k)).All(k => k != null && expressions.Contains(k)))
					return true;
				return false;
			});

			if (foundUnique)
			{
				// We have found that distinct columns has unique key, so we can remove distinct
				_selectQuery.Select.IsDistinct = false;
			}
		}

		static void ApplySubsequentOrder(SelectQuery mainQuery, SelectQuery subQuery)
		{
			if (subQuery.OrderBy.Items.Count > 0)
			{
				var orderItems = !mainQuery.Select.IsDistinct && mainQuery.GroupBy.IsEmpty
					? subQuery.OrderBy.Items
					: subQuery.OrderBy.Items.Where(oi =>
						mainQuery.Select.Columns.Any(c => c.Expression.Equals(oi.Expression)));

				foreach (var item in orderItems)
					mainQuery.OrderBy.Expr(item.Expression, item.IsDescending);
			}
		}

		SqlTableSource OptimizeSubQuery(
			SelectQuery parentQuery,
			SqlTableSource source,
			bool optimizeWhere,
			bool allColumns,
			bool isApplySupported,
			bool optimizeValues,
			bool optimizeColumns,
			JoinType parentJoin)
		{
			foreach (var jt in source.Joins)
			{
				var table = OptimizeSubQuery(
					parentQuery,
					jt.Table,
					jt.JoinType == JoinType.Inner || jt.JoinType == JoinType.CrossApply,
					false,
					isApplySupported,
					jt.JoinType == JoinType.Inner || jt.JoinType == JoinType.CrossApply,
					optimizeColumns,
					jt.JoinType);

				if (table != jt.Table)
				{
					if (jt.Table.Source is SelectQuery sql)
						ApplySubsequentOrder(_selectQuery, sql);

					jt.Table = table;
				}
			}

			if (source.Source is SelectQuery select)
			{
				var canRemove = !CorrectCrossJoinQuery(select);
				if (canRemove)
				{
					if (source.Joins.Count > 0)
					{
						// We can not remove subquery that is left side for FULL and RIGHT joins and there is filter
						var join = source.Joins[0];
						if ((join.JoinType == JoinType.Full || join.JoinType == JoinType.Right)
							&& !select.Where.IsEmpty)
						{
							canRemove = false;
						}
					}
				}
				if (canRemove)
					return RemoveSubQuery(parentQuery, source, optimizeWhere, allColumns && !isApplySupported, optimizeValues, optimizeColumns, parentJoin);
			}

			return source;
		}

		bool CorrectCrossJoinQuery(SelectQuery query)
		{
			var select = query.Select;
			if (select.From.Tables.Count == 1)
				return false;

			var joins = select.From.Tables.SelectMany(_ => _.Joins).Distinct().ToArray();
			if (joins.Length == 0)
				return false;

			var tables = select.From.Tables.ToArray();
			foreach (var t in tables)
				t.Joins.Clear();

			var baseTable = tables[0];

			if (_flags.IsCrossJoinSupported || _flags.IsInnerJoinAsCrossSupported)
			{
				select.From.Tables.Clear();
				select.From.Tables.Add(baseTable);

				foreach (var t in tables.Skip(1))
				{
					baseTable.Joins.Add(new SqlJoinedTable(JoinType.Inner, t, false));
				}

				foreach (var j in joins)
					baseTable.Joins.Add(j);
			}
			else
			{
				// move to subquery
				var subQuery = new SelectQuery();

				subQuery.Select.From.Tables.AddRange(tables);

				baseTable = new SqlTableSource(subQuery, "cross");
				baseTable.Joins.AddRange(joins);

				query.Select.From.Tables.Clear();

				var sources     = new HashSet<ISqlTableSource>(tables.Select(t => t.Source));
				var foundFields = new HashSet<ISqlExpression>();

				QueryHelper.CollectDependencies(query.RootQuery(), sources, foundFields);
				QueryHelper.CollectDependencies(baseTable,         sources, foundFields);

				var toReplace = foundFields.ToDictionary(f => f,
					f => subQuery.Select.Columns[subQuery.Select.Add(f)] as ISqlExpression);

				ISqlExpression TransformFunc(ISqlExpression e)
				{
					return toReplace.TryGetValue(e, out var newValue) ? newValue : e;
				}

				((ISqlExpressionWalkable)query.RootQuery()).Walk(new WalkOptions(), TransformFunc);
				foreach (var j in joins)
				{
					((ISqlExpressionWalkable) j).Walk(new WalkOptions(), TransformFunc);
				}

				query.Select.From.Tables.Add(baseTable);
			}

			return true;
		}

		static bool CheckColumn(SelectQuery parentQuery, SqlColumn column, ISqlExpression expr, SelectQuery query, bool optimizeValues, bool optimizeColumns)
		{
			expr = QueryHelper.UnwrapExpression(expr);

			if (expr is SqlField || expr is SqlColumn || expr.ElementType == QueryElementType.SqlRawSqlTable)
				return false;

			if (expr is SqlValue sqlValue)
				return !optimizeValues && 1.Equals(sqlValue.Value);

			if (expr is SqlBinaryExpression e1)
			{
				if (e1.Operation == "*" && e1.Expr1 is SqlValue value)
				{
					if (value.Value is int i && i == -1)
						return CheckColumn(parentQuery, column, e1.Expr2, query, optimizeValues, optimizeColumns);
				}
			}

			if (optimizeColumns &&
				new QueryVisitor().Find(expr, ex => ex is SelectQuery || QueryHelper.IsAggregationFunction(ex)) == null)
			{
				var elementsToIgnore = new HashSet<IQueryElement> { query };

				var depends = QueryHelper.IsDependsOn(parentQuery.GroupBy, column, elementsToIgnore);
				if (depends)
					return true;

				if (expr.IsComplexExpression())
				{
					depends =
						   QueryHelper.IsDependsOn(parentQuery.Where, column, elementsToIgnore)
						|| QueryHelper.IsDependsOn(parentQuery.OrderBy, column, elementsToIgnore);

					if (depends)
						return true;
				}

				var dependsCount = QueryHelper.DependencyCount(parentQuery, column, elementsToIgnore);

				return dependsCount > 1;
			}

			return true;
		}

		SqlTableSource RemoveSubQuery(
			SelectQuery parentQuery, 
			SqlTableSource childSource,
			bool concatWhere,
			bool allColumns,
			bool optimizeValues,
			bool optimizeColumns,
			JoinType parentJoin)
		{
			var query = (SelectQuery)childSource.Source;

			var isQueryOK = !query.DoNotRemove && query.From.Tables.Count == 1;

			isQueryOK = isQueryOK && (concatWhere || query.Where.IsEmpty && query.Having.IsEmpty);
			isQueryOK = isQueryOK && !query.HasSetOperators && query.GroupBy.IsEmpty && !query.Select.HasModifier;
			//isQueryOK = isQueryOK && (_flags.IsDistinctOrderBySupported || query.Select.IsDistinct );
			isQueryOK = isQueryOK && (!parentQuery.HasSetOperators || query.OrderBy.IsEmpty);

			if (isQueryOK && parentJoin != JoinType.Inner && query.From.Tables[0].Joins.Count > 0)
			{
				isQueryOK = false;
			}

			if (!isQueryOK)
				return childSource;

			var isColumnsOK =
				(allColumns && !query.Select.Columns.Any(c => QueryHelper.IsAggregationFunction(c.Expression))) ||
				!query.Select.Columns.Any(c => CheckColumn(parentQuery, c, c.Expression, query, optimizeValues, optimizeColumns));

			if (!isColumnsOK)
				return childSource;

			var map = new Dictionary<ISqlExpression,ISqlExpression>(query.Select.Columns.Count);

			foreach (var c in query.Select.Columns)
			{
				if (!map.ContainsKey(c))
				{
					map.Add(c, c.Expression);
					if (c.RawAlias != null && c.Expression is SqlColumn clmn && clmn.RawAlias == null)
						clmn.RawAlias = c.RawAlias;
				}			
			}

			List<ISqlExpression[]>? uniqueKeys = null;
			if (parentJoin == JoinType.Inner && query.HasUniqueKeys)
				uniqueKeys = query.UniqueKeys;

			uniqueKeys = uniqueKeys?
				.Select(k => k.Select(e => map.TryGetValue(e, out var nw) ? nw : e).ToArray())
				.ToList();

			var top = _rootElement ?? (IQueryElement)_selectQuery.RootQuery();

			((ISqlExpressionWalkable)top).Walk(
				new WalkOptions(), expr => map.TryGetValue(expr, out var fld) ? fld : expr);

			new QueryVisitor().Visit(top, expr =>
			{
				if (expr.ElementType == QueryElementType.InListPredicate)
				{
					var p = (SqlPredicate.InList)expr;

					if (p.Expr1 == query)
						p.Expr1 = query.From.Tables[0];
				}
			});

			query.From.Tables[0].Joins.AddRange(childSource.Joins);

			if (query.From.Tables[0].Alias == null)
				query.From.Tables[0].Alias = childSource.Alias;

			if (!query.Where. IsEmpty) ConcatSearchCondition(_selectQuery.Where,  query.Where);
			if (!query.Having.IsEmpty) ConcatSearchCondition(_selectQuery.Having, query.Having);

			((ISqlExpressionWalkable)top).Walk(new WalkOptions(), expr =>
			{
				if (expr is SelectQuery sql)
					if (sql.ParentSelect == query)
						sql.ParentSelect = query.ParentSelect ?? _selectQuery;

				return expr;
			});

			var result = query.From.Tables[0];

			if (uniqueKeys != null)
				result.UniqueKeys.AddRange(uniqueKeys);

			return result;
		}

		void OptimizeApply(SelectQuery parentQuery, HashSet<ISqlTableSource> parentTableSources, SqlTableSource tableSource, SqlJoinedTable joinTable, bool isApplySupported, bool optimizeColumns)
		{
			var joinSource = joinTable.Table;

			foreach (var join in joinSource.Joins)
				if (join.JoinType == JoinType.CrossApply || join.JoinType == JoinType.OuterApply)
					OptimizeApply(parentQuery, parentTableSources, joinSource, join, isApplySupported, optimizeColumns);

			if (isApplySupported && !joinTable.CanConvertApply)
				return;

			bool ContainsTable(ISqlTableSource table, IQueryElement qe)
			{
				return null != new QueryVisitor().Find(qe, e =>
					e == table ||
					e.ElementType == QueryElementType.SqlField && table == ((SqlField) e).Table ||
					e.ElementType == QueryElementType.Column   && table == ((SqlColumn)e).Parent);
			}

			if (joinSource.Source.ElementType == QueryElementType.SqlQuery)
			{
				var sql   = (SelectQuery)joinSource.Source;
				var isAgg = sql.Select.Columns.Any(c => QueryHelper.IsAggregationFunction(c.Expression));

				if (isApplySupported  && (isAgg || sql.Select.HasModifier))
					return;

				var tableSources = new HashSet<ISqlTableSource>();

				((ISqlExpressionWalkable)sql.Where.SearchCondition).Walk(new WalkOptions(), e =>
				{
					if (e is ISqlTableSource ts && !tableSources.Contains(ts))
						tableSources.Add(ts);
					return e;
				});

				var searchCondition = new List<SqlCondition>();

				{
					var conditions = sql.Where.SearchCondition.Conditions;

					if (conditions.Count > 0)
					{
						for (var i = conditions.Count - 1; i >= 0; i--)
						{
							var condition = conditions[i];

							if (!tableSources.Any(ts => ContainsTable(ts, condition)))
							{
								searchCondition.Insert(0, condition);
								conditions.RemoveAt(i);
							}
							else if (parentTableSources.Any(ts => ContainsTable(ts, condition)))
							{
								if (isApplySupported && Common.Configuration.Linq.PreferApply)
									return;

								searchCondition.Insert(0, condition);
								conditions.RemoveAt(i);
							}
						}
					}
				}

				var sources = new HashSet<ISqlTableSource> {tableSource.Source};
				var ignore  = new HashSet<IQueryElement>();
				ignore.AddRange(QueryHelper.EnumerateJoins(sql).Select(j => j.Condition));

				if (!QueryHelper.IsDependsOn(sql, sources, ignore))
				{
					if (!(joinTable.JoinType == JoinType.CrossApply && searchCondition.Count == 0) // CROSS JOIN
						&& sql.Select.HasModifier)
						throw new LinqToDBException("Database do not support CROSS/OUTER APPLY join required by the query.");

					// correct conditions
					if (searchCondition.Count > 0 && sql.Select.Columns.Count > 0)
					{
						var map = sql.Select.Columns.ToLookup(c => c.Expression);
						foreach (var condition in searchCondition)
						{
							var newPredicate = ConvertVisitor.Convert(condition.Predicate, (visitor, e) =>
							{
								if (e is ISqlExpression ex && map.Contains(ex))
								{
									var newExpr = map[ex].First();
									if (visitor.ParentElement is SqlColumn column)
									{
										if (newExpr != column)
											e = newExpr;
									}
									else 
										e = newExpr;
								}

								return e;
							});
							condition.Predicate = newPredicate;
						}
					}

					joinTable.JoinType = joinTable.JoinType == JoinType.CrossApply ? JoinType.Inner : JoinType.Left;
					joinTable.Condition.Conditions.AddRange(searchCondition);
				}
				else
				{
					sql.Where.SearchCondition.Conditions.AddRange(searchCondition);

					var table = OptimizeSubQuery(
						parentQuery,
						joinTable.Table,
						joinTable.JoinType == JoinType.Inner || joinTable.JoinType == JoinType.CrossApply,
						joinTable.JoinType == JoinType.CrossApply,
						isApplySupported,
						joinTable.JoinType == JoinType.Inner || joinTable.JoinType == JoinType.CrossApply,
						optimizeColumns,
						joinTable.JoinType);

					if (table != joinTable.Table)
					{
						if (joinTable.Table.Source is SelectQuery q && q.OrderBy.Items.Count > 0)
							ApplySubsequentOrder(_selectQuery, q);

						joinTable.Table = table;

						OptimizeApply(parentQuery, parentTableSources, tableSource, joinTable, isApplySupported, optimizeColumns);
					}
				}
			}
			else
			{
				if (!ContainsTable(tableSource.Source, joinSource.Source))
					joinTable.JoinType = joinTable.JoinType == JoinType.CrossApply ? JoinType.Inner : JoinType.Left;
			}
		}

		static void ConcatSearchCondition(SqlWhereClause where1, SqlWhereClause where2)
		{
			if (where1.IsEmpty)
			{
				where1.SearchCondition.Conditions.AddRange(where2.SearchCondition.Conditions);
			}
			else
			{
				if (where1.SearchCondition.Precedence < Precedence.LogicalConjunction)
				{
					var sc1 = new SqlSearchCondition();

					sc1.Conditions.AddRange(where1.SearchCondition.Conditions);

					where1.SearchCondition.Conditions.Clear();
					where1.SearchCondition.Conditions.Add(new SqlCondition(false, sc1));
				}

				if (where2.SearchCondition.Precedence < Precedence.LogicalConjunction)
				{
					var sc2 = new SqlSearchCondition();

					sc2.Conditions.AddRange(where2.SearchCondition.Conditions);

					where1.SearchCondition.Conditions.Add(new SqlCondition(false, sc2));
				}
				else
					where1.SearchCondition.Conditions.AddRange(where2.SearchCondition.Conditions);
			}
		}

		void OptimizeSubQueries(bool isApplySupported, bool optimizeColumns)
		{
			CorrectCrossJoinQuery(_selectQuery);

			for (var i = 0; i < _selectQuery.From.Tables.Count; i++)
			{
				var table = OptimizeSubQuery(_selectQuery, _selectQuery.From.Tables[i], true, false, isApplySupported, true, optimizeColumns, JoinType.Inner);

				if (table != _selectQuery.From.Tables[i])
				{
					if (!_selectQuery.Select.Columns.All(c => QueryHelper.IsAggregationFunction(c.Expression)))
					{
						if (_selectQuery.From.Tables[i].Source is SelectQuery sql)
							ApplySubsequentOrder(_selectQuery, sql);
					}

					_selectQuery.From.Tables[i] = table;
				}
			}

			// Move up simple subqueries
			//
			/* TODO: Cause Stackoverflow in ConcatUnionTests.UnionWithObjects
			for (int tableIndex = 0; tableIndex < _selectQuery.From.Tables.Count; tableIndex++)
			{
				var table = _selectQuery.From.Tables[tableIndex];
				if (table.Source is SelectQuery subQuery && subQuery.IsSimple)
				{
					_selectQuery.From.Tables.RemoveAt(tableIndex);
					_selectQuery.From.Tables.InsertRange(tableIndex, subQuery.Select.From.Tables);
					if (table.Joins.Count > 0)
					{
						subQuery.Select.From.Tables.Last().Joins.AddRange(table.Joins);
					}

					var root = _selectQuery.ParentSelect ?? _selectQuery;

					root.Walk(new WalkOptions(), e =>
					{
						if (e is SqlColumn column && column.Parent == subQuery)
						{
							return column.Expression;
						}
					
						return e;
					});

				}
			}

			*/


			//TODO: Failed SelectQueryTests.JoinScalarTest
			//Needs optimization refactor for 3.X
			/*
			if (_selectQuery.IsSimple 
			    && _selectQuery.From.Tables.Count == 1 
				&& _selectQuery.From.Tables[0].Joins.Count == 0
			    && _selectQuery.From.Tables[0].Source is SelectQuery selectQuery
				&& selectQuery.IsSimple
			    && selectQuery.From.Tables.Count == 0)
			{
				// we can merge queries without tables
				_selectQuery.Walk(new WalkOptions(), e =>
				{
					if (e is SqlColumn column && column.Parent == selectQuery)
					{
						return column.Expression;
					}

					return e;
				});
				_selectQuery.From.Tables.Clear();
			}
			*/
		}

		void OptimizeApplies(bool isApplySupported, bool optimizeColumns)
		{
			var tableSources = new HashSet<ISqlTableSource>();

			foreach (var table in _selectQuery.From.Tables)
			{
				tableSources.Add(table);

				foreach (var join in table.Joins)
				{
					if (join.JoinType == JoinType.CrossApply || join.JoinType == JoinType.OuterApply)
						OptimizeApply(_selectQuery, tableSources, table, join, isApplySupported, optimizeColumns);

					join.Walk(new WalkOptions(), e =>
					{
						if (e is ISqlTableSource ts && !tableSources.Contains(ts))
							tableSources.Add(ts);
						return e;
					});
				}
			}
		}

		void RemoveEmptyJoins()
		{
			if (_flags.IsCrossJoinSupported)
				return;

			for (var tableIndex = 0; tableIndex < _selectQuery.From.Tables.Count; tableIndex++)
			{
				var table = _selectQuery.From.Tables[tableIndex];
				for (var joinIndex = 0; joinIndex < table.Joins.Count; joinIndex++)
				{
					var join = table.Joins[joinIndex];
					if (join.JoinType == JoinType.Inner && join.Condition.Conditions.Count == 0)
					{
						_selectQuery.From.Tables.Insert(tableIndex + 1, join.Table);
						table.Joins.RemoveAt(joinIndex);
						--joinIndex;
					}
				}
			}
		}

		void OptimizeColumns()
		{
			((ISqlExpressionWalkable)_selectQuery.Select).Walk(new WalkOptions(), expr =>
			{
				if (expr is SelectQuery query    &&
					query.From.Tables.Count == 0 &&
					query.Select.Columns.Count == 1)
				{
					new QueryVisitor().Visit(query.Select.Columns[0].Expression, e =>
					{
						if (e.ElementType == QueryElementType.SqlQuery)
						{
							var q = (SelectQuery)e;

							if (q.ParentSelect == query)
								q.ParentSelect = query.ParentSelect;
						}
					});

					//TODO: Need to check purpose of this method
					if (query.Select.Columns[0].Expression is ISqlTableSource ts)
						return ts;
				}

				return expr;
			});
		}

		void OptimizeDistinctOrderBy()
		{
			// algorythm works with whole Query, so skipping sub optimizations

			if (_level > 0)
				return;

			var information = new QueryInformation(_selectQuery);

			foreach (var query in information.GetQueriesParentFirst())
			{
				// removing duplicate order items
				query.OrderBy.Items.RemoveDuplicates(o => o.Expression, Utils.ObjectReferenceEqualityComparer<ISqlExpression>.Default);

				// removing sorting for subselects
				if (QueryHelper.CanRemoveOrderBy(query, _flags, information))
				{
					query.OrderBy.Items.Clear();
					continue;
				}

				if (query.Select.IsDistinct)
				{
					QueryHelper.TryRemoveDistinct(query, information);
				}

				if (query.Select.IsDistinct && !query.Select.OrderBy.IsEmpty)
				{
					// nothing to do - DISTINCT ORDER BY supported
					if (_flags.IsDistinctOrderBySupported)
						continue;

					if (Common.Configuration.Linq.KeepDistinctOrdered)
					{
						// trying to convert to GROUP BY quivalent
						QueryHelper.TryConvertOrderedDistinctToGroupBy(query, _flags);
					}
					else
					{
						// removing ordering if no select columns
						var projection = new HashSet<ISqlExpression>(query.Select.Columns.Select(c => c.Expression));
						for (var i = query.OrderBy.Items.Count - 1; i >= 0; i--)
						{
							if (!projection.Contains(query.OrderBy.Items[i].Expression))
								query.OrderBy.Items.RemoveAt(i);
						}
					}
				}
			}

		}
	}
}<|MERGE_RESOLUTION|>--- conflicted
+++ resolved
@@ -443,13 +443,18 @@
 
 			OptimizeDistinct();
 			OptimizeDistinctOrderBy();
-<<<<<<< HEAD
-=======
-			OptimizeSkipTake(inlineParameters);
 			CorrectColumns();
-
-			OptimizeSearchConditions();
->>>>>>> f212dab9
+		}
+
+		private void CorrectColumns()
+		{
+			if (!_selectQuery.GroupBy.IsEmpty && _selectQuery.Select.Columns.Count == 0)
+			{
+				foreach (var item in _selectQuery.GroupBy.Items)
+				{
+					_selectQuery.Select.Add(item);
+				}
+			}
 		}
 
 		public static SqlCondition OptimizeCondition(SqlCondition condition)
@@ -471,35 +476,7 @@
 				}
 			}
 
-<<<<<<< HEAD
 			if (condition.IsNot && condition.Predicate is IInvertibleElement invertibleElement)
-=======
-		private void CorrectColumns()
-		{
-			if (!_selectQuery.GroupBy.IsEmpty && _selectQuery.Select.Columns.Count == 0)
-			{
-				foreach (var item in _selectQuery.GroupBy.Items)
-				{
-					_selectQuery.Select.Add(item);
-				}
-			}
-		}
-
-		private void OptimizeSearchConditions()
-		{
-			_selectQuery.Walk(new WalkOptions(), expr =>
-			{
-				if (expr is SqlSearchCondition cond)
-					return OptimizeSearchCondition(cond);
-
-				return expr;
-			});
-		}
-
-		public static bool? GetBoolValue(ISqlExpression expression, bool withParameters)
-		{
-			if (expression.TryEvaluateExpression(withParameters, out var value))
->>>>>>> f212dab9
 			{
 				return new SqlCondition(false, (ISqlPredicate)invertibleElement.Invert(), condition.IsOr);
 			}
