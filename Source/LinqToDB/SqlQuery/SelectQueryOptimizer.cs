﻿using System;
using System.Collections.Generic;
using System.Linq;
using LinqToDB.Common;
using LinqToDB.SqlProvider;

namespace LinqToDB.SqlQuery
{
	class SelectQueryOptimizer
	{
		public SelectQueryOptimizer(SqlProviderFlags flags, EvaluationContext evaluationContext, IQueryElement rootElement, SelectQuery selectQuery, int level, params IQueryElement[] dependencies)
		{
			_flags             = flags;
			_evaluationContext = evaluationContext;
			_selectQuery       = selectQuery;
			_rootElement       = rootElement;
			_level             = level;
			_dependencies      = dependencies;
		}

		readonly         SqlProviderFlags  _flags;
		readonly         EvaluationContext _evaluationContext;
		readonly         SelectQuery       _selectQuery;
		readonly         IQueryElement     _rootElement;
		readonly         int               _level;
		readonly         IQueryElement[]   _dependencies;

		public void FinalizeAndValidate(bool isApplySupported)
		{
#if DEBUG
			// ReSharper disable once NotAccessedVariable
			var sqlText = _selectQuery.SqlText;

			var dic = new Dictionary<SelectQuery,SelectQuery>();

			_selectQuery.VisitAll(dic, static (dic, e) =>
			{
				if (e is SelectQuery sql)
				{
					if (dic.ContainsKey(sql))
						throw new InvalidOperationException("SqlQuery circle reference detected.");

					dic.Add(sql, sql);
				}
			});
#endif

			OptimizeUnions();
<<<<<<< HEAD
			FinalizeAndValidateInternal(isApplySupported, optimizeColumns);
			//ResolveFields();
=======
			FinalizeAndValidateInternal(isApplySupported);

			//TODO: Why this is still needed
			ResolveFields();
>>>>>>> 8fb36cb7

#if DEBUG
			// ReSharper disable once RedundantAssignment
			var newSqlText = _selectQuery.SqlText;
#endif
		}

		class QueryData
		{
			public          SelectQuery          Query   = null!;
			public readonly List<ISqlExpression> Fields  = new ();
			public readonly List<QueryData>      Queries = new ();
		}

		void ResolveFields()
		{
			var root = GetQueryData(_rootElement, _selectQuery, new HashSet<IQueryElement>());

			ResolveFields(root);
		}

		static QueryData GetQueryData(IQueryElement? root, SelectQuery selectQuery, HashSet<IQueryElement> visitedHash)
		{
			var data = new QueryData { Query = selectQuery };

			(root ?? selectQuery).VisitParentFirst((selectQuery, visitedHash, data), static (context, e) =>
			{
				switch (e.ElementType)
				{
					case QueryElementType.SqlField :
						{
							var field = (SqlField)e;

							if (field.Name.Length != 1 || field.Name[0] != '*')
								context.data.Fields.Add(field);

							break;
						}

					case QueryElementType.SqlQuery :
						{
							if (e != context.selectQuery)
							{
								context.data.Queries.Add(GetQueryData(null, (SelectQuery)e, context.visitedHash));
								return false;
							}

							break;
						}

					case QueryElementType.Column :
						return ((SqlColumn)e).Parent == context.selectQuery;

					case QueryElementType.SqlTable :
						return false;

					case QueryElementType.SqlCteTable :
						return false;

					case QueryElementType.CteClause :
					{
						var query = ((CteClause)e).Body;
						if (query != context.selectQuery && query != null && context.visitedHash.Add(e))
						{
							context.data.Queries.Add(GetQueryData(null, query, context.visitedHash));
							return false;
						}

						break;
					}
				}

				return true;
			});

			return data;
		}

		static SqlTableSource? FindField(SqlField field, SqlTableSource table)
		{
			if (field.Table == table.Source)
				return table;

			foreach (var join in table.Joins)
			{
				var t = FindField(field, join.Table);

				if (t != null)
					return join.Table;
			}

			return null;
		}

		static ISqlExpression? GetColumn(QueryData data, SqlField field)
		{
			foreach (var query in data.Queries)
			{
				var q = query.Query;

				foreach (var table in q.From.Tables)
				{
					var t = FindField(field, table);

					if (t != null)
					{
						var n   = q.Select.Columns.Count;
						var idx = q.Select.Add(field);

						if (n != q.Select.Columns.Count)
							if (!q.GroupBy.IsEmpty || q.Select.Columns.Any(static c => QueryHelper.IsAggregationOrWindowFunction(c.Expression)))
								q.GroupBy.Items.Add(field);

						return q.Select.Columns[idx];
					}
				}
			}

			return null;
		}

		static void ResolveFields(QueryData data)
		{
			if (data.Queries.Count == 0)
				return;

			var dic = new Dictionary<ISqlExpression,ISqlExpression>();

			foreach (var sqlExpression in data.Fields)
			{
				var field = (SqlField)sqlExpression;

				if (dic.ContainsKey(field))
					continue;

				var found = false;

				foreach (var table in data.Query.From.Tables)
				{
					found = FindField(field, table) != null;

					if (found)
						break;
				}

				if (!found)
				{
					var expr = GetColumn(data, field);

					if (expr != null)
						dic.Add(field, expr);
				}
			}

			if (dic.Count > 0)
				data.Query.VisitParentFirst((dic, data), static (context, e) =>
				{
					ISqlExpression? ex;

					switch (e.ElementType)
					{
						case QueryElementType.SqlQuery :
							return e == context.data.Query;

						case QueryElementType.SqlFunction :
							{
								var parms = ((SqlFunction)e).Parameters;

								for (var i = 0; i < parms.Length; i++)
									if (context.dic.TryGetValue(parms[i], out ex))
										parms[i] = ex;

								break;
							}

						case QueryElementType.SqlExpression :
							{
								var parms = ((SqlExpression)e).Parameters;

								for (var i = 0; i < parms.Length; i++)
									if (context.dic.TryGetValue(parms[i], out ex))
										parms[i] = ex;

								break;
							}

						case QueryElementType.SqlBinaryExpression :
							{
								var expr = (SqlBinaryExpression)e;
								if (context.dic.TryGetValue(expr.Expr1, out ex)) expr.Expr1 = ex;
								if (context.dic.TryGetValue(expr.Expr2, out ex)) expr.Expr2 = ex;
								break;
							}

						case QueryElementType.ExprPredicate       :
						case QueryElementType.NotExprPredicate    :
						case QueryElementType.IsNullPredicate     :
						case QueryElementType.InSubQueryPredicate :
							{
								var expr                                                    = (SqlPredicate.Expr)e;
								if (context.dic.TryGetValue(expr.Expr1, out ex)) expr.Expr1 = ex;
								break;
							}

						case QueryElementType.IsDistinctPredicate :
							{
								var expr = (SqlPredicate.IsDistinct)e;
								if (context.dic.TryGetValue(expr.Expr1, out ex)) expr.Expr1 = ex;
								if (context.dic.TryGetValue(expr.Expr2, out ex)) expr.Expr2 = ex;
								break;
							}

						case QueryElementType.ExprExprPredicate :
							{
								var expr                                                    = (SqlPredicate.ExprExpr)e;
								if (context.dic.TryGetValue(expr.Expr1, out ex)) expr.Expr1 = ex;
								if (context.dic.TryGetValue(expr.Expr2, out ex)) expr.Expr2 = ex;
								break;
							}

						case QueryElementType.IsTruePredicate :
							{
								var expr = (SqlPredicate.IsTrue)e;
								if (context.dic.TryGetValue(expr.Expr1,      out ex)) expr.Expr1      = ex;
								if (context.dic.TryGetValue(expr.TrueValue,  out ex)) expr.TrueValue  = ex;
								if (context.dic.TryGetValue(expr.FalseValue, out ex)) expr.FalseValue = ex;
								break;
							}
						
						case QueryElementType.LikePredicate :
							{
								var expr = (SqlPredicate.Like)e;
								if (                       context.dic.TryGetValue(expr.Expr1,  out ex)) expr.Expr1  = ex;
								if (                       context.dic.TryGetValue(expr.Expr2,  out ex)) expr.Expr2  = ex;
								if (expr.Escape != null && context.dic.TryGetValue(expr.Escape, out ex)) expr.Escape = ex;
								break;
							}

						case QueryElementType.BetweenPredicate :
							{
								var expr                                                    = (SqlPredicate.Between)e;
								if (context.dic.TryGetValue(expr.Expr1, out ex)) expr.Expr1 = ex;
								if (context.dic.TryGetValue(expr.Expr2, out ex)) expr.Expr2 = ex;
								if (context.dic.TryGetValue(expr.Expr3, out ex)) expr.Expr3 = ex;
								break;
							}

						case QueryElementType.InListPredicate :
							{
								var expr = (SqlPredicate.InList)e;

								if (context.dic.TryGetValue(expr.Expr1, out ex)) expr.Expr1 = ex;

								for (var i = 0; i < expr.Values.Count; i++)
									if (context.dic.TryGetValue(expr.Values[i], out ex))
										expr.Values[i] = ex;

								break;
							}

						case QueryElementType.Column :
							{
								var expr = (SqlColumn)e;

								if (expr.Parent != context.data.Query)
									return false;

								if (context.dic.TryGetValue(expr.Expression, out ex)) expr.Expression = ex;

								break;
							}

						case QueryElementType.SetExpression :
							{
								var expr = (SqlSetExpression)e;
								if (context.dic.TryGetValue(expr.Expression!, out ex)) expr.Expression = ex;
								break;
							}

						case QueryElementType.GroupByClause :
							{
								var expr = (SqlGroupByClause)e;

								for (var i = 0; i < expr.Items.Count; i++)
									if (context.dic.TryGetValue(expr.Items[i], out ex))
										expr.Items[i] = ex;

								break;
							}

						case QueryElementType.OrderByItem :
							{
								var expr = (SqlOrderByItem)e;
								if (context.dic.TryGetValue(expr.Expression, out ex)) expr.Expression = ex;
								break;
							}
					}

					return true;
				});

			foreach (var query in data.Queries)
				if (query.Queries.Count > 0)
					ResolveFields(query);
		}

		void OptimizeUnions()
		{
			if (null == _selectQuery.Find(QueryElementType.SetOperator))
				return;

			var parentSetType = new Dictionary<ISqlExpression, SetOperation>();
			_selectQuery.Visit(parentSetType, static (parentSetType, e) =>
			{
				if (e is SelectQuery sql && sql.HasSetOperators)
				{
					parentSetType.Add(sql.From.Tables[0].Source, sql.SetOperators[0].Operation);
					foreach (var set in sql.SetOperators)
						parentSetType.Add(set.SelectQuery, sql.SetOperators[0].Operation);
				}
			});

			var exprs = new Dictionary<ISqlExpression,ISqlExpression>();

			_selectQuery.Visit((exprs, parentSetType), static (ctx, e) =>
			{
				if (!(e is SelectQuery sql) || sql.From.Tables.Count != 1 || !sql.IsSimpleOrSet)
					return;

				var table = sql.From.Tables[0];

				if (table.Joins.Count != 0 || !(table.Source is SelectQuery))
					return;

				var union = (SelectQuery)table.Source;

				if (!union.HasSetOperators || sql.Select.Columns.Count != union.Select.Columns.Count)
					return;

				var operation = union.SetOperators[0].Operation;
				if (sql.HasSetOperators && operation != sql.SetOperators[0].Operation)
					return;
				if (ctx.parentSetType.TryGetValue(sql, out var parentOp) && parentOp != operation)
					return;

				for (var i = 0; i < sql.Select.Columns.Count; i++)
				{
					var scol = sql.  Select.Columns[i];
					var ucol = union.Select.Columns[i];

					if (scol.Expression != ucol)
						return;
				}

				ctx.exprs.Add(union, sql);

				for (var i = 0; i < sql.Select.Columns.Count; i++)
				{
					var scol = sql.  Select.Columns[i];
					var ucol = union.Select.Columns[i];

					scol.Expression = ucol.Expression;
					scol.RawAlias   = ucol.RawAlias;

					if (!ctx.exprs.ContainsKey(ucol))
						ctx.exprs.Add(ucol, scol);
				}

				for (var i = sql.Select.Columns.Count; i < union.Select.Columns.Count; i++)
					sql.Select.ExprNew(union.Select.Columns[i].Expression);

				sql.From.Tables.Clear();
				sql.From.Tables.AddRange(union.From.Tables);

				sql.Where.  SearchCondition.Conditions.AddRange(union.Where. SearchCondition.Conditions);
				sql.Having. SearchCondition.Conditions.AddRange(union.Having.SearchCondition.Conditions);
				sql.GroupBy.Items.                     AddRange(union.GroupBy.Items);
				sql.OrderBy.Items.                     AddRange(union.OrderBy.Items);
				sql.SetOperators.InsertRange(0, union.SetOperators);
			});

			if (exprs.Count > 0)
			{
				_selectQuery.Walk(
					WalkOptions.WithProcessParent,
					exprs,
					static (exprs, expr) => exprs.TryGetValue(expr, out var e) ? e : expr);
			}
		}

		void FinalizeAndValidateInternal(bool isApplySupported)
		{
			_selectQuery.Visit((optimizer: this, isApplySupported), static (context, e) =>
			{
				if (e is SelectQuery sql && sql != context.optimizer._selectQuery)
				{
					sql.ParentSelect = context.optimizer._selectQuery;
<<<<<<< HEAD
					new SelectQueryOptimizer(context.optimizer._flags, context.optimizer._evaluationContext, context.optimizer._rootElement, sql, context.optimizer._level + 1, context.optimizer._dependencies)
						.FinalizeAndValidateInternal(context.isApplySupported, context.optimizeColumns);
=======
					new SelectQueryOptimizer(context.optimizer._flags, context.optimizer._rootElement, sql, context.optimizer._level + 1, context.optimizer._dependencies)
						.FinalizeAndValidateInternal(context.isApplySupported);
>>>>>>> 8fb36cb7

					if (sql.IsParameterDependent)
						context.optimizer._selectQuery.IsParameterDependent = true;
				}
			});

			ResolveWeakJoins();
			RemoveEmptyJoins();
			OptimizeGroupBy();
			OptimizeColumns();
<<<<<<< HEAD
			MoveOuterJoinsToSubQuery(_selectQuery);
			OptimizeApplies   (isApplySupported, optimizeColumns);
			OptimizeSubQueries(isApplySupported, optimizeColumns);
			OptimizeApplies   (isApplySupported, optimizeColumns);
			RemoveEmptyJoins();
=======
			OptimizeApplies   (isApplySupported);
			OptimizeSubQueries(isApplySupported);
			OptimizeApplies   (isApplySupported);
>>>>>>> 8fb36cb7

			OptimizeGroupBy();
			OptimizeDistinct();
			OptimizeDistinctOrderBy();
			CorrectColumns();
		}

		private void OptimizeGroupBy()
		{
			if (!_selectQuery.GroupBy.IsEmpty)
			{
				// Remove constants. 
				//
				for (int i = _selectQuery.GroupBy.Items.Count - 1; i >= 0; i--)
				{
					if (QueryHelper.IsConstant(_selectQuery.GroupBy.Items[i]))
					{
						if (i == 0 && _selectQuery.GroupBy.Items.Count == 1)
						{
							// we cannot remove all group items if there is at least one aggregation function
							//
							var lastShouldStay = _selectQuery.Select.Columns.Any(static c => QueryHelper.IsAggregationOrWindowFunction(c.Expression));
							if (lastShouldStay)
								break;
						}

						_selectQuery.GroupBy.Items.RemoveAt(i);
					}
				}
			}
		}
		
		private void CorrectColumns()
		{
			if (!_selectQuery.GroupBy.IsEmpty && _selectQuery.Select.Columns.Count == 0)
			{
				foreach (var item in _selectQuery.GroupBy.Items)
				{
					_selectQuery.Select.Add(item);
				}
			}
		}

		public static SqlCondition OptimizeCondition(SqlCondition condition)
		{
			if (condition.Predicate is SqlSearchCondition search)
			{
				if (search.Conditions.Count == 1)
				{
					var sc = search.Conditions[0];
					return new SqlCondition(condition.IsNot != sc.IsNot, sc.Predicate, condition.IsOr);
				}
			}
			else if (condition.Predicate.ElementType == QueryElementType.ExprPredicate)
			{
				var exprPredicate = (SqlPredicate.Expr)condition.Predicate;
				if (exprPredicate.Expr1 is ISqlPredicate predicate)
				{
					return new SqlCondition(condition.IsNot, predicate, condition.IsOr);
				}
			}

			if (condition.IsNot && condition.Predicate is IInvertibleElement invertibleElement && invertibleElement.CanInvert())
			{
				return new SqlCondition(false, (ISqlPredicate)invertibleElement.Invert(), condition.IsOr);
			}

			return condition;
		}

		internal static SqlSearchCondition OptimizeSearchCondition(SqlSearchCondition inputCondition, EvaluationContext context)
		{
			var searchCondition = inputCondition;

			void ClearAll()
			{
				searchCondition = new SqlSearchCondition();
			}

			void EnsureCopy()
			{
				if (!ReferenceEquals(searchCondition, inputCondition))
					return;

				searchCondition = new SqlSearchCondition(inputCondition.Conditions.Select(static c => new SqlCondition(c.IsNot, c.Predicate, c.IsOr)));
			}

			for (var i = 0; i < searchCondition.Conditions.Count; i++)
			{
				var cond = OptimizeCondition(searchCondition.Conditions[i]);
				var newCond = cond;
				if (cond.Predicate.ElementType == QueryElementType.ExprExprPredicate)
				{
					var exprExpr = (SqlPredicate.ExprExpr)cond.Predicate;

					if (cond.IsNot && exprExpr.CanInvert())
					{
						exprExpr = (SqlPredicate.ExprExpr)exprExpr.Invert();
						newCond  = new SqlCondition(false, exprExpr, newCond.IsOr);
					}

					if ((exprExpr.Operator == SqlPredicate.Operator.Equal ||
					     exprExpr.Operator == SqlPredicate.Operator.NotEqual)
					    && exprExpr.Expr1 is SqlValue value1 && value1.Value != null 
					    && exprExpr.Expr2 is SqlValue value2 && value2.Value != null
					    && value1.GetType() == value2.GetType())
					{
						newCond = new SqlCondition(newCond.IsNot, new SqlPredicate.Expr(new SqlValue(
							(value1.Value.Equals(value2.Value) == (exprExpr.Operator == SqlPredicate.Operator.Equal)))), newCond.IsOr);
					}

					if ((exprExpr.Operator == SqlPredicate.Operator.Equal ||
					     exprExpr.Operator == SqlPredicate.Operator.NotEqual)
					    && exprExpr.Expr1 is SqlParameter p1 && !p1.CanBeNull
					    && exprExpr.Expr2 is SqlParameter p2 && Equals(p1, p2))
					{
						newCond = new SqlCondition(newCond.IsNot, new SqlPredicate.Expr(new SqlValue(true)), newCond.IsOr);
					}
				}

				if (newCond.Predicate.ElementType == QueryElementType.ExprPredicate)
				{
					var expr = (SqlPredicate.Expr)newCond.Predicate;

					if (newCond.IsNot)
					{
						var boolValue = QueryHelper.GetBoolValue(expr.Expr1, context);
						if (boolValue != null)
						{
							newCond = new SqlCondition(false, new SqlPredicate.Expr(new SqlValue(!boolValue.Value)), newCond.IsOr);
						}
						else if (expr.Expr1 is SqlSearchCondition expCond && expCond.Conditions.Count == 1)
						{
							if (expCond.Conditions[0].Predicate is IInvertibleElement invertible && invertible.CanInvert())
								newCond = new SqlCondition(false, (ISqlPredicate)invertible.Invert(), newCond.IsOr);
						}
					}
				}

				if (!ReferenceEquals(cond, newCond))
				{
					EnsureCopy();
					searchCondition.Conditions[i] = newCond;
					cond = newCond;
				}

				if (cond.Predicate.ElementType == QueryElementType.ExprPredicate)
				{
					var expr      = (SqlPredicate.Expr)cond.Predicate;
					var boolValue = QueryHelper.GetBoolValue(expr.Expr1, context);

					if (boolValue != null)
					{
						var isTrue = cond.IsNot ? !boolValue.Value : boolValue.Value;
						bool? leftIsOr  = i > 0 ? searchCondition.Conditions[i - 1].IsOr : null;
						bool? rightIsOr = i + 1 < searchCondition.Conditions.Count ? cond.IsOr : null;

						if (isTrue)
						{
							if ((leftIsOr == true || leftIsOr == null) && (rightIsOr == true || rightIsOr == null))
							{
								ClearAll();
								break;
							}

							EnsureCopy();
							searchCondition.Conditions.RemoveAt(i);
							if (leftIsOr== false && rightIsOr != null)
								searchCondition.Conditions[i - 1].IsOr = rightIsOr.Value;
							--i;
						}
						else
						{
							if (leftIsOr == false)
							{
								EnsureCopy();
								searchCondition.Conditions.RemoveAt(i - 1);
								--i;
							}
							else if (rightIsOr == false)
							{
								EnsureCopy();
								searchCondition.Conditions[i].IsOr = searchCondition.Conditions[i + 1].IsOr;
								searchCondition.Conditions.RemoveAt(i + 1);
								--i;
							}
							else
							{
								if (rightIsOr != null || leftIsOr != null)
								{
									EnsureCopy();
									searchCondition.Conditions.RemoveAt(i);
									if (leftIsOr != null && rightIsOr != null)
										searchCondition.Conditions[i - 1].IsOr = rightIsOr.Value;
									--i;
								}
							}
						}

					}
				}
				else if (cond.Predicate is SqlSearchCondition sc)
				{
					var newSc = OptimizeSearchCondition(sc, context);
					if (!ReferenceEquals(newSc, sc))
					{
						EnsureCopy();
						searchCondition.Conditions[i] = new SqlCondition(cond.IsNot, newSc, cond.IsOr);
						sc = newSc;
					}

					if (sc.Conditions.Count == 0)
					{
						EnsureCopy();
						var inlinePredicate = new SqlPredicate.Expr(new SqlValue(!cond.IsNot));
						searchCondition.Conditions[i] =
							new SqlCondition(false, inlinePredicate, searchCondition.Conditions[i].IsOr);
						--i;
					}
					else if (sc.Conditions.Count == 1)
					{
						// reduce nesting
						EnsureCopy();

						var isNot = searchCondition.Conditions[i].IsNot;
						if (sc.Conditions[0].IsNot)
							isNot = !isNot;

						var predicate = sc.Conditions[0].Predicate;
						if (isNot && predicate is IInvertibleElement invertible && invertible.CanInvert())
						{
							predicate = (ISqlPredicate)invertible.Invert();
							isNot = !isNot;
						}

						var inlineCondition = new SqlCondition(isNot, predicate, searchCondition.Conditions[i].IsOr);

						searchCondition.Conditions[i] = inlineCondition;

						--i;
					}
					else
					{
						if (!cond.IsNot)
						{
							var allIsOr = true;
							foreach (var c in sc.Conditions)
							{
								if (c.IsOr != cond.IsOr)
								{
									allIsOr = false;
									break;
								}
							}

							if (allIsOr)
							{
								// we can merge sub condition
								EnsureCopy();

								var current = (SqlSearchCondition)searchCondition.Conditions[i].Predicate;
								searchCondition.Conditions.RemoveAt(i);

								// insert items and correct their IsOr value
								searchCondition.Conditions.InsertRange(i, current.Conditions);
							}
						}
					}
				}
			}

			if (searchCondition.Conditions.Count == 1)
			{
				var cond = searchCondition.Conditions[0];
				if (!cond.IsNot && cond.Predicate is SqlSearchCondition subSc && subSc.Conditions.Count == 1)
				{
					var subCond = subSc.Conditions[0];
					if (!subCond.IsNot)
						return subSc;
				}
			}

			return searchCondition;
		}

		internal void ResolveWeakJoins()
		{
			_selectQuery.ForEachTable(
				(rootElement: _rootElement, dependencies: _dependencies),
				static (context, table) =>
				{
					for (var i = table.Joins.Count - 1; i >= 0; i--)
					{
						var join = table.Joins[i];

						if (join.IsWeak)
						{
							var sources = new HashSet<ISqlTableSource>(QueryHelper.EnumerateAccessibleSources(join.Table));
							var ignore  = new HashSet<IQueryElement> { join };
							if (QueryHelper.IsDependsOn(context.rootElement, sources, ignore))
							{
								join.IsWeak = false;
								continue;
							}

							var moveNext = false;
							foreach (var d in context.dependencies)
							{
								if (QueryHelper.IsDependsOn(d, sources, ignore))
								{
									join.IsWeak = false;
									moveNext = true;
									break;
								}
							}

							if (moveNext)
								continue;

							table.Joins.RemoveAt(i);
						}
					}
				}, new HashSet<SelectQuery>());
		}


		static bool IsComplexQuery(SelectQuery query)
		{
			var accessibleSources = new HashSet<ISqlTableSource>();

			var complexFound = false;
			foreach (var source in QueryHelper.EnumerateAccessibleSources(query))
			{
				accessibleSources.Add(source);
				if (source is SelectQuery q && (q.From.Tables.Count != 1 || QueryHelper.EnumerateJoins(q).Any()))
				{
					complexFound = true;
					break;
				}
			}

			if (complexFound)
				return true;

			var usedSources = new HashSet<ISqlTableSource>();
			QueryHelper.CollectUsedSources(query, usedSources);

			return usedSources.Count > accessibleSources.Count;
		}

		void OptimizeDistinct()
		{
			if (!_selectQuery.Select.IsDistinct || !_selectQuery.Select.OptimizeDistinct)
				return;

			if (IsComplexQuery(_selectQuery))
				return;

			var table = _selectQuery.From.Tables[0];

			var keys = new List<IList<ISqlExpression>>();

			QueryHelper.CollectUniqueKeys(_selectQuery, includeDistinct: false, keys);
			QueryHelper.CollectUniqueKeys(table, keys);
			if (keys.Count == 0)
				return;

			var expressions = new HashSet<ISqlExpression>(_selectQuery.Select.Columns.Select(static c => c.Expression));
			var foundUnique = false;

			foreach (var key in keys)
			{
				foundUnique = true;
				foreach (var expr in key)
				{
					if (!expressions.Contains(expr))
					{
						foundUnique = false;
						break;
					}
				}

				if (foundUnique)
					break;

				foundUnique = true;
				foreach (var expr in key)
				{
					var underlyingField = QueryHelper.GetUnderlyingField(expr);
					if (underlyingField == null || !expressions.Contains(underlyingField))
					{
						foundUnique = false;
						break;
					}
				}

				if (foundUnique)
					break;
			}

			if (foundUnique)
			{
				// We have found that distinct columns has unique key, so we can remove distinct
				_selectQuery.Select.IsDistinct = false;
			}
		}

		static void ApplySubsequentOrder(SelectQuery mainQuery, SelectQuery subQuery)
		{
			if (subQuery.OrderBy.Items.Count > 0)
			{
				var filterItems = mainQuery.Select.IsDistinct || !mainQuery.GroupBy.IsEmpty;

				foreach (var item in subQuery.OrderBy.Items)
				{
					if (filterItems)
					{
						var skip = true;
						foreach (var column in mainQuery.Select.Columns)
						{
							if (column.Expression.Equals(item.Expression))
							{
								skip = false;
								break;
							}
						}

						if (skip)
							continue;
					}

					mainQuery.OrderBy.Expr(item.Expression, item.IsDescending);
				}
			}
		}

		static void ApplySubQueryExtensions(SelectQuery mainQuery, SelectQuery subQuery)
		{
			if (subQuery.SqlQueryExtensions is not null)
				(mainQuery.SqlQueryExtensions ??= new()).AddRange(subQuery.SqlQueryExtensions);
		}

		SqlTableSource OptimizeSubQuery(
			SelectQuery parentQuery,
			SqlTableSource source,
			bool optimizeWhere,
			bool allColumns,
			bool isApplySupported,
			bool optimizeValues,
			SqlJoinedTable? parentJoinedTable)
		{
			foreach (var jt in source.Joins)
			{
				var table = OptimizeSubQuery(
					parentQuery,
					jt.Table,
					jt.JoinType == JoinType.Inner || jt.JoinType == JoinType.CrossApply,
					false,
					isApplySupported,
					jt.JoinType == JoinType.Inner || jt.JoinType == JoinType.CrossApply,
					jt);

				if (table != jt.Table)
				{
					if (jt.Table.Source is SelectQuery sql)
					{
						ApplySubQueryExtensions(_selectQuery, sql);
						ApplySubsequentOrder(_selectQuery, sql);
					}

					jt.Table = table;
				}
			}

			if (source.Source is SelectQuery select)
			{
				var canRemove = !CorrectCrossJoinQuery(select);
				if (canRemove)
				{
					if (source.Joins.Count > 0)
					{
						// We can not remove subquery that is left side for FULL and RIGHT joins and there is filter
						var join = source.Joins[0];
						if ((join.JoinType == JoinType.Full || join.JoinType == JoinType.Right)
							&& !select.Where.IsEmpty)
						{
							canRemove = false;
						}
					}
				}
				if (canRemove)
					return RemoveSubQuery(parentQuery, source, optimizeWhere, allColumns && !isApplySupported, optimizeValues, parentJoinedTable);
			}

			return source;
		}

		bool CorrectCrossJoinQuery(SelectQuery query)
		{
			var select = query.Select;
			if (select.From.Tables.Count < 2)
				return false;

			var joins = select.From.Tables.SelectMany(static _ => _.Joins).Distinct().ToArray();
			if (joins.Length == 0)
				return false;

			var tables = select.From.Tables.ToArray();
			foreach (var t in tables)
				t.Joins.Clear();

			var baseTable = tables[0];

			if (_flags.IsCrossJoinSupported || _flags.IsInnerJoinAsCrossSupported)
			{
				select.From.Tables.Clear();
				select.From.Tables.Add(baseTable);

				foreach (var t in tables.Skip(1))
				{
					baseTable.Joins.Add(new SqlJoinedTable(JoinType.Inner, t, false));
				}

				foreach (var j in joins)
					baseTable.Joins.Add(j);
			}
			else
			{
				// move to subquery
				var subQuery = new SelectQuery();

				subQuery.Select.From.Tables.AddRange(tables);

				baseTable = new SqlTableSource(subQuery, "cross");
				baseTable.Joins.AddRange(joins);

				query.Select.From.Tables.Clear();

				var sources     = new HashSet<ISqlTableSource>(tables.Select(static t => t.Source));
				var foundFields = new HashSet<ISqlExpression>();

				QueryHelper.CollectDependencies(query.RootQuery(), sources, foundFields);
				QueryHelper.CollectDependencies(baseTable,         sources, foundFields);

				var toReplace = new Dictionary<ISqlExpression, ISqlExpression>(foundFields.Count);
				foreach (var expr in foundFields)
					toReplace.Add(expr, subQuery.Select.AddColumn(expr));

				static ISqlExpression TransformFunc(Dictionary<ISqlExpression, ISqlExpression> toReplace, ISqlExpression e) => toReplace.TryGetValue(e, out var newValue) ? newValue : e;

				((ISqlExpressionWalkable)query.RootQuery()).Walk(WalkOptions.WithSkipColumnDeclaration, toReplace, TransformFunc);
				foreach (var j in joins)
					((ISqlExpressionWalkable) j).Walk(WalkOptions.Default, toReplace, TransformFunc);

				query.Select.From.Tables.Add(baseTable);
			}

			return true;
		}

		bool CheckColumn(SelectQuery parentQuery, SqlColumn column, ISqlExpression expr, SelectQuery query, bool optimizeValues, ISet<ISqlTableSource> sources)
		{
			expr = QueryHelper.UnwrapExpression(expr);

			if (expr.ElementType == QueryElementType.SqlField     ||
				expr.ElementType == QueryElementType.Column       ||
				expr.ElementType == QueryElementType.SqlParameter ||
				expr.ElementType == QueryElementType.SqlRawSqlTable)
				return false;

			if (expr is SqlValue sqlValue)
				return !optimizeValues && 1.Equals(sqlValue.Value);

			if (expr is SqlBinaryExpression e1)
			{
				if (e1.Operation == "*" && e1.Expr1 is SqlValue value)
				{
					if (value.Value is int i && i == -1)
						return CheckColumn(parentQuery, column, e1.Expr2, query, optimizeValues, sources);
				}
			}

<<<<<<< HEAD
			if (expr.Find(static ex => QueryHelper.IsAggregationOrWindowFunction(ex)) == null)
=======
			if (!QueryHelper.ContainsAggregationOrWindowFunction(expr))
>>>>>>> 8fb36cb7
			{
				var elementsToIgnore = new HashSet<IQueryElement> { query };

				var depends = QueryHelper.IsDependsOn(parentQuery.GroupBy, column, elementsToIgnore);
				if (depends)
					return true;

				/*if (!_flags.AcceptsOuterExpressionInAggregate && 
				    column.Expression.ElementType != QueryElementType.Column &&
				    QueryHelper.HasOuterReferences(sources, column))
				{
					// handle case when aggregate expression has outer references. SQL Server will fail.
					return true;
				}*/

				if (expr.IsComplexExpression())
				{
					var dependsCount = QueryHelper.DependencyCount(parentQuery, column, elementsToIgnore);

					return dependsCount > 1;
				}

				return false;
			}

			return true;
		}

		SqlTableSource RemoveSubQuery(
			SelectQuery parentQuery,
			SqlTableSource childSource,
			bool concatWhere,
			bool allColumns,
			bool optimizeValues,
			SqlJoinedTable? parentJoinedTable)
		{
			var query = (SelectQuery)childSource.Source;

<<<<<<< HEAD
			var isQueryOK = !query.DoNotRemove && query.From.Tables.Count == 1;

			if (parentJoinedTable != null)
				isQueryOK = isQueryOK && query.Having.IsEmpty;
			else
				isQueryOK = isQueryOK && (concatWhere || query.Where.IsEmpty && query.Having.IsEmpty);

			isQueryOK = isQueryOK && !query.HasSetOperators && query.GroupBy.IsEmpty && !query.Select.HasModifier;
=======
			var isQueryOK =
				query.DoNotRemove        == false                            &&
				query.From.Tables.Count  == 1                                &&
				(concatWhere || query.Where.IsEmpty && query.Having.IsEmpty) &&
				query.HasSetOperators    == false                            &&
				query.GroupBy.IsEmpty                                        &&
				query.Select.HasModifier == false;
>>>>>>> 8fb36cb7
			//isQueryOK = isQueryOK && (_flags.IsDistinctOrderBySupported || query.Select.IsDistinct );

			if (isQueryOK && query.QueryName is not null)
			{
				isQueryOK =
					_selectQuery.QueryName is null &&
					_selectQuery.From.Tables.Count(t => t.Source is SelectQuery { QueryName: { } }) <= 1;
			}

			if (isQueryOK && parentJoinedTable != null && parentJoinedTable.JoinType != JoinType.Inner)
			{
				if (parentJoinedTable.JoinType == JoinType.Full || parentJoinedTable.JoinType == JoinType.Right)
				{
					isQueryOK = query.Where.IsEmpty;
				}
				else
				{
					var sqlTableSource = query.From.Tables[0];
					if (sqlTableSource.Joins.Count > 0)
					{
						var hasOtherJoin = false;
						foreach (var join in sqlTableSource.Joins)
						{
							if (join.JoinType != parentJoinedTable.JoinType)
							{
								hasOtherJoin = true;
								break;
							}
						}

						if (hasOtherJoin)
							isQueryOK = false;
						else
						{
							// check that this subquery do not infer with parent join via other joined tables
							var joinSources =
								new HashSet<ISqlTableSource>(sqlTableSource.Joins.Select(static j => j.Table.Source));
							if (QueryHelper.IsDependsOn(parentJoinedTable.Condition, joinSources))
								isQueryOK = false;
						}
					}
				}
			}

			if (!isQueryOK)
				return childSource;

			var isColumnsOK = (allColumns && !query.Select.Columns.Any(static c => QueryHelper.IsAggregationOrWindowFunction(c.Expression)));

			if (!isColumnsOK)
			{
				isColumnsOK = true;

				var sources = new HashSet<ISqlTableSource>();
				query.Visit(sources, static (sources, e) =>
				{
					if (e is ISqlTableSource src)
						sources.Add(src);
				});
				sources.AddRange(QueryHelper.EnumerateAccessibleSources(parentQuery));

				foreach (var column in query.Select.Columns)
				{
					if (CheckColumn(parentQuery, column, column.Expression, query, optimizeValues, sources))
					{
						isColumnsOK = false;
						break;
					}
				}
			}

			if (isColumnsOK && !parentQuery.GroupBy.IsEmpty)
			{
				var cntCount = 0;
				foreach (var item in parentQuery.GroupBy.Items)
				{
					if (item is SqlGroupingSet groupingSet && groupingSet.Items.Count > 0)
					{
						var constCount = 0;
						foreach (var column in groupingSet.Items.OfType<SqlColumn>())
							if (column.Parent == query && QueryHelper.IsConstantFast(column.Expression))
								constCount++;
						
						if (constCount == groupingSet.Items.Count)
						{
							isColumnsOK = false;
							break;
						}
					}
					else
					{
						if (item is SqlColumn column && column.Parent == query)
						{
							if (QueryHelper.IsConstantFast(column.Expression))
								++cntCount;
						}
					}
				}

				if (isColumnsOK && cntCount == parentQuery.GroupBy.Items.Count)
					isColumnsOK = false;
			}

			if (!isColumnsOK)
				return childSource;

			_selectQuery.QueryName ??= query.QueryName;

			var map = new Dictionary<ISqlExpression,ISqlExpression>(query.Select.Columns.Count, Utils.ObjectReferenceEqualityComparer<ISqlExpression>.Default);
			var aliasesMap = new Dictionary<ISqlExpression,string>(query.Select.Columns.Count, Utils.ObjectReferenceEqualityComparer<ISqlExpression>.Default);

			foreach (var c in query.Select.Columns)
			{
				if (!map.ContainsKey(c))
				{
					map.Add(c, c.Expression);
					if (c.RawAlias != null)
						aliasesMap[c.Expression] = c.RawAlias;
				}			
			}

			map.Add(query.All, query.From.Tables[0].All);

			List<ISqlExpression[]>? uniqueKeys = null;

			if ((parentJoinedTable == null || parentJoinedTable.JoinType == JoinType.Inner) && query.HasUniqueKeys)
				uniqueKeys = query.UniqueKeys;

			if (uniqueKeys != null && uniqueKeys.Count > 0)
			{
				var mappedUniqueKeys = new List<ISqlExpression[]>(uniqueKeys.Count);
				foreach (var key in uniqueKeys)
				{
					if (key.Length > 0)
					{
						var exprs = new ISqlExpression[key.Length];

						for (var i = 0; i < key.Length; i++)
							exprs[i] = map.TryGetValue(key[i], out var nw) ? nw : key[i];

						mappedUniqueKeys.Add(exprs);
					}
					else
						mappedUniqueKeys.Add(Array<ISqlExpression>.Empty);
				}
				uniqueKeys = mappedUniqueKeys;
			}

			var top = _rootElement;

			((ISqlExpressionWalkable)top).Walk(
				WalkOptions.Default, (map, aliasesMap), static (ctx, expr) =>
				{
					if (ctx.map.TryGetValue(expr, out var fld))
						return fld;

					if (expr.ElementType == QueryElementType.Column)
					{
						var c = (SqlColumn)expr;
						if (c.RawAlias == null && ctx.aliasesMap.TryGetValue(c.Expression, out var alias))
						{
							c.RawAlias = alias;
						}
					}

					return expr;
				});

			top.Visit(query, static (query, expr) =>
			{
				if (expr.ElementType == QueryElementType.InListPredicate)
				{
					var p = (SqlPredicate.InList)expr;

					if (p.Expr1 == query)
						p.Expr1 = query.From.Tables[0];
				}
			});

			query.From.Tables[0].Joins.AddRange(childSource.Joins);
			query.From.Tables[0].Alias ??= childSource.Alias;

			if (!query.Where.IsEmpty)
			{
				if (parentJoinedTable != null)
				{
					parentJoinedTable.Condition.EnsureConjunction().Conditions.AddRange(query.Where.SearchCondition.Conditions);
				}
				else
				{
					ConcatSearchCondition(_selectQuery.Where, query.Where);
				}
			};

			if (!query.Having.IsEmpty) ConcatSearchCondition(_selectQuery.Having, query.Having);

			((ISqlExpressionWalkable)top).Walk(WalkOptions.Default, (query, selectQuery: _selectQuery), static (ctx, expr) =>
			{
				if (expr is SelectQuery sql)
					if (sql.ParentSelect == ctx.query)
						sql.ParentSelect = ctx.query.ParentSelect ?? ctx.selectQuery;

				return expr;
			});

			var result = query.From.Tables[0];

			if (uniqueKeys != null)
				result.UniqueKeys.AddRange(uniqueKeys);

			return result;
		}

		void OptimizeApply(SelectQuery parentQuery, HashSet<ISqlTableSource> parentTableSources, SqlTableSource tableSource, SqlJoinedTable joinTable, bool isApplySupported)
		{
			var joinSource = joinTable.Table;

<<<<<<< HEAD
			if (joinSource.Joins.Count > 0)
=======
			foreach (var join in joinSource.Joins)
				if (join.JoinType == JoinType.CrossApply || join.JoinType == JoinType.OuterApply)
					OptimizeApply(parentQuery, parentTableSources, joinSource, join, isApplySupported);

			if (isApplySupported && !joinTable.CanConvertApply)
				return;

			bool ContainsTable(ISqlTableSource table, IQueryElement qe)
>>>>>>> 8fb36cb7
			{
				var joinSources = new HashSet<ISqlTableSource>(parentTableSources);
				joinSources.Add(joinTable.Table);
				foreach (var join in joinSource.Joins)
				{
					if (join.JoinType == JoinType.CrossApply || join.JoinType == JoinType.OuterApply|| join.JoinType == JoinType.FullApply || join.JoinType == JoinType.RightApply)
					{
						OptimizeApply(parentQuery, joinSources, joinSource, join, isApplySupported,
							optimizeColumns);
					}

					joinSources.AddRange(QueryHelper.EnumerateAccessibleSources(join.Table));
				}
			}

			if (!joinTable.CanConvertApply)
				return;

			if (joinSource.Source.ElementType == QueryElementType.SqlQuery)
			{
				var sql   = (SelectQuery)joinSource.Source;
				var isAgg = sql.Select.Columns.Any(static c => QueryHelper.IsAggregationOrWindowFunction(c.Expression));

				if (isApplySupported && sql.Select.HasModifier)
					return;

				if (isApplySupported && isAgg)
					return;

				if (sql.Select.HasModifier)
					throw new NotImplementedException("Translating to ROW_NUMBER query is not implemented yet.");

				var whereToIgnore = new HashSet<IQueryElement> { sql.Where, sql.Select };

				// we cannot optimize apply because reference to parent sources are used inside the query
				if (QueryHelper.IsDependsOn(sql, parentTableSources, whereToIgnore))
					return;

				var searchCondition = new List<SqlCondition>();

				var conditions = sql.Where.SearchCondition.Conditions;

				var toIgnore = new HashSet<IQueryElement> { joinTable };

				if (conditions.Count > 0)
				{
					for (var i = conditions.Count - 1; i >= 0; i--)
					{
						var condition = conditions[i];

						var contains = QueryHelper.IsDependsOn(condition, parentTableSources, toIgnore);

						if (contains)
						{
							searchCondition.Insert(0, condition);
							conditions.RemoveAt(i);
						}
					}
				}

				var toCheck = new HashSet<ISqlTableSource>();

				toCheck.AddRange(QueryHelper.EnumerateAccessibleSources(sql));

				for (int i = 0; i < searchCondition.Count; i++)
				{
					var cond    = searchCondition[i];
					var newCond = cond.Convert((sql, toCheck, toIgnore, isAgg), static (visitor, e) =>
					{
						if (e.ElementType == QueryElementType.Column || e.ElementType == QueryElementType.SqlField)
						{
							if (QueryHelper.IsDependsOn(e, visitor.Context.toCheck))
							{
								if (e is not SqlColumn clm || clm.Parent != visitor.Context.sql)
								{
									var newExpr = visitor.Context.sql.Select.AddColumn((ISqlExpression)e);

									if (visitor.Context.isAgg)
									{
										visitor.Context.sql.Select.GroupBy.Items.Add((ISqlExpression)e);
									}

									return newExpr;
								}
							}
						}
<<<<<<< HEAD
=======
					}

					joinTable.JoinType = joinTable.JoinType == JoinType.CrossApply ? JoinType.Inner : JoinType.Left;
					joinTable.Condition.Conditions.AddRange(searchCondition);
				}
				else
				{
					sql.Where.SearchCondition.Conditions.AddRange(searchCondition);

					var table = OptimizeSubQuery(
						parentQuery,
						joinTable.Table,
						joinTable.JoinType == JoinType.Inner || joinTable.JoinType == JoinType.CrossApply,
						joinTable.JoinType == JoinType.CrossApply,
						isApplySupported,
						joinTable.JoinType == JoinType.Inner || joinTable.JoinType == JoinType.CrossApply,
						joinTable);

					if (table != joinTable.Table)
					{
						if (joinTable.Table.Source is SelectQuery q)
						{
							ApplySubQueryExtensions(_selectQuery, q);
							ApplySubsequentOrder(_selectQuery, q);
						}
>>>>>>> 8fb36cb7

						return e;
					});

<<<<<<< HEAD
					searchCondition[i] = newCond;
=======
						OptimizeApply(parentQuery, parentTableSources, tableSource, joinTable, isApplySupported);
					}
>>>>>>> 8fb36cb7
				}

				var newJoinType = joinTable.JoinType switch
				{
					JoinType.CrossApply => JoinType.Inner,
					JoinType.OuterApply => JoinType.Left,
					JoinType.FullApply  => JoinType.Full,
					JoinType.RightApply => JoinType.Right,
					_ => throw new InvalidOperationException($"Invalid APPLY Join: {joinTable.JoinType}"),
				};

				joinTable.JoinType = newJoinType;
				joinTable.Condition.Conditions.AddRange(searchCondition);
			}
		}

		static void ConcatSearchCondition(SqlWhereClause where1, SqlWhereClause where2)
		{
			if (where1.IsEmpty)
			{
				where1.SearchCondition.Conditions.AddRange(where2.SearchCondition.Conditions);
			}
			else
			{
				if (where1.SearchCondition.Precedence < Precedence.LogicalConjunction)
				{
					var sc1 = new SqlSearchCondition();

					sc1.Conditions.AddRange(where1.SearchCondition.Conditions);

					where1.SearchCondition.Conditions.Clear();
					where1.SearchCondition.Conditions.Add(new SqlCondition(false, sc1));
				}

				if (where2.SearchCondition.Precedence < Precedence.LogicalConjunction)
				{
					var sc2 = new SqlSearchCondition();

					sc2.Conditions.AddRange(where2.SearchCondition.Conditions);

					where1.SearchCondition.Conditions.Add(new SqlCondition(false, sc2));
				}
				else
					where1.SearchCondition.Conditions.AddRange(where2.SearchCondition.Conditions);
			}
		}

		void OptimizeSubQueries(bool isApplySupported)
		{
			CorrectCrossJoinQuery(_selectQuery);

			for (var i = 0; i < _selectQuery.From.Tables.Count; i++)
			{
				var table = OptimizeSubQuery(_selectQuery, _selectQuery.From.Tables[i], true, false, isApplySupported, true, null);

				if (table != _selectQuery.From.Tables[i])
				{
					if (_selectQuery.From.Tables[i].Source is SelectQuery sql)
					{
						ApplySubQueryExtensions(_selectQuery, sql);

					if (!_selectQuery.Select.Columns.All(static c => QueryHelper.IsAggregationOrWindowFunction(c.Expression)))
							ApplySubsequentOrder(_selectQuery, sql);
					}

					_selectQuery.From.Tables[i] = table;
				}
			}

<<<<<<< HEAD
			// Move up simple subqueries
			//

			/*
			// TODO: Cause Stackoverflow in ConcatUnionTests.UnionWithObjects
			for (int tableIndex = 0; tableIndex < _selectQuery.From.Tables.Count; tableIndex++)
			{
				var table = _selectQuery.From.Tables[tableIndex];
				if (table.Source is SelectQuery subQuery && subQuery.IsSimple)
				{
					_selectQuery.From.Tables.RemoveAt(tableIndex);
					_selectQuery.From.Tables.InsertRange(tableIndex, subQuery.Select.From.Tables);
					if (table.Joins.Count > 0)
					{
						subQuery.Select.From.Tables.Last().Joins.AddRange(table.Joins);
					}

					var root = _selectQuery.ParentSelect ?? _selectQuery;

					root.Walk(WalkOptions.Default, subQuery, static (ctx, e) =>
					{
						if (e is SqlColumn column && column.Parent == ctx)
						{
							return column.Expression;
						}
					
						return e;
					});

				}
			}
			*/


=======
>>>>>>> 8fb36cb7
			//TODO: Failed SelectQueryTests.JoinScalarTest
			//Needs optimization refactor for 3.X
			/*
			if (_selectQuery.IsSimple 
			    && _selectQuery.From.Tables.Count == 1 
				&& _selectQuery.From.Tables[0].Joins.Count == 0
			    && _selectQuery.From.Tables[0].Source is SelectQuery selectQuery
				&& selectQuery.IsSimple
			    && selectQuery.From.Tables.Count == 0)
			{
				// we can merge queries without tables
				_selectQuery.Walk(new WalkOptions(), static e =>
				{
					if (e is SqlColumn column && column.Parent == selectQuery)
					{
						return column.Expression;
					}

					return e;
				});
				_selectQuery.From.Tables.Clear();
			}
			*/
		}

		void OptimizeApplies(bool isApplySupported)
		{
			var tableSources = new HashSet<ISqlTableSource>();

			foreach (var table in _selectQuery.From.Tables)
			{
				tableSources.Add(table.Source);
<<<<<<< HEAD

				if (table.Source is SelectQuery selectQuery)
					tableSources.AddRange(QueryHelper.EnumerateAccessibleSources(selectQuery));

				foreach (var join in table.Joins)
				{
					if (join.JoinType == JoinType.CrossApply || join.JoinType == JoinType.OuterApply|| join.JoinType == JoinType.FullApply|| join.JoinType == JoinType.RightApply)
						OptimizeApply(_selectQuery, tableSources, table, join, isApplySupported, optimizeColumns);
=======

				foreach (var join in table.Joins)
				{
					if (join.JoinType == JoinType.CrossApply || join.JoinType == JoinType.OuterApply)
						OptimizeApply(_selectQuery, tableSources, table, join, isApplySupported);
>>>>>>> 8fb36cb7

					join.Walk(WalkOptions.Default, tableSources, static (tableSources, e) =>
					{
						if (e is ISqlTableSource ts && !tableSources.Contains(ts))
							tableSources.Add(ts);
						return e;
					});
				}
			}
		}

		void RemoveEmptyJoins()
		{
			if (_flags.IsCrossJoinSupported)
				return;

			for (var tableIndex = 0; tableIndex < _selectQuery.From.Tables.Count; tableIndex++)
			{
				var table = _selectQuery.From.Tables[tableIndex];
				for (var joinIndex = 0; joinIndex < table.Joins.Count; joinIndex++)
				{
					var join = table.Joins[joinIndex];
					if (join.JoinType == JoinType.Inner && join.Condition.Conditions.Count == 0)
					{
						_selectQuery.From.Tables.Insert(tableIndex + 1, join.Table);
						table.Joins.RemoveAt(joinIndex);
						--joinIndex;
					}
				}
			}
		}

		void OptimizeColumns()
		{
			// When selecting a SqlRow, expand the row into individual columns.
			var columns = _selectQuery.Select.Columns;

			for (var i = 0; i < columns.Count; i++)
			{
				var c = columns[i];
				if (c.Expression.ElementType == QueryElementType.SqlRow)
				{
					if (_selectQuery.ParentSelect is null)
						throw new LinqToDBException("SqlRow can not be returned from main SELECT");
					if (columns.Count > 1)
						throw new LinqToDBException("SqlRow expression must be the only result in a SELECT");

					var row = (SqlRow)columns[0].Expression;
					columns.Clear();
					foreach (var value in row.Values)
						_selectQuery.Select.AddNew(value);

					break;
				}
			}

			((ISqlExpressionWalkable)_selectQuery.Select).Walk(WalkOptions.Default, (object?)null, static (_, expr) =>
			{
				if (expr is SelectQuery query    &&
					query.From.Tables.Count == 0 &&
					query.Select.Columns.Count == 1)
				{
					query.Select.Columns[0].Expression.Visit(query, static (query, e) =>
					{
						if (e.ElementType == QueryElementType.SqlQuery)
						{
							var q = (SelectQuery)e;

							if (q.ParentSelect == query)
								q.ParentSelect = query.ParentSelect;
						}
					});

					//TODO: Need to check purpose of this method
					if (query.Select.Columns[0].Expression is ISqlTableSource ts)
						return ts;
				}

				return expr;
			});
		}

		void OptimizeDistinctOrderBy()
		{
			// algorythm works with whole Query, so skipping sub optimizations

			if (_level > 0)
				return;

			var information = new QueryInformation(_selectQuery);

			foreach (var query in information.GetQueriesParentFirst())
			{
				// removing duplicate order items
				query.OrderBy.Items.RemoveDuplicates(static o => o.Expression, Utils.ObjectReferenceEqualityComparer<ISqlExpression>.Default);

				// removing sorting for subselects
				if (QueryHelper.CanRemoveOrderBy(query, _flags, information))
				{
					query.OrderBy.Items.Clear();
					continue;
				}

				if (query.Select.IsDistinct)
				{
					QueryHelper.TryRemoveDistinct(query, information);
				}

				if (query.Select.IsDistinct && !query.Select.OrderBy.IsEmpty)
				{
					// nothing to do - DISTINCT ORDER BY supported
					if (_flags.IsDistinctOrderBySupported)
						continue;

					if (Common.Configuration.Linq.KeepDistinctOrdered)
					{
						// trying to convert to GROUP BY quivalent
						QueryHelper.TryConvertOrderedDistinctToGroupBy(query, _flags);
					}
					else
					{
						// removing ordering if no select columns
						var projection = new HashSet<ISqlExpression>(query.Select.Columns.Select(static c => c.Expression));
						for (var i = query.OrderBy.Items.Count - 1; i >= 0; i--)
						{
							if (!projection.Contains(query.OrderBy.Items[i].Expression))
								query.OrderBy.Items.RemoveAt(i);
						}
					}
				}
			}
		}

		static bool IsLimitedToOneRecord(SelectQuery selectQuery, EvaluationContext context, out bool byTake)
		{
			if (selectQuery.Select.TakeValue != null &&
			    selectQuery.Select.TakeValue.TryEvaluateExpression(context, out var takeValue))
			{
				byTake = true;
				if (takeValue is int intValue)
				{
					return intValue == 1;
				}
			}

			byTake = false;

			if (selectQuery.Select.Columns.Count == 1)
			{
				var column = selectQuery.Select.Columns[0];
				if (QueryHelper.IsAggregation(column.Expression))
					return true;
			}

			return false;
		}

		static bool IsUniqueUsage(SelectQuery rootQuery, SqlColumn column)
		{
			int counter = 0;

			rootQuery.VisitParentFirstAll(e =>
			{
				// do not search in the same query
				if (e is SelectQuery sq && sq == column.Parent)
					return false;

				if (e == column)
				{
					++counter;
				}

				return counter < 2;
			});

			return counter == 1;
		}


		SelectQuery MoveOuterJoinsToSubQuery(SelectQuery selectQuery)
		{
			if (!_flags.IsSubQueryColumnSupported)
				return selectQuery;

			var mappings = new Dictionary<ISqlExpression, ISqlExpression>();

			selectQuery.VisitParentFirst((flags: _flags, mappings, context: _evaluationContext), static (ctx, e) =>
			{
				if (e is SelectQuery sq)
				{
					for (var ti = 0; ti < sq.From.Tables.Count; ti++)
					{
						var table = sq.From.Tables[ti];
						for (int j = table.Joins.Count - 1; j >= 0; j--)
						{
							var join = table.Joins[j];
							if (join.JoinType == JoinType.OuterApply || join.JoinType == JoinType.Left)
							{
								if (join.Table.Source is SelectQuery tsQuery &&
								    tsQuery.Select.Columns.Count == 1         &&
								    IsLimitedToOneRecord(tsQuery, ctx.context, out var byTake))
								{
									if (byTake && !ctx.flags.IsSubQueryTakeSupported)
										continue;

									// where we can start analyzing that we can move join to subquery
									var testedColumn = tsQuery.Select.Columns[0];
									if (IsUniqueUsage(sq, testedColumn))
									{
										if (testedColumn.Expression is SqlFunction function)
										{
											if (function.IsAggregate)
											{
												if (!ctx.flags.IsCountSubQuerySupported)
													continue;
											}
										}


										var mainQuery = table.Source as SelectQuery;
										if (mainQuery?.Select.HasModifier == true)
											continue;

										// moving whole join to subquery

										table.Joins.RemoveAt(j);
										tsQuery.Where.ConcatSearchCondition(join.Condition);

										if (mainQuery != null)
										{
											// moving into FROM query

											var idx       = mainQuery.Select.Add(tsQuery);
											var newColumn = mainQuery.Select.Columns[idx];
											newColumn.RawAlias = testedColumn.RawAlias;

											// temporary remove to avoid recursion
											mainQuery.Select.Columns.RemoveAt(idx);

											sq.Walk(WalkOptions.Default, (testedColumn, newColumn),
												static (ctx, e) =>
												{
													if (e == ctx.testedColumn)
													{
														return ctx.newColumn;
													}

													return e;
												});


											var newQuery = tsQuery.ConvertAll((mainQuery, testedColumn, newColumn),
												allowMutation: true,
												static (visitor, e) =>
												{
													if (e is SqlColumn column &&
													    column.Parent == visitor.Context.mainQuery)
													{
														return column.Expression;
													}

													return e;
												});

											newColumn.Expression = newQuery;

											// restore at index
											mainQuery.Select.Columns.Insert(idx, newColumn);
										}
										else
										{
											// replacing column with subquery

											var newQuery = sq.ConvertAll((query: tsQuery, column: testedColumn),
												allowMutation: true,
												static (visitor, e) =>
												{
													if (e == visitor.Context.column)
														return visitor.Context.query;

													return e;
												});

											if (!ReferenceEquals(sq, newQuery))
												throw new InvalidOperationException("Query should be not changed.");
										}
									}
								}
							}
						}
					}
				}

				return true;
			});

			return selectQuery;
		}

	}
}<|MERGE_RESOLUTION|>--- conflicted
+++ resolved
@@ -46,15 +46,8 @@
 #endif
 
 			OptimizeUnions();
-<<<<<<< HEAD
-			FinalizeAndValidateInternal(isApplySupported, optimizeColumns);
+			FinalizeAndValidateInternal(isApplySupported);
 			//ResolveFields();
-=======
-			FinalizeAndValidateInternal(isApplySupported);
-
-			//TODO: Why this is still needed
-			ResolveFields();
->>>>>>> 8fb36cb7
 
 #if DEBUG
 			// ReSharper disable once RedundantAssignment
@@ -452,13 +445,8 @@
 				if (e is SelectQuery sql && sql != context.optimizer._selectQuery)
 				{
 					sql.ParentSelect = context.optimizer._selectQuery;
-<<<<<<< HEAD
 					new SelectQueryOptimizer(context.optimizer._flags, context.optimizer._evaluationContext, context.optimizer._rootElement, sql, context.optimizer._level + 1, context.optimizer._dependencies)
-						.FinalizeAndValidateInternal(context.isApplySupported, context.optimizeColumns);
-=======
-					new SelectQueryOptimizer(context.optimizer._flags, context.optimizer._rootElement, sql, context.optimizer._level + 1, context.optimizer._dependencies)
 						.FinalizeAndValidateInternal(context.isApplySupported);
->>>>>>> 8fb36cb7
 
 					if (sql.IsParameterDependent)
 						context.optimizer._selectQuery.IsParameterDependent = true;
@@ -469,17 +457,11 @@
 			RemoveEmptyJoins();
 			OptimizeGroupBy();
 			OptimizeColumns();
-<<<<<<< HEAD
 			MoveOuterJoinsToSubQuery(_selectQuery);
-			OptimizeApplies   (isApplySupported, optimizeColumns);
-			OptimizeSubQueries(isApplySupported, optimizeColumns);
-			OptimizeApplies   (isApplySupported, optimizeColumns);
-			RemoveEmptyJoins();
-=======
 			OptimizeApplies   (isApplySupported);
 			OptimizeSubQueries(isApplySupported);
 			OptimizeApplies   (isApplySupported);
->>>>>>> 8fb36cb7
+			RemoveEmptyJoins();
 
 			OptimizeGroupBy();
 			OptimizeDistinct();
@@ -1062,11 +1044,7 @@
 				}
 			}
 
-<<<<<<< HEAD
-			if (expr.Find(static ex => QueryHelper.IsAggregationOrWindowFunction(ex)) == null)
-=======
 			if (!QueryHelper.ContainsAggregationOrWindowFunction(expr))
->>>>>>> 8fb36cb7
 			{
 				var elementsToIgnore = new HashSet<IQueryElement> { query };
 
@@ -1105,7 +1083,6 @@
 		{
 			var query = (SelectQuery)childSource.Source;
 
-<<<<<<< HEAD
 			var isQueryOK = !query.DoNotRemove && query.From.Tables.Count == 1;
 
 			if (parentJoinedTable != null)
@@ -1114,23 +1091,7 @@
 				isQueryOK = isQueryOK && (concatWhere || query.Where.IsEmpty && query.Having.IsEmpty);
 
 			isQueryOK = isQueryOK && !query.HasSetOperators && query.GroupBy.IsEmpty && !query.Select.HasModifier;
-=======
-			var isQueryOK =
-				query.DoNotRemove        == false                            &&
-				query.From.Tables.Count  == 1                                &&
-				(concatWhere || query.Where.IsEmpty && query.Having.IsEmpty) &&
-				query.HasSetOperators    == false                            &&
-				query.GroupBy.IsEmpty                                        &&
-				query.Select.HasModifier == false;
->>>>>>> 8fb36cb7
 			//isQueryOK = isQueryOK && (_flags.IsDistinctOrderBySupported || query.Select.IsDistinct );
-
-			if (isQueryOK && query.QueryName is not null)
-			{
-				isQueryOK =
-					_selectQuery.QueryName is null &&
-					_selectQuery.From.Tables.Count(t => t.Source is SelectQuery { QueryName: { } }) <= 1;
-			}
 
 			if (isQueryOK && parentJoinedTable != null && parentJoinedTable.JoinType != JoinType.Inner)
 			{
@@ -1340,18 +1301,7 @@
 		{
 			var joinSource = joinTable.Table;
 
-<<<<<<< HEAD
 			if (joinSource.Joins.Count > 0)
-=======
-			foreach (var join in joinSource.Joins)
-				if (join.JoinType == JoinType.CrossApply || join.JoinType == JoinType.OuterApply)
-					OptimizeApply(parentQuery, parentTableSources, joinSource, join, isApplySupported);
-
-			if (isApplySupported && !joinTable.CanConvertApply)
-				return;
-
-			bool ContainsTable(ISqlTableSource table, IQueryElement qe)
->>>>>>> 8fb36cb7
 			{
 				var joinSources = new HashSet<ISqlTableSource>(parentTableSources);
 				joinSources.Add(joinTable.Table);
@@ -1359,8 +1309,7 @@
 				{
 					if (join.JoinType == JoinType.CrossApply || join.JoinType == JoinType.OuterApply|| join.JoinType == JoinType.FullApply || join.JoinType == JoinType.RightApply)
 					{
-						OptimizeApply(parentQuery, joinSources, joinSource, join, isApplySupported,
-							optimizeColumns);
+						OptimizeApply(parentQuery, joinSources, joinSource, join, isApplySupported);
 					}
 
 					joinSources.AddRange(QueryHelper.EnumerateAccessibleSources(join.Table));
@@ -1438,44 +1387,11 @@
 								}
 							}
 						}
-<<<<<<< HEAD
-=======
-					}
-
-					joinTable.JoinType = joinTable.JoinType == JoinType.CrossApply ? JoinType.Inner : JoinType.Left;
-					joinTable.Condition.Conditions.AddRange(searchCondition);
-				}
-				else
-				{
-					sql.Where.SearchCondition.Conditions.AddRange(searchCondition);
-
-					var table = OptimizeSubQuery(
-						parentQuery,
-						joinTable.Table,
-						joinTable.JoinType == JoinType.Inner || joinTable.JoinType == JoinType.CrossApply,
-						joinTable.JoinType == JoinType.CrossApply,
-						isApplySupported,
-						joinTable.JoinType == JoinType.Inner || joinTable.JoinType == JoinType.CrossApply,
-						joinTable);
-
-					if (table != joinTable.Table)
-					{
-						if (joinTable.Table.Source is SelectQuery q)
-						{
-							ApplySubQueryExtensions(_selectQuery, q);
-							ApplySubsequentOrder(_selectQuery, q);
-						}
->>>>>>> 8fb36cb7
 
 						return e;
 					});
 
-<<<<<<< HEAD
 					searchCondition[i] = newCond;
-=======
-						OptimizeApply(parentQuery, parentTableSources, tableSource, joinTable, isApplySupported);
-					}
->>>>>>> 8fb36cb7
 				}
 
 				var newJoinType = joinTable.JoinType switch
@@ -1545,43 +1461,6 @@
 				}
 			}
 
-<<<<<<< HEAD
-			// Move up simple subqueries
-			//
-
-			/*
-			// TODO: Cause Stackoverflow in ConcatUnionTests.UnionWithObjects
-			for (int tableIndex = 0; tableIndex < _selectQuery.From.Tables.Count; tableIndex++)
-			{
-				var table = _selectQuery.From.Tables[tableIndex];
-				if (table.Source is SelectQuery subQuery && subQuery.IsSimple)
-				{
-					_selectQuery.From.Tables.RemoveAt(tableIndex);
-					_selectQuery.From.Tables.InsertRange(tableIndex, subQuery.Select.From.Tables);
-					if (table.Joins.Count > 0)
-					{
-						subQuery.Select.From.Tables.Last().Joins.AddRange(table.Joins);
-					}
-
-					var root = _selectQuery.ParentSelect ?? _selectQuery;
-
-					root.Walk(WalkOptions.Default, subQuery, static (ctx, e) =>
-					{
-						if (e is SqlColumn column && column.Parent == ctx)
-						{
-							return column.Expression;
-						}
-					
-						return e;
-					});
-
-				}
-			}
-			*/
-
-
-=======
->>>>>>> 8fb36cb7
 			//TODO: Failed SelectQueryTests.JoinScalarTest
 			//Needs optimization refactor for 3.X
 			/*
@@ -1614,7 +1493,6 @@
 			foreach (var table in _selectQuery.From.Tables)
 			{
 				tableSources.Add(table.Source);
-<<<<<<< HEAD
 
 				if (table.Source is SelectQuery selectQuery)
 					tableSources.AddRange(QueryHelper.EnumerateAccessibleSources(selectQuery));
@@ -1622,14 +1500,7 @@
 				foreach (var join in table.Joins)
 				{
 					if (join.JoinType == JoinType.CrossApply || join.JoinType == JoinType.OuterApply|| join.JoinType == JoinType.FullApply|| join.JoinType == JoinType.RightApply)
-						OptimizeApply(_selectQuery, tableSources, table, join, isApplySupported, optimizeColumns);
-=======
-
-				foreach (var join in table.Joins)
-				{
-					if (join.JoinType == JoinType.CrossApply || join.JoinType == JoinType.OuterApply)
 						OptimizeApply(_selectQuery, tableSources, table, join, isApplySupported);
->>>>>>> 8fb36cb7
 
 					join.Walk(WalkOptions.Default, tableSources, static (tableSources, e) =>
 					{
