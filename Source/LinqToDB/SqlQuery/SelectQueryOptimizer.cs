--- conflicted
+++ resolved
@@ -811,8 +811,6 @@
 			}
 		}
 
-<<<<<<< HEAD
-=======
 		static void ApplySubsequentOrder(SelectQuery mainQuery, SelectQuery subQuery)
 		{
 			if (subQuery.OrderBy.Items.Count > 0)
@@ -827,7 +825,6 @@
 			}
 		}
 
->>>>>>> 3ba2d0ba
 		SqlTableSource OptimizeSubQuery(
 			SqlTableSource source,
 			bool optimizeWhere,
@@ -1249,18 +1246,8 @@
 				{
 					if (!_selectQuery.Select.Columns.All(c => QueryHelper.IsAggregationFunction(c.Expression)))
 					{
-<<<<<<< HEAD
-						if (_selectQuery.From.Tables[i].Source is SelectQuery sql && sql.OrderBy.Items.Count > 0)
-						{
-							foreach (var item in sql.OrderBy.Items)
-							{
-								_selectQuery.OrderBy.Items.Add(new SqlOrderByItem(item.Expression, item.IsDescending));
-							}
-						}
-=======
 						if (_selectQuery.From.Tables[i].Source is SelectQuery sql)
 							ApplySubsequentOrder(_selectQuery, sql);
->>>>>>> 3ba2d0ba
 					}
 
 					_selectQuery.From.Tables[i] = table;
