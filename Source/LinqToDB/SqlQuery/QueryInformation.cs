﻿using System;
using System.Collections.Generic;

namespace LinqToDB.SqlQuery
{
	/// <summary>
	/// This is internal API and is not intended for use by Linq To DB applications.
	/// It may change or be removed without further notice.
	/// </summary>
	public class QueryInformation
	{
		public SelectQuery RootQuery { get; }

		private Dictionary<SelectQuery, HierarchyInfo>?     _parents;
		private Dictionary<SelectQuery, List<SelectQuery>>? _tree;

		/// <summary>
		/// This is internal API and is not intended for use by Linq To DB applications.
		/// It may change or be removed without further notice.
		/// </summary>
		public QueryInformation(SelectQuery rootQuery)
		{
<<<<<<< HEAD
			RootQuery = rootQuery ?? throw new ArgumentNullException(nameof(rootQuery));
=======
			_rootQuery = rootQuery ?? ThrowHelper.ThrowArgumentNullException<SelectQuery>(nameof(rootQuery));
>>>>>>> 6ebaac9c
		}

		/// <summary>
		/// Returns parent query if query is subquery for select
		/// </summary>
		/// <param name="selectQuery"></param>
		/// <returns></returns>
		public SelectQuery? GetParentQuery(SelectQuery selectQuery)
		{
			var info = GetHierarchyInfo(selectQuery);
			return info?.HierarchyType == HierarchyType.From || info?.HierarchyType == HierarchyType.Join
				? info.MasterQuery
				: null;
		}

		/// <summary>
		/// Returns HirarchyInfo for specific selectQuery
		/// </summary>
		/// <param name="selectQuery"></param>
		/// <returns></returns>
		public HierarchyInfo? GetHierarchyInfo(SelectQuery selectQuery)
		{
			CheckInitialized();
			_parents!.TryGetValue(selectQuery, out var result);
			return result;
		}

		private void CheckInitialized()
		{
			if (_parents == null)
			{
				_parents = new Dictionary<SelectQuery, HierarchyInfo>();
				_tree    = new Dictionary<SelectQuery, List<SelectQuery>>();
				BuildParentHierarchy(RootQuery);
			}
		}

		/// <summary>
		/// Resync tree info. Can be called also during enumeration.
		/// </summary>
		public void Resync()
		{
			_parents = null;
			_tree    = null;
		}

		public IEnumerable<SelectQuery> GetQueriesParentFirst()
		{
			return GetQueriesParentFirst(RootQuery);
		}

		public IEnumerable<SelectQuery> GetQueriesParentFirst(SelectQuery root)
		{
			yield return root;

			CheckInitialized();

			if (_tree!.TryGetValue(root, out var list))
			{
				// assuming that list at this stage is immutable
				foreach (var item in list)
				foreach (var subItem in GetQueriesParentFirst(item))
				{
					yield return subItem;
				}
			}
		}

		public IEnumerable<SelectQuery> GetQueriesChildFirst()
		{
			return GetQueriesChildFirst(RootQuery);
		}

		public IEnumerable<SelectQuery> GetQueriesChildFirst(SelectQuery root)
		{
			CheckInitialized();

			if (_tree!.TryGetValue(root, out var list))
			{
				foreach (var item in list)
				foreach (var subItem in GetQueriesChildFirst(item))
				{
					yield return subItem;
				}

				// assuming that list at this stage is immutable
				foreach (var item in list)
				{
					yield return item;
				}
			}

			yield return root;
		}

		void RegisterHierachry(SelectQuery parent, SelectQuery child, HierarchyInfo info)
		{
			_parents![child] = info;

			if (!_tree!.TryGetValue(parent, out var list))
			{
				list = new List<SelectQuery>();
				_tree.Add(parent, list);
			}
			list.Add(child);
		}

		void BuildParentHierarchy(SelectQuery selectQuery)
		{
			foreach (var table in selectQuery.From.Tables)
			{
				if (table.Source is SelectQuery s)
				{
					RegisterHierachry(selectQuery, s, new HierarchyInfo(selectQuery, HierarchyType.From, selectQuery));

					foreach (var setOperator in s.SetOperators)
					{
						RegisterHierachry(selectQuery, setOperator.SelectQuery, new HierarchyInfo(selectQuery, HierarchyType.SetOperator, setOperator));
						BuildParentHierarchy(setOperator.SelectQuery);
					}

					BuildParentHierarchy(s);
				}

				foreach (var joinedTable in table.Joins)
				{
					if (joinedTable.Table.Source is SelectQuery joinQuery)
					{
						RegisterHierachry(selectQuery, joinQuery,
							new HierarchyInfo(selectQuery, HierarchyType.Join, joinedTable));
						BuildParentHierarchy(joinQuery);
					}
				}

			}

			var items = new List<IQueryElement>
			{
				selectQuery.GroupBy,
				selectQuery.Having,
				selectQuery.Where,
				selectQuery.OrderBy
			};

			items.AddRange(selectQuery.Select.Columns);
			if (!selectQuery.Where.IsEmpty)
				items.Add(selectQuery.Where);

			var ctx = new BuildParentHierarchyContext(this, selectQuery);
			foreach (var item in items)
			{
				ctx.Parent = null;
				item.VisitParentFirst(ctx, static (context, e) =>
				{
					if (e is SelectQuery q)
					{
						context.Info.RegisterHierachry(context.SelectQuery, q, new HierarchyInfo(context.SelectQuery, HierarchyType.InnerQuery, context.Parent));
						context.Info.BuildParentHierarchy(q);
						return false;
					}

					context.Parent = e;

					return true;
				});
			}
		}

		private class BuildParentHierarchyContext
		{
			public BuildParentHierarchyContext(QueryInformation qi, SelectQuery selectQuery)
			{
				Info        = qi;
				SelectQuery = selectQuery;
			}

			public readonly QueryInformation Info;
			public readonly SelectQuery      SelectQuery;

			public IQueryElement? Parent;
		}

		public enum HierarchyType
		{
			From,
			Join,
			SetOperator,
			InnerQuery
		}

		public class HierarchyInfo
		{
			public HierarchyInfo(SelectQuery masterQuery, HierarchyType hierarchyType, IQueryElement? parentElement)
			{
				MasterQuery   = masterQuery;
				HierarchyType = hierarchyType;
				ParentElement = parentElement;
			}

			public SelectQuery    MasterQuery   { get; }
			public HierarchyType  HierarchyType { get; }
			public IQueryElement? ParentElement { get; }
		}
	}
}
<|MERGE_RESOLUTION|>--- conflicted
+++ resolved
@@ -20,11 +20,7 @@
 		/// </summary>
 		public QueryInformation(SelectQuery rootQuery)
 		{
-<<<<<<< HEAD
-			RootQuery = rootQuery ?? throw new ArgumentNullException(nameof(rootQuery));
-=======
-			_rootQuery = rootQuery ?? ThrowHelper.ThrowArgumentNullException<SelectQuery>(nameof(rootQuery));
->>>>>>> 6ebaac9c
+			RootQuery = rootQuery ?? ThrowHelper.ThrowArgumentNullException<SelectQuery>(nameof(rootQuery));
 		}
 
 		/// <summary>
