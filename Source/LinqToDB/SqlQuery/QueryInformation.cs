--- conflicted
+++ resolved
@@ -87,7 +87,6 @@
 			}
 		}
 
-<<<<<<< HEAD
 		public IEnumerable<SelectQuery> GetQueriesChildFirst()
 		{
 			return GetQueriesChildFirst(_rootQuery);
@@ -115,8 +114,6 @@
 			yield return root;
 		}
 
-=======
->>>>>>> 5895b5e2
 		void RegisterHierachry(SelectQuery parent, SelectQuery child, HierarchyInfo info)
 		{
 			_parents[child] = info;
