﻿using System;
using System.Collections.Generic;
using System.Runtime.CompilerServices;

namespace LinqToDB.SqlQuery
{
	public class QueryVisitor
	{
		#region Visit

		readonly ISet<IQueryElement>                     _visitedFind     = new HashSet<IQueryElement>();
		readonly Dictionary<IQueryElement,IQueryElement> _visitedElements = new Dictionary<IQueryElement, IQueryElement>();
		public   Dictionary<IQueryElement,IQueryElement>  VisitedElements => _visitedElements;

		bool                     _all;
		Func<IQueryElement,bool> _action1;
		Action<IQueryElement>    _action2;
		Func<IQueryElement, bool>          _find;
		Func<IQueryElement, IQueryElement> _convert;

		public void VisitParentFirst(IQueryElement element, Func<IQueryElement,bool> action)
		{
			_visitedElements.Clear();
			_action1 = action;
			Visit1(element);
		}

		void Visit1(IQueryElement element)
		{
			if (element == null || _visitedElements.ContainsKey(element))
				return;

			_visitedElements.Add(element, element);

			if (!_action1(element))
				return;

			switch (element.ElementType)
			{
				case QueryElementType.SqlFunction:
					{
						Visit1X((SqlFunction)element);
						break;
					}

				case QueryElementType.SqlExpression:
				{
					Visit1X((SqlExpression)element);
					break;
				}

				case QueryElementType.SqlBinaryExpression:
					{
						Visit1(((SqlBinaryExpression)element).Expr1);
						Visit1(((SqlBinaryExpression)element).Expr2);
						break;
					}

				case QueryElementType.SqlTable:
					{
						Visit1X((SqlTable)element);
						break;
					}

				case QueryElementType.SqlCteTable:
					{
						Visit1X((SqlCteTable)element);
						break;
					}

				case QueryElementType.SqlRawSqlTable:
					{
						Visit1X((SqlRawSqlTable)element);
						break;
					}

				case QueryElementType.Column:
					{
						Visit1(((SqlColumn)element).Expression);
						break;
					}

				case QueryElementType.TableSource:
					{
						Visit1X((SqlTableSource)element);
						break;
					}

				case QueryElementType.JoinedTable:
					{
						Visit1(((SqlJoinedTable)element).Table);
						Visit1(((SqlJoinedTable)element).Condition);
						break;
					}

				case QueryElementType.SearchCondition:
					{
						Visit1X((SqlSearchCondition)element);
						break;
					}

				case QueryElementType.Condition:
					{
						Visit1(((SqlCondition)element).Predicate);
						break;
					}

				case QueryElementType.ExprPredicate:
					{
						Visit1(((SqlPredicate.Expr)element).Expr1);
						break;
					}

				case QueryElementType.NotExprPredicate:
					{
						Visit1(((SqlPredicate.NotExpr)element).Expr1);
						break;
					}

				case QueryElementType.ExprExprPredicate:
					{
						Visit1(((SqlPredicate.ExprExpr)element).Expr1);
						Visit1(((SqlPredicate.ExprExpr)element).Expr2);
						break;
					}

				case QueryElementType.LikePredicate:
					{
						Visit1(((SqlPredicate.Like)element).Expr1);
						Visit1(((SqlPredicate.Like)element).Expr2);
						Visit1(((SqlPredicate.Like)element).Escape);
						break;
					}

				case QueryElementType.BetweenPredicate:
					{
						Visit1(((SqlPredicate.Between)element).Expr1);
						Visit1(((SqlPredicate.Between)element).Expr2);
						Visit1(((SqlPredicate.Between)element).Expr3);
						break;
					}

				case QueryElementType.IsNullPredicate:
					{
						Visit1(((SqlPredicate.IsNull)element).Expr1);
						break;
					}

				case QueryElementType.InSubQueryPredicate:
					{
						Visit1(((SqlPredicate.InSubQuery)element).Expr1);
						Visit1(((SqlPredicate.InSubQuery)element).SubQuery);
						break;
					}

				case QueryElementType.InListPredicate:
					{
						Visit1X((SqlPredicate.InList)element);
						break;
					}

				case QueryElementType.FuncLikePredicate:
					{
						Visit1(((SqlPredicate.FuncLike)element).Function);
						break;
					}

				case QueryElementType.SetExpression:
					{
						Visit1(((SqlSetExpression)element).Column);
						Visit1(((SqlSetExpression)element).Expression);
						break;
					}

				case QueryElementType.InsertClause:
					{
						Visit1X((SqlInsertClause)element);
						break;
					}

				case QueryElementType.UpdateClause:
					{
						Visit1X((SqlUpdateClause)element);
						break;
					}

				case QueryElementType.CteClause:
					{
						Visit1X((CteClause)element);
						break;
					}

				case QueryElementType.WithClause:
					{
						Visit1X(((SqlWithClause)element));
						break;
					}

				case QueryElementType.SelectStatement:
					{
						Visit1(((SqlSelectStatement)element).With);
						Visit1(((SqlSelectStatement)element).SelectQuery);
						break;
					}

				case QueryElementType.InsertStatement:
					{
						Visit1(((SqlInsertStatement)element).With);
						Visit1(((SqlInsertStatement)element).Insert);
						Visit1(((SqlInsertStatement)element).SelectQuery);
						break;
					}

				case QueryElementType.UpdateStatement:
					{
						Visit1(((SqlUpdateStatement)element).With);
						Visit1(((SqlUpdateStatement)element).Update);
						Visit1(((SqlUpdateStatement)element).SelectQuery);
						break;
					}

				case QueryElementType.InsertOrUpdateStatement:
					{
						Visit1(((SqlInsertOrUpdateStatement)element).With);
						Visit1(((SqlInsertOrUpdateStatement)element).Insert);
						Visit1(((SqlInsertOrUpdateStatement)element).Update);
						Visit1(((SqlInsertOrUpdateStatement)element).SelectQuery);
						break;
					}

				case QueryElementType.DeleteStatement:
					{
						Visit1(((SqlDeleteStatement)element).With);
						Visit1(((SqlDeleteStatement)element).Table);
						Visit1(((SqlDeleteStatement)element).Top);
						Visit1(((SqlDeleteStatement)element).SelectQuery);
						break;
					}

				case QueryElementType.CreateTableStatement:
					{
						if (((SqlCreateTableStatement)element).Table != null)
							Visit1(((SqlCreateTableStatement)element).Table);
						break;
					}

				case QueryElementType.DropTableStatement:
					{
						if (((SqlDropTableStatement)element).Table != null)
							Visit1(((SqlDropTableStatement)element).Table);
						break;
					}

				case QueryElementType.TruncateTableStatement:
					{
						if (((SqlTruncateTableStatement)element).Table != null)
							Visit1(((SqlTruncateTableStatement)element).Table);
						break;
					}

				case QueryElementType.SelectClause:
					{
						Visit1X((SqlSelectClause)element);
						break;
					}

				case QueryElementType.FromClause:
					{
						Visit1X((SqlFromClause)element);
						break;
					}

				case QueryElementType.WhereClause:
					{
						Visit1(((SqlWhereClause)element).SearchCondition);
						break;
					}

				case QueryElementType.GroupByClause:
					{
						Visit1X((SqlGroupByClause)element);
						break;
					}

				case QueryElementType.OrderByClause:
					{
						Visit1X((SqlOrderByClause)element);
						break;
					}

				case QueryElementType.OrderByItem:
					{
						Visit1(((SqlOrderByItem)element).Expression);
						break;
					}

				case QueryElementType.Union:
					{
						Visit1(((SqlUnion)element).SelectQuery);
						break;
					}

				case QueryElementType.SqlQuery:
					{
						if (_all)
						{
							if (_visitedElements.ContainsKey(element))
								return;
							_visitedElements.Add(element, element);
						}

						Visit1X((SelectQuery)element);
						break;
					}

				case QueryElementType.MergeStatement:
					Visit1X((SqlMergeStatement)element);
					break;

				case QueryElementType.MergeSourceTable:
					Visit1X((SqlMergeSourceTable)element);
					break;

				case QueryElementType.SqlValuesTable:
					Visit1X((SqlValuesTable)element);
					break;

				case QueryElementType.MergeOperationClause:
					Visit1X((SqlMergeOperationClause)element);
					break;

				case QueryElementType.SqlField:
				case QueryElementType.SqlParameter:
				case QueryElementType.SqlValue:
				case QueryElementType.SqlDataType:
					break;

				default:
					throw new InvalidOperationException($"Visit1 visitor not implemented for element {element.ElementType}");
			}
		}

		void Visit1X<T>(IEnumerable<T> elements)
			where T : IQueryElement
		{
			if (elements == null)
				return;
			foreach (var element in elements)
				_action1(element);
		}

		void Visit1X(SelectQuery q)
		{
			Visit1(q.Select);
			Visit1(q.From);
			Visit1(q.Where);
			Visit1(q.GroupBy);
			Visit1(q.Having);
			Visit1(q.OrderBy);

			if (q.HasUnion)
			{
				foreach (var i in q.Unions)
				{
					if (i.SelectQuery == q)
						throw new InvalidOperationException();

					Visit1(i);
				}
			}
		}

		void Visit1X(SqlOrderByClause element)
		{
			foreach (var i in element.Items) Visit1(i);
		}

		void Visit1X(SqlGroupByClause element)
		{
			foreach (var i in element.Items) Visit1(i);
		}

		void Visit1X(SqlFromClause element)
		{
			foreach (var t in element.Tables) Visit1(t);
		}

		void Visit1X(SqlSelectClause sc)
		{
			Visit1(sc.TakeValue);
			Visit1(sc.SkipValue);

			foreach (var c in sc.Columns.ToArray()) Visit1(c);
		}

		void Visit1X(SqlUpdateClause sc)
		{
			if (sc.Table != null)
				Visit1(sc.Table);

			foreach (var c in sc.Items.ToArray()) Visit1(c);
			foreach (var c in sc.Keys. ToArray()) Visit1(c);
		}

		void Visit1X(CteClause sc)
		{
			foreach (var c in sc.Fields) Visit1(c);
			Visit1(sc.Body);
		}

		void Visit1X(SqlInsertClause sc)
		{
			if (sc.Into != null)
				Visit1(sc.Into);

			foreach (var c in sc.Items.ToArray()) Visit1(c);
		}

		void Visit1X(SqlPredicate.InList p)
		{
			Visit1(p.Expr1);
			foreach (var value in p.Values) Visit1(value);
		}

		void Visit1X(SqlSearchCondition element)
		{
			foreach (var c in element.Conditions) Visit1(c);
		}

		void Visit1X(SqlTableSource table)
		{
			Visit1(table.Source);
			foreach (var j in table.Joins) Visit1(j);
		}

		void Visit1X(SqlTable table)
		{
			Visit1(table.All);
			foreach (var field in table.Fields.Values) Visit1(field);

			if (table.TableArguments != null)
				foreach (var a in table.TableArguments) Visit1(a);
		}

		void Visit1X(SqlWithClause element)
		{
			foreach (var clause in element.Clauses) Visit1(clause);
		}

		void Visit1X(SqlCteTable table)
		{
			Visit1(table.All);
			foreach (var field in table.Fields.Values) Visit1(field);

			if (table.TableArguments != null)
				foreach (var a in table.TableArguments) Visit1(a);

//			Visit1(table.CTE);
		}

		void Visit1X(SqlRawSqlTable table)
		{
			Visit1(table.All);
			foreach (var field in table.Fields.Values) Visit1(field);

			if (table.Parameters != null)
				foreach (var a in table.Parameters) Visit1(a);
		}

		void Visit1X(SqlExpression element)
		{
			foreach (var v in element.Parameters) Visit1(v);
		}

		void Visit1X(SqlFunction element)
		{
			foreach (var p in element.Parameters) Visit1(p);
		}

		void Visit1X(SqlMergeStatement element)
		{
			Visit1(element.Target);
			Visit1(element.Source);
			Visit1(element.On);

			foreach (var operation in element.Operations)
				Visit1(operation);
		}

		void Visit1X(SqlMergeSourceTable element)
		{
			Visit1(element.Source);

			foreach (var field in element.SourceFields)
				Visit1(field);
		}

		void Visit1X(SqlValuesTable element)
		{
			foreach (var field in element.Fields.Values)
				Visit1(field);

			foreach (var row in element.Rows)
				foreach (var value in row)
					Visit1(value);
		}

		void Visit1X(SqlMergeOperationClause element)
		{
			Visit1(element.Where);
			Visit1(element.WhereDelete);

			foreach (var item in element.Items)
				Visit1(item);
		}

		public void Visit(IQueryElement element, Action<IQueryElement> action)
		{
			_visitedElements.Clear();
			_all     = false;
			_action2 = action;
			Visit2(element);
		}

		public void VisitAll(IQueryElement element, Action<IQueryElement> action)
		{
			_visitedElements.Clear();
			_all     = true;
			_action2 = action;
			Visit2(element);
		}

		void Visit2(IQueryElement element)
		{
			if (element == null || !_all && _visitedElements.ContainsKey(element))
				return;

			switch (element.ElementType)
			{
				case QueryElementType.SqlFunction:
					{
						Visit2X((SqlFunction)element);
						break;
					}

				case QueryElementType.SqlExpression:
					{
						Visit2X((SqlExpression)element);
						break;
					}

				case QueryElementType.SqlBinaryExpression:
					{
						Visit2(((SqlBinaryExpression)element).Expr1);
						Visit2(((SqlBinaryExpression)element).Expr2);
						break;
					}

				case QueryElementType.SqlTable:
					{
						Visit2X((SqlTable)element);
						break;
					}

				case QueryElementType.SqlCteTable:
					{
						if (_visitedElements.ContainsKey(element))
							return;
						_visitedElements.Add(element, element);

						Visit2X((SqlCteTable)element);
						break;
					}

				case QueryElementType.SqlRawSqlTable:
					{
						Visit2X((SqlRawSqlTable)element);
						break;
					}

				case QueryElementType.Column:
					{
						Visit2(((SqlColumn)element).Expression);
						break;
					}

				case QueryElementType.TableSource:
					{
						Visit2X((SqlTableSource)element);
						break;
					}

				case QueryElementType.JoinedTable:
					{
						Visit2(((SqlJoinedTable)element).Table);
						Visit2(((SqlJoinedTable)element).Condition);
						break;
					}

				case QueryElementType.SearchCondition:
					{
						Visit2X((SqlSearchCondition)element);
						break;
					}

				case QueryElementType.Condition:
					{
						Visit2(((SqlCondition)element).Predicate);
						break;
					}

				case QueryElementType.ExprPredicate:
					{
						Visit2(((SqlPredicate.Expr)element).Expr1);
						break;
					}

				case QueryElementType.NotExprPredicate:
					{
						Visit2(((SqlPredicate.NotExpr)element).Expr1);
						break;
					}

				case QueryElementType.ExprExprPredicate:
					{
						Visit2(((SqlPredicate.ExprExpr)element).Expr1);
						Visit2(((SqlPredicate.ExprExpr)element).Expr2);
						break;
					}

				case QueryElementType.LikePredicate:
					{
						Visit2(((SqlPredicate.Like)element).Expr1);
						Visit2(((SqlPredicate.Like)element).Expr2);
						Visit2(((SqlPredicate.Like)element).Escape);
						break;
					}

				case QueryElementType.BetweenPredicate:
					{
						Visit2(((SqlPredicate.Between)element).Expr1);
						Visit2(((SqlPredicate.Between)element).Expr2);
						Visit2(((SqlPredicate.Between)element).Expr3);
						break;
					}

				case QueryElementType.IsNullPredicate:
					{
						Visit2(((SqlPredicate.IsNull)element).Expr1);
						break;
					}

				case QueryElementType.InSubQueryPredicate:
					{
						Visit2(((SqlPredicate.InSubQuery)element).Expr1);
						Visit2(((SqlPredicate.InSubQuery)element).SubQuery);
						break;
					}

				case QueryElementType.InListPredicate:
					{
						Visit2X((SqlPredicate.InList)element);
						break;
					}

				case QueryElementType.FuncLikePredicate:
					{
						Visit2(((SqlPredicate.FuncLike)element).Function);
						break;
					}

				case QueryElementType.SetExpression:
					{
						Visit2(((SqlSetExpression)element).Column);
						Visit2(((SqlSetExpression)element).Expression);
						break;
					}

				case QueryElementType.InsertClause:
					{
						Visit2X((SqlInsertClause)element);
						break;
					}

				case QueryElementType.UpdateClause:
					{
						Visit2X((SqlUpdateClause)element);
						break;
					}

				case QueryElementType.CteClause:
					{
						Visit2X((CteClause)element);
						break;
					}

				case QueryElementType.WithClause:
					{
						Visit2X((SqlWithClause)element);
						break;
					}

				case QueryElementType.SelectStatement:
					{
						Visit2(((SqlSelectStatement)element).With);
						Visit2(((SqlSelectStatement)element).SelectQuery);
						break;
					}

				case QueryElementType.InsertStatement:
					{
						Visit2(((SqlInsertStatement)element).With);
						Visit2(((SqlInsertStatement)element).Insert);
						Visit2(((SqlInsertStatement)element).SelectQuery);
						break;
					}

				case QueryElementType.UpdateStatement:
					{
						Visit2(((SqlUpdateStatement)element).With);
						Visit2(((SqlUpdateStatement)element).Update);
						Visit2(((SqlUpdateStatement)element).SelectQuery);
						break;
					}

				case QueryElementType.InsertOrUpdateStatement:
					{
						Visit2(((SqlInsertOrUpdateStatement)element).With);
						Visit2(((SqlInsertOrUpdateStatement)element).Insert);
						Visit2(((SqlInsertOrUpdateStatement)element).Update);
						Visit2(((SqlInsertOrUpdateStatement)element).SelectQuery);
						break;
					}

				case QueryElementType.DeleteStatement:
					{
						Visit2(((SqlDeleteStatement)element).With);
						Visit2(((SqlDeleteStatement)element).Table);
						Visit2(((SqlDeleteStatement)element).Top);
						Visit2(((SqlDeleteStatement)element).SelectQuery);
						break;
					}

				case QueryElementType.CreateTableStatement:
					{
						if (((SqlCreateTableStatement)element).Table != null)
							Visit2(((SqlCreateTableStatement)element).Table);
						break;
					}

				case QueryElementType.DropTableStatement:
					{
						if (((SqlDropTableStatement)element).Table != null)
							Visit2(((SqlDropTableStatement)element).Table);
						break;
					}

				case QueryElementType.TruncateTableStatement:
					{
						if (((SqlTruncateTableStatement)element).Table != null)
							Visit2(((SqlTruncateTableStatement)element).Table);
						break;
					}

				case QueryElementType.SelectClause:
					{
						if (_visitedElements.ContainsKey(element))
							return;
						_visitedElements.Add(element, element);

						Visit2X((SqlSelectClause)element);
						break;
					}

				case QueryElementType.FromClause:
					{
						Visit2X((SqlFromClause)element);
						break;
					}

				case QueryElementType.WhereClause:
					{
						Visit2(((SqlWhereClause)element).SearchCondition);
						break;
					}

				case QueryElementType.GroupByClause:
					{
						Visit2X((SqlGroupByClause)element);
						break;
					}

				case QueryElementType.OrderByClause:
					{
						Visit2X((SqlOrderByClause)element);
						break;
					}

				case QueryElementType.OrderByItem:
					{
						Visit2(((SqlOrderByItem)element).Expression);
						break;
					}

				case QueryElementType.Union:
					Visit2(((SqlUnion)element).SelectQuery);
					break;

				case QueryElementType.SqlQuery:
					{
						if (_all)
						{
							if (_visitedElements.ContainsKey(element))
								return;
							_visitedElements.Add(element, element);
						}

						Visit2X((SelectQuery)element);

						break;
					}

				case QueryElementType.MergeStatement:
					Visit2X((SqlMergeStatement)element);
					break;

				case QueryElementType.MergeSourceTable:
					Visit2X((SqlMergeSourceTable)element);
					break;

				case QueryElementType.SqlValuesTable:
					Visit2X((SqlValuesTable)element);
					break;

				case QueryElementType.MergeOperationClause:
					Visit2X((SqlMergeOperationClause)element);
					break;

				case QueryElementType.SqlField:
				case QueryElementType.SqlParameter:
				case QueryElementType.SqlValue:
				case QueryElementType.SqlDataType:
					break;

				default:
					throw new InvalidOperationException($"Visit2 visitor not implemented for element {element.ElementType}");
			}

			_action2(element);

			if (!_all && !_visitedElements.ContainsKey(element))
				_visitedElements.Add(element, element);
		}

		void Visit2X<T>(IEnumerable<T> elements)
			where T : IQueryElement
		{
			if (elements == null)
				return;
			foreach (var element in elements)
				_action2(element);
		}

		void Visit2X(SelectQuery q)
		{
			Visit2(q.Select);

			// Visit2(q.From);
			//
			if (q.From != null && (_all || !_visitedElements.ContainsKey(q.From)))
			{
				foreach (var t in q.From.Tables)
				{
					//Visit2(t);
					//
					if (t != null && (_all || !_visitedElements.ContainsKey(t)))
					{
						Visit2(t.Source);

						foreach (var j in t.Joins)
							Visit2(j);

						_action2(t);
						if (!_all && !_visitedElements.ContainsKey(t))
							_visitedElements.Add(t, t);
					}
				}

				_action2(q.From);
				if (!_all && !_visitedElements.ContainsKey(q.From))
					_visitedElements.Add(q.From, q.From);
			}

			Visit2(q.Where);
			Visit2(q.GroupBy);
			Visit2(q.Having);
			Visit2(q.OrderBy);

			if (q.HasUnion)
			{
				foreach (var i in q.Unions)
				{
					if (i.SelectQuery == q)
						throw new InvalidOperationException();

					Visit2(i);
				}
			}
		}

		void Visit2X(SqlOrderByClause element)
		{
			foreach (var i in element.Items) Visit2(i);
		}

		void Visit2X(SqlGroupByClause element)
		{
			foreach (var i in element.Items) Visit2(i);
		}

		void Visit2X(SqlFromClause element)
		{
			foreach (var t in element.Tables) Visit2(t);
		}

		void Visit2X(SqlSelectClause sc)
		{
			Visit2(sc.TakeValue);
			Visit2(sc.SkipValue);

			foreach (var c in sc.Columns.ToArray()) Visit2(c);
		}

		void Visit2X(SqlUpdateClause sc)
		{
			if (sc.Table != null)
				Visit2(sc.Table);

			foreach (var c in sc.Items.ToArray()) Visit2(c);
			foreach (var c in sc.Keys. ToArray()) Visit2(c);
		}

		void Visit2X(CteClause sc)
		{
			foreach (var c in sc.Fields) Visit2(c);
			Visit2(sc.Body);
		}

		void Visit2X(SqlInsertClause sc)
		{
			if (sc.Into != null)
				Visit2(sc.Into);

			foreach (var c in sc.Items.ToArray()) Visit2(c);
		}

		void Visit2X(SqlPredicate.InList p)
		{
			Visit2(p.Expr1);
			foreach (var value in p.Values) Visit2(value);
		}

		void Visit2X(SqlSearchCondition element)
		{
			foreach (var c in element.Conditions) Visit2(c);
		}

		void Visit2X(SqlTableSource table)
		{
			Visit2(table.Source);
			foreach (var j in table.Joins) Visit2(j);
		}

		void Visit2X(SqlTable table)
		{
			Visit2(table.All);
			foreach (var field in table.Fields.Values) Visit2(field);

			if (table.TableArguments != null)
				foreach (var a in table.TableArguments) Visit2(a);
		}

		void Visit2X(SqlRawSqlTable table)
		{
			Visit2(table.All);
			foreach (var field in table.Fields.Values) Visit2(field);

			if (table.Parameters != null)
				foreach (var a in table.Parameters) Visit2(a);
		}

		void Visit2X(SqlWithClause element)
		{
			foreach (var t in element.Clauses) Visit2(t);
		}

		void Visit2X(SqlCteTable table)
		{
			Visit2(table.All);
			foreach (var field in table.Fields.Values) Visit2(field);

			if (table.TableArguments != null)
				foreach (var a in table.TableArguments) Visit2(a);

			// do not visit it may fail by stack overflow
			//Visit2(table.CTE);
		}

		void Visit2X(SqlExpression element)
		{
			foreach (var v in element.Parameters) Visit2(v);
		}

		void Visit2X(SqlFunction element)
		{
			foreach (var p in element.Parameters) Visit2(p);
		}

		void Visit2X(SqlMergeStatement element)
		{
			Visit2(element.Target);
			Visit2(element.Source);
			Visit2(element.On);

			foreach (var operation in element.Operations)
				Visit2(operation);
		}

		void Visit2X(SqlMergeSourceTable element)
		{
			Visit2(element.Source);

			foreach (var field in element.SourceFields)
				Visit2(field);
		}

		void Visit2X(SqlValuesTable element)
		{
			foreach (var field in element.Fields.Values)
				Visit2(field);

			foreach (var row in element.Rows)
				foreach (var value in row)
					Visit2(value);
		}

		void Visit2X(SqlMergeOperationClause element)
		{
			Visit2(element.Where);
			Visit2(element.WhereDelete);

			foreach (var item in element.Items)
				Visit2(item);
		}

		#endregion

		#region Find

		IQueryElement Find<T>(IEnumerable<T> arr)
			where T : class, IQueryElement
		{
			if (arr == null)
				return null;

			foreach (var item in arr)
			{
				var e = Find(item);
				if (e != null)
					return e;
			}

			return null;
		}

		IQueryElement FindX(SqlSearchCondition sc)
		{
			if (sc.Conditions == null)
				return null;

			foreach (var item in sc.Conditions)
			{
				var e = Find(item.Predicate);
				if (e != null)
					return e;
			}

			return null;
		}

		public IQueryElement Find(IQueryElement element, Func<IQueryElement, bool> find)
		{
			_visitedFind.Clear();
			_find = find;
			return Find(element);
		}

		IQueryElement Find(IQueryElement element)
		{
			if (element == null || !_visitedFind.Add(element))
				return null;

			if (_find(element))
				return element;

			switch (element.ElementType)
			{
				case QueryElementType.SqlFunction       : return Find(((SqlFunction)          element).Parameters     );
				case QueryElementType.SqlExpression     : return Find(((SqlExpression)        element).Parameters     );
				case QueryElementType.Column            : return Find(((SqlColumn)            element).Expression     );
				case QueryElementType.SearchCondition   : return FindX((SqlSearchCondition)   element                 );
				case QueryElementType.Condition         : return Find(((SqlCondition)         element).Predicate      );
				case QueryElementType.ExprPredicate     : return Find(((SqlPredicate.Expr)    element).Expr1          );
				case QueryElementType.NotExprPredicate  : return Find(((SqlPredicate.NotExpr) element).Expr1          );
				case QueryElementType.IsNullPredicate   : return Find(((SqlPredicate.IsNull)  element).Expr1          );
				case QueryElementType.FromClause        : return Find(((SqlFromClause)        element).Tables         );
				case QueryElementType.WhereClause       : return Find(((SqlWhereClause)       element).SearchCondition);
				case QueryElementType.GroupByClause     : return Find(((SqlGroupByClause)     element).Items          );
				case QueryElementType.OrderByClause     : return Find(((SqlOrderByClause)     element).Items          );
				case QueryElementType.OrderByItem       : return Find(((SqlOrderByItem)       element).Expression     );
				case QueryElementType.Union             : return Find(((SqlUnion)             element).SelectQuery    );
				case QueryElementType.FuncLikePredicate : return Find(((SqlPredicate.FuncLike)element).Function       );

				case QueryElementType.SqlBinaryExpression:
					{
						return
							Find(((SqlBinaryExpression)element).Expr1) ??
							Find(((SqlBinaryExpression)element).Expr2);
					}

				case QueryElementType.SqlTable:
					{
						return
							Find(((SqlTable)element).All           ) ??
							Find(((SqlTable)element).Fields.Values ) ??
							Find(((SqlTable)element).TableArguments);
					}

				case QueryElementType.SqlCteTable:
					{
						return
							Find(((SqlCteTable)element).All           ) ??
							Find(((SqlCteTable)element).Fields.Values ) ??
							Find(((SqlCteTable)element).TableArguments) ??
							Find(((SqlCteTable)element).Cte);
					}

				case QueryElementType.SqlRawSqlTable:
					{
						return
							Find(((SqlRawSqlTable)element).All          ) ??
							Find(((SqlRawSqlTable)element).Fields.Values) ??
							Find(((SqlRawSqlTable)element).Parameters   );
					}

				case QueryElementType.TableSource:
					{
						return
							Find(((SqlTableSource)element).Source) ??
							Find(((SqlTableSource)element).Joins );
					}

				case QueryElementType.JoinedTable:
					{
						return
							Find(((SqlJoinedTable)element).Table    ) ??
							Find(((SqlJoinedTable)element).Condition);
					}

				case QueryElementType.ExprExprPredicate:
					{
						return
							Find(((SqlPredicate.ExprExpr)element).Expr1) ??
							Find(((SqlPredicate.ExprExpr)element).Expr2);
					}

				case QueryElementType.LikePredicate:
					{
						return
							Find(((SqlPredicate.Like)element).Expr1 ) ??
							Find(((SqlPredicate.Like)element).Expr2 ) ??
							Find(((SqlPredicate.Like)element).Escape);
					}

				case QueryElementType.BetweenPredicate:
					{
						return
							Find(((SqlPredicate.Between)element).Expr1) ??
							Find(((SqlPredicate.Between)element).Expr2) ??
							Find(((SqlPredicate.Between)element).Expr3);
					}

				case QueryElementType.InSubQueryPredicate:
					{
						return
							Find(((SqlPredicate.InSubQuery)element).Expr1   ) ??
							Find(((SqlPredicate.InSubQuery)element).SubQuery);
					}

				case QueryElementType.InListPredicate:
					{
						return
							Find(((SqlPredicate.InList)element).Expr1 ) ??
							Find(((SqlPredicate.InList)element).Values);
					}

				case QueryElementType.SetExpression:
					{
						return
							Find(((SqlSetExpression)element).Column    ) ??
							Find(((SqlSetExpression)element).Expression);
					}

				case QueryElementType.InsertClause:
					{
						return
							Find(((SqlInsertClause)element).Into ) ??
							Find(((SqlInsertClause)element).Items);
					}

				case QueryElementType.UpdateClause:
					{
						return
							Find(((SqlUpdateClause)element).Table) ??
							Find(((SqlUpdateClause)element).Items) ??
							Find(((SqlUpdateClause)element).Keys );
					}

				case QueryElementType.DeleteStatement:
					{
						return
							Find(((SqlDeleteStatement)element).Table      ) ??
							Find(((SqlDeleteStatement)element).Top        ) ??
							Find(((SqlDeleteStatement)element).SelectQuery);
					}

				case QueryElementType.CreateTableStatement:
					{
						return
							Find(((SqlCreateTableStatement)element).Table);
					}

				case QueryElementType.DropTableStatement:
					{
						return
							Find(((SqlCreateTableStatement)element).Table);
					}

				case QueryElementType.SelectClause:
					{
						return
							Find(((SqlSelectClause)element).TakeValue) ??
							Find(((SqlSelectClause)element).SkipValue) ??
							Find(((SqlSelectClause)element).Columns  );
					}

				case QueryElementType.SqlQuery:
					{
						return
							Find(((SelectQuery)element).Select ) ??
							Find(((SelectQuery)element).From   ) ??
							Find(((SelectQuery)element).Where  ) ??
							Find(((SelectQuery)element).GroupBy) ??
							Find(((SelectQuery)element).Having ) ??
							Find(((SelectQuery)element).OrderBy) ??
							(((SelectQuery)element).HasUnion ? Find(((SelectQuery)element).Unions) : null);
					}

				case QueryElementType.CteClause:
					{
						return
							Find(((CteClause)element).Fields) ??
							Find(((CteClause)element).Body  );
					}

				case QueryElementType.SqlField:
				case QueryElementType.SqlParameter:
				case QueryElementType.SqlValue:
				case QueryElementType.SqlDataType:
					break;

				default:
					throw new InvalidOperationException($"Find visitor not implemented for element {element.ElementType}");
			}

			return null;
		}

		#endregion

		#region Convert

		public T Convert<T>(T element, Func<IQueryElement,IQueryElement> action)
			where T : class, IQueryElement
		{
			_visitedElements.Clear();
			_convert = action;
			return (T)ConvertInternal(element) ?? element;
		}

		IQueryElement ConvertInternal(IQueryElement element)
		{
			if (element == null)
				return null;

			IQueryElement parent;

			if (_visitedElements.TryGetValue(element, out var newElement))
				return newElement;

			switch (element.ElementType)
			{
				case QueryElementType.SqlFunction:
					{
						var func  = (SqlFunction)element;
						var parms = Convert(func.Parameters);

						if (parms != null && !ReferenceEquals(parms, func.Parameters))
							newElement = new SqlFunction(func.SystemType, func.Name, func.IsAggregate, func.Precedence, parms);

						break;
					}

				case QueryElementType.SqlExpression:
					{
						var expr      = (SqlExpression)element;
						var parameter = Convert(expr.Parameters);

						if (parameter != null && !ReferenceEquals(parameter, expr.Parameters))
							newElement = new SqlExpression(expr.SystemType, expr.Expr, expr.Precedence, parameter);

						break;
					}

				case QueryElementType.SqlBinaryExpression:
					{
						var bexpr = (SqlBinaryExpression)element;
						var expr1 = (ISqlExpression)ConvertInternal(bexpr.Expr1);
						var expr2 = (ISqlExpression)ConvertInternal(bexpr.Expr2);

						if (expr1 != null && !ReferenceEquals(expr1, bexpr.Expr1) ||
							expr2 != null && !ReferenceEquals(expr2, bexpr.Expr2))
							newElement = new SqlBinaryExpression(bexpr.SystemType, expr1 ?? bexpr.Expr1, bexpr.Operation, expr2 ?? bexpr.Expr2, bexpr.Precedence);

						break;
					}

				case QueryElementType.SqlTable:
					{
						var table   = (SqlTable)element;
						var fields1 = ToArray(table.Fields);
						var fields2 = Convert(fields1, f => new SqlField(f));
						var targs   = table.TableArguments == null || table.TableArguments.Length == 0 ?
							null : Convert(table.TableArguments);

						var fe = fields2 != null && !ReferenceEquals(fields1, fields2);
						var ta = targs   != null && !ReferenceEquals(table.TableArguments, targs);

						if (fe || ta)
						{
							if (!fe)
							{
								fields2 = fields1;

								for (var i = 0; i < fields2.Length; i++)
								{
									var field = fields2[i];

									fields2[i] = new SqlField(field);

									_visitedElements[field] = fields2[i];
								}
							}

							newElement = new SqlTable(table, fields2, targs ?? table.TableArguments);

							_visitedElements[((SqlTable)newElement).All] = table.All;
						}

						break;
					}

				case QueryElementType.SqlCteTable:
					{
						var table   = (SqlCteTable)element;
						var fields1 = ToArray(table.Fields);
						var fields2 = Convert(fields1, f => new SqlField(f));
						var targs   = table.TableArguments == null || table.TableArguments.Length == 0 ?
							null : Convert(table.TableArguments);
						var cte     = (CteClause)ConvertInternal(table.Cte);

						var fe = fields2 != null && !ReferenceEquals(fields1, fields2);
						var ta = targs   != null && !ReferenceEquals(table.TableArguments, targs);
						var ce = cte     != null && !ReferenceEquals(table.Cte, cte);

						if (fe || ta || ce)
						{
							if (!fe)
							{
								fields2 = fields1;

								for (var i = 0; i < fields2.Length; i++)
								{
									var field = fields2[i];

									fields2[i] = new SqlField(field);

									_visitedElements[field] = fields2[i];
								}
							}

							newElement = new SqlCteTable(table, fields2, cte);

							_visitedElements[((SqlCteTable)newElement).All] = table.All;
						}

						break;
					}

				case QueryElementType.SqlRawSqlTable:
					{
						var table   = (SqlRawSqlTable)element;
						var fields1 = ToArray(table.Fields);
						var fields2 = Convert(fields1, f => new SqlField(f));
						var targs   = table.Parameters == null || table.Parameters.Length == 0 ?
							null : Convert(table.Parameters);

						var fe = fields2 != null && !ReferenceEquals(fields1, fields2);
						var ta = targs   != null && !ReferenceEquals(table.Parameters, targs);

						if (fe || ta)
						{
							if (!fe)
							{
								fields2 = fields1;

								for (var i = 0; i < fields2.Length; i++)
								{
									var field = fields2[i];

									fields2[i] = new SqlField(field);

									_visitedElements[field] = fields2[i];
								}
							}

							newElement = new SqlRawSqlTable(table, fields2, targs ?? table.Parameters);

							_visitedElements[((SqlRawSqlTable)newElement).All] = table.All;
						}

						break;
					}

				case QueryElementType.Column:
					{
						var col  = (SqlColumn)element;
						var expr = (ISqlExpression)ConvertInternal(col.Expression);

						_visitedElements.TryGetValue(col.Parent, out parent);

						if (parent != null || expr != null && !ReferenceEquals(expr, col.Expression))
							newElement = new SqlColumn(parent == null ? col.Parent : (SelectQuery)parent, expr ?? col.Expression, col.RawAlias);

						break;
					}

				case QueryElementType.TableSource:
					{
						var table  = (SqlTableSource)element;
						var source = (ISqlTableSource)ConvertInternal(table.Source);
						var joins  = Convert(table.Joins);

						if (source != null && !ReferenceEquals(source, table.Source) ||
							joins  != null && !ReferenceEquals(table.Joins, joins))
							newElement = new SqlTableSource(source ?? table.Source, table._alias, joins ?? table.Joins);

						break;
					}

				case QueryElementType.JoinedTable:
					{
						var join  = (SqlJoinedTable)element;
						var table = (SqlTableSource)ConvertInternal    (join.Table    );
						var cond  = (SqlSearchCondition)ConvertInternal(join.Condition);

						if (table != null && !ReferenceEquals(table, join.Table) ||
							cond  != null && !ReferenceEquals(cond,  join.Condition))
							newElement = new SqlJoinedTable(join.JoinType, table ?? join.Table, join.IsWeak, cond ?? join.Condition);

						break;
					}

				case QueryElementType.SearchCondition:
					{
						var sc    = (SqlSearchCondition)element;
						var conds = Convert(sc.Conditions);

						if (conds != null && !ReferenceEquals(sc.Conditions, conds))
							newElement = new SqlSearchCondition(conds);

						break;
					}

				case QueryElementType.Condition:
					{
						var c = (SqlCondition)element;
						var p = (ISqlPredicate)ConvertInternal(c.Predicate);

						if (p != null && !ReferenceEquals(c.Predicate, p))
							newElement = new SqlCondition(c.IsNot, p, c.IsOr);

						break;
					}

				case QueryElementType.ExprPredicate:
					{
						var p = (SqlPredicate.Expr)element;
						var e = (ISqlExpression)ConvertInternal(p.Expr1);

						if (e != null && !ReferenceEquals(p.Expr1, e))
							newElement = new SqlPredicate.Expr(e, p.Precedence);

						break;
					}

				case QueryElementType.NotExprPredicate:
					{
						var p = (SqlPredicate.NotExpr)element;
						var e = (ISqlExpression)ConvertInternal(p.Expr1);

						if (e != null && !ReferenceEquals(p.Expr1, e))
							newElement = new SqlPredicate.NotExpr(e, p.IsNot, p.Precedence);

						break;
					}

				case QueryElementType.ExprExprPredicate:
					{
						var p  = (SqlPredicate.ExprExpr)element;
						var e1 = (ISqlExpression)ConvertInternal(p.Expr1);
						var e2 = (ISqlExpression)ConvertInternal(p.Expr2);

						if (e1 != null && !ReferenceEquals(p.Expr1, e1) || e2 != null && !ReferenceEquals(p.Expr2, e2))
							newElement = new SqlPredicate.ExprExpr(e1 ?? p.Expr1, p.Operator, e2 ?? p.Expr2);

						break;
					}

				case QueryElementType.LikePredicate:
					{
						var p  = (SqlPredicate.Like)element;
						var e1 = (ISqlExpression)ConvertInternal(p.Expr1 );
						var e2 = (ISqlExpression)ConvertInternal(p.Expr2 );
						var es = (ISqlExpression)ConvertInternal(p.Escape);

						if (e1 != null && !ReferenceEquals(p.Expr1, e1) ||
							e2 != null && !ReferenceEquals(p.Expr2, e2) ||
							es != null && !ReferenceEquals(p.Escape, es))
							newElement = new SqlPredicate.Like(e1 ?? p.Expr1, p.IsNot, e2 ?? p.Expr2, es ?? p.Escape);

						break;
					}

				case QueryElementType.BetweenPredicate:
					{
						var p = (SqlPredicate.Between)element;
						var e1 = (ISqlExpression)ConvertInternal(p.Expr1);
						var e2 = (ISqlExpression)ConvertInternal(p.Expr2);
						var e3 = (ISqlExpression)ConvertInternal(p.Expr3);

						if (e1 != null && !ReferenceEquals(p.Expr1, e1) ||
							e2 != null && !ReferenceEquals(p.Expr2, e2) ||
							e3 != null && !ReferenceEquals(p.Expr3, e3))
							newElement = new SqlPredicate.Between(e1 ?? p.Expr1, p.IsNot, e2 ?? p.Expr2, e3 ?? p.Expr3);

						break;
					}

				case QueryElementType.IsNullPredicate:
					{
						var p = (SqlPredicate.IsNull)element;
						var e = (ISqlExpression)ConvertInternal(p.Expr1);

						if (e != null && !ReferenceEquals(p.Expr1, e))
							newElement = new SqlPredicate.IsNull(e, p.IsNot);

						break;
					}

				case QueryElementType.InSubQueryPredicate:
					{
						var p = (SqlPredicate.InSubQuery)element;
						var e = (ISqlExpression)ConvertInternal(p.Expr1);
						var q = (SelectQuery)ConvertInternal(p.SubQuery);

						if (e != null && !ReferenceEquals(p.Expr1, e) || q != null && !ReferenceEquals(p.SubQuery, q))
							newElement = new SqlPredicate.InSubQuery(e ?? p.Expr1, p.IsNot, q ?? p.SubQuery);

						break;
					}

				case QueryElementType.InListPredicate:
					{
						var p = (SqlPredicate.InList)element;
						var e = (ISqlExpression)ConvertInternal(p.Expr1);
						var v = Convert(p.Values);

						if (e != null && !ReferenceEquals(p.Expr1, e) || v != null && !ReferenceEquals(p.Values, v))
							newElement = new SqlPredicate.InList(e ?? p.Expr1, p.IsNot, v ?? p.Values);

						break;
					}

				case QueryElementType.FuncLikePredicate:
					{
						var p = (SqlPredicate.FuncLike)element;
						var f = (SqlFunction)ConvertInternal(p.Function);

						if (f != null && !ReferenceEquals(p.Function, f))
							newElement = new SqlPredicate.FuncLike(f);

						break;
					}

				case QueryElementType.SetExpression:
					{
						var s = (SqlSetExpression)element;
						var c = (ISqlExpression)ConvertInternal(s.Column    );
						var e = (ISqlExpression)ConvertInternal(s.Expression);

						if (c != null && !ReferenceEquals(s.Column, c) || e != null && !ReferenceEquals(s.Expression, e))
							newElement = new SqlSetExpression(c ?? s.Column, e ?? s.Expression);

						break;
					}

				case QueryElementType.InsertClause:
					{
						var s = (SqlInsertClause)element;
						var t = s.Into != null ? (SqlTable)ConvertInternal(s.Into) : null;
						var i = Convert(s.Items);

						if (t != null && !ReferenceEquals(s.Into, t) || i != null && !ReferenceEquals(s.Items, i))
						{
							var sc = new SqlInsertClause { Into = t ?? s.Into };

							sc.Items.AddRange(i ?? s.Items);
							sc.WithIdentity = s.WithIdentity;

							newElement = sc;
						}

						break;
					}

				case QueryElementType.UpdateClause:
					{
						var s = (SqlUpdateClause)element;
						var t = s.Table != null ? (SqlTable)ConvertInternal(s.Table) : null;
						var i = Convert(s.Items);
						var k = Convert(s.Keys );

						if (t != null && !ReferenceEquals(s.Table, t) ||
							i != null && !ReferenceEquals(s.Items, i) ||
							k != null && !ReferenceEquals(s.Keys,  k))
						{
							var sc = new SqlUpdateClause { Table = t ?? s.Table };

							sc.Items.AddRange(i ?? s.Items);
							sc.Keys. AddRange(k ?? s.Keys);

							newElement = sc;
						}

						break;
					}

				case QueryElementType.SelectStatement:
					{
						var s = (SqlSelectStatement)element;
						var selectQuery = s.SelectQuery != null ? (SelectQuery) ConvertInternal(s.SelectQuery) : null;
						var with        = s.With        != null ? (SqlWithClause)ConvertInternal(s.With      ) : null;
						var ps          = ConvertSafe(s.Parameters);

						if (ps          != null && !ReferenceEquals(s.Parameters,  ps)           ||
							selectQuery != null && !ReferenceEquals(s.SelectQuery, selectQuery)  ||
							with        != null && !ReferenceEquals(s.With,        with))
						{
								newElement = new SqlSelectStatement(selectQuery ?? s.SelectQuery);
								((SqlSelectStatement)newElement).Parameters.AddRange(ps ?? s.Parameters);
								((SqlSelectStatement)newElement).With = with ?? s.With;
						}

						break;
					}

				case QueryElementType.InsertStatement:
					{
						var s = (SqlInsertStatement)element;
						var selectQuery = s.SelectQuery != null ? (SelectQuery)    ConvertInternal(s.SelectQuery) : null;
						var insert      = s.Insert      != null ? (SqlInsertClause)ConvertInternal(s.Insert     ) : null;
						var with        = s.With        != null ? (SqlWithClause)  ConvertInternal(s.With       ) : null;
						var ps          = ConvertSafe(s.Parameters);

						if (insert      != null && !ReferenceEquals(s.Insert,      insert)       ||
							ps          != null && !ReferenceEquals(s.Parameters,  ps)           ||
							selectQuery != null && !ReferenceEquals(s.SelectQuery, selectQuery)  ||
							with        != null && !ReferenceEquals(s.With,        with))
					{
							newElement = new SqlInsertStatement(selectQuery ?? s.SelectQuery) { Insert = insert ?? s.Insert };
							((SqlInsertStatement)newElement).Parameters.AddRange(ps ?? s.Parameters);
							((SqlInsertStatement)newElement).With = with ?? s.With;
					}

						break;
					}

				case QueryElementType.UpdateStatement:
					{
						var s = (SqlUpdateStatement)element;
						var update      = s.Update      != null ? (SqlUpdateClause)ConvertInternal(s.Update     ) : null;
						var selectQuery = s.SelectQuery != null ? (SelectQuery)    ConvertInternal(s.SelectQuery) : null;
						var with        = s.With        != null ? (SqlWithClause)  ConvertInternal(s.With       ) : null;
						var ps          = ConvertSafe(s.Parameters);

						if (update      != null && !ReferenceEquals(s.Update,      update)       ||
							ps          != null && !ReferenceEquals(s.Parameters,  ps)           ||
							selectQuery != null && !ReferenceEquals(s.SelectQuery, selectQuery)  ||
							with        != null && !ReferenceEquals(s.With,        with))
						{
							newElement = new SqlUpdateStatement(selectQuery ?? s.SelectQuery) { Update = update ?? s.Update };
							((SqlUpdateStatement)newElement).Parameters.AddRange(ps ?? s.Parameters);
							((SqlUpdateStatement)newElement).With = with ?? s.With;
						}

						break;
					}

				case QueryElementType.InsertOrUpdateStatement:
					{
						var s = (SqlInsertOrUpdateStatement)element;

						var insert      = s.Insert      != null ? (SqlInsertClause)ConvertInternal(s.Insert     ) : null;
						var update      = s.Update      != null ? (SqlUpdateClause)ConvertInternal(s.Update     ) : null;
						var selectQuery = s.SelectQuery != null ? (SelectQuery)    ConvertInternal(s.SelectQuery) : null;
						var with        = s.With        != null ? (SqlWithClause)  ConvertInternal(s.With       ) : null;
						var ps          = ConvertSafe(s.Parameters);

						if (insert      != null && !ReferenceEquals(s.Insert,      insert)       ||
							update      != null && !ReferenceEquals(s.Update,      update)       ||
							ps          != null && !ReferenceEquals(s.Parameters,  ps)           ||
							selectQuery != null && !ReferenceEquals(s.SelectQuery, selectQuery)  ||
							with        != null && !ReferenceEquals(s.With,        with))
						{
							newElement = new SqlInsertOrUpdateStatement(selectQuery ?? s.SelectQuery) { Insert = insert ?? s.Insert, Update = update ?? s.Update };
							((SqlInsertOrUpdateStatement)newElement).Parameters.AddRange(ps ?? s.Parameters);
							((SqlInsertOrUpdateStatement)newElement).With = with ?? s.With;
						}

						break;
					}

				case QueryElementType.DeleteStatement:
					{
						var s = (SqlDeleteStatement)element;
						var table       = s.Table       != null ? (SqlTable)       ConvertInternal(s.Table      ) : null;
						var top         = s.Top         != null ? (ISqlExpression) ConvertInternal(s.Top        ) : null;
						var selectQuery = s.SelectQuery != null ? (SelectQuery)    ConvertInternal(s.SelectQuery) : null;
						var with        = s.With        != null ? (SqlWithClause)  ConvertInternal(s.With       ) : null;
						var ps          = ConvertSafe(s.Parameters);

						if (table       != null && !ReferenceEquals(s.Table,       table)       ||
							top         != null && !ReferenceEquals(s.Top,         top)         ||
							ps          != null && !ReferenceEquals(s.Parameters,  ps)          ||
							selectQuery != null && !ReferenceEquals(s.SelectQuery, selectQuery) ||
							with        != null && !ReferenceEquals(s.With,        with))
						{
							newElement = new SqlDeleteStatement
							{
								Table                = table       ?? s.Table,
								SelectQuery          = selectQuery ?? s.SelectQuery,
								Top                  = top         ?? s.Top,
								IsParameterDependent = s.IsParameterDependent
							};
							((SqlDeleteStatement)newElement).Parameters.AddRange(ps ?? s.Parameters);
							((SqlDeleteStatement)newElement).With = with ?? s.With;
						}

						break;
					}

				case QueryElementType.CreateTableStatement:
					{
						var s  = (SqlCreateTableStatement)element;
						var t  = s.Table != null ? (SqlTable)ConvertInternal(s.Table) : null;
						var ps = ConvertSafe(s.Parameters);

						if (t  != null && !ReferenceEquals(s.Table, t) ||
							ps != null && !ReferenceEquals(s.Parameters,  ps))
						{
							newElement = new SqlCreateTableStatement { Table = t ?? s.Table };
							if (ps != null)
								((SqlCreateTableStatement)newElement).Parameters.AddRange(ps);
							else
								((SqlCreateTableStatement)newElement).Parameters.AddRange(s.Parameters);
						}

						break;
					}

				case QueryElementType.DropTableStatement:
					{
						var s  = (SqlDropTableStatement)element;
						var t  = s.Table != null ? (SqlTable)ConvertInternal(s.Table) : null;
						var ps = ConvertSafe(s.Parameters);

						if (t  != null && !ReferenceEquals(s.Table, t) ||
							ps != null && !ReferenceEquals(s.Parameters,  ps))
						{
							newElement = new SqlDropTableStatement(s.IfExists) { Table = t ?? s.Table };
							if (ps != null)
								((SqlDropTableStatement)newElement).Parameters.AddRange(ps);
							else
								((SqlDropTableStatement)newElement).Parameters.AddRange(s.Parameters);
						}

						break;
					}

				case QueryElementType.SelectClause:
					{
						var sc   = (SqlSelectClause)element;
						var cols = Convert(sc.Columns);
						var take = (ISqlExpression)ConvertInternal(sc.TakeValue);
						var skip = (ISqlExpression)ConvertInternal(sc.SkipValue);

						_visitedElements.TryGetValue(sc.SelectQuery, out parent);

						if (parent != null ||
							cols != null && !ReferenceEquals(sc.Columns,   cols) ||
							take != null && !ReferenceEquals(sc.TakeValue, take) ||
							skip != null && !ReferenceEquals(sc.SkipValue, skip))
						{
							newElement = new SqlSelectClause(sc.IsDistinct, take ?? sc.TakeValue, sc.TakeHints, skip ?? sc.SkipValue, cols ?? sc.Columns);
							((SqlSelectClause)newElement).SetSqlQuery((SelectQuery)parent);
						}

						break;
					}

				case QueryElementType.FromClause:
					{
						var fc   = (SqlFromClause)element;
						var ts = Convert(fc.Tables);

						_visitedElements.TryGetValue(fc.SelectQuery, out parent);

						if (parent != null || ts != null && !ReferenceEquals(fc.Tables, ts))
						{
							newElement = new SqlFromClause(ts ?? fc.Tables);
							((SqlFromClause)newElement).SetSqlQuery((SelectQuery)parent);
						}

						break;
					}

				case QueryElementType.WhereClause:
					{
						var wc   = (SqlWhereClause)element;
						var cond = (SqlSearchCondition)ConvertInternal(wc.SearchCondition);

						_visitedElements.TryGetValue(wc.SelectQuery, out parent);

						if (parent != null || cond != null && !ReferenceEquals(wc.SearchCondition, cond))
						{
							newElement = new SqlWhereClause(cond ?? wc.SearchCondition);
							((SqlWhereClause)newElement).SetSqlQuery((SelectQuery)parent);
						}

						break;
					}

				case QueryElementType.GroupByClause:
					{
						var gc = (SqlGroupByClause)element;
						var es = Convert(gc.Items);

						_visitedElements.TryGetValue(gc.SelectQuery, out parent);

						if (parent != null || es != null && !ReferenceEquals(gc.Items, es))
						{
							newElement = new SqlGroupByClause(es ?? gc.Items);
							((SqlGroupByClause)newElement).SetSqlQuery((SelectQuery)parent);
						}

						break;
					}

				case QueryElementType.OrderByClause:
					{
						var oc = (SqlOrderByClause)element;
						var es = Convert(oc.Items);

						_visitedElements.TryGetValue(oc.SelectQuery, out parent);

						if (parent != null || es != null && !ReferenceEquals(oc.Items, es))
						{
							newElement = new SqlOrderByClause(es ?? oc.Items);
							((SqlOrderByClause)newElement).SetSqlQuery((SelectQuery)parent);
						}

						break;
					}

				case QueryElementType.OrderByItem:
					{
						var i = (SqlOrderByItem)element;
						var e = (ISqlExpression)ConvertInternal(i.Expression);

						if (e != null && !ReferenceEquals(i.Expression, e))
							newElement = new SqlOrderByItem(e, i.IsDescending);

						break;
					}

				case QueryElementType.Union:
					{
						var u = (SqlUnion)element;
						var q = (SelectQuery)ConvertInternal(u.SelectQuery);

						if (q != null && !ReferenceEquals(u.SelectQuery, q))
							newElement = new SqlUnion(q, u.IsAll);

						break;
					}

				case QueryElementType.SqlQuery:
					{
						var q = (SelectQuery)element;

						parent = null;

						var doConvert = false;

						if (q.ParentSelect != null)
						{
							if (!_visitedElements.TryGetValue(q.ParentSelect, out parent))
							{
								doConvert = true;
								parent    = q.ParentSelect; // TODO why not ConvertInternal(q.ParentSelect)??
							}
							else
								doConvert = !ReferenceEquals(q.ParentSelect, parent);
						}

						if (!doConvert)
						{
							doConvert = null != new QueryVisitor().Find(q, e =>
							{
								if (_visitedElements.TryGetValue(e, out var ve) && ve != null && ve != e)
									return true;

								// we always rewrite recusive CTE now
								if (e is CteClause cte
									&& new QueryVisitor().Find(cte.Body, _ => _ == cte) != null)
									return true;

								var ret = _convert(e);

								if (ret != null && !ReferenceEquals(e, ret))
								{
									if (ret.ElementType == QueryElementType.Column)
										_visitedElements.Add(e, ret);
									return true;
								}

								return false;
							});
						}

						if (!doConvert)
							break;

						var nq = new SelectQuery();

						_visitedElements.Add(q,     nq);
						_visitedElements.Add(q.All, nq.All);

						var fc = (SqlFromClause)   ConvertInternal(q.From   ) ?? q.From;
						var sc = (SqlSelectClause) ConvertInternal(q.Select ) ?? q.Select;
						var wc = (SqlWhereClause)  ConvertInternal(q.Where  ) ?? q.Where;
						var gc = (SqlGroupByClause)ConvertInternal(q.GroupBy) ?? q.GroupBy;
						var hc = (SqlWhereClause)  ConvertInternal(q.Having ) ?? q.Having;
						var oc = (SqlOrderByClause)ConvertInternal(q.OrderBy) ?? q.OrderBy;
						var us = q.HasUnion ? Convert(q.Unions) : q.Unions;

						nq.Init(sc, fc, wc, gc, hc, oc, us,
							(SelectQuery)parent,
							q.IsParameterDependent);

						var elem = _convert(nq) ?? nq;
						_visitedElements[q] = elem;

						return elem;
					}

				case QueryElementType.MergeStatement:
					{
						var merge = (SqlMergeStatement)element;

						var target     = (SqlTableSource)     ConvertInternal(merge.Target);
						var source     = (SqlMergeSourceTable)ConvertInternal(merge.Source);
						var on         = (SqlSearchCondition) ConvertInternal(merge.On);
						var operations = Convert(merge.Operations);

						if (target     != null && !ReferenceEquals(merge.Target, target) ||
							source     != null && !ReferenceEquals(merge.Source, source) ||
							on         != null && !ReferenceEquals(merge.On, on)         ||
							operations != null && !ReferenceEquals(merge.Operations, operations))
							newElement = new SqlMergeStatement(merge.Hint, target ?? merge.Target, source ?? merge.Source, on ?? merge.On, operations ?? merge.Operations);

						break;
					}

				case QueryElementType.MergeSourceTable:
					{
						var source = (SqlMergeSourceTable)element;

						var enumerableSource = (SqlValuesTable)ConvertInternal(source.SourceEnumerable);
						var querySource      = (SelectQuery)   ConvertInternal(source.SourceQuery     );
						var fields           = Convert(source.SourceFields);

						if (enumerableSource != null && !ReferenceEquals(source.SourceEnumerable, enumerableSource) ||
							querySource      != null && !ReferenceEquals(source.SourceQuery, querySource)           ||
							fields           != null && !ReferenceEquals(source.SourceFields, fields))
							newElement = new SqlMergeSourceTable(
								source.SourceID,
								enumerableSource ?? source.SourceEnumerable, querySource ?? source.SourceQuery, fields ?? source.SourceFields);

						break;
					}

				case QueryElementType.MergeOperationClause:
					{
						var operation = (SqlMergeOperationClause)element;

						var where       = (SqlSearchCondition)ConvertInternal(operation.Where      );
						var whereDelete = (SqlSearchCondition)ConvertInternal(operation.WhereDelete);
						var items       = Convert(operation.Items);

						if (where       != null && !ReferenceEquals(operation.Where, where)             ||
							whereDelete != null && !ReferenceEquals(operation.WhereDelete, whereDelete) ||
							items       != null && !ReferenceEquals(operation.Items, items))
							newElement = new SqlMergeOperationClause(operation.OperationType, where ?? operation.Where, whereDelete ?? operation.WhereDelete, items ?? operation.Items);

						break;
					}

				case QueryElementType.SqlValuesTable:
					{
						var table = (SqlValuesTable)element;

						var covertedRows  = new List<IList<ISqlExpression>>();
						var rowsConverted = false;

						foreach (var row in table.Rows)
						{
							var convertedRow = Convert(row);
							rowsConverted    = rowsConverted || (row != null && !ReferenceEquals(convertedRow, row));

							covertedRows.Add(convertedRow ?? row);
						}

						var fields1 = ToArray(table.Fields);
						var fields2 = Convert(fields1, f => new SqlField(f));

						var fieldsConverted = fields2 != null && !ReferenceEquals(fields1, fields2);

						if (fieldsConverted || rowsConverted)
						{
							if (!fieldsConverted)
							{
								fields2 = fields1;

								for (var i = 0; i < fields2.Length; i++)
								{
									var field = fields2[i];

									fields2[i] = new SqlField(field);

									_visitedElements[field] = fields2[i];
								}
							}

							newElement = new SqlValuesTable(fields2, rowsConverted ? covertedRows : table.Rows);
						}

						break;
					}

				case QueryElementType.CteClause:
					{
						var cte = (CteClause)element;

						if (new QueryVisitor().Find(cte.Body, e => e == cte) == null)
						{
							// non-recursive
							var body   = (SelectQuery)ConvertInternal(cte.Body);
							var fields = Convert(cte.Fields);

							if (body   != null && !ReferenceEquals(cte.Body, body) ||
								fields != null && !ReferenceEquals(cte.Fields, fields))
								newElement = new CteClause(
									body   ?? cte.Body,
									fields ?? cte.Fields,
									cte.ObjectType,
									cte.IsRecursive,
									cte.Name);
						}
						else
						{
							var newCte = new CteClause(cte.ObjectType, cte.IsRecursive, cte.Name);

							_visitedElements.Add(cte, newCte);

							var body   = (SelectQuery)ConvertInternal(cte.Body);
							var fields = Convert(cte.Fields);

							newCte.Init(body ?? cte.Body, fields ?? cte.Fields);

							var elem = _convert(newCte) ?? newCte;
							_visitedElements[cte] = elem;

							return elem;
						}

						break;
					}

				case QueryElementType.WithClause:
					{
						var with    = (SqlWithClause)element;

						var clauses = Convert(with.Clauses);

						if (clauses != null && !ReferenceEquals(with.Clauses, clauses))
							newElement = new SqlWithClause()
							{
								Clauses = clauses
							};

						break;
					}

				case QueryElementType.TruncateTableStatement:
					{
						var truncate = (SqlTruncateTableStatement)element;

						if (truncate.Table != null)
						{
							var table = (SqlTable)ConvertInternal(truncate.Table);

							if (table != null && !ReferenceEquals(truncate.Table, table))
								newElement = new SqlTruncateTableStatement()
								{
									Table         = table,
									ResetIdentity = truncate.ResetIdentity
								};
						}

						break;
					}

				case QueryElementType.SqlField:
				case QueryElementType.SqlParameter:
				case QueryElementType.SqlValue:
				case QueryElementType.SqlDataType:
					break;

				default:
					throw new InvalidOperationException($"Convert visitor not implemented for element {element.ElementType}");
			}

			newElement = newElement == null ? _convert(element) : (_convert(newElement) ?? newElement);

			_visitedElements.Add(element, newElement);

			return newElement;
		}

		static TE[] ToArray<TK,TE>(IDictionary<TK,TE> dic)
		{
			var es = new TE[dic.Count];
			var i  = 0;

			foreach (var e in dic.Values)
				es[i++] = e;

			return es;
		}

		delegate T Clone<T>(T obj);

		T[] Convert<T>(T[] arr)
			where T : class, IQueryElement
		{
			return Convert(arr, null);
		}

		T[] Convert<T>(T[] arr1, Clone<T> clone)
			where T : class, IQueryElement
		{
			T[] arr2 = null;

			for (var i = 0; i < arr1.Length; i++)
			{
				var elem1 = arr1[i];
				var elem2 = ConvertInternal(elem1);

				if (elem2 != null && !ReferenceEquals(elem1, elem2))
				{
					if (arr2 == null)
					{
						arr2 = new T[arr1.Length];

						for (var j = 0; j < i; j++)
							arr2[j] = clone == null ? arr1[j] : clone(arr1[j]);
					}

					arr2[i] = (T)elem2;
				}
				else if (arr2 != null)
					arr2[i] = clone == null ? elem1 : clone(elem1);
			}

			return arr2;
		}

		List<T> ConvertSafe<T>(List<T> list)
			where T : class, IQueryElement
		{
			return ConvertSafe(list, null);
		}

		List<T> ConvertSafe<T>(List<T> list1, Clone<T> clone)
			where T : class, IQueryElement
		{
			List<T> list2 = null;

			for (var i = 0; i < list1.Count; i++)
			{
				var elem1 = list1[i];
				var elem2 = ConvertInternal(elem1) as T;

				if (elem2 != null && !ReferenceEquals(elem1, elem2))
				{
					if (list2 == null)
					{
						list2 = new List<T>(list1.Count);

						for (var j = 0; j < i; j++)
							list2.Add(clone == null ? list1[j] : clone(list1[j]));
					}

					list2.Add(elem2);
				}
				else
					list2?.Add(clone == null ? elem1 : clone(elem1));
			}

			return list2;
		}

		List<T> Convert<T>(IList<T> list)
			where T : class, IQueryElement
		{
			return Convert(list, null);
		}

		List<T> Convert<T>(IList<T> list1, Clone<T> clone)
			where T : class, IQueryElement
		{
			List<T> list2 = null;

			for (var i = 0; i < list1.Count; i++)
			{
				var elem1 = list1[i];
				var elem2 = (T)ConvertInternal(elem1);

				if (elem2 != null && !ReferenceEquals(elem1, elem2))
				{
					if (list2 == null)
					{
						list2 = new List<T>(list1.Count);

						for (var j = 0; j < i; j++)
							list2.Add(clone == null ? list1[j] : clone(list1[j]));
					}

					list2.Add(elem2);
				}
				else
					list2?.Add(clone == null ? elem1 : clone(elem1));
			}

			return list2;
		}

		#endregion

		#region Convert Immutable

		public List<IQueryElement> Stack     { get; } = new List<IQueryElement>();
		public IQueryElement ParentElement => Stack.Count == 0 ? null : Stack[Stack.Count - 1];

		public T ConvertImmutable<T>(T element, Func<IQueryElement,IQueryElement> action)
			where T : class, IQueryElement
		{
			_visitedElements.Clear();
<<<<<<< HEAD
			return (T)ConvertImmutableInternal(element, action) ?? element;
=======
			_convert = action;
			return (T)ConvertImmutableInternal(element) ?? element;
>>>>>>> 410fa0a7
		}

		T CloneElement<T>(T element)
			where T : ICloneableElement
		{
			var objTree = new Dictionary<ICloneableElement, ICloneableElement>();

			// do not clone already replaced
			var newObj = (T)element.Clone(objTree,
				e => !(e is IQueryElement c) || _visitedElements.ContainsKey(c));

			foreach (var pair in objTree)
			{
				if (pair.Value != pair.Key && pair.Key is IQueryElement)
				{
					_visitedElements.Add((IQueryElement) pair.Key, (IQueryElement) pair.Value);
				}
			}

			return newObj;
		}

		class ConvertScope : IDisposable
		{
			private QueryVisitor _visitor;

			public ConvertScope(QueryVisitor visitor, IQueryElement parent)
			{
				_visitor = visitor;
				_visitor.Stack.Add(parent);
			}

			public void Dispose()
			{
				_visitor.Stack.RemoveAt(_visitor.Stack.Count - 1);
			}
		}

		ConvertScope Scope(IQueryElement parent)
		{
			return new ConvertScope(this, parent);
		}

		void CorrectQueryHierarchy(SelectQuery parentQuery)
		{
			if (parentQuery == null)
				return;
			new QueryVisitor().Visit(parentQuery, element =>
			{
				if (element is SelectQuery q)
					q.ParentSelect = parentQuery;
			});
			parentQuery.ParentSelect = null;
		}

<<<<<<< HEAD
		IQueryElement ConvertImmutableInternal(IQueryElement element, Func<IQueryElement,IQueryElement> action)
=======
		[MethodImpl(MethodImplOptions.AggressiveInlining)]
		void AddVisited(IQueryElement element, IQueryElement newElement)
		{
			if (!_visitedElements.ContainsKey(element))
				_visitedElements[element] = newElement;
		}

		IQueryElement ConvertImmutableInternal(IQueryElement element)
>>>>>>> 410fa0a7
		{
			if (element == null)
				return null;

<<<<<<< HEAD
			if (_visitedElements.TryGetValue(element, out var newElement))
=======
			IQueryElement newElement = null;
			// if element manually added outside to VisistedElements as null, it will be processed continuously.
			// Useful when we have to duplicate such items, especially parameters
			if (_visitedElements.TryGetValue(element, out newElement) && newElement != null)
>>>>>>> 410fa0a7
				return newElement;

			using (Scope(element))
			switch (element.ElementType)
			{
				case QueryElementType.SqlFunction:
					{
						var func  = (SqlFunction)element;
<<<<<<< HEAD
						var parms = ConvertImmutable(func.Parameters, action);
=======
						var parms = ConvertImmutable(func.Parameters);
>>>>>>> 410fa0a7

						if (parms != null && !ReferenceEquals(parms, func.Parameters))
							newElement = new SqlFunction(func.SystemType, func.Name, func.IsAggregate, func.Precedence, parms);

						break;
					}

				case QueryElementType.SqlExpression:
					{
						var expr      = (SqlExpression)element;
<<<<<<< HEAD
						var parameter = ConvertImmutable(expr.Parameters, action);
=======
						var parameter = ConvertImmutable(expr.Parameters);
>>>>>>> 410fa0a7

						if (parameter != null && !ReferenceEquals(parameter, expr.Parameters))
							newElement = new SqlExpression(expr.SystemType, expr.Expr, expr.Precedence, parameter);

						break;
					}

				case QueryElementType.SqlBinaryExpression:
					{
						var bexpr = (SqlBinaryExpression)element;
<<<<<<< HEAD
						var expr1 = (ISqlExpression)ConvertImmutableInternal(bexpr.Expr1, action);
						var expr2 = (ISqlExpression)ConvertImmutableInternal(bexpr.Expr2, action);
=======
						var expr1 = (ISqlExpression)ConvertImmutableInternal(bexpr.Expr1);
						var expr2 = (ISqlExpression)ConvertImmutableInternal(bexpr.Expr2);
>>>>>>> 410fa0a7

						if (expr1 != null && !ReferenceEquals(expr1, bexpr.Expr1) ||
							expr2 != null && !ReferenceEquals(expr2, bexpr.Expr2))
							newElement = new SqlBinaryExpression(bexpr.SystemType, expr1 ?? bexpr.Expr1, bexpr.Operation, expr2 ?? bexpr.Expr2, bexpr.Precedence);

						break;
					}

				case QueryElementType.SqlTable:
					{
						var table    = (SqlTable)element;
<<<<<<< HEAD
						var newTable = (SqlTable)action(table);
						if (!ReferenceEquals(newTable, table))
						{
							_visitedElements.Add(table.All, newTable.All);
							foreach (var prevField in table.Fields.Values)
							{
								if (newTable.Fields.TryGetValue(prevField.Name, out var newField))
									_visitedElements.Add(prevField, newField);
=======
						var newTable = (SqlTable)_convert(table);
						if (!ReferenceEquals(newTable, table))
						{
							AddVisited(table.All, newTable.All);
							foreach (var prevField in table.Fields.Values)
							{
								if (newTable.Fields.TryGetValue(prevField.Name, out var newField))
									AddVisited(prevField, newField);
>>>>>>> 410fa0a7
							}

							newElement = newTable;
						}

						break;
					}

				case QueryElementType.SqlCteTable:
					{
						var table = (SqlCteTable)element;
						var targs = table.TableArguments == null || table.TableArguments.Length == 0 ?
<<<<<<< HEAD
							null : ConvertImmutable(table.TableArguments, action);
						var cte = ConvertImmutable(table.Cte, action);
=======
							null : ConvertImmutable(table.TableArguments);
						var cte = (CteClause)ConvertImmutableInternal(table.Cte);
>>>>>>> 410fa0a7

						var ta = targs != null && !ReferenceEquals(table.TableArguments, targs);
						var ce = cte   != null && !ReferenceEquals(table.Cte, cte);

						if (ta || ce)
						{
							var newFields = new List<SqlField>();
							foreach (var field in table.Fields.Values)
							{
								var newField = new SqlField(field);
								newFields.Add(newField);
<<<<<<< HEAD
								_visitedElements[field] = newField;
=======
								AddVisited(field, newField);
>>>>>>> 410fa0a7
							}

							newElement = table = new SqlCteTable(table, newFields, cte);
							((SqlCteTable)newElement).TableArguments = targs;
							
<<<<<<< HEAD
							_visitedElements[((SqlCteTable)newElement).All] = table.All;
						}

						var newTable = (SqlCteTable)action(table);
						if (!ReferenceEquals(newTable, table))
						{
							_visitedElements.Add(table.All, newTable.All);
							foreach (var prevField in table.Fields.Values)
							{
								if (newTable.Fields.TryGetValue(prevField.Name, out var newField))
									_visitedElements.Add(prevField, newField);
=======
							AddVisited(((SqlCteTable)newElement).All, table.All);
						}

						var newTable = (SqlCteTable)_convert(table);
						if (!ReferenceEquals(newTable, table))
						{
							AddVisited(table.All, newTable.All);
							foreach (var prevField in table.Fields.Values)
							{
								if (newTable.Fields.TryGetValue(prevField.Name, out var newField))
									AddVisited(prevField, newField);
>>>>>>> 410fa0a7
							}

							newElement = newTable;
						}

						break;
					}

				case QueryElementType.Column:
					{
						var col  = (SqlColumn)element;
<<<<<<< HEAD
						var expr = (ISqlExpression)ConvertImmutableInternal(col.Expression, action);
=======
						var expr = (ISqlExpression)ConvertImmutableInternal(col.Expression);
>>>>>>> 410fa0a7

						if (expr != null && !ReferenceEquals(expr, col.Expression))
							newElement = new SqlColumn(col.Parent, expr, col.RawAlias);

						break;
					}

				case QueryElementType.TableSource:
					{
						var table  = (SqlTableSource)element;
<<<<<<< HEAD
						var source = (ISqlTableSource)ConvertImmutableInternal(table.Source, action);
						var joins  = ConvertImmutable(table.Joins, action);
=======
						var source = (ISqlTableSource)ConvertImmutableInternal(table.Source);
						var joins  = ConvertImmutable(table.Joins);
>>>>>>> 410fa0a7

						if (source != null && !ReferenceEquals(source, table.Source) ||
							joins  != null && !ReferenceEquals(table.Joins, joins))
							newElement = new SqlTableSource(source ?? table.Source, table._alias, joins ?? table.Joins);

						break;
					}

				case QueryElementType.JoinedTable:
					{
						var join  = (SqlJoinedTable)element;
<<<<<<< HEAD
						var table = (SqlTableSource)    ConvertImmutableInternal(join.Table,     action);
						var cond  = (SqlSearchCondition)ConvertImmutableInternal(join.Condition, action);
=======
						var table = (SqlTableSource)    ConvertImmutableInternal(join.Table    );
						var cond  = (SqlSearchCondition)ConvertImmutableInternal(join.Condition);
>>>>>>> 410fa0a7

						if (table != null && !ReferenceEquals(table, join.Table) ||
							cond  != null && !ReferenceEquals(cond,  join.Condition))
							newElement = new SqlJoinedTable(join.JoinType, table ?? join.Table, join.IsWeak, cond ?? join.Condition);

						break;
					}

				case QueryElementType.SearchCondition:
					{
						var sc    = (SqlSearchCondition)element;
<<<<<<< HEAD
						var conds = ConvertImmutable(sc.Conditions, action);
=======
						var conds = ConvertImmutable(sc.Conditions);
>>>>>>> 410fa0a7

						if (conds != null && !ReferenceEquals(sc.Conditions, conds))
							newElement = new SqlSearchCondition(conds);

						break;
					}

				case QueryElementType.Condition:
					{
						var c = (SqlCondition)element;
<<<<<<< HEAD
						var p = (ISqlPredicate)ConvertImmutableInternal(c.Predicate, action);
=======
						var p = (ISqlPredicate)ConvertImmutableInternal(c.Predicate);
>>>>>>> 410fa0a7

						if (p != null && !ReferenceEquals(c.Predicate, p))
							newElement = new SqlCondition(c.IsNot, p, c.IsOr);

						break;
					}

				case QueryElementType.ExprPredicate:
					{
						var p = (SqlPredicate.Expr)element;
<<<<<<< HEAD
						var e = (ISqlExpression)ConvertImmutableInternal(p.Expr1, action);
=======
						var e = (ISqlExpression)ConvertImmutableInternal(p.Expr1);
>>>>>>> 410fa0a7

						if (e != null && !ReferenceEquals(p.Expr1, e))
							newElement = new SqlPredicate.Expr(e, p.Precedence);

						break;
					}

				case QueryElementType.NotExprPredicate:
					{
						var p = (SqlPredicate.NotExpr)element;
<<<<<<< HEAD
						var e = (ISqlExpression)ConvertImmutableInternal(p.Expr1, action);
=======
						var e = (ISqlExpression)ConvertImmutableInternal(p.Expr1);
>>>>>>> 410fa0a7

						if (e != null && !ReferenceEquals(p.Expr1, e))
							newElement = new SqlPredicate.NotExpr(e, p.IsNot, p.Precedence);

						break;
					}

				case QueryElementType.ExprExprPredicate:
					{
						var p  = (SqlPredicate.ExprExpr)element;
<<<<<<< HEAD
						var e1 = (ISqlExpression)ConvertImmutableInternal(p.Expr1, action);
						var e2 = (ISqlExpression)ConvertImmutableInternal(p.Expr2, action);
=======
						var e1 = (ISqlExpression)ConvertImmutableInternal(p.Expr1);
						var e2 = (ISqlExpression)ConvertImmutableInternal(p.Expr2);
>>>>>>> 410fa0a7

						if (e1 != null && !ReferenceEquals(p.Expr1, e1) || e2 != null && !ReferenceEquals(p.Expr2, e2))
							newElement = new SqlPredicate.ExprExpr(e1 ?? p.Expr1, p.Operator, e2 ?? p.Expr2);

						break;
					}

				case QueryElementType.LikePredicate:
					{
						var p  = (SqlPredicate.Like)element;
<<<<<<< HEAD
						var e1 = (ISqlExpression)ConvertImmutableInternal(p.Expr1,  action);
						var e2 = (ISqlExpression)ConvertImmutableInternal(p.Expr2,  action);
						var es = (ISqlExpression)ConvertImmutableInternal(p.Escape, action);
=======
						var e1 = (ISqlExpression)ConvertImmutableInternal(p.Expr1 );
						var e2 = (ISqlExpression)ConvertImmutableInternal(p.Expr2 );
						var es = (ISqlExpression)ConvertImmutableInternal(p.Escape);
>>>>>>> 410fa0a7

						if (e1 != null && !ReferenceEquals(p.Expr1, e1) ||
							e2 != null && !ReferenceEquals(p.Expr2, e2) ||
							es != null && !ReferenceEquals(p.Escape, es))
							newElement = new SqlPredicate.Like(e1 ?? p.Expr1, p.IsNot, e2 ?? p.Expr2, es ?? p.Escape);

						break;
					}

				case QueryElementType.BetweenPredicate:
					{
						var p = (SqlPredicate.Between)element;
<<<<<<< HEAD
						var e1 = (ISqlExpression)ConvertImmutableInternal(p.Expr1, action);
						var e2 = (ISqlExpression)ConvertImmutableInternal(p.Expr2, action);
						var e3 = (ISqlExpression)ConvertImmutableInternal(p.Expr3, action);
=======
						var e1 = (ISqlExpression)ConvertImmutableInternal(p.Expr1);
						var e2 = (ISqlExpression)ConvertImmutableInternal(p.Expr2);
						var e3 = (ISqlExpression)ConvertImmutableInternal(p.Expr3);
>>>>>>> 410fa0a7

						if (e1 != null && !ReferenceEquals(p.Expr1, e1) ||
							e2 != null && !ReferenceEquals(p.Expr2, e2) ||
							e3 != null && !ReferenceEquals(p.Expr3, e3))
							newElement = new SqlPredicate.Between(e1 ?? p.Expr1, p.IsNot, e2 ?? p.Expr2, e3 ?? p.Expr3);

						break;
					}

				case QueryElementType.IsNullPredicate:
					{
						var p = (SqlPredicate.IsNull)element;
<<<<<<< HEAD
						var e = (ISqlExpression)ConvertImmutableInternal(p.Expr1, action);
=======
						var e = (ISqlExpression)ConvertImmutableInternal(p.Expr1);
>>>>>>> 410fa0a7

						if (e != null && !ReferenceEquals(p.Expr1, e))
							newElement = new SqlPredicate.IsNull(e, p.IsNot);

						break;
					}

				case QueryElementType.InSubQueryPredicate:
					{
						var p = (SqlPredicate.InSubQuery)element;
<<<<<<< HEAD
						var e = (ISqlExpression)ConvertImmutableInternal(p.Expr1,    action);
						var q = (SelectQuery)ConvertImmutableInternal(p.SubQuery, action);
=======
						var e = (ISqlExpression)ConvertImmutableInternal(p.Expr1);
						var q = (SelectQuery)ConvertImmutableInternal(p.SubQuery);
>>>>>>> 410fa0a7

						if (e != null && !ReferenceEquals(p.Expr1, e) || q != null && !ReferenceEquals(p.SubQuery, q))
							newElement = new SqlPredicate.InSubQuery(e ?? p.Expr1, p.IsNot, q ?? p.SubQuery);

						break;
					}

				case QueryElementType.InListPredicate:
					{
						var p = (SqlPredicate.InList)element;
<<<<<<< HEAD
						var e = (ISqlExpression)ConvertImmutableInternal(p.Expr1,    action);
						var v = ConvertImmutable(p.Values, action);
=======
						var e = (ISqlExpression)ConvertImmutableInternal(p.Expr1);
						var v = ConvertImmutable(p.Values);
>>>>>>> 410fa0a7

						if (e != null && !ReferenceEquals(p.Expr1, e) || v != null && !ReferenceEquals(p.Values, v))
							newElement = new SqlPredicate.InList(e ?? p.Expr1, p.IsNot, v ?? p.Values);

						break;
					}

				case QueryElementType.FuncLikePredicate:
					{
						var p = (SqlPredicate.FuncLike)element;
<<<<<<< HEAD
						var f = (SqlFunction)ConvertImmutableInternal(p.Function, action);
=======
						var f = (SqlFunction)ConvertImmutableInternal(p.Function);
>>>>>>> 410fa0a7

						if (f != null && !ReferenceEquals(p.Function, f))
							newElement = new SqlPredicate.FuncLike(f);

						break;
					}

				case QueryElementType.SetExpression:
					{
						var s = (SqlSetExpression)element;
<<<<<<< HEAD
						var c = (ISqlExpression)ConvertImmutableInternal(s.Column,     action);
						var e = (ISqlExpression)ConvertImmutableInternal(s.Expression, action);
=======
						var c = (ISqlExpression)ConvertImmutableInternal(s.Column    );
						var e = (ISqlExpression)ConvertImmutableInternal(s.Expression);
>>>>>>> 410fa0a7

						if (c != null && !ReferenceEquals(s.Column, c) || e != null && !ReferenceEquals(s.Expression, e))
							newElement = new SqlSetExpression(c ?? s.Column, e ?? s.Expression);

						break;
					}

				case QueryElementType.InsertClause:
					{
						var s = (SqlInsertClause)element;
<<<<<<< HEAD
						var t = s.Into != null ? (SqlTable)ConvertImmutableInternal(s.Into, action) : null;
						var i = ConvertImmutable(s.Items, action);
=======
						var t = s.Into != null ? (SqlTable)ConvertImmutableInternal(s.Into) : null;
						var i = ConvertImmutable(s.Items);
>>>>>>> 410fa0a7

						if (t != null && !ReferenceEquals(s.Into, t) || i != null && !ReferenceEquals(s.Items, i))
						{
							var sc = new SqlInsertClause { Into = t ?? s.Into };

							sc.Items.AddRange(i ?? s.Items);
							sc.WithIdentity = s.WithIdentity;

							newElement = sc;
						}

						break;
					}

				case QueryElementType.UpdateClause:
					{
						var s = (SqlUpdateClause)element;
<<<<<<< HEAD
						var t = s.Table != null ? (SqlTable)ConvertImmutableInternal(s.Table, action) : null;
						var i = ConvertImmutable(s.Items, action);
						var k = ConvertImmutable(s.Keys,  action);
=======
						var t = s.Table != null ? (SqlTable)ConvertImmutableInternal(s.Table) : null;
						var i = ConvertImmutable(s.Items);
						var k = ConvertImmutable(s.Keys );
>>>>>>> 410fa0a7

						if (t != null && !ReferenceEquals(s.Table, t) ||
							i != null && !ReferenceEquals(s.Items, i) ||
							k != null && !ReferenceEquals(s.Keys,  k))
						{
							var sc = new SqlUpdateClause { Table = t ?? s.Table };

							sc.Items.AddRange(i ?? s.Items);
							sc.Keys. AddRange(k ?? s.Keys);

							newElement = sc;
						}

						break;
					}

				case QueryElementType.SelectStatement:
					{
						var s = (SqlSelectStatement)element;
<<<<<<< HEAD
						var selectQuery = s.SelectQuery != null ? (SelectQuery) ConvertImmutableInternal(s.SelectQuery, action) : null;
						var ps          = ConvertImmutableSafe(s.Parameters, action);

						if (ps          != null && !ReferenceEquals(s.Parameters,  ps)           ||
							selectQuery != null && !ReferenceEquals(s.SelectQuery, selectQuery))
						{
							newElement = new SqlSelectStatement(selectQuery ?? s.SelectQuery);
							if (ps != null)
								((SqlSelectStatement)newElement).Parameters.AddRange(ps);
							else
								((SqlSelectStatement)newElement).Parameters.AddRange(s.Parameters);
							CorrectQueryHierarchy(((SqlSelectStatement) newElement).SelectQuery);
						}


=======
						var selectQuery = s.SelectQuery != null ? (SelectQuery)  ConvertImmutableInternal(s.SelectQuery) : null;
						var with        = s.With        != null ? (SqlWithClause)ConvertImmutableInternal(s.With       ) : null;
						var ps          = ConvertImmutableSafe(s.Parameters);

						if (ps          != null && !ReferenceEquals(s.Parameters,  ps)           ||
							selectQuery != null && !ReferenceEquals(s.SelectQuery, selectQuery)  ||
							with        != null && !ReferenceEquals(s.With,        with))
						{
							newElement = new SqlSelectStatement(selectQuery ?? s.SelectQuery);
							((SqlSelectStatement)newElement).Parameters.AddRange(ps ?? s.Parameters);
							((SqlSelectStatement)newElement).With = with ?? s.With;
							CorrectQueryHierarchy(((SqlSelectStatement) newElement).SelectQuery);
						}

>>>>>>> 410fa0a7
						break;
					}

				case QueryElementType.InsertStatement:
					{
						var s = (SqlInsertStatement)element;
<<<<<<< HEAD
						var selectQuery = s.SelectQuery != null ? (SelectQuery)    ConvertImmutableInternal(s.SelectQuery, action) : null;
						var insert      = s.Insert      != null ? (SqlInsertClause)ConvertImmutableInternal(s.Insert,      action) : null;
						var ps          = ConvertImmutableSafe(s.Parameters, action);

						if (insert      != null && !ReferenceEquals(s.Insert,      insert)       ||
							ps          != null && !ReferenceEquals(s.Parameters,  ps)           ||
							selectQuery != null && !ReferenceEquals(s.SelectQuery, selectQuery))
					{
							newElement = new SqlInsertStatement(selectQuery ?? s.SelectQuery) { Insert = insert ?? s.Insert };
							if (ps != null)
								((SqlInsertStatement)newElement).Parameters.AddRange(ps);
							else
								((SqlInsertStatement)newElement).Parameters.AddRange(s.Parameters);
=======
						var selectQuery = s.SelectQuery != null ? (SelectQuery)    ConvertImmutableInternal(s.SelectQuery) : null;
						var insert      = s.Insert      != null ? (SqlInsertClause)ConvertImmutableInternal(s.Insert     ) : null;
						var with        = s.With        != null ? (SqlWithClause)  ConvertImmutableInternal(s.With       ) : null;
						var ps          = ConvertImmutableSafe(s.Parameters);

						if (insert      != null && !ReferenceEquals(s.Insert,      insert)       ||
							ps          != null && !ReferenceEquals(s.Parameters,  ps)           ||
							selectQuery != null && !ReferenceEquals(s.SelectQuery, selectQuery)  ||
							with        != null && !ReferenceEquals(s.With,        with))
						{
							newElement = new SqlInsertStatement(selectQuery ?? s.SelectQuery) { Insert = insert ?? s.Insert };
							((SqlInsertStatement)newElement).Parameters.AddRange(ps ?? s.Parameters);
							((SqlInsertStatement)newElement).With = with ?? s.With;
>>>>>>> 410fa0a7
							CorrectQueryHierarchy(((SqlInsertStatement) newElement).SelectQuery);
						}

						break;
					}

				case QueryElementType.UpdateStatement:
					{
						var s = (SqlUpdateStatement)element;
<<<<<<< HEAD
						var selectQuery = s.SelectQuery != null ? (SelectQuery)    ConvertImmutableInternal(s.SelectQuery, action) : null;
						var update      = s.Update      != null ? (SqlUpdateClause)ConvertImmutableInternal(s.Update, action) : null;
						var ps          = ConvertImmutableSafe(s.Parameters, action);

						if (update      != null && !ReferenceEquals(s.Update,      update)       ||
							ps          != null && !ReferenceEquals(s.Parameters,  ps)           ||
							selectQuery != null && !ReferenceEquals(s.SelectQuery, selectQuery))
						{
							newElement = new SqlUpdateStatement(selectQuery ?? s.SelectQuery) { Update = update ?? s.Update };
							if (ps != null)
								((SqlUpdateStatement)newElement).Parameters.AddRange(ps);
							else
								((SqlUpdateStatement)newElement).Parameters.AddRange(s.Parameters);
=======
						var selectQuery = s.SelectQuery != null ? (SelectQuery)    ConvertImmutableInternal(s.SelectQuery) : null;
						var update      = s.Update      != null ? (SqlUpdateClause)ConvertImmutableInternal(s.Update     ) : null;
						var with        = s.With        != null ? (SqlWithClause)  ConvertImmutableInternal(s.With       ) : null;
						var ps          = ConvertImmutableSafe(s.Parameters);

						if (update      != null && !ReferenceEquals(s.Update,      update)       ||
							ps          != null && !ReferenceEquals(s.Parameters,  ps)           ||
							selectQuery != null && !ReferenceEquals(s.SelectQuery, selectQuery)  ||
							with        != null && !ReferenceEquals(s.With,        with))
						{
							newElement = new SqlUpdateStatement(selectQuery ?? s.SelectQuery) { Update = update ?? s.Update };
							((SqlUpdateStatement)newElement).Parameters.AddRange(ps ?? s.Parameters);
							((SqlUpdateStatement)newElement).With = with ?? s.With;
>>>>>>> 410fa0a7
							CorrectQueryHierarchy(((SqlUpdateStatement) newElement).SelectQuery);
						}

						break;
					}

				case QueryElementType.InsertOrUpdateStatement:
					{
						var s = (SqlInsertOrUpdateStatement)element;

<<<<<<< HEAD
						var selectQuery = s.SelectQuery != null ? (SelectQuery)    ConvertImmutableInternal(s.SelectQuery, action) : null;
						var insert      = s.Insert      != null ? (SqlInsertClause)ConvertImmutableInternal(s.Insert, action) : null;
						var update      = s.Update      != null ? (SqlUpdateClause)ConvertImmutableInternal(s.Update, action) : null;
						var ps          = ConvertImmutableSafe(s.Parameters, action);
=======
						var selectQuery = s.SelectQuery != null ? (SelectQuery)    ConvertImmutableInternal(s.SelectQuery) : null;
						var insert      = s.Insert      != null ? (SqlInsertClause)ConvertImmutableInternal(s.Insert     ) : null;
						var update      = s.Update      != null ? (SqlUpdateClause)ConvertImmutableInternal(s.Update     ) : null;
						var with        = s.With        != null ? (SqlWithClause)  ConvertImmutableInternal(s.With       ) : null;
						var ps          = ConvertImmutableSafe(s.Parameters);
>>>>>>> 410fa0a7

						if (insert      != null && !ReferenceEquals(s.Insert,      insert)       ||
							update      != null && !ReferenceEquals(s.Update,      update)       ||
							ps          != null && !ReferenceEquals(s.Parameters,  ps)           ||
<<<<<<< HEAD
							selectQuery != null && !ReferenceEquals(s.SelectQuery, selectQuery))
						{
							newElement = new SqlInsertOrUpdateStatement(selectQuery ?? s.SelectQuery) { Insert = insert ?? s.Insert, Update = update ?? s.Update };
							if (ps != null)
								((SqlInsertOrUpdateStatement)newElement).Parameters.AddRange(ps);
							else
								((SqlInsertOrUpdateStatement)newElement).Parameters.AddRange(s.Parameters);
=======
							selectQuery != null && !ReferenceEquals(s.SelectQuery, selectQuery)  ||
							with        != null && !ReferenceEquals(s.With,        with))
						{
							newElement = new SqlInsertOrUpdateStatement(selectQuery ?? s.SelectQuery) { Insert = insert ?? s.Insert, Update = update ?? s.Update };
							((SqlInsertOrUpdateStatement)newElement).Parameters.AddRange(ps ?? s.Parameters);
							((SqlInsertOrUpdateStatement)newElement).With = with ?? s.With;
>>>>>>> 410fa0a7
							CorrectQueryHierarchy(((SqlInsertOrUpdateStatement) newElement).SelectQuery);
						}

						break;
					}

				case QueryElementType.DeleteStatement:
					{
						var s = (SqlDeleteStatement)element;
<<<<<<< HEAD
						var selectQuery = s.SelectQuery != null ? (SelectQuery)ConvertImmutableInternal(s.SelectQuery, action) : null;
						var table       = s.Table != null ? (SqlTable)         ConvertImmutableInternal(s.Table, action) : null;
						var top         = s.Top   != null ? (ISqlExpression)   ConvertImmutableInternal(s.Top,  action) : null;
						var ps          = ConvertImmutableSafe(s.Parameters, action);
=======
						var selectQuery = s.SelectQuery != null ? (SelectQuery)   ConvertImmutableInternal(s.SelectQuery) : null;
						var table       = s.Table       != null ? (SqlTable)      ConvertImmutableInternal(s.Table      ) : null;
						var top         = s.Top         != null ? (ISqlExpression)ConvertImmutableInternal(s.Top        ) : null;
						var with        = s.With        != null ? (SqlWithClause) ConvertImmutableInternal(s.With       ) : null;
						var ps          = ConvertImmutableSafe(s.Parameters);
>>>>>>> 410fa0a7

						if (table       != null && !ReferenceEquals(s.Table,       table)       ||
							top         != null && !ReferenceEquals(s.Top,         top)         ||
							ps          != null && !ReferenceEquals(s.Parameters,  ps)          ||
<<<<<<< HEAD
							selectQuery != null && !ReferenceEquals(s.SelectQuery, selectQuery))
=======
							selectQuery != null && !ReferenceEquals(s.SelectQuery, selectQuery) ||
							with        != null && !ReferenceEquals(s.With,        with))
>>>>>>> 410fa0a7
						{
							newElement = new SqlDeleteStatement
							{
								Table                = table       ?? s.Table,
								SelectQuery          = selectQuery ?? s.SelectQuery,
								Top                  = top         ?? s.Top,
								IsParameterDependent = s.IsParameterDependent
							};
<<<<<<< HEAD
							if (ps != null)
								((SqlDeleteStatement)newElement).Parameters.AddRange(ps);
							else
								((SqlDeleteStatement)newElement).Parameters.AddRange(s.Parameters);
=======
							((SqlDeleteStatement)newElement).Parameters.AddRange(ps ?? s.Parameters);
							((SqlDeleteStatement)newElement).With = with ?? s.With;
>>>>>>> 410fa0a7
							CorrectQueryHierarchy(((SqlDeleteStatement) newElement).SelectQuery);
						}

						break;
					}

				case QueryElementType.CreateTableStatement:
					{
						var s  = (SqlCreateTableStatement)element;
<<<<<<< HEAD
						var t  = s.Table != null ? (SqlTable)ConvertImmutableInternal(s.Table, action) : null;
						var ps = ConvertImmutableSafe(s.Parameters, action);
=======
						var t  = s.Table != null ? (SqlTable)ConvertImmutableInternal(s.Table) : null;
						var ps = ConvertImmutableSafe(s.Parameters);
>>>>>>> 410fa0a7

						if (t  != null && !ReferenceEquals(s.Table, t) ||
							ps != null && !ReferenceEquals(s.Parameters,  ps))
						{
							newElement = new SqlCreateTableStatement { Table = t ?? s.Table };
							if (ps != null)
								((SqlCreateTableStatement)newElement).Parameters.AddRange(ps);
							else
								((SqlCreateTableStatement)newElement).Parameters.AddRange(s.Parameters);
						}

						break;
					}

				case QueryElementType.DropTableStatement:
					{
						var s  = (SqlDropTableStatement)element;
<<<<<<< HEAD
						var t  = s.Table != null ? (SqlTable)ConvertImmutableInternal(s.Table, action) : null;
						var ps = ConvertImmutableSafe(s.Parameters, action);
=======
						var t  = s.Table != null ? (SqlTable)ConvertImmutableInternal(s.Table) : null;
						var ps = ConvertImmutableSafe(s.Parameters);
>>>>>>> 410fa0a7

						if (t  != null && !ReferenceEquals(s.Table, t) ||
							ps != null && !ReferenceEquals(s.Parameters,  ps))
						{
							newElement = new SqlDropTableStatement(s.IfExists) { Table = t ?? s.Table };
							if (ps != null)
								((SqlDropTableStatement)newElement).Parameters.AddRange(ps);
							else
								((SqlDropTableStatement)newElement).Parameters.AddRange(s.Parameters);
						}

						break;
					}

				case QueryElementType.SelectClause:
					{
						var sc   = (SqlSelectClause)element;
<<<<<<< HEAD
						var cols = ConvertImmutable(sc.Columns, action, column => new SqlColumn(null, column.Expression));
						var take = (ISqlExpression)ConvertImmutableInternal(sc.TakeValue, action);
						var skip = (ISqlExpression)ConvertImmutableInternal(sc.SkipValue, action);
=======
						var cols = ConvertImmutable(sc.Columns, column =>
						{
							var newColumn = new SqlColumn(sc.SelectQuery, column.Expression);
							_visitedElements.Remove(column);
							_visitedElements.Add(column, newColumn);
							return newColumn;
						});
						var take = (ISqlExpression)ConvertImmutableInternal(sc.TakeValue);
						var skip = (ISqlExpression)ConvertImmutableInternal(sc.SkipValue);
>>>>>>> 410fa0a7

						if (
							cols != null && !ReferenceEquals(sc.Columns,   cols) ||
							take != null && !ReferenceEquals(sc.TakeValue, take) ||
							skip != null && !ReferenceEquals(sc.SkipValue, skip))
						{
							newElement = new SqlSelectClause(sc.IsDistinct, take ?? sc.TakeValue, sc.TakeHints, skip ?? sc.SkipValue, cols ?? sc.Columns);
							((SqlSelectClause)newElement).SetSqlQuery(sc.SelectQuery);
						}

						break;
					}

				case QueryElementType.FromClause:
					{
						var fc   = (SqlFromClause)element;
<<<<<<< HEAD
						var ts = ConvertImmutable(fc.Tables, action);
=======
						var ts = ConvertImmutable(fc.Tables);
>>>>>>> 410fa0a7

						if (ts != null && !ReferenceEquals(fc.Tables, ts))
						{
							newElement = new SqlFromClause(ts ?? fc.Tables);
							((SqlFromClause)newElement).SetSqlQuery(fc.SelectQuery);
						}

						break;
					}

				case QueryElementType.WhereClause:
					{
						var wc   = (SqlWhereClause)element;
<<<<<<< HEAD
						var cond = (SqlSearchCondition)ConvertImmutableInternal(wc.SearchCondition, action);
=======
						var cond = (SqlSearchCondition)ConvertImmutableInternal(wc.SearchCondition);
>>>>>>> 410fa0a7

						if (cond != null && !ReferenceEquals(wc.SearchCondition, cond))
						{
							newElement = new SqlWhereClause(cond ?? wc.SearchCondition);
							((SqlWhereClause)newElement).SetSqlQuery(wc.SelectQuery);
						}

						break;
					}

				case QueryElementType.GroupByClause:
					{
						var gc = (SqlGroupByClause)element;
<<<<<<< HEAD
						var es = ConvertImmutable(gc.Items, action);
=======
						var es = ConvertImmutable(gc.Items);
>>>>>>> 410fa0a7

						if (es != null && !ReferenceEquals(gc.Items, es))
						{
							newElement = new SqlGroupByClause(es ?? gc.Items);
							((SqlGroupByClause)newElement).SetSqlQuery(gc.SelectQuery);
						}

						break;
					}

				case QueryElementType.OrderByClause:
					{
						var oc = (SqlOrderByClause)element;
<<<<<<< HEAD
						var es = ConvertImmutable(oc.Items, action);
=======
						var es = ConvertImmutable(oc.Items);
>>>>>>> 410fa0a7

						if (es != null && !ReferenceEquals(oc.Items, es))
						{
							newElement = new SqlOrderByClause(es ?? oc.Items);
							((SqlOrderByClause)newElement).SetSqlQuery(oc.SelectQuery);
						}

						break;
					}

				case QueryElementType.OrderByItem:
					{
						var i = (SqlOrderByItem)element;
<<<<<<< HEAD
						var e = (ISqlExpression)ConvertImmutableInternal(i.Expression, action);
=======
						var e = (ISqlExpression)ConvertImmutableInternal(i.Expression);
>>>>>>> 410fa0a7

						if (e != null && !ReferenceEquals(i.Expression, e))
							newElement = new SqlOrderByItem(e, i.IsDescending);

						break;
					}

				case QueryElementType.Union:
					{
						var u = (SqlUnion)element;
<<<<<<< HEAD
						var q = (SelectQuery)ConvertImmutableInternal(u.SelectQuery, action);
=======
						var q = (SelectQuery)ConvertImmutableInternal(u.SelectQuery);
>>>>>>> 410fa0a7

						if (q != null && !ReferenceEquals(u.SelectQuery, q))
							newElement = new SqlUnion(q, u.IsAll);

						break;
					}

				case QueryElementType.SqlQuery:
					{
						var q = (SelectQuery)element;

<<<<<<< HEAD
						var fc = (SqlFromClause)   ConvertImmutableInternal(q.From,    action) ?? q.From;
						var sc = (SqlSelectClause) ConvertImmutableInternal(q.Select,  action) ?? q.Select;
						var wc = (SqlWhereClause)  ConvertImmutableInternal(q.Where,   action) ?? q.Where;
						var gc = (SqlGroupByClause)ConvertImmutableInternal(q.GroupBy, action) ?? q.GroupBy;
						var hc = (SqlWhereClause)  ConvertImmutableInternal(q.Having,  action) ?? q.Having;
						var oc = (SqlOrderByClause)ConvertImmutableInternal(q.OrderBy, action) ?? q.OrderBy;
						var us = q.HasUnion ? ConvertImmutable(q.Unions, action) : q.Unions;
=======
						var fc = (SqlFromClause)   ConvertImmutableInternal(q.From   ) ?? q.From;
						var sc = (SqlSelectClause) ConvertImmutableInternal(q.Select ) ?? q.Select;
						var wc = (SqlWhereClause)  ConvertImmutableInternal(q.Where  ) ?? q.Where;
						var gc = (SqlGroupByClause)ConvertImmutableInternal(q.GroupBy) ?? q.GroupBy;
						var hc = (SqlWhereClause)  ConvertImmutableInternal(q.Having ) ?? q.Having;
						var oc = (SqlOrderByClause)ConvertImmutableInternal(q.OrderBy) ?? q.OrderBy;
						var us = q.HasUnion ? ConvertImmutable(q.Unions) : q.Unions;
>>>>>>> 410fa0a7

						if (   !ReferenceEquals(fc, q.From)
						    || !ReferenceEquals(sc, q.Select)
						    || !ReferenceEquals(wc, q.Where)
						    || !ReferenceEquals(gc, q.GroupBy)
						    || !ReferenceEquals(hc, q.Having)
						    || !ReferenceEquals(oc, q.OrderBy)
						    || us != null && !ReferenceEquals(us, q.Unions)
						)
						{
							var nq = new SelectQuery();

							var objTree = new Dictionary<ICloneableElement, ICloneableElement>();
<<<<<<< HEAD
							foreach (var pair in _visitedElements)
							{
								if (pair.Value != pair.Key && pair.Key is ICloneableElement)
									objTree.Add((ICloneableElement) pair.Key, (ICloneableElement) pair.Value);
							}

							objTree.Add(q, nq);

							if (ReferenceEquals(fc, q.From))
								fc = new SqlFromClause(nq, fc, objTree, e => false);
							if (ReferenceEquals(sc, q.Select))
								sc = new SqlSelectClause(nq, sc, objTree, e => e is SqlColumn c && c.Parent == q);
							if (ReferenceEquals(wc, q.Where))
								wc = new SqlWhereClause(nq, wc, objTree, e => false);
							if (ReferenceEquals(gc, q.GroupBy))
								gc = new SqlGroupByClause(nq, gc, objTree, e => false);
							if (ReferenceEquals(hc, q.Having))
								hc = new SqlWhereClause(nq, hc, objTree, e => false);
							if (ReferenceEquals(oc, q.OrderBy))
								oc = new SqlOrderByClause(nq, oc, objTree, e => false);

							//_visitedElements.Add(q,     nq);
							_visitedElements.Add(q.All, nq.All);
=======

							if (ReferenceEquals(sc, q.Select))
								sc = new SqlSelectClause (nq, sc, objTree, e => e is SqlColumn c && c.Parent == q);
							if (ReferenceEquals(fc, q.From))
								fc = new SqlFromClause   (nq, fc, objTree, e => false);
							if (ReferenceEquals(wc, q.Where))
								wc = new SqlWhereClause  (nq, wc, objTree, e => false);
							if (ReferenceEquals(gc, q.GroupBy))
								gc = new SqlGroupByClause(nq, gc, objTree, e => false);
							if (ReferenceEquals(hc, q.Having))
								hc = new SqlWhereClause  (nq, hc, objTree, e => false);
							if (ReferenceEquals(oc, q.OrderBy))
								oc = new SqlOrderByClause(nq, oc, objTree, e => false);

							AddVisited(q.All, nq.All);
>>>>>>> 410fa0a7

							nq.Init(sc, fc, wc, gc, hc, oc, us,
								q.ParentSelect,
								q.IsParameterDependent);

<<<<<<< HEAD
=======
							// update visited in case if columns were cloned
							foreach (var pair in objTree)
							{
								if (pair.Key is IQueryElement queryElement)
								{
									_visitedElements.Remove(queryElement);
									_visitedElements.Add(queryElement, (IQueryElement)pair.Value);
								}
							}

>>>>>>> 410fa0a7
							newElement = nq;
						}
						break;
					}
<<<<<<< HEAD
			}

			newElement = newElement == null ? action(element) : (action(newElement) ?? newElement);

			_visitedElements.Add(element, newElement);
=======

				case QueryElementType.MergeStatement:
					{
						var merge = (SqlMergeStatement)element;

						var target     = (SqlTableSource)ConvertImmutableInternal(merge.Target);
						var source     = (SqlMergeSourceTable)ConvertImmutableInternal(merge.Source);
						var on         = (SqlSearchCondition)ConvertImmutableInternal(merge.On);
						var operations = ConvertImmutableSafe(merge.Operations);

						if (target     != null && !ReferenceEquals(merge.Target, target) ||
							source     != null && !ReferenceEquals(merge.Source, source) ||
							on         != null && !ReferenceEquals(merge.On, on) ||
							operations != null && !ReferenceEquals(merge.Operations, operations))
						{
							newElement = new SqlMergeStatement(
								merge.Hint,
								target ?? merge.Target,
								source ?? merge.Source,
								on ?? merge.On,
								operations ?? merge.Operations);
						}

						break;
					}

				case QueryElementType.MergeSourceTable:
					{
						var source = (SqlMergeSourceTable)element;

						var enumerableSource = (SqlValuesTable)ConvertImmutableInternal(source.SourceEnumerable);
						var querySource      = (SelectQuery)ConvertImmutableInternal(source.SourceQuery);
						var fields           = ConvertImmutableSafe(source.SourceFields);

						if (enumerableSource != null && !ReferenceEquals(source.SourceEnumerable, enumerableSource) ||
							querySource      != null && !ReferenceEquals(source.SourceQuery, querySource)           ||
							fields           != null && !ReferenceEquals(source.SourceFields, fields))
						{
							newElement = new SqlMergeSourceTable(
								source.SourceID,
								enumerableSource ?? source.SourceEnumerable,
								querySource ?? source.SourceQuery,
								fields ?? source.SourceFields);
						}

							break;
						}

				case QueryElementType.SqlValuesTable:
					{
						var table = (SqlValuesTable)element;

						var covertedRows = new List<IList<ISqlExpression>>();
						var rowsConverted = false;

						foreach (var row in table.Rows)
						{
							var convertedRow = ConvertImmutableSafe(row);
							rowsConverted    = rowsConverted || (row != null && !ReferenceEquals(convertedRow, row));

							covertedRows.Add(convertedRow ?? row);
						}

						var fields1 = ToArray(table.Fields);
						var fields2 = ConvertImmutable(fields1, f => new SqlField(f));

						var fieldsConverted = fields2 != null && !ReferenceEquals(fields1, fields2);

						if (fieldsConverted || rowsConverted)
						{
							if (!fieldsConverted)
							{
								fields2 = fields1;

								for (var i = 0; i < fields2.Length; i++)
								{
									var field = fields2[i];

									fields2[i] = new SqlField(field);

									_visitedElements[field] = fields2[i];
								}
							}

							newElement = new SqlValuesTable(fields2, rowsConverted ? covertedRows : table.Rows);
						}

						break;
					}

				case QueryElementType.MergeOperationClause:
					{
						var operation = (SqlMergeOperationClause)element;

						var where       = (SqlSearchCondition)ConvertImmutableInternal(operation.Where);
						var whereDelete = (SqlSearchCondition)ConvertImmutableInternal(operation.WhereDelete);
						var items       = ConvertImmutableSafe(operation.Items);

						if (where       != null && !ReferenceEquals(operation.Where, where)             ||
							whereDelete != null && !ReferenceEquals(operation.WhereDelete, whereDelete) ||
							items       != null && !ReferenceEquals(operation.Items, items))
						{
							newElement = new SqlMergeOperationClause(
								operation.OperationType,
								where ?? operation.Where,
								whereDelete ?? operation.WhereDelete,
								items ?? operation.Items);
						}

						break;
					}

				case QueryElementType.TruncateTableStatement:
					{
						var truncate = (SqlTruncateTableStatement)element;

						if (truncate.Table != null)
						{
							var table = (SqlTable)ConvertImmutableInternal(truncate.Table);

							if (table != null && !ReferenceEquals(truncate.Table, table))
							{
								newElement = new SqlTruncateTableStatement()
									{
										Table = table,
										ResetIdentity = truncate.ResetIdentity
									};
							}
						}

						break;
					}

				case QueryElementType.SqlRawSqlTable:
					{
						var table   = (SqlRawSqlTable)element;
						var fields1 = ToArray(table.Fields);
						var fields2 = ConvertImmutable(fields1, f => new SqlField(f));
						var targs   = table.Parameters == null || table.Parameters.Length == 0 ?
							null : ConvertImmutable(table.Parameters);

						var fe = fields2 != null && !ReferenceEquals(fields1, fields2);
						var ta = targs != null && !ReferenceEquals(table.Parameters, targs);

						if (fe || ta)
						{
							if (!fe)
							{
								fields2 = fields1;

								for (var i = 0; i < fields2.Length; i++)
								{
									var field = fields2[i];

									fields2[i] = new SqlField(field);

									_visitedElements[field] = fields2[i];
								}
							}

							newElement = new SqlRawSqlTable(table, fields2, targs ?? table.Parameters);

							_visitedElements[((SqlRawSqlTable)newElement).All] = table.All;
						}

						break;
					}

				case QueryElementType.SqlField    :
				case QueryElementType.SqlParameter:
				case QueryElementType.SqlValue    :
				case QueryElementType.SqlDataType :
					break;

				default:
					throw new InvalidOperationException($"ConvertImmutable visitor not implemented for element {element.ElementType}");
			}

			newElement = newElement == null ? _convert(element) : (_convert(newElement) ?? newElement);

			AddVisited(element, newElement);
>>>>>>> 410fa0a7

			return newElement;
		}

<<<<<<< HEAD
		T[] ConvertImmutable<T>(T[] arr, Func<IQueryElement, IQueryElement> action)
			where T : class, IQueryElement
		{
			return ConvertImmutable(arr, action, null);
		}

		T[] ConvertImmutable<T>(T[] arr1, Func<IQueryElement, IQueryElement> action, Clone<T> clone)
=======
		T[] ConvertImmutable<T>(T[] arr)
			where T : class, IQueryElement
		{
			return ConvertImmutable(arr, null);
		}

		T[] ConvertImmutable<T>(T[] arr1, Clone<T> clone)
>>>>>>> 410fa0a7
			where T : class, IQueryElement
		{
			T[] arr2 = null;

			for (var i = 0; i < arr1.Length; i++)
			{
				var elem1 = arr1[i];
<<<<<<< HEAD
				var elem2 = (T)ConvertImmutableInternal(elem1, action);
=======
				var elem2 = (T)ConvertImmutableInternal(elem1);
>>>>>>> 410fa0a7

				if (elem2 != null && !ReferenceEquals(elem1, elem2))
				{
					if (arr2 == null)
					{
						arr2 = new T[arr1.Length];

						for (var j = 0; j < i; j++)
							arr2[j] = clone == null ? arr1[j] : clone(arr1[j]);
					}

					arr2[i] = elem2;
				}
				else if (arr2 != null)
					arr2[i] = clone == null ? elem1 : clone(elem1);
			}

			return arr2;
		}

<<<<<<< HEAD
		List<T> ConvertImmutableSafe<T>(List<T> list, Func<IQueryElement, IQueryElement> action)
			where T : class, IQueryElement
		{
			return ConvertImmutableSafe(list, action, null);
		}

		List<T> ConvertImmutableSafe<T>(List<T> list1, Func<IQueryElement, IQueryElement> action, Clone<T> clone)
=======
		List<T> ConvertImmutableSafe<T>(IList<T> list)
			where T : class, IQueryElement
		{
			return ConvertImmutableSafe(list, null);
		}

		List<T> ConvertImmutableSafe<T>(IList<T> list1, Clone<T> clone)
>>>>>>> 410fa0a7
			where T : class, IQueryElement
		{
			List<T> list2 = null;

			for (var i = 0; i < list1.Count; i++)
			{
				var elem1 = list1[i];
<<<<<<< HEAD
				var elem2 = ConvertImmutableInternal(elem1, action) as T;
=======
				var elem2 = ConvertImmutableInternal(elem1) as T;
>>>>>>> 410fa0a7

				if (elem2 != null && !ReferenceEquals(elem1, elem2))
				{
					if (list2 == null)
					{
						list2 = new List<T>(list1.Count);

						for (var j = 0; j < i; j++)
							list2.Add(clone == null ? list1[j] : clone(list1[j]));
					}

					list2.Add(elem2);
				}
				else
					list2?.Add(clone == null ? elem1 : clone(elem1));
			}

			return list2;
		}

<<<<<<< HEAD
		List<T> ConvertImmutable<T>(List<T> list, Func<IQueryElement, IQueryElement> action)
			where T : class, IQueryElement
		{
			return ConvertImmutable(list, action, null);
		}

		List<T> ConvertImmutable<T>(List<T> list1, Func<IQueryElement, IQueryElement> action, Clone<T> clone)
=======
		List<T> ConvertImmutable<T>(List<T> list)
			where T : class, IQueryElement
		{
			return ConvertImmutable(list, null);
		}

		List<T> ConvertImmutable<T>(List<T> list1, Clone<T> clone)
>>>>>>> 410fa0a7
			where T : class, IQueryElement
		{
			List<T> list2 = null;

			for (var i = 0; i < list1.Count; i++)
			{
				var elem1 = list1[i];
<<<<<<< HEAD
				var elem2 = (T)ConvertImmutableInternal(elem1, action);
=======
				var elem2 = (T)ConvertImmutableInternal(elem1);
>>>>>>> 410fa0a7

				if (elem2 != null && !ReferenceEquals(elem1, elem2))
				{
					if (list2 == null)
					{
						list2 = new List<T>(list1.Count);

						for (var j = 0; j < i; j++)
							list2.Add(clone == null ? list1[j] : clone(list1[j]));
					}

					list2.Add(elem2);
				}
				else
					list2?.Add(clone == null ? elem1 : clone(elem1));
			}

			return list2;
		}

		#endregion
	}
}
<|MERGE_RESOLUTION|>--- conflicted
+++ resolved
@@ -1,3681 +1,3327 @@
-﻿using System;
-using System.Collections.Generic;
-using System.Runtime.CompilerServices;
-
-namespace LinqToDB.SqlQuery
-{
-	public class QueryVisitor
-	{
-		#region Visit
-
-		readonly ISet<IQueryElement>                     _visitedFind     = new HashSet<IQueryElement>();
-		readonly Dictionary<IQueryElement,IQueryElement> _visitedElements = new Dictionary<IQueryElement, IQueryElement>();
-		public   Dictionary<IQueryElement,IQueryElement>  VisitedElements => _visitedElements;
-
-		bool                     _all;
-		Func<IQueryElement,bool> _action1;
-		Action<IQueryElement>    _action2;
-		Func<IQueryElement, bool>          _find;
-		Func<IQueryElement, IQueryElement> _convert;
-
-		public void VisitParentFirst(IQueryElement element, Func<IQueryElement,bool> action)
-		{
-			_visitedElements.Clear();
-			_action1 = action;
-			Visit1(element);
-		}
-
-		void Visit1(IQueryElement element)
-		{
-			if (element == null || _visitedElements.ContainsKey(element))
-				return;
-
-			_visitedElements.Add(element, element);
-
-			if (!_action1(element))
-				return;
-
-			switch (element.ElementType)
-			{
-				case QueryElementType.SqlFunction:
-					{
-						Visit1X((SqlFunction)element);
-						break;
-					}
-
-				case QueryElementType.SqlExpression:
-				{
-					Visit1X((SqlExpression)element);
-					break;
-				}
-
-				case QueryElementType.SqlBinaryExpression:
-					{
-						Visit1(((SqlBinaryExpression)element).Expr1);
-						Visit1(((SqlBinaryExpression)element).Expr2);
-						break;
-					}
-
-				case QueryElementType.SqlTable:
-					{
-						Visit1X((SqlTable)element);
-						break;
-					}
-
-				case QueryElementType.SqlCteTable:
-					{
-						Visit1X((SqlCteTable)element);
-						break;
-					}
-
-				case QueryElementType.SqlRawSqlTable:
-					{
-						Visit1X((SqlRawSqlTable)element);
-						break;
-					}
-
-				case QueryElementType.Column:
-					{
-						Visit1(((SqlColumn)element).Expression);
-						break;
-					}
-
-				case QueryElementType.TableSource:
-					{
-						Visit1X((SqlTableSource)element);
-						break;
-					}
-
-				case QueryElementType.JoinedTable:
-					{
-						Visit1(((SqlJoinedTable)element).Table);
-						Visit1(((SqlJoinedTable)element).Condition);
-						break;
-					}
-
-				case QueryElementType.SearchCondition:
-					{
-						Visit1X((SqlSearchCondition)element);
-						break;
-					}
-
-				case QueryElementType.Condition:
-					{
-						Visit1(((SqlCondition)element).Predicate);
-						break;
-					}
-
-				case QueryElementType.ExprPredicate:
-					{
-						Visit1(((SqlPredicate.Expr)element).Expr1);
-						break;
-					}
-
-				case QueryElementType.NotExprPredicate:
-					{
-						Visit1(((SqlPredicate.NotExpr)element).Expr1);
-						break;
-					}
-
-				case QueryElementType.ExprExprPredicate:
-					{
-						Visit1(((SqlPredicate.ExprExpr)element).Expr1);
-						Visit1(((SqlPredicate.ExprExpr)element).Expr2);
-						break;
-					}
-
-				case QueryElementType.LikePredicate:
-					{
-						Visit1(((SqlPredicate.Like)element).Expr1);
-						Visit1(((SqlPredicate.Like)element).Expr2);
-						Visit1(((SqlPredicate.Like)element).Escape);
-						break;
-					}
-
-				case QueryElementType.BetweenPredicate:
-					{
-						Visit1(((SqlPredicate.Between)element).Expr1);
-						Visit1(((SqlPredicate.Between)element).Expr2);
-						Visit1(((SqlPredicate.Between)element).Expr3);
-						break;
-					}
-
-				case QueryElementType.IsNullPredicate:
-					{
-						Visit1(((SqlPredicate.IsNull)element).Expr1);
-						break;
-					}
-
-				case QueryElementType.InSubQueryPredicate:
-					{
-						Visit1(((SqlPredicate.InSubQuery)element).Expr1);
-						Visit1(((SqlPredicate.InSubQuery)element).SubQuery);
-						break;
-					}
-
-				case QueryElementType.InListPredicate:
-					{
-						Visit1X((SqlPredicate.InList)element);
-						break;
-					}
-
-				case QueryElementType.FuncLikePredicate:
-					{
-						Visit1(((SqlPredicate.FuncLike)element).Function);
-						break;
-					}
-
-				case QueryElementType.SetExpression:
-					{
-						Visit1(((SqlSetExpression)element).Column);
-						Visit1(((SqlSetExpression)element).Expression);
-						break;
-					}
-
-				case QueryElementType.InsertClause:
-					{
-						Visit1X((SqlInsertClause)element);
-						break;
-					}
-
-				case QueryElementType.UpdateClause:
-					{
-						Visit1X((SqlUpdateClause)element);
-						break;
-					}
-
-				case QueryElementType.CteClause:
-					{
-						Visit1X((CteClause)element);
-						break;
-					}
-
-				case QueryElementType.WithClause:
-					{
-						Visit1X(((SqlWithClause)element));
-						break;
-					}
-
-				case QueryElementType.SelectStatement:
-					{
-						Visit1(((SqlSelectStatement)element).With);
-						Visit1(((SqlSelectStatement)element).SelectQuery);
-						break;
-					}
-
-				case QueryElementType.InsertStatement:
-					{
-						Visit1(((SqlInsertStatement)element).With);
-						Visit1(((SqlInsertStatement)element).Insert);
-						Visit1(((SqlInsertStatement)element).SelectQuery);
-						break;
-					}
-
-				case QueryElementType.UpdateStatement:
-					{
-						Visit1(((SqlUpdateStatement)element).With);
-						Visit1(((SqlUpdateStatement)element).Update);
-						Visit1(((SqlUpdateStatement)element).SelectQuery);
-						break;
-					}
-
-				case QueryElementType.InsertOrUpdateStatement:
-					{
-						Visit1(((SqlInsertOrUpdateStatement)element).With);
-						Visit1(((SqlInsertOrUpdateStatement)element).Insert);
-						Visit1(((SqlInsertOrUpdateStatement)element).Update);
-						Visit1(((SqlInsertOrUpdateStatement)element).SelectQuery);
-						break;
-					}
-
-				case QueryElementType.DeleteStatement:
-					{
-						Visit1(((SqlDeleteStatement)element).With);
-						Visit1(((SqlDeleteStatement)element).Table);
-						Visit1(((SqlDeleteStatement)element).Top);
-						Visit1(((SqlDeleteStatement)element).SelectQuery);
-						break;
-					}
-
-				case QueryElementType.CreateTableStatement:
-					{
-						if (((SqlCreateTableStatement)element).Table != null)
-							Visit1(((SqlCreateTableStatement)element).Table);
-						break;
-					}
-
-				case QueryElementType.DropTableStatement:
-					{
-						if (((SqlDropTableStatement)element).Table != null)
-							Visit1(((SqlDropTableStatement)element).Table);
-						break;
-					}
-
-				case QueryElementType.TruncateTableStatement:
-					{
-						if (((SqlTruncateTableStatement)element).Table != null)
-							Visit1(((SqlTruncateTableStatement)element).Table);
-						break;
-					}
-
-				case QueryElementType.SelectClause:
-					{
-						Visit1X((SqlSelectClause)element);
-						break;
-					}
-
-				case QueryElementType.FromClause:
-					{
-						Visit1X((SqlFromClause)element);
-						break;
-					}
-
-				case QueryElementType.WhereClause:
-					{
-						Visit1(((SqlWhereClause)element).SearchCondition);
-						break;
-					}
-
-				case QueryElementType.GroupByClause:
-					{
-						Visit1X((SqlGroupByClause)element);
-						break;
-					}
-
-				case QueryElementType.OrderByClause:
-					{
-						Visit1X((SqlOrderByClause)element);
-						break;
-					}
-
-				case QueryElementType.OrderByItem:
-					{
-						Visit1(((SqlOrderByItem)element).Expression);
-						break;
-					}
-
-				case QueryElementType.Union:
-					{
-						Visit1(((SqlUnion)element).SelectQuery);
-						break;
-					}
-
-				case QueryElementType.SqlQuery:
-					{
-						if (_all)
-						{
-							if (_visitedElements.ContainsKey(element))
-								return;
-							_visitedElements.Add(element, element);
-						}
-
-						Visit1X((SelectQuery)element);
-						break;
-					}
-
-				case QueryElementType.MergeStatement:
-					Visit1X((SqlMergeStatement)element);
-					break;
-
-				case QueryElementType.MergeSourceTable:
-					Visit1X((SqlMergeSourceTable)element);
-					break;
-
-				case QueryElementType.SqlValuesTable:
-					Visit1X((SqlValuesTable)element);
-					break;
-
-				case QueryElementType.MergeOperationClause:
-					Visit1X((SqlMergeOperationClause)element);
-					break;
-
-				case QueryElementType.SqlField:
-				case QueryElementType.SqlParameter:
-				case QueryElementType.SqlValue:
-				case QueryElementType.SqlDataType:
-					break;
-
-				default:
-					throw new InvalidOperationException($"Visit1 visitor not implemented for element {element.ElementType}");
-			}
-		}
-
-		void Visit1X<T>(IEnumerable<T> elements)
-			where T : IQueryElement
-		{
-			if (elements == null)
-				return;
-			foreach (var element in elements)
-				_action1(element);
-		}
-
-		void Visit1X(SelectQuery q)
-		{
-			Visit1(q.Select);
-			Visit1(q.From);
-			Visit1(q.Where);
-			Visit1(q.GroupBy);
-			Visit1(q.Having);
-			Visit1(q.OrderBy);
-
-			if (q.HasUnion)
-			{
-				foreach (var i in q.Unions)
-				{
-					if (i.SelectQuery == q)
-						throw new InvalidOperationException();
-
-					Visit1(i);
-				}
-			}
-		}
-
-		void Visit1X(SqlOrderByClause element)
-		{
-			foreach (var i in element.Items) Visit1(i);
-		}
-
-		void Visit1X(SqlGroupByClause element)
-		{
-			foreach (var i in element.Items) Visit1(i);
-		}
-
-		void Visit1X(SqlFromClause element)
-		{
-			foreach (var t in element.Tables) Visit1(t);
-		}
-
-		void Visit1X(SqlSelectClause sc)
-		{
-			Visit1(sc.TakeValue);
-			Visit1(sc.SkipValue);
-
-			foreach (var c in sc.Columns.ToArray()) Visit1(c);
-		}
-
-		void Visit1X(SqlUpdateClause sc)
-		{
-			if (sc.Table != null)
-				Visit1(sc.Table);
-
-			foreach (var c in sc.Items.ToArray()) Visit1(c);
-			foreach (var c in sc.Keys. ToArray()) Visit1(c);
-		}
-
-		void Visit1X(CteClause sc)
-		{
-			foreach (var c in sc.Fields) Visit1(c);
-			Visit1(sc.Body);
-		}
-
-		void Visit1X(SqlInsertClause sc)
-		{
-			if (sc.Into != null)
-				Visit1(sc.Into);
-
-			foreach (var c in sc.Items.ToArray()) Visit1(c);
-		}
-
-		void Visit1X(SqlPredicate.InList p)
-		{
-			Visit1(p.Expr1);
-			foreach (var value in p.Values) Visit1(value);
-		}
-
-		void Visit1X(SqlSearchCondition element)
-		{
-			foreach (var c in element.Conditions) Visit1(c);
-		}
-
-		void Visit1X(SqlTableSource table)
-		{
-			Visit1(table.Source);
-			foreach (var j in table.Joins) Visit1(j);
-		}
-
-		void Visit1X(SqlTable table)
-		{
-			Visit1(table.All);
-			foreach (var field in table.Fields.Values) Visit1(field);
-
-			if (table.TableArguments != null)
-				foreach (var a in table.TableArguments) Visit1(a);
-		}
-
-		void Visit1X(SqlWithClause element)
-		{
-			foreach (var clause in element.Clauses) Visit1(clause);
-		}
-
-		void Visit1X(SqlCteTable table)
-		{
-			Visit1(table.All);
-			foreach (var field in table.Fields.Values) Visit1(field);
-
-			if (table.TableArguments != null)
-				foreach (var a in table.TableArguments) Visit1(a);
-
-//			Visit1(table.CTE);
-		}
-
-		void Visit1X(SqlRawSqlTable table)
-		{
-			Visit1(table.All);
-			foreach (var field in table.Fields.Values) Visit1(field);
-
-			if (table.Parameters != null)
-				foreach (var a in table.Parameters) Visit1(a);
-		}
-
-		void Visit1X(SqlExpression element)
-		{
-			foreach (var v in element.Parameters) Visit1(v);
-		}
-
-		void Visit1X(SqlFunction element)
-		{
-			foreach (var p in element.Parameters) Visit1(p);
-		}
-
-		void Visit1X(SqlMergeStatement element)
-		{
-			Visit1(element.Target);
-			Visit1(element.Source);
-			Visit1(element.On);
-
-			foreach (var operation in element.Operations)
-				Visit1(operation);
-		}
-
-		void Visit1X(SqlMergeSourceTable element)
-		{
-			Visit1(element.Source);
-
-			foreach (var field in element.SourceFields)
-				Visit1(field);
-		}
-
-		void Visit1X(SqlValuesTable element)
-		{
-			foreach (var field in element.Fields.Values)
-				Visit1(field);
-
-			foreach (var row in element.Rows)
-				foreach (var value in row)
-					Visit1(value);
-		}
-
-		void Visit1X(SqlMergeOperationClause element)
-		{
-			Visit1(element.Where);
-			Visit1(element.WhereDelete);
-
-			foreach (var item in element.Items)
-				Visit1(item);
-		}
-
-		public void Visit(IQueryElement element, Action<IQueryElement> action)
-		{
-			_visitedElements.Clear();
-			_all     = false;
-			_action2 = action;
-			Visit2(element);
-		}
-
-		public void VisitAll(IQueryElement element, Action<IQueryElement> action)
-		{
-			_visitedElements.Clear();
-			_all     = true;
-			_action2 = action;
-			Visit2(element);
-		}
-
-		void Visit2(IQueryElement element)
-		{
-			if (element == null || !_all && _visitedElements.ContainsKey(element))
-				return;
-
-			switch (element.ElementType)
-			{
-				case QueryElementType.SqlFunction:
-					{
-						Visit2X((SqlFunction)element);
-						break;
-					}
-
-				case QueryElementType.SqlExpression:
-					{
-						Visit2X((SqlExpression)element);
-						break;
-					}
-
-				case QueryElementType.SqlBinaryExpression:
-					{
-						Visit2(((SqlBinaryExpression)element).Expr1);
-						Visit2(((SqlBinaryExpression)element).Expr2);
-						break;
-					}
-
-				case QueryElementType.SqlTable:
-					{
-						Visit2X((SqlTable)element);
-						break;
-					}
-
-				case QueryElementType.SqlCteTable:
-					{
-						if (_visitedElements.ContainsKey(element))
-							return;
-						_visitedElements.Add(element, element);
-
-						Visit2X((SqlCteTable)element);
-						break;
-					}
-
-				case QueryElementType.SqlRawSqlTable:
-					{
-						Visit2X((SqlRawSqlTable)element);
-						break;
-					}
-
-				case QueryElementType.Column:
-					{
-						Visit2(((SqlColumn)element).Expression);
-						break;
-					}
-
-				case QueryElementType.TableSource:
-					{
-						Visit2X((SqlTableSource)element);
-						break;
-					}
-
-				case QueryElementType.JoinedTable:
-					{
-						Visit2(((SqlJoinedTable)element).Table);
-						Visit2(((SqlJoinedTable)element).Condition);
-						break;
-					}
-
-				case QueryElementType.SearchCondition:
-					{
-						Visit2X((SqlSearchCondition)element);
-						break;
-					}
-
-				case QueryElementType.Condition:
-					{
-						Visit2(((SqlCondition)element).Predicate);
-						break;
-					}
-
-				case QueryElementType.ExprPredicate:
-					{
-						Visit2(((SqlPredicate.Expr)element).Expr1);
-						break;
-					}
-
-				case QueryElementType.NotExprPredicate:
-					{
-						Visit2(((SqlPredicate.NotExpr)element).Expr1);
-						break;
-					}
-
-				case QueryElementType.ExprExprPredicate:
-					{
-						Visit2(((SqlPredicate.ExprExpr)element).Expr1);
-						Visit2(((SqlPredicate.ExprExpr)element).Expr2);
-						break;
-					}
-
-				case QueryElementType.LikePredicate:
-					{
-						Visit2(((SqlPredicate.Like)element).Expr1);
-						Visit2(((SqlPredicate.Like)element).Expr2);
-						Visit2(((SqlPredicate.Like)element).Escape);
-						break;
-					}
-
-				case QueryElementType.BetweenPredicate:
-					{
-						Visit2(((SqlPredicate.Between)element).Expr1);
-						Visit2(((SqlPredicate.Between)element).Expr2);
-						Visit2(((SqlPredicate.Between)element).Expr3);
-						break;
-					}
-
-				case QueryElementType.IsNullPredicate:
-					{
-						Visit2(((SqlPredicate.IsNull)element).Expr1);
-						break;
-					}
-
-				case QueryElementType.InSubQueryPredicate:
-					{
-						Visit2(((SqlPredicate.InSubQuery)element).Expr1);
-						Visit2(((SqlPredicate.InSubQuery)element).SubQuery);
-						break;
-					}
-
-				case QueryElementType.InListPredicate:
-					{
-						Visit2X((SqlPredicate.InList)element);
-						break;
-					}
-
-				case QueryElementType.FuncLikePredicate:
-					{
-						Visit2(((SqlPredicate.FuncLike)element).Function);
-						break;
-					}
-
-				case QueryElementType.SetExpression:
-					{
-						Visit2(((SqlSetExpression)element).Column);
-						Visit2(((SqlSetExpression)element).Expression);
-						break;
-					}
-
-				case QueryElementType.InsertClause:
-					{
-						Visit2X((SqlInsertClause)element);
-						break;
-					}
-
-				case QueryElementType.UpdateClause:
-					{
-						Visit2X((SqlUpdateClause)element);
-						break;
-					}
-
-				case QueryElementType.CteClause:
-					{
-						Visit2X((CteClause)element);
-						break;
-					}
-
-				case QueryElementType.WithClause:
-					{
-						Visit2X((SqlWithClause)element);
-						break;
-					}
-
-				case QueryElementType.SelectStatement:
-					{
-						Visit2(((SqlSelectStatement)element).With);
-						Visit2(((SqlSelectStatement)element).SelectQuery);
-						break;
-					}
-
-				case QueryElementType.InsertStatement:
-					{
-						Visit2(((SqlInsertStatement)element).With);
-						Visit2(((SqlInsertStatement)element).Insert);
-						Visit2(((SqlInsertStatement)element).SelectQuery);
-						break;
-					}
-
-				case QueryElementType.UpdateStatement:
-					{
-						Visit2(((SqlUpdateStatement)element).With);
-						Visit2(((SqlUpdateStatement)element).Update);
-						Visit2(((SqlUpdateStatement)element).SelectQuery);
-						break;
-					}
-
-				case QueryElementType.InsertOrUpdateStatement:
-					{
-						Visit2(((SqlInsertOrUpdateStatement)element).With);
-						Visit2(((SqlInsertOrUpdateStatement)element).Insert);
-						Visit2(((SqlInsertOrUpdateStatement)element).Update);
-						Visit2(((SqlInsertOrUpdateStatement)element).SelectQuery);
-						break;
-					}
-
-				case QueryElementType.DeleteStatement:
-					{
-						Visit2(((SqlDeleteStatement)element).With);
-						Visit2(((SqlDeleteStatement)element).Table);
-						Visit2(((SqlDeleteStatement)element).Top);
-						Visit2(((SqlDeleteStatement)element).SelectQuery);
-						break;
-					}
-
-				case QueryElementType.CreateTableStatement:
-					{
-						if (((SqlCreateTableStatement)element).Table != null)
-							Visit2(((SqlCreateTableStatement)element).Table);
-						break;
-					}
-
-				case QueryElementType.DropTableStatement:
-					{
-						if (((SqlDropTableStatement)element).Table != null)
-							Visit2(((SqlDropTableStatement)element).Table);
-						break;
-					}
-
-				case QueryElementType.TruncateTableStatement:
-					{
-						if (((SqlTruncateTableStatement)element).Table != null)
-							Visit2(((SqlTruncateTableStatement)element).Table);
-						break;
-					}
-
-				case QueryElementType.SelectClause:
-					{
-						if (_visitedElements.ContainsKey(element))
-							return;
-						_visitedElements.Add(element, element);
-
-						Visit2X((SqlSelectClause)element);
-						break;
-					}
-
-				case QueryElementType.FromClause:
-					{
-						Visit2X((SqlFromClause)element);
-						break;
-					}
-
-				case QueryElementType.WhereClause:
-					{
-						Visit2(((SqlWhereClause)element).SearchCondition);
-						break;
-					}
-
-				case QueryElementType.GroupByClause:
-					{
-						Visit2X((SqlGroupByClause)element);
-						break;
-					}
-
-				case QueryElementType.OrderByClause:
-					{
-						Visit2X((SqlOrderByClause)element);
-						break;
-					}
-
-				case QueryElementType.OrderByItem:
-					{
-						Visit2(((SqlOrderByItem)element).Expression);
-						break;
-					}
-
-				case QueryElementType.Union:
-					Visit2(((SqlUnion)element).SelectQuery);
-					break;
-
-				case QueryElementType.SqlQuery:
-					{
-						if (_all)
-						{
-							if (_visitedElements.ContainsKey(element))
-								return;
-							_visitedElements.Add(element, element);
-						}
-
-						Visit2X((SelectQuery)element);
-
-						break;
-					}
-
-				case QueryElementType.MergeStatement:
-					Visit2X((SqlMergeStatement)element);
-					break;
-
-				case QueryElementType.MergeSourceTable:
-					Visit2X((SqlMergeSourceTable)element);
-					break;
-
-				case QueryElementType.SqlValuesTable:
-					Visit2X((SqlValuesTable)element);
-					break;
-
-				case QueryElementType.MergeOperationClause:
-					Visit2X((SqlMergeOperationClause)element);
-					break;
-
-				case QueryElementType.SqlField:
-				case QueryElementType.SqlParameter:
-				case QueryElementType.SqlValue:
-				case QueryElementType.SqlDataType:
-					break;
-
-				default:
-					throw new InvalidOperationException($"Visit2 visitor not implemented for element {element.ElementType}");
-			}
-
-			_action2(element);
-
-			if (!_all && !_visitedElements.ContainsKey(element))
-				_visitedElements.Add(element, element);
-		}
-
-		void Visit2X<T>(IEnumerable<T> elements)
-			where T : IQueryElement
-		{
-			if (elements == null)
-				return;
-			foreach (var element in elements)
-				_action2(element);
-		}
-
-		void Visit2X(SelectQuery q)
-		{
-			Visit2(q.Select);
-
-			// Visit2(q.From);
-			//
-			if (q.From != null && (_all || !_visitedElements.ContainsKey(q.From)))
-			{
-				foreach (var t in q.From.Tables)
-				{
-					//Visit2(t);
-					//
-					if (t != null && (_all || !_visitedElements.ContainsKey(t)))
-					{
-						Visit2(t.Source);
-
-						foreach (var j in t.Joins)
-							Visit2(j);
-
-						_action2(t);
-						if (!_all && !_visitedElements.ContainsKey(t))
-							_visitedElements.Add(t, t);
-					}
-				}
-
-				_action2(q.From);
-				if (!_all && !_visitedElements.ContainsKey(q.From))
-					_visitedElements.Add(q.From, q.From);
-			}
-
-			Visit2(q.Where);
-			Visit2(q.GroupBy);
-			Visit2(q.Having);
-			Visit2(q.OrderBy);
-
-			if (q.HasUnion)
-			{
-				foreach (var i in q.Unions)
-				{
-					if (i.SelectQuery == q)
-						throw new InvalidOperationException();
-
-					Visit2(i);
-				}
-			}
-		}
-
-		void Visit2X(SqlOrderByClause element)
-		{
-			foreach (var i in element.Items) Visit2(i);
-		}
-
-		void Visit2X(SqlGroupByClause element)
-		{
-			foreach (var i in element.Items) Visit2(i);
-		}
-
-		void Visit2X(SqlFromClause element)
-		{
-			foreach (var t in element.Tables) Visit2(t);
-		}
-
-		void Visit2X(SqlSelectClause sc)
-		{
-			Visit2(sc.TakeValue);
-			Visit2(sc.SkipValue);
-
-			foreach (var c in sc.Columns.ToArray()) Visit2(c);
-		}
-
-		void Visit2X(SqlUpdateClause sc)
-		{
-			if (sc.Table != null)
-				Visit2(sc.Table);
-
-			foreach (var c in sc.Items.ToArray()) Visit2(c);
-			foreach (var c in sc.Keys. ToArray()) Visit2(c);
-		}
-
-		void Visit2X(CteClause sc)
-		{
-			foreach (var c in sc.Fields) Visit2(c);
-			Visit2(sc.Body);
-		}
-
-		void Visit2X(SqlInsertClause sc)
-		{
-			if (sc.Into != null)
-				Visit2(sc.Into);
-
-			foreach (var c in sc.Items.ToArray()) Visit2(c);
-		}
-
-		void Visit2X(SqlPredicate.InList p)
-		{
-			Visit2(p.Expr1);
-			foreach (var value in p.Values) Visit2(value);
-		}
-
-		void Visit2X(SqlSearchCondition element)
-		{
-			foreach (var c in element.Conditions) Visit2(c);
-		}
-
-		void Visit2X(SqlTableSource table)
-		{
-			Visit2(table.Source);
-			foreach (var j in table.Joins) Visit2(j);
-		}
-
-		void Visit2X(SqlTable table)
-		{
-			Visit2(table.All);
-			foreach (var field in table.Fields.Values) Visit2(field);
-
-			if (table.TableArguments != null)
-				foreach (var a in table.TableArguments) Visit2(a);
-		}
-
-		void Visit2X(SqlRawSqlTable table)
-		{
-			Visit2(table.All);
-			foreach (var field in table.Fields.Values) Visit2(field);
-
-			if (table.Parameters != null)
-				foreach (var a in table.Parameters) Visit2(a);
-		}
-
-		void Visit2X(SqlWithClause element)
-		{
-			foreach (var t in element.Clauses) Visit2(t);
-		}
-
-		void Visit2X(SqlCteTable table)
-		{
-			Visit2(table.All);
-			foreach (var field in table.Fields.Values) Visit2(field);
-
-			if (table.TableArguments != null)
-				foreach (var a in table.TableArguments) Visit2(a);
-
-			// do not visit it may fail by stack overflow
-			//Visit2(table.CTE);
-		}
-
-		void Visit2X(SqlExpression element)
-		{
-			foreach (var v in element.Parameters) Visit2(v);
-		}
-
-		void Visit2X(SqlFunction element)
-		{
-			foreach (var p in element.Parameters) Visit2(p);
-		}
-
-		void Visit2X(SqlMergeStatement element)
-		{
-			Visit2(element.Target);
-			Visit2(element.Source);
-			Visit2(element.On);
-
-			foreach (var operation in element.Operations)
-				Visit2(operation);
-		}
-
-		void Visit2X(SqlMergeSourceTable element)
-		{
-			Visit2(element.Source);
-
-			foreach (var field in element.SourceFields)
-				Visit2(field);
-		}
-
-		void Visit2X(SqlValuesTable element)
-		{
-			foreach (var field in element.Fields.Values)
-				Visit2(field);
-
-			foreach (var row in element.Rows)
-				foreach (var value in row)
-					Visit2(value);
-		}
-
-		void Visit2X(SqlMergeOperationClause element)
-		{
-			Visit2(element.Where);
-			Visit2(element.WhereDelete);
-
-			foreach (var item in element.Items)
-				Visit2(item);
-		}
-
-		#endregion
-
-		#region Find
-
-		IQueryElement Find<T>(IEnumerable<T> arr)
-			where T : class, IQueryElement
-		{
-			if (arr == null)
-				return null;
-
-			foreach (var item in arr)
-			{
-				var e = Find(item);
-				if (e != null)
-					return e;
-			}
-
-			return null;
-		}
-
-		IQueryElement FindX(SqlSearchCondition sc)
-		{
-			if (sc.Conditions == null)
-				return null;
-
-			foreach (var item in sc.Conditions)
-			{
-				var e = Find(item.Predicate);
-				if (e != null)
-					return e;
-			}
-
-			return null;
-		}
-
-		public IQueryElement Find(IQueryElement element, Func<IQueryElement, bool> find)
-		{
-			_visitedFind.Clear();
-			_find = find;
-			return Find(element);
-		}
-
-		IQueryElement Find(IQueryElement element)
-		{
-			if (element == null || !_visitedFind.Add(element))
-				return null;
-
-			if (_find(element))
-				return element;
-
-			switch (element.ElementType)
-			{
-				case QueryElementType.SqlFunction       : return Find(((SqlFunction)          element).Parameters     );
-				case QueryElementType.SqlExpression     : return Find(((SqlExpression)        element).Parameters     );
-				case QueryElementType.Column            : return Find(((SqlColumn)            element).Expression     );
-				case QueryElementType.SearchCondition   : return FindX((SqlSearchCondition)   element                 );
-				case QueryElementType.Condition         : return Find(((SqlCondition)         element).Predicate      );
-				case QueryElementType.ExprPredicate     : return Find(((SqlPredicate.Expr)    element).Expr1          );
-				case QueryElementType.NotExprPredicate  : return Find(((SqlPredicate.NotExpr) element).Expr1          );
-				case QueryElementType.IsNullPredicate   : return Find(((SqlPredicate.IsNull)  element).Expr1          );
-				case QueryElementType.FromClause        : return Find(((SqlFromClause)        element).Tables         );
-				case QueryElementType.WhereClause       : return Find(((SqlWhereClause)       element).SearchCondition);
-				case QueryElementType.GroupByClause     : return Find(((SqlGroupByClause)     element).Items          );
-				case QueryElementType.OrderByClause     : return Find(((SqlOrderByClause)     element).Items          );
-				case QueryElementType.OrderByItem       : return Find(((SqlOrderByItem)       element).Expression     );
-				case QueryElementType.Union             : return Find(((SqlUnion)             element).SelectQuery    );
-				case QueryElementType.FuncLikePredicate : return Find(((SqlPredicate.FuncLike)element).Function       );
-
-				case QueryElementType.SqlBinaryExpression:
-					{
-						return
-							Find(((SqlBinaryExpression)element).Expr1) ??
-							Find(((SqlBinaryExpression)element).Expr2);
-					}
-
-				case QueryElementType.SqlTable:
-					{
-						return
-							Find(((SqlTable)element).All           ) ??
-							Find(((SqlTable)element).Fields.Values ) ??
-							Find(((SqlTable)element).TableArguments);
-					}
-
-				case QueryElementType.SqlCteTable:
-					{
-						return
-							Find(((SqlCteTable)element).All           ) ??
-							Find(((SqlCteTable)element).Fields.Values ) ??
-							Find(((SqlCteTable)element).TableArguments) ??
-							Find(((SqlCteTable)element).Cte);
-					}
-
-				case QueryElementType.SqlRawSqlTable:
-					{
-						return
-							Find(((SqlRawSqlTable)element).All          ) ??
-							Find(((SqlRawSqlTable)element).Fields.Values) ??
-							Find(((SqlRawSqlTable)element).Parameters   );
-					}
-
-				case QueryElementType.TableSource:
-					{
-						return
-							Find(((SqlTableSource)element).Source) ??
-							Find(((SqlTableSource)element).Joins );
-					}
-
-				case QueryElementType.JoinedTable:
-					{
-						return
-							Find(((SqlJoinedTable)element).Table    ) ??
-							Find(((SqlJoinedTable)element).Condition);
-					}
-
-				case QueryElementType.ExprExprPredicate:
-					{
-						return
-							Find(((SqlPredicate.ExprExpr)element).Expr1) ??
-							Find(((SqlPredicate.ExprExpr)element).Expr2);
-					}
-
-				case QueryElementType.LikePredicate:
-					{
-						return
-							Find(((SqlPredicate.Like)element).Expr1 ) ??
-							Find(((SqlPredicate.Like)element).Expr2 ) ??
-							Find(((SqlPredicate.Like)element).Escape);
-					}
-
-				case QueryElementType.BetweenPredicate:
-					{
-						return
-							Find(((SqlPredicate.Between)element).Expr1) ??
-							Find(((SqlPredicate.Between)element).Expr2) ??
-							Find(((SqlPredicate.Between)element).Expr3);
-					}
-
-				case QueryElementType.InSubQueryPredicate:
-					{
-						return
-							Find(((SqlPredicate.InSubQuery)element).Expr1   ) ??
-							Find(((SqlPredicate.InSubQuery)element).SubQuery);
-					}
-
-				case QueryElementType.InListPredicate:
-					{
-						return
-							Find(((SqlPredicate.InList)element).Expr1 ) ??
-							Find(((SqlPredicate.InList)element).Values);
-					}
-
-				case QueryElementType.SetExpression:
-					{
-						return
-							Find(((SqlSetExpression)element).Column    ) ??
-							Find(((SqlSetExpression)element).Expression);
-					}
-
-				case QueryElementType.InsertClause:
-					{
-						return
-							Find(((SqlInsertClause)element).Into ) ??
-							Find(((SqlInsertClause)element).Items);
-					}
-
-				case QueryElementType.UpdateClause:
-					{
-						return
-							Find(((SqlUpdateClause)element).Table) ??
-							Find(((SqlUpdateClause)element).Items) ??
-							Find(((SqlUpdateClause)element).Keys );
-					}
-
-				case QueryElementType.DeleteStatement:
-					{
-						return
-							Find(((SqlDeleteStatement)element).Table      ) ??
-							Find(((SqlDeleteStatement)element).Top        ) ??
-							Find(((SqlDeleteStatement)element).SelectQuery);
-					}
-
-				case QueryElementType.CreateTableStatement:
-					{
-						return
-							Find(((SqlCreateTableStatement)element).Table);
-					}
-
-				case QueryElementType.DropTableStatement:
-					{
-						return
-							Find(((SqlCreateTableStatement)element).Table);
-					}
-
-				case QueryElementType.SelectClause:
-					{
-						return
-							Find(((SqlSelectClause)element).TakeValue) ??
-							Find(((SqlSelectClause)element).SkipValue) ??
-							Find(((SqlSelectClause)element).Columns  );
-					}
-
-				case QueryElementType.SqlQuery:
-					{
-						return
-							Find(((SelectQuery)element).Select ) ??
-							Find(((SelectQuery)element).From   ) ??
-							Find(((SelectQuery)element).Where  ) ??
-							Find(((SelectQuery)element).GroupBy) ??
-							Find(((SelectQuery)element).Having ) ??
-							Find(((SelectQuery)element).OrderBy) ??
-							(((SelectQuery)element).HasUnion ? Find(((SelectQuery)element).Unions) : null);
-					}
-
-				case QueryElementType.CteClause:
-					{
-						return
-							Find(((CteClause)element).Fields) ??
-							Find(((CteClause)element).Body  );
-					}
-
-				case QueryElementType.SqlField:
-				case QueryElementType.SqlParameter:
-				case QueryElementType.SqlValue:
-				case QueryElementType.SqlDataType:
-					break;
-
-				default:
-					throw new InvalidOperationException($"Find visitor not implemented for element {element.ElementType}");
-			}
-
-			return null;
-		}
-
-		#endregion
-
-		#region Convert
-
-		public T Convert<T>(T element, Func<IQueryElement,IQueryElement> action)
-			where T : class, IQueryElement
-		{
-			_visitedElements.Clear();
-			_convert = action;
-			return (T)ConvertInternal(element) ?? element;
-		}
-
-		IQueryElement ConvertInternal(IQueryElement element)
-		{
-			if (element == null)
-				return null;
-
-			IQueryElement parent;
-
-			if (_visitedElements.TryGetValue(element, out var newElement))
-				return newElement;
-
-			switch (element.ElementType)
-			{
-				case QueryElementType.SqlFunction:
-					{
-						var func  = (SqlFunction)element;
-						var parms = Convert(func.Parameters);
-
-						if (parms != null && !ReferenceEquals(parms, func.Parameters))
-							newElement = new SqlFunction(func.SystemType, func.Name, func.IsAggregate, func.Precedence, parms);
-
-						break;
-					}
-
-				case QueryElementType.SqlExpression:
-					{
-						var expr      = (SqlExpression)element;
-						var parameter = Convert(expr.Parameters);
-
-						if (parameter != null && !ReferenceEquals(parameter, expr.Parameters))
-							newElement = new SqlExpression(expr.SystemType, expr.Expr, expr.Precedence, parameter);
-
-						break;
-					}
-
-				case QueryElementType.SqlBinaryExpression:
-					{
-						var bexpr = (SqlBinaryExpression)element;
-						var expr1 = (ISqlExpression)ConvertInternal(bexpr.Expr1);
-						var expr2 = (ISqlExpression)ConvertInternal(bexpr.Expr2);
-
-						if (expr1 != null && !ReferenceEquals(expr1, bexpr.Expr1) ||
-							expr2 != null && !ReferenceEquals(expr2, bexpr.Expr2))
-							newElement = new SqlBinaryExpression(bexpr.SystemType, expr1 ?? bexpr.Expr1, bexpr.Operation, expr2 ?? bexpr.Expr2, bexpr.Precedence);
-
-						break;
-					}
-
-				case QueryElementType.SqlTable:
-					{
-						var table   = (SqlTable)element;
-						var fields1 = ToArray(table.Fields);
-						var fields2 = Convert(fields1, f => new SqlField(f));
-						var targs   = table.TableArguments == null || table.TableArguments.Length == 0 ?
-							null : Convert(table.TableArguments);
-
-						var fe = fields2 != null && !ReferenceEquals(fields1, fields2);
-						var ta = targs   != null && !ReferenceEquals(table.TableArguments, targs);
-
-						if (fe || ta)
-						{
-							if (!fe)
-							{
-								fields2 = fields1;
-
-								for (var i = 0; i < fields2.Length; i++)
-								{
-									var field = fields2[i];
-
-									fields2[i] = new SqlField(field);
-
-									_visitedElements[field] = fields2[i];
-								}
-							}
-
-							newElement = new SqlTable(table, fields2, targs ?? table.TableArguments);
-
-							_visitedElements[((SqlTable)newElement).All] = table.All;
-						}
-
-						break;
-					}
-
-				case QueryElementType.SqlCteTable:
-					{
-						var table   = (SqlCteTable)element;
-						var fields1 = ToArray(table.Fields);
-						var fields2 = Convert(fields1, f => new SqlField(f));
-						var targs   = table.TableArguments == null || table.TableArguments.Length == 0 ?
-							null : Convert(table.TableArguments);
-						var cte     = (CteClause)ConvertInternal(table.Cte);
-
-						var fe = fields2 != null && !ReferenceEquals(fields1, fields2);
-						var ta = targs   != null && !ReferenceEquals(table.TableArguments, targs);
-						var ce = cte     != null && !ReferenceEquals(table.Cte, cte);
-
-						if (fe || ta || ce)
-						{
-							if (!fe)
-							{
-								fields2 = fields1;
-
-								for (var i = 0; i < fields2.Length; i++)
-								{
-									var field = fields2[i];
-
-									fields2[i] = new SqlField(field);
-
-									_visitedElements[field] = fields2[i];
-								}
-							}
-
-							newElement = new SqlCteTable(table, fields2, cte);
-
-							_visitedElements[((SqlCteTable)newElement).All] = table.All;
-						}
-
-						break;
-					}
-
-				case QueryElementType.SqlRawSqlTable:
-					{
-						var table   = (SqlRawSqlTable)element;
-						var fields1 = ToArray(table.Fields);
-						var fields2 = Convert(fields1, f => new SqlField(f));
-						var targs   = table.Parameters == null || table.Parameters.Length == 0 ?
-							null : Convert(table.Parameters);
-
-						var fe = fields2 != null && !ReferenceEquals(fields1, fields2);
-						var ta = targs   != null && !ReferenceEquals(table.Parameters, targs);
-
-						if (fe || ta)
-						{
-							if (!fe)
-							{
-								fields2 = fields1;
-
-								for (var i = 0; i < fields2.Length; i++)
-								{
-									var field = fields2[i];
-
-									fields2[i] = new SqlField(field);
-
-									_visitedElements[field] = fields2[i];
-								}
-							}
-
-							newElement = new SqlRawSqlTable(table, fields2, targs ?? table.Parameters);
-
-							_visitedElements[((SqlRawSqlTable)newElement).All] = table.All;
-						}
-
-						break;
-					}
-
-				case QueryElementType.Column:
-					{
-						var col  = (SqlColumn)element;
-						var expr = (ISqlExpression)ConvertInternal(col.Expression);
-
-						_visitedElements.TryGetValue(col.Parent, out parent);
-
-						if (parent != null || expr != null && !ReferenceEquals(expr, col.Expression))
-							newElement = new SqlColumn(parent == null ? col.Parent : (SelectQuery)parent, expr ?? col.Expression, col.RawAlias);
-
-						break;
-					}
-
-				case QueryElementType.TableSource:
-					{
-						var table  = (SqlTableSource)element;
-						var source = (ISqlTableSource)ConvertInternal(table.Source);
-						var joins  = Convert(table.Joins);
-
-						if (source != null && !ReferenceEquals(source, table.Source) ||
-							joins  != null && !ReferenceEquals(table.Joins, joins))
-							newElement = new SqlTableSource(source ?? table.Source, table._alias, joins ?? table.Joins);
-
-						break;
-					}
-
-				case QueryElementType.JoinedTable:
-					{
-						var join  = (SqlJoinedTable)element;
-						var table = (SqlTableSource)ConvertInternal    (join.Table    );
-						var cond  = (SqlSearchCondition)ConvertInternal(join.Condition);
-
-						if (table != null && !ReferenceEquals(table, join.Table) ||
-							cond  != null && !ReferenceEquals(cond,  join.Condition))
-							newElement = new SqlJoinedTable(join.JoinType, table ?? join.Table, join.IsWeak, cond ?? join.Condition);
-
-						break;
-					}
-
-				case QueryElementType.SearchCondition:
-					{
-						var sc    = (SqlSearchCondition)element;
-						var conds = Convert(sc.Conditions);
-
-						if (conds != null && !ReferenceEquals(sc.Conditions, conds))
-							newElement = new SqlSearchCondition(conds);
-
-						break;
-					}
-
-				case QueryElementType.Condition:
-					{
-						var c = (SqlCondition)element;
-						var p = (ISqlPredicate)ConvertInternal(c.Predicate);
-
-						if (p != null && !ReferenceEquals(c.Predicate, p))
-							newElement = new SqlCondition(c.IsNot, p, c.IsOr);
-
-						break;
-					}
-
-				case QueryElementType.ExprPredicate:
-					{
-						var p = (SqlPredicate.Expr)element;
-						var e = (ISqlExpression)ConvertInternal(p.Expr1);
-
-						if (e != null && !ReferenceEquals(p.Expr1, e))
-							newElement = new SqlPredicate.Expr(e, p.Precedence);
-
-						break;
-					}
-
-				case QueryElementType.NotExprPredicate:
-					{
-						var p = (SqlPredicate.NotExpr)element;
-						var e = (ISqlExpression)ConvertInternal(p.Expr1);
-
-						if (e != null && !ReferenceEquals(p.Expr1, e))
-							newElement = new SqlPredicate.NotExpr(e, p.IsNot, p.Precedence);
-
-						break;
-					}
-
-				case QueryElementType.ExprExprPredicate:
-					{
-						var p  = (SqlPredicate.ExprExpr)element;
-						var e1 = (ISqlExpression)ConvertInternal(p.Expr1);
-						var e2 = (ISqlExpression)ConvertInternal(p.Expr2);
-
-						if (e1 != null && !ReferenceEquals(p.Expr1, e1) || e2 != null && !ReferenceEquals(p.Expr2, e2))
-							newElement = new SqlPredicate.ExprExpr(e1 ?? p.Expr1, p.Operator, e2 ?? p.Expr2);
-
-						break;
-					}
-
-				case QueryElementType.LikePredicate:
-					{
-						var p  = (SqlPredicate.Like)element;
-						var e1 = (ISqlExpression)ConvertInternal(p.Expr1 );
-						var e2 = (ISqlExpression)ConvertInternal(p.Expr2 );
-						var es = (ISqlExpression)ConvertInternal(p.Escape);
-
-						if (e1 != null && !ReferenceEquals(p.Expr1, e1) ||
-							e2 != null && !ReferenceEquals(p.Expr2, e2) ||
-							es != null && !ReferenceEquals(p.Escape, es))
-							newElement = new SqlPredicate.Like(e1 ?? p.Expr1, p.IsNot, e2 ?? p.Expr2, es ?? p.Escape);
-
-						break;
-					}
-
-				case QueryElementType.BetweenPredicate:
-					{
-						var p = (SqlPredicate.Between)element;
-						var e1 = (ISqlExpression)ConvertInternal(p.Expr1);
-						var e2 = (ISqlExpression)ConvertInternal(p.Expr2);
-						var e3 = (ISqlExpression)ConvertInternal(p.Expr3);
-
-						if (e1 != null && !ReferenceEquals(p.Expr1, e1) ||
-							e2 != null && !ReferenceEquals(p.Expr2, e2) ||
-							e3 != null && !ReferenceEquals(p.Expr3, e3))
-							newElement = new SqlPredicate.Between(e1 ?? p.Expr1, p.IsNot, e2 ?? p.Expr2, e3 ?? p.Expr3);
-
-						break;
-					}
-
-				case QueryElementType.IsNullPredicate:
-					{
-						var p = (SqlPredicate.IsNull)element;
-						var e = (ISqlExpression)ConvertInternal(p.Expr1);
-
-						if (e != null && !ReferenceEquals(p.Expr1, e))
-							newElement = new SqlPredicate.IsNull(e, p.IsNot);
-
-						break;
-					}
-
-				case QueryElementType.InSubQueryPredicate:
-					{
-						var p = (SqlPredicate.InSubQuery)element;
-						var e = (ISqlExpression)ConvertInternal(p.Expr1);
-						var q = (SelectQuery)ConvertInternal(p.SubQuery);
-
-						if (e != null && !ReferenceEquals(p.Expr1, e) || q != null && !ReferenceEquals(p.SubQuery, q))
-							newElement = new SqlPredicate.InSubQuery(e ?? p.Expr1, p.IsNot, q ?? p.SubQuery);
-
-						break;
-					}
-
-				case QueryElementType.InListPredicate:
-					{
-						var p = (SqlPredicate.InList)element;
-						var e = (ISqlExpression)ConvertInternal(p.Expr1);
-						var v = Convert(p.Values);
-
-						if (e != null && !ReferenceEquals(p.Expr1, e) || v != null && !ReferenceEquals(p.Values, v))
-							newElement = new SqlPredicate.InList(e ?? p.Expr1, p.IsNot, v ?? p.Values);
-
-						break;
-					}
-
-				case QueryElementType.FuncLikePredicate:
-					{
-						var p = (SqlPredicate.FuncLike)element;
-						var f = (SqlFunction)ConvertInternal(p.Function);
-
-						if (f != null && !ReferenceEquals(p.Function, f))
-							newElement = new SqlPredicate.FuncLike(f);
-
-						break;
-					}
-
-				case QueryElementType.SetExpression:
-					{
-						var s = (SqlSetExpression)element;
-						var c = (ISqlExpression)ConvertInternal(s.Column    );
-						var e = (ISqlExpression)ConvertInternal(s.Expression);
-
-						if (c != null && !ReferenceEquals(s.Column, c) || e != null && !ReferenceEquals(s.Expression, e))
-							newElement = new SqlSetExpression(c ?? s.Column, e ?? s.Expression);
-
-						break;
-					}
-
-				case QueryElementType.InsertClause:
-					{
-						var s = (SqlInsertClause)element;
-						var t = s.Into != null ? (SqlTable)ConvertInternal(s.Into) : null;
-						var i = Convert(s.Items);
-
-						if (t != null && !ReferenceEquals(s.Into, t) || i != null && !ReferenceEquals(s.Items, i))
-						{
-							var sc = new SqlInsertClause { Into = t ?? s.Into };
-
-							sc.Items.AddRange(i ?? s.Items);
-							sc.WithIdentity = s.WithIdentity;
-
-							newElement = sc;
-						}
-
-						break;
-					}
-
-				case QueryElementType.UpdateClause:
-					{
-						var s = (SqlUpdateClause)element;
-						var t = s.Table != null ? (SqlTable)ConvertInternal(s.Table) : null;
-						var i = Convert(s.Items);
-						var k = Convert(s.Keys );
-
-						if (t != null && !ReferenceEquals(s.Table, t) ||
-							i != null && !ReferenceEquals(s.Items, i) ||
-							k != null && !ReferenceEquals(s.Keys,  k))
-						{
-							var sc = new SqlUpdateClause { Table = t ?? s.Table };
-
-							sc.Items.AddRange(i ?? s.Items);
-							sc.Keys. AddRange(k ?? s.Keys);
-
-							newElement = sc;
-						}
-
-						break;
-					}
-
-				case QueryElementType.SelectStatement:
-					{
-						var s = (SqlSelectStatement)element;
-						var selectQuery = s.SelectQuery != null ? (SelectQuery) ConvertInternal(s.SelectQuery) : null;
-						var with        = s.With        != null ? (SqlWithClause)ConvertInternal(s.With      ) : null;
-						var ps          = ConvertSafe(s.Parameters);
-
-						if (ps          != null && !ReferenceEquals(s.Parameters,  ps)           ||
-							selectQuery != null && !ReferenceEquals(s.SelectQuery, selectQuery)  ||
-							with        != null && !ReferenceEquals(s.With,        with))
-						{
-								newElement = new SqlSelectStatement(selectQuery ?? s.SelectQuery);
-								((SqlSelectStatement)newElement).Parameters.AddRange(ps ?? s.Parameters);
-								((SqlSelectStatement)newElement).With = with ?? s.With;
-						}
-
-						break;
-					}
-
-				case QueryElementType.InsertStatement:
-					{
-						var s = (SqlInsertStatement)element;
-						var selectQuery = s.SelectQuery != null ? (SelectQuery)    ConvertInternal(s.SelectQuery) : null;
-						var insert      = s.Insert      != null ? (SqlInsertClause)ConvertInternal(s.Insert     ) : null;
-						var with        = s.With        != null ? (SqlWithClause)  ConvertInternal(s.With       ) : null;
-						var ps          = ConvertSafe(s.Parameters);
-
-						if (insert      != null && !ReferenceEquals(s.Insert,      insert)       ||
-							ps          != null && !ReferenceEquals(s.Parameters,  ps)           ||
-							selectQuery != null && !ReferenceEquals(s.SelectQuery, selectQuery)  ||
-							with        != null && !ReferenceEquals(s.With,        with))
-					{
-							newElement = new SqlInsertStatement(selectQuery ?? s.SelectQuery) { Insert = insert ?? s.Insert };
-							((SqlInsertStatement)newElement).Parameters.AddRange(ps ?? s.Parameters);
-							((SqlInsertStatement)newElement).With = with ?? s.With;
-					}
-
-						break;
-					}
-
-				case QueryElementType.UpdateStatement:
-					{
-						var s = (SqlUpdateStatement)element;
-						var update      = s.Update      != null ? (SqlUpdateClause)ConvertInternal(s.Update     ) : null;
-						var selectQuery = s.SelectQuery != null ? (SelectQuery)    ConvertInternal(s.SelectQuery) : null;
-						var with        = s.With        != null ? (SqlWithClause)  ConvertInternal(s.With       ) : null;
-						var ps          = ConvertSafe(s.Parameters);
-
-						if (update      != null && !ReferenceEquals(s.Update,      update)       ||
-							ps          != null && !ReferenceEquals(s.Parameters,  ps)           ||
-							selectQuery != null && !ReferenceEquals(s.SelectQuery, selectQuery)  ||
-							with        != null && !ReferenceEquals(s.With,        with))
-						{
-							newElement = new SqlUpdateStatement(selectQuery ?? s.SelectQuery) { Update = update ?? s.Update };
-							((SqlUpdateStatement)newElement).Parameters.AddRange(ps ?? s.Parameters);
-							((SqlUpdateStatement)newElement).With = with ?? s.With;
-						}
-
-						break;
-					}
-
-				case QueryElementType.InsertOrUpdateStatement:
-					{
-						var s = (SqlInsertOrUpdateStatement)element;
-
-						var insert      = s.Insert      != null ? (SqlInsertClause)ConvertInternal(s.Insert     ) : null;
-						var update      = s.Update      != null ? (SqlUpdateClause)ConvertInternal(s.Update     ) : null;
-						var selectQuery = s.SelectQuery != null ? (SelectQuery)    ConvertInternal(s.SelectQuery) : null;
-						var with        = s.With        != null ? (SqlWithClause)  ConvertInternal(s.With       ) : null;
-						var ps          = ConvertSafe(s.Parameters);
-
-						if (insert      != null && !ReferenceEquals(s.Insert,      insert)       ||
-							update      != null && !ReferenceEquals(s.Update,      update)       ||
-							ps          != null && !ReferenceEquals(s.Parameters,  ps)           ||
-							selectQuery != null && !ReferenceEquals(s.SelectQuery, selectQuery)  ||
-							with        != null && !ReferenceEquals(s.With,        with))
-						{
-							newElement = new SqlInsertOrUpdateStatement(selectQuery ?? s.SelectQuery) { Insert = insert ?? s.Insert, Update = update ?? s.Update };
-							((SqlInsertOrUpdateStatement)newElement).Parameters.AddRange(ps ?? s.Parameters);
-							((SqlInsertOrUpdateStatement)newElement).With = with ?? s.With;
-						}
-
-						break;
-					}
-
-				case QueryElementType.DeleteStatement:
-					{
-						var s = (SqlDeleteStatement)element;
-						var table       = s.Table       != null ? (SqlTable)       ConvertInternal(s.Table      ) : null;
-						var top         = s.Top         != null ? (ISqlExpression) ConvertInternal(s.Top        ) : null;
-						var selectQuery = s.SelectQuery != null ? (SelectQuery)    ConvertInternal(s.SelectQuery) : null;
-						var with        = s.With        != null ? (SqlWithClause)  ConvertInternal(s.With       ) : null;
-						var ps          = ConvertSafe(s.Parameters);
-
-						if (table       != null && !ReferenceEquals(s.Table,       table)       ||
-							top         != null && !ReferenceEquals(s.Top,         top)         ||
-							ps          != null && !ReferenceEquals(s.Parameters,  ps)          ||
-							selectQuery != null && !ReferenceEquals(s.SelectQuery, selectQuery) ||
-							with        != null && !ReferenceEquals(s.With,        with))
-						{
-							newElement = new SqlDeleteStatement
-							{
-								Table                = table       ?? s.Table,
-								SelectQuery          = selectQuery ?? s.SelectQuery,
-								Top                  = top         ?? s.Top,
-								IsParameterDependent = s.IsParameterDependent
-							};
-							((SqlDeleteStatement)newElement).Parameters.AddRange(ps ?? s.Parameters);
-							((SqlDeleteStatement)newElement).With = with ?? s.With;
-						}
-
-						break;
-					}
-
-				case QueryElementType.CreateTableStatement:
-					{
-						var s  = (SqlCreateTableStatement)element;
-						var t  = s.Table != null ? (SqlTable)ConvertInternal(s.Table) : null;
-						var ps = ConvertSafe(s.Parameters);
-
-						if (t  != null && !ReferenceEquals(s.Table, t) ||
-							ps != null && !ReferenceEquals(s.Parameters,  ps))
-						{
-							newElement = new SqlCreateTableStatement { Table = t ?? s.Table };
-							if (ps != null)
-								((SqlCreateTableStatement)newElement).Parameters.AddRange(ps);
-							else
-								((SqlCreateTableStatement)newElement).Parameters.AddRange(s.Parameters);
-						}
-
-						break;
-					}
-
-				case QueryElementType.DropTableStatement:
-					{
-						var s  = (SqlDropTableStatement)element;
-						var t  = s.Table != null ? (SqlTable)ConvertInternal(s.Table) : null;
-						var ps = ConvertSafe(s.Parameters);
-
-						if (t  != null && !ReferenceEquals(s.Table, t) ||
-							ps != null && !ReferenceEquals(s.Parameters,  ps))
-						{
-							newElement = new SqlDropTableStatement(s.IfExists) { Table = t ?? s.Table };
-							if (ps != null)
-								((SqlDropTableStatement)newElement).Parameters.AddRange(ps);
-							else
-								((SqlDropTableStatement)newElement).Parameters.AddRange(s.Parameters);
-						}
-
-						break;
-					}
-
-				case QueryElementType.SelectClause:
-					{
-						var sc   = (SqlSelectClause)element;
-						var cols = Convert(sc.Columns);
-						var take = (ISqlExpression)ConvertInternal(sc.TakeValue);
-						var skip = (ISqlExpression)ConvertInternal(sc.SkipValue);
-
-						_visitedElements.TryGetValue(sc.SelectQuery, out parent);
-
-						if (parent != null ||
-							cols != null && !ReferenceEquals(sc.Columns,   cols) ||
-							take != null && !ReferenceEquals(sc.TakeValue, take) ||
-							skip != null && !ReferenceEquals(sc.SkipValue, skip))
-						{
-							newElement = new SqlSelectClause(sc.IsDistinct, take ?? sc.TakeValue, sc.TakeHints, skip ?? sc.SkipValue, cols ?? sc.Columns);
-							((SqlSelectClause)newElement).SetSqlQuery((SelectQuery)parent);
-						}
-
-						break;
-					}
-
-				case QueryElementType.FromClause:
-					{
-						var fc   = (SqlFromClause)element;
-						var ts = Convert(fc.Tables);
-
-						_visitedElements.TryGetValue(fc.SelectQuery, out parent);
-
-						if (parent != null || ts != null && !ReferenceEquals(fc.Tables, ts))
-						{
-							newElement = new SqlFromClause(ts ?? fc.Tables);
-							((SqlFromClause)newElement).SetSqlQuery((SelectQuery)parent);
-						}
-
-						break;
-					}
-
-				case QueryElementType.WhereClause:
-					{
-						var wc   = (SqlWhereClause)element;
-						var cond = (SqlSearchCondition)ConvertInternal(wc.SearchCondition);
-
-						_visitedElements.TryGetValue(wc.SelectQuery, out parent);
-
-						if (parent != null || cond != null && !ReferenceEquals(wc.SearchCondition, cond))
-						{
-							newElement = new SqlWhereClause(cond ?? wc.SearchCondition);
-							((SqlWhereClause)newElement).SetSqlQuery((SelectQuery)parent);
-						}
-
-						break;
-					}
-
-				case QueryElementType.GroupByClause:
-					{
-						var gc = (SqlGroupByClause)element;
-						var es = Convert(gc.Items);
-
-						_visitedElements.TryGetValue(gc.SelectQuery, out parent);
-
-						if (parent != null || es != null && !ReferenceEquals(gc.Items, es))
-						{
-							newElement = new SqlGroupByClause(es ?? gc.Items);
-							((SqlGroupByClause)newElement).SetSqlQuery((SelectQuery)parent);
-						}
-
-						break;
-					}
-
-				case QueryElementType.OrderByClause:
-					{
-						var oc = (SqlOrderByClause)element;
-						var es = Convert(oc.Items);
-
-						_visitedElements.TryGetValue(oc.SelectQuery, out parent);
-
-						if (parent != null || es != null && !ReferenceEquals(oc.Items, es))
-						{
-							newElement = new SqlOrderByClause(es ?? oc.Items);
-							((SqlOrderByClause)newElement).SetSqlQuery((SelectQuery)parent);
-						}
-
-						break;
-					}
-
-				case QueryElementType.OrderByItem:
-					{
-						var i = (SqlOrderByItem)element;
-						var e = (ISqlExpression)ConvertInternal(i.Expression);
-
-						if (e != null && !ReferenceEquals(i.Expression, e))
-							newElement = new SqlOrderByItem(e, i.IsDescending);
-
-						break;
-					}
-
-				case QueryElementType.Union:
-					{
-						var u = (SqlUnion)element;
-						var q = (SelectQuery)ConvertInternal(u.SelectQuery);
-
-						if (q != null && !ReferenceEquals(u.SelectQuery, q))
-							newElement = new SqlUnion(q, u.IsAll);
-
-						break;
-					}
-
-				case QueryElementType.SqlQuery:
-					{
-						var q = (SelectQuery)element;
-
-						parent = null;
-
-						var doConvert = false;
-
-						if (q.ParentSelect != null)
-						{
-							if (!_visitedElements.TryGetValue(q.ParentSelect, out parent))
-							{
-								doConvert = true;
-								parent    = q.ParentSelect; // TODO why not ConvertInternal(q.ParentSelect)??
-							}
-							else
-								doConvert = !ReferenceEquals(q.ParentSelect, parent);
-						}
-
-						if (!doConvert)
-						{
-							doConvert = null != new QueryVisitor().Find(q, e =>
-							{
-								if (_visitedElements.TryGetValue(e, out var ve) && ve != null && ve != e)
-									return true;
-
-								// we always rewrite recusive CTE now
-								if (e is CteClause cte
-									&& new QueryVisitor().Find(cte.Body, _ => _ == cte) != null)
-									return true;
-
-								var ret = _convert(e);
-
-								if (ret != null && !ReferenceEquals(e, ret))
-								{
-									if (ret.ElementType == QueryElementType.Column)
-										_visitedElements.Add(e, ret);
-									return true;
-								}
-
-								return false;
-							});
-						}
-
-						if (!doConvert)
-							break;
-
-						var nq = new SelectQuery();
-
-						_visitedElements.Add(q,     nq);
-						_visitedElements.Add(q.All, nq.All);
-
-						var fc = (SqlFromClause)   ConvertInternal(q.From   ) ?? q.From;
-						var sc = (SqlSelectClause) ConvertInternal(q.Select ) ?? q.Select;
-						var wc = (SqlWhereClause)  ConvertInternal(q.Where  ) ?? q.Where;
-						var gc = (SqlGroupByClause)ConvertInternal(q.GroupBy) ?? q.GroupBy;
-						var hc = (SqlWhereClause)  ConvertInternal(q.Having ) ?? q.Having;
-						var oc = (SqlOrderByClause)ConvertInternal(q.OrderBy) ?? q.OrderBy;
-						var us = q.HasUnion ? Convert(q.Unions) : q.Unions;
-
-						nq.Init(sc, fc, wc, gc, hc, oc, us,
-							(SelectQuery)parent,
-							q.IsParameterDependent);
-
-						var elem = _convert(nq) ?? nq;
-						_visitedElements[q] = elem;
-
-						return elem;
-					}
-
-				case QueryElementType.MergeStatement:
-					{
-						var merge = (SqlMergeStatement)element;
-
-						var target     = (SqlTableSource)     ConvertInternal(merge.Target);
-						var source     = (SqlMergeSourceTable)ConvertInternal(merge.Source);
-						var on         = (SqlSearchCondition) ConvertInternal(merge.On);
-						var operations = Convert(merge.Operations);
-
-						if (target     != null && !ReferenceEquals(merge.Target, target) ||
-							source     != null && !ReferenceEquals(merge.Source, source) ||
-							on         != null && !ReferenceEquals(merge.On, on)         ||
-							operations != null && !ReferenceEquals(merge.Operations, operations))
-							newElement = new SqlMergeStatement(merge.Hint, target ?? merge.Target, source ?? merge.Source, on ?? merge.On, operations ?? merge.Operations);
-
-						break;
-					}
-
-				case QueryElementType.MergeSourceTable:
-					{
-						var source = (SqlMergeSourceTable)element;
-
-						var enumerableSource = (SqlValuesTable)ConvertInternal(source.SourceEnumerable);
-						var querySource      = (SelectQuery)   ConvertInternal(source.SourceQuery     );
-						var fields           = Convert(source.SourceFields);
-
-						if (enumerableSource != null && !ReferenceEquals(source.SourceEnumerable, enumerableSource) ||
-							querySource      != null && !ReferenceEquals(source.SourceQuery, querySource)           ||
-							fields           != null && !ReferenceEquals(source.SourceFields, fields))
-							newElement = new SqlMergeSourceTable(
-								source.SourceID,
-								enumerableSource ?? source.SourceEnumerable, querySource ?? source.SourceQuery, fields ?? source.SourceFields);
-
-						break;
-					}
-
-				case QueryElementType.MergeOperationClause:
-					{
-						var operation = (SqlMergeOperationClause)element;
-
-						var where       = (SqlSearchCondition)ConvertInternal(operation.Where      );
-						var whereDelete = (SqlSearchCondition)ConvertInternal(operation.WhereDelete);
-						var items       = Convert(operation.Items);
-
-						if (where       != null && !ReferenceEquals(operation.Where, where)             ||
-							whereDelete != null && !ReferenceEquals(operation.WhereDelete, whereDelete) ||
-							items       != null && !ReferenceEquals(operation.Items, items))
-							newElement = new SqlMergeOperationClause(operation.OperationType, where ?? operation.Where, whereDelete ?? operation.WhereDelete, items ?? operation.Items);
-
-						break;
-					}
-
-				case QueryElementType.SqlValuesTable:
-					{
-						var table = (SqlValuesTable)element;
-
-						var covertedRows  = new List<IList<ISqlExpression>>();
-						var rowsConverted = false;
-
-						foreach (var row in table.Rows)
-						{
-							var convertedRow = Convert(row);
-							rowsConverted    = rowsConverted || (row != null && !ReferenceEquals(convertedRow, row));
-
-							covertedRows.Add(convertedRow ?? row);
-						}
-
-						var fields1 = ToArray(table.Fields);
-						var fields2 = Convert(fields1, f => new SqlField(f));
-
-						var fieldsConverted = fields2 != null && !ReferenceEquals(fields1, fields2);
-
-						if (fieldsConverted || rowsConverted)
-						{
-							if (!fieldsConverted)
-							{
-								fields2 = fields1;
-
-								for (var i = 0; i < fields2.Length; i++)
-								{
-									var field = fields2[i];
-
-									fields2[i] = new SqlField(field);
-
-									_visitedElements[field] = fields2[i];
-								}
-							}
-
-							newElement = new SqlValuesTable(fields2, rowsConverted ? covertedRows : table.Rows);
-						}
-
-						break;
-					}
-
-				case QueryElementType.CteClause:
-					{
-						var cte = (CteClause)element;
-
-						if (new QueryVisitor().Find(cte.Body, e => e == cte) == null)
-						{
-							// non-recursive
-							var body   = (SelectQuery)ConvertInternal(cte.Body);
-							var fields = Convert(cte.Fields);
-
-							if (body   != null && !ReferenceEquals(cte.Body, body) ||
-								fields != null && !ReferenceEquals(cte.Fields, fields))
-								newElement = new CteClause(
-									body   ?? cte.Body,
-									fields ?? cte.Fields,
-									cte.ObjectType,
-									cte.IsRecursive,
-									cte.Name);
-						}
-						else
-						{
-							var newCte = new CteClause(cte.ObjectType, cte.IsRecursive, cte.Name);
-
-							_visitedElements.Add(cte, newCte);
-
-							var body   = (SelectQuery)ConvertInternal(cte.Body);
-							var fields = Convert(cte.Fields);
-
-							newCte.Init(body ?? cte.Body, fields ?? cte.Fields);
-
-							var elem = _convert(newCte) ?? newCte;
-							_visitedElements[cte] = elem;
-
-							return elem;
-						}
-
-						break;
-					}
-
-				case QueryElementType.WithClause:
-					{
-						var with    = (SqlWithClause)element;
-
-						var clauses = Convert(with.Clauses);
-
-						if (clauses != null && !ReferenceEquals(with.Clauses, clauses))
-							newElement = new SqlWithClause()
-							{
-								Clauses = clauses
-							};
-
-						break;
-					}
-
-				case QueryElementType.TruncateTableStatement:
-					{
-						var truncate = (SqlTruncateTableStatement)element;
-
-						if (truncate.Table != null)
-						{
-							var table = (SqlTable)ConvertInternal(truncate.Table);
-
-							if (table != null && !ReferenceEquals(truncate.Table, table))
-								newElement = new SqlTruncateTableStatement()
-								{
-									Table         = table,
-									ResetIdentity = truncate.ResetIdentity
-								};
-						}
-
-						break;
-					}
-
-				case QueryElementType.SqlField:
-				case QueryElementType.SqlParameter:
-				case QueryElementType.SqlValue:
-				case QueryElementType.SqlDataType:
-					break;
-
-				default:
-					throw new InvalidOperationException($"Convert visitor not implemented for element {element.ElementType}");
-			}
-
-			newElement = newElement == null ? _convert(element) : (_convert(newElement) ?? newElement);
-
-			_visitedElements.Add(element, newElement);
-
-			return newElement;
-		}
-
-		static TE[] ToArray<TK,TE>(IDictionary<TK,TE> dic)
-		{
-			var es = new TE[dic.Count];
-			var i  = 0;
-
-			foreach (var e in dic.Values)
-				es[i++] = e;
-
-			return es;
-		}
-
-		delegate T Clone<T>(T obj);
-
-		T[] Convert<T>(T[] arr)
-			where T : class, IQueryElement
-		{
-			return Convert(arr, null);
-		}
-
-		T[] Convert<T>(T[] arr1, Clone<T> clone)
-			where T : class, IQueryElement
-		{
-			T[] arr2 = null;
-
-			for (var i = 0; i < arr1.Length; i++)
-			{
-				var elem1 = arr1[i];
-				var elem2 = ConvertInternal(elem1);
-
-				if (elem2 != null && !ReferenceEquals(elem1, elem2))
-				{
-					if (arr2 == null)
-					{
-						arr2 = new T[arr1.Length];
-
-						for (var j = 0; j < i; j++)
-							arr2[j] = clone == null ? arr1[j] : clone(arr1[j]);
-					}
-
-					arr2[i] = (T)elem2;
-				}
-				else if (arr2 != null)
-					arr2[i] = clone == null ? elem1 : clone(elem1);
-			}
-
-			return arr2;
-		}
-
-		List<T> ConvertSafe<T>(List<T> list)
-			where T : class, IQueryElement
-		{
-			return ConvertSafe(list, null);
-		}
-
-		List<T> ConvertSafe<T>(List<T> list1, Clone<T> clone)
-			where T : class, IQueryElement
-		{
-			List<T> list2 = null;
-
-			for (var i = 0; i < list1.Count; i++)
-			{
-				var elem1 = list1[i];
-				var elem2 = ConvertInternal(elem1) as T;
-
-				if (elem2 != null && !ReferenceEquals(elem1, elem2))
-				{
-					if (list2 == null)
-					{
-						list2 = new List<T>(list1.Count);
-
-						for (var j = 0; j < i; j++)
-							list2.Add(clone == null ? list1[j] : clone(list1[j]));
-					}
-
-					list2.Add(elem2);
-				}
-				else
-					list2?.Add(clone == null ? elem1 : clone(elem1));
-			}
-
-			return list2;
-		}
-
-		List<T> Convert<T>(IList<T> list)
-			where T : class, IQueryElement
-		{
-			return Convert(list, null);
-		}
-
-		List<T> Convert<T>(IList<T> list1, Clone<T> clone)
-			where T : class, IQueryElement
-		{
-			List<T> list2 = null;
-
-			for (var i = 0; i < list1.Count; i++)
-			{
-				var elem1 = list1[i];
-				var elem2 = (T)ConvertInternal(elem1);
-
-				if (elem2 != null && !ReferenceEquals(elem1, elem2))
-				{
-					if (list2 == null)
-					{
-						list2 = new List<T>(list1.Count);
-
-						for (var j = 0; j < i; j++)
-							list2.Add(clone == null ? list1[j] : clone(list1[j]));
-					}
-
-					list2.Add(elem2);
-				}
-				else
-					list2?.Add(clone == null ? elem1 : clone(elem1));
-			}
-
-			return list2;
-		}
-
-		#endregion
-
-		#region Convert Immutable
-
-		public List<IQueryElement> Stack     { get; } = new List<IQueryElement>();
-		public IQueryElement ParentElement => Stack.Count == 0 ? null : Stack[Stack.Count - 1];
-
-		public T ConvertImmutable<T>(T element, Func<IQueryElement,IQueryElement> action)
-			where T : class, IQueryElement
-		{
-			_visitedElements.Clear();
-<<<<<<< HEAD
-			return (T)ConvertImmutableInternal(element, action) ?? element;
-=======
-			_convert = action;
-			return (T)ConvertImmutableInternal(element) ?? element;
->>>>>>> 410fa0a7
-		}
-
-		T CloneElement<T>(T element)
-			where T : ICloneableElement
-		{
-			var objTree = new Dictionary<ICloneableElement, ICloneableElement>();
-
-			// do not clone already replaced
-			var newObj = (T)element.Clone(objTree,
-				e => !(e is IQueryElement c) || _visitedElements.ContainsKey(c));
-
-			foreach (var pair in objTree)
-			{
-				if (pair.Value != pair.Key && pair.Key is IQueryElement)
-				{
-					_visitedElements.Add((IQueryElement) pair.Key, (IQueryElement) pair.Value);
-				}
-			}
-
-			return newObj;
-		}
-
-		class ConvertScope : IDisposable
-		{
-			private QueryVisitor _visitor;
-
-			public ConvertScope(QueryVisitor visitor, IQueryElement parent)
-			{
-				_visitor = visitor;
-				_visitor.Stack.Add(parent);
-			}
-
-			public void Dispose()
-			{
-				_visitor.Stack.RemoveAt(_visitor.Stack.Count - 1);
-			}
-		}
-
-		ConvertScope Scope(IQueryElement parent)
-		{
-			return new ConvertScope(this, parent);
-		}
-
-		void CorrectQueryHierarchy(SelectQuery parentQuery)
-		{
-			if (parentQuery == null)
-				return;
-			new QueryVisitor().Visit(parentQuery, element =>
-			{
-				if (element is SelectQuery q)
-					q.ParentSelect = parentQuery;
-			});
-			parentQuery.ParentSelect = null;
-		}
-
-<<<<<<< HEAD
-		IQueryElement ConvertImmutableInternal(IQueryElement element, Func<IQueryElement,IQueryElement> action)
-=======
-		[MethodImpl(MethodImplOptions.AggressiveInlining)]
-		void AddVisited(IQueryElement element, IQueryElement newElement)
-		{
-			if (!_visitedElements.ContainsKey(element))
-				_visitedElements[element] = newElement;
-		}
-
-		IQueryElement ConvertImmutableInternal(IQueryElement element)
->>>>>>> 410fa0a7
-		{
-			if (element == null)
-				return null;
-
-<<<<<<< HEAD
-			if (_visitedElements.TryGetValue(element, out var newElement))
-=======
-			IQueryElement newElement = null;
-			// if element manually added outside to VisistedElements as null, it will be processed continuously.
-			// Useful when we have to duplicate such items, especially parameters
-			if (_visitedElements.TryGetValue(element, out newElement) && newElement != null)
->>>>>>> 410fa0a7
-				return newElement;
-
-			using (Scope(element))
-			switch (element.ElementType)
-			{
-				case QueryElementType.SqlFunction:
-					{
-						var func  = (SqlFunction)element;
-<<<<<<< HEAD
-						var parms = ConvertImmutable(func.Parameters, action);
-=======
-						var parms = ConvertImmutable(func.Parameters);
->>>>>>> 410fa0a7
-
-						if (parms != null && !ReferenceEquals(parms, func.Parameters))
-							newElement = new SqlFunction(func.SystemType, func.Name, func.IsAggregate, func.Precedence, parms);
-
-						break;
-					}
-
-				case QueryElementType.SqlExpression:
-					{
-						var expr      = (SqlExpression)element;
-<<<<<<< HEAD
-						var parameter = ConvertImmutable(expr.Parameters, action);
-=======
-						var parameter = ConvertImmutable(expr.Parameters);
->>>>>>> 410fa0a7
-
-						if (parameter != null && !ReferenceEquals(parameter, expr.Parameters))
-							newElement = new SqlExpression(expr.SystemType, expr.Expr, expr.Precedence, parameter);
-
-						break;
-					}
-
-				case QueryElementType.SqlBinaryExpression:
-					{
-						var bexpr = (SqlBinaryExpression)element;
-<<<<<<< HEAD
-						var expr1 = (ISqlExpression)ConvertImmutableInternal(bexpr.Expr1, action);
-						var expr2 = (ISqlExpression)ConvertImmutableInternal(bexpr.Expr2, action);
-=======
-						var expr1 = (ISqlExpression)ConvertImmutableInternal(bexpr.Expr1);
-						var expr2 = (ISqlExpression)ConvertImmutableInternal(bexpr.Expr2);
->>>>>>> 410fa0a7
-
-						if (expr1 != null && !ReferenceEquals(expr1, bexpr.Expr1) ||
-							expr2 != null && !ReferenceEquals(expr2, bexpr.Expr2))
-							newElement = new SqlBinaryExpression(bexpr.SystemType, expr1 ?? bexpr.Expr1, bexpr.Operation, expr2 ?? bexpr.Expr2, bexpr.Precedence);
-
-						break;
-					}
-
-				case QueryElementType.SqlTable:
-					{
-						var table    = (SqlTable)element;
-<<<<<<< HEAD
-						var newTable = (SqlTable)action(table);
-						if (!ReferenceEquals(newTable, table))
-						{
-							_visitedElements.Add(table.All, newTable.All);
-							foreach (var prevField in table.Fields.Values)
-							{
-								if (newTable.Fields.TryGetValue(prevField.Name, out var newField))
-									_visitedElements.Add(prevField, newField);
-=======
-						var newTable = (SqlTable)_convert(table);
-						if (!ReferenceEquals(newTable, table))
-						{
-							AddVisited(table.All, newTable.All);
-							foreach (var prevField in table.Fields.Values)
-							{
-								if (newTable.Fields.TryGetValue(prevField.Name, out var newField))
-									AddVisited(prevField, newField);
->>>>>>> 410fa0a7
-							}
-
-							newElement = newTable;
-						}
-
-						break;
-					}
-
-				case QueryElementType.SqlCteTable:
-					{
-						var table = (SqlCteTable)element;
-						var targs = table.TableArguments == null || table.TableArguments.Length == 0 ?
-<<<<<<< HEAD
-							null : ConvertImmutable(table.TableArguments, action);
-						var cte = ConvertImmutable(table.Cte, action);
-=======
-							null : ConvertImmutable(table.TableArguments);
-						var cte = (CteClause)ConvertImmutableInternal(table.Cte);
->>>>>>> 410fa0a7
-
-						var ta = targs != null && !ReferenceEquals(table.TableArguments, targs);
-						var ce = cte   != null && !ReferenceEquals(table.Cte, cte);
-
-						if (ta || ce)
-						{
-							var newFields = new List<SqlField>();
-							foreach (var field in table.Fields.Values)
-							{
-								var newField = new SqlField(field);
-								newFields.Add(newField);
-<<<<<<< HEAD
-								_visitedElements[field] = newField;
-=======
-								AddVisited(field, newField);
->>>>>>> 410fa0a7
-							}
-
-							newElement = table = new SqlCteTable(table, newFields, cte);
-							((SqlCteTable)newElement).TableArguments = targs;
-							
-<<<<<<< HEAD
-							_visitedElements[((SqlCteTable)newElement).All] = table.All;
-						}
-
-						var newTable = (SqlCteTable)action(table);
-						if (!ReferenceEquals(newTable, table))
-						{
-							_visitedElements.Add(table.All, newTable.All);
-							foreach (var prevField in table.Fields.Values)
-							{
-								if (newTable.Fields.TryGetValue(prevField.Name, out var newField))
-									_visitedElements.Add(prevField, newField);
-=======
-							AddVisited(((SqlCteTable)newElement).All, table.All);
-						}
-
-						var newTable = (SqlCteTable)_convert(table);
-						if (!ReferenceEquals(newTable, table))
-						{
-							AddVisited(table.All, newTable.All);
-							foreach (var prevField in table.Fields.Values)
-							{
-								if (newTable.Fields.TryGetValue(prevField.Name, out var newField))
-									AddVisited(prevField, newField);
->>>>>>> 410fa0a7
-							}
-
-							newElement = newTable;
-						}
-
-						break;
-					}
-
-				case QueryElementType.Column:
-					{
-						var col  = (SqlColumn)element;
-<<<<<<< HEAD
-						var expr = (ISqlExpression)ConvertImmutableInternal(col.Expression, action);
-=======
-						var expr = (ISqlExpression)ConvertImmutableInternal(col.Expression);
->>>>>>> 410fa0a7
-
-						if (expr != null && !ReferenceEquals(expr, col.Expression))
-							newElement = new SqlColumn(col.Parent, expr, col.RawAlias);
-
-						break;
-					}
-
-				case QueryElementType.TableSource:
-					{
-						var table  = (SqlTableSource)element;
-<<<<<<< HEAD
-						var source = (ISqlTableSource)ConvertImmutableInternal(table.Source, action);
-						var joins  = ConvertImmutable(table.Joins, action);
-=======
-						var source = (ISqlTableSource)ConvertImmutableInternal(table.Source);
-						var joins  = ConvertImmutable(table.Joins);
->>>>>>> 410fa0a7
-
-						if (source != null && !ReferenceEquals(source, table.Source) ||
-							joins  != null && !ReferenceEquals(table.Joins, joins))
-							newElement = new SqlTableSource(source ?? table.Source, table._alias, joins ?? table.Joins);
-
-						break;
-					}
-
-				case QueryElementType.JoinedTable:
-					{
-						var join  = (SqlJoinedTable)element;
-<<<<<<< HEAD
-						var table = (SqlTableSource)    ConvertImmutableInternal(join.Table,     action);
-						var cond  = (SqlSearchCondition)ConvertImmutableInternal(join.Condition, action);
-=======
-						var table = (SqlTableSource)    ConvertImmutableInternal(join.Table    );
-						var cond  = (SqlSearchCondition)ConvertImmutableInternal(join.Condition);
->>>>>>> 410fa0a7
-
-						if (table != null && !ReferenceEquals(table, join.Table) ||
-							cond  != null && !ReferenceEquals(cond,  join.Condition))
-							newElement = new SqlJoinedTable(join.JoinType, table ?? join.Table, join.IsWeak, cond ?? join.Condition);
-
-						break;
-					}
-
-				case QueryElementType.SearchCondition:
-					{
-						var sc    = (SqlSearchCondition)element;
-<<<<<<< HEAD
-						var conds = ConvertImmutable(sc.Conditions, action);
-=======
-						var conds = ConvertImmutable(sc.Conditions);
->>>>>>> 410fa0a7
-
-						if (conds != null && !ReferenceEquals(sc.Conditions, conds))
-							newElement = new SqlSearchCondition(conds);
-
-						break;
-					}
-
-				case QueryElementType.Condition:
-					{
-						var c = (SqlCondition)element;
-<<<<<<< HEAD
-						var p = (ISqlPredicate)ConvertImmutableInternal(c.Predicate, action);
-=======
-						var p = (ISqlPredicate)ConvertImmutableInternal(c.Predicate);
->>>>>>> 410fa0a7
-
-						if (p != null && !ReferenceEquals(c.Predicate, p))
-							newElement = new SqlCondition(c.IsNot, p, c.IsOr);
-
-						break;
-					}
-
-				case QueryElementType.ExprPredicate:
-					{
-						var p = (SqlPredicate.Expr)element;
-<<<<<<< HEAD
-						var e = (ISqlExpression)ConvertImmutableInternal(p.Expr1, action);
-=======
-						var e = (ISqlExpression)ConvertImmutableInternal(p.Expr1);
->>>>>>> 410fa0a7
-
-						if (e != null && !ReferenceEquals(p.Expr1, e))
-							newElement = new SqlPredicate.Expr(e, p.Precedence);
-
-						break;
-					}
-
-				case QueryElementType.NotExprPredicate:
-					{
-						var p = (SqlPredicate.NotExpr)element;
-<<<<<<< HEAD
-						var e = (ISqlExpression)ConvertImmutableInternal(p.Expr1, action);
-=======
-						var e = (ISqlExpression)ConvertImmutableInternal(p.Expr1);
->>>>>>> 410fa0a7
-
-						if (e != null && !ReferenceEquals(p.Expr1, e))
-							newElement = new SqlPredicate.NotExpr(e, p.IsNot, p.Precedence);
-
-						break;
-					}
-
-				case QueryElementType.ExprExprPredicate:
-					{
-						var p  = (SqlPredicate.ExprExpr)element;
-<<<<<<< HEAD
-						var e1 = (ISqlExpression)ConvertImmutableInternal(p.Expr1, action);
-						var e2 = (ISqlExpression)ConvertImmutableInternal(p.Expr2, action);
-=======
-						var e1 = (ISqlExpression)ConvertImmutableInternal(p.Expr1);
-						var e2 = (ISqlExpression)ConvertImmutableInternal(p.Expr2);
->>>>>>> 410fa0a7
-
-						if (e1 != null && !ReferenceEquals(p.Expr1, e1) || e2 != null && !ReferenceEquals(p.Expr2, e2))
-							newElement = new SqlPredicate.ExprExpr(e1 ?? p.Expr1, p.Operator, e2 ?? p.Expr2);
-
-						break;
-					}
-
-				case QueryElementType.LikePredicate:
-					{
-						var p  = (SqlPredicate.Like)element;
-<<<<<<< HEAD
-						var e1 = (ISqlExpression)ConvertImmutableInternal(p.Expr1,  action);
-						var e2 = (ISqlExpression)ConvertImmutableInternal(p.Expr2,  action);
-						var es = (ISqlExpression)ConvertImmutableInternal(p.Escape, action);
-=======
-						var e1 = (ISqlExpression)ConvertImmutableInternal(p.Expr1 );
-						var e2 = (ISqlExpression)ConvertImmutableInternal(p.Expr2 );
-						var es = (ISqlExpression)ConvertImmutableInternal(p.Escape);
->>>>>>> 410fa0a7
-
-						if (e1 != null && !ReferenceEquals(p.Expr1, e1) ||
-							e2 != null && !ReferenceEquals(p.Expr2, e2) ||
-							es != null && !ReferenceEquals(p.Escape, es))
-							newElement = new SqlPredicate.Like(e1 ?? p.Expr1, p.IsNot, e2 ?? p.Expr2, es ?? p.Escape);
-
-						break;
-					}
-
-				case QueryElementType.BetweenPredicate:
-					{
-						var p = (SqlPredicate.Between)element;
-<<<<<<< HEAD
-						var e1 = (ISqlExpression)ConvertImmutableInternal(p.Expr1, action);
-						var e2 = (ISqlExpression)ConvertImmutableInternal(p.Expr2, action);
-						var e3 = (ISqlExpression)ConvertImmutableInternal(p.Expr3, action);
-=======
-						var e1 = (ISqlExpression)ConvertImmutableInternal(p.Expr1);
-						var e2 = (ISqlExpression)ConvertImmutableInternal(p.Expr2);
-						var e3 = (ISqlExpression)ConvertImmutableInternal(p.Expr3);
->>>>>>> 410fa0a7
-
-						if (e1 != null && !ReferenceEquals(p.Expr1, e1) ||
-							e2 != null && !ReferenceEquals(p.Expr2, e2) ||
-							e3 != null && !ReferenceEquals(p.Expr3, e3))
-							newElement = new SqlPredicate.Between(e1 ?? p.Expr1, p.IsNot, e2 ?? p.Expr2, e3 ?? p.Expr3);
-
-						break;
-					}
-
-				case QueryElementType.IsNullPredicate:
-					{
-						var p = (SqlPredicate.IsNull)element;
-<<<<<<< HEAD
-						var e = (ISqlExpression)ConvertImmutableInternal(p.Expr1, action);
-=======
-						var e = (ISqlExpression)ConvertImmutableInternal(p.Expr1);
->>>>>>> 410fa0a7
-
-						if (e != null && !ReferenceEquals(p.Expr1, e))
-							newElement = new SqlPredicate.IsNull(e, p.IsNot);
-
-						break;
-					}
-
-				case QueryElementType.InSubQueryPredicate:
-					{
-						var p = (SqlPredicate.InSubQuery)element;
-<<<<<<< HEAD
-						var e = (ISqlExpression)ConvertImmutableInternal(p.Expr1,    action);
-						var q = (SelectQuery)ConvertImmutableInternal(p.SubQuery, action);
-=======
-						var e = (ISqlExpression)ConvertImmutableInternal(p.Expr1);
-						var q = (SelectQuery)ConvertImmutableInternal(p.SubQuery);
->>>>>>> 410fa0a7
-
-						if (e != null && !ReferenceEquals(p.Expr1, e) || q != null && !ReferenceEquals(p.SubQuery, q))
-							newElement = new SqlPredicate.InSubQuery(e ?? p.Expr1, p.IsNot, q ?? p.SubQuery);
-
-						break;
-					}
-
-				case QueryElementType.InListPredicate:
-					{
-						var p = (SqlPredicate.InList)element;
-<<<<<<< HEAD
-						var e = (ISqlExpression)ConvertImmutableInternal(p.Expr1,    action);
-						var v = ConvertImmutable(p.Values, action);
-=======
-						var e = (ISqlExpression)ConvertImmutableInternal(p.Expr1);
-						var v = ConvertImmutable(p.Values);
->>>>>>> 410fa0a7
-
-						if (e != null && !ReferenceEquals(p.Expr1, e) || v != null && !ReferenceEquals(p.Values, v))
-							newElement = new SqlPredicate.InList(e ?? p.Expr1, p.IsNot, v ?? p.Values);
-
-						break;
-					}
-
-				case QueryElementType.FuncLikePredicate:
-					{
-						var p = (SqlPredicate.FuncLike)element;
-<<<<<<< HEAD
-						var f = (SqlFunction)ConvertImmutableInternal(p.Function, action);
-=======
-						var f = (SqlFunction)ConvertImmutableInternal(p.Function);
->>>>>>> 410fa0a7
-
-						if (f != null && !ReferenceEquals(p.Function, f))
-							newElement = new SqlPredicate.FuncLike(f);
-
-						break;
-					}
-
-				case QueryElementType.SetExpression:
-					{
-						var s = (SqlSetExpression)element;
-<<<<<<< HEAD
-						var c = (ISqlExpression)ConvertImmutableInternal(s.Column,     action);
-						var e = (ISqlExpression)ConvertImmutableInternal(s.Expression, action);
-=======
-						var c = (ISqlExpression)ConvertImmutableInternal(s.Column    );
-						var e = (ISqlExpression)ConvertImmutableInternal(s.Expression);
->>>>>>> 410fa0a7
-
-						if (c != null && !ReferenceEquals(s.Column, c) || e != null && !ReferenceEquals(s.Expression, e))
-							newElement = new SqlSetExpression(c ?? s.Column, e ?? s.Expression);
-
-						break;
-					}
-
-				case QueryElementType.InsertClause:
-					{
-						var s = (SqlInsertClause)element;
-<<<<<<< HEAD
-						var t = s.Into != null ? (SqlTable)ConvertImmutableInternal(s.Into, action) : null;
-						var i = ConvertImmutable(s.Items, action);
-=======
-						var t = s.Into != null ? (SqlTable)ConvertImmutableInternal(s.Into) : null;
-						var i = ConvertImmutable(s.Items);
->>>>>>> 410fa0a7
-
-						if (t != null && !ReferenceEquals(s.Into, t) || i != null && !ReferenceEquals(s.Items, i))
-						{
-							var sc = new SqlInsertClause { Into = t ?? s.Into };
-
-							sc.Items.AddRange(i ?? s.Items);
-							sc.WithIdentity = s.WithIdentity;
-
-							newElement = sc;
-						}
-
-						break;
-					}
-
-				case QueryElementType.UpdateClause:
-					{
-						var s = (SqlUpdateClause)element;
-<<<<<<< HEAD
-						var t = s.Table != null ? (SqlTable)ConvertImmutableInternal(s.Table, action) : null;
-						var i = ConvertImmutable(s.Items, action);
-						var k = ConvertImmutable(s.Keys,  action);
-=======
-						var t = s.Table != null ? (SqlTable)ConvertImmutableInternal(s.Table) : null;
-						var i = ConvertImmutable(s.Items);
-						var k = ConvertImmutable(s.Keys );
->>>>>>> 410fa0a7
-
-						if (t != null && !ReferenceEquals(s.Table, t) ||
-							i != null && !ReferenceEquals(s.Items, i) ||
-							k != null && !ReferenceEquals(s.Keys,  k))
-						{
-							var sc = new SqlUpdateClause { Table = t ?? s.Table };
-
-							sc.Items.AddRange(i ?? s.Items);
-							sc.Keys. AddRange(k ?? s.Keys);
-
-							newElement = sc;
-						}
-
-						break;
-					}
-
-				case QueryElementType.SelectStatement:
-					{
-						var s = (SqlSelectStatement)element;
-<<<<<<< HEAD
-						var selectQuery = s.SelectQuery != null ? (SelectQuery) ConvertImmutableInternal(s.SelectQuery, action) : null;
-						var ps          = ConvertImmutableSafe(s.Parameters, action);
-
-						if (ps          != null && !ReferenceEquals(s.Parameters,  ps)           ||
-							selectQuery != null && !ReferenceEquals(s.SelectQuery, selectQuery))
-						{
-							newElement = new SqlSelectStatement(selectQuery ?? s.SelectQuery);
-							if (ps != null)
-								((SqlSelectStatement)newElement).Parameters.AddRange(ps);
-							else
-								((SqlSelectStatement)newElement).Parameters.AddRange(s.Parameters);
-							CorrectQueryHierarchy(((SqlSelectStatement) newElement).SelectQuery);
-						}
-
-
-=======
-						var selectQuery = s.SelectQuery != null ? (SelectQuery)  ConvertImmutableInternal(s.SelectQuery) : null;
-						var with        = s.With        != null ? (SqlWithClause)ConvertImmutableInternal(s.With       ) : null;
-						var ps          = ConvertImmutableSafe(s.Parameters);
-
-						if (ps          != null && !ReferenceEquals(s.Parameters,  ps)           ||
-							selectQuery != null && !ReferenceEquals(s.SelectQuery, selectQuery)  ||
-							with        != null && !ReferenceEquals(s.With,        with))
-						{
-							newElement = new SqlSelectStatement(selectQuery ?? s.SelectQuery);
-							((SqlSelectStatement)newElement).Parameters.AddRange(ps ?? s.Parameters);
-							((SqlSelectStatement)newElement).With = with ?? s.With;
-							CorrectQueryHierarchy(((SqlSelectStatement) newElement).SelectQuery);
-						}
-
->>>>>>> 410fa0a7
-						break;
-					}
-
-				case QueryElementType.InsertStatement:
-					{
-						var s = (SqlInsertStatement)element;
-<<<<<<< HEAD
-						var selectQuery = s.SelectQuery != null ? (SelectQuery)    ConvertImmutableInternal(s.SelectQuery, action) : null;
-						var insert      = s.Insert      != null ? (SqlInsertClause)ConvertImmutableInternal(s.Insert,      action) : null;
-						var ps          = ConvertImmutableSafe(s.Parameters, action);
-
-						if (insert      != null && !ReferenceEquals(s.Insert,      insert)       ||
-							ps          != null && !ReferenceEquals(s.Parameters,  ps)           ||
-							selectQuery != null && !ReferenceEquals(s.SelectQuery, selectQuery))
-					{
-							newElement = new SqlInsertStatement(selectQuery ?? s.SelectQuery) { Insert = insert ?? s.Insert };
-							if (ps != null)
-								((SqlInsertStatement)newElement).Parameters.AddRange(ps);
-							else
-								((SqlInsertStatement)newElement).Parameters.AddRange(s.Parameters);
-=======
-						var selectQuery = s.SelectQuery != null ? (SelectQuery)    ConvertImmutableInternal(s.SelectQuery) : null;
-						var insert      = s.Insert      != null ? (SqlInsertClause)ConvertImmutableInternal(s.Insert     ) : null;
-						var with        = s.With        != null ? (SqlWithClause)  ConvertImmutableInternal(s.With       ) : null;
-						var ps          = ConvertImmutableSafe(s.Parameters);
-
-						if (insert      != null && !ReferenceEquals(s.Insert,      insert)       ||
-							ps          != null && !ReferenceEquals(s.Parameters,  ps)           ||
-							selectQuery != null && !ReferenceEquals(s.SelectQuery, selectQuery)  ||
-							with        != null && !ReferenceEquals(s.With,        with))
-						{
-							newElement = new SqlInsertStatement(selectQuery ?? s.SelectQuery) { Insert = insert ?? s.Insert };
-							((SqlInsertStatement)newElement).Parameters.AddRange(ps ?? s.Parameters);
-							((SqlInsertStatement)newElement).With = with ?? s.With;
->>>>>>> 410fa0a7
-							CorrectQueryHierarchy(((SqlInsertStatement) newElement).SelectQuery);
-						}
-
-						break;
-					}
-
-				case QueryElementType.UpdateStatement:
-					{
-						var s = (SqlUpdateStatement)element;
-<<<<<<< HEAD
-						var selectQuery = s.SelectQuery != null ? (SelectQuery)    ConvertImmutableInternal(s.SelectQuery, action) : null;
-						var update      = s.Update      != null ? (SqlUpdateClause)ConvertImmutableInternal(s.Update, action) : null;
-						var ps          = ConvertImmutableSafe(s.Parameters, action);
-
-						if (update      != null && !ReferenceEquals(s.Update,      update)       ||
-							ps          != null && !ReferenceEquals(s.Parameters,  ps)           ||
-							selectQuery != null && !ReferenceEquals(s.SelectQuery, selectQuery))
-						{
-							newElement = new SqlUpdateStatement(selectQuery ?? s.SelectQuery) { Update = update ?? s.Update };
-							if (ps != null)
-								((SqlUpdateStatement)newElement).Parameters.AddRange(ps);
-							else
-								((SqlUpdateStatement)newElement).Parameters.AddRange(s.Parameters);
-=======
-						var selectQuery = s.SelectQuery != null ? (SelectQuery)    ConvertImmutableInternal(s.SelectQuery) : null;
-						var update      = s.Update      != null ? (SqlUpdateClause)ConvertImmutableInternal(s.Update     ) : null;
-						var with        = s.With        != null ? (SqlWithClause)  ConvertImmutableInternal(s.With       ) : null;
-						var ps          = ConvertImmutableSafe(s.Parameters);
-
-						if (update      != null && !ReferenceEquals(s.Update,      update)       ||
-							ps          != null && !ReferenceEquals(s.Parameters,  ps)           ||
-							selectQuery != null && !ReferenceEquals(s.SelectQuery, selectQuery)  ||
-							with        != null && !ReferenceEquals(s.With,        with))
-						{
-							newElement = new SqlUpdateStatement(selectQuery ?? s.SelectQuery) { Update = update ?? s.Update };
-							((SqlUpdateStatement)newElement).Parameters.AddRange(ps ?? s.Parameters);
-							((SqlUpdateStatement)newElement).With = with ?? s.With;
->>>>>>> 410fa0a7
-							CorrectQueryHierarchy(((SqlUpdateStatement) newElement).SelectQuery);
-						}
-
-						break;
-					}
-
-				case QueryElementType.InsertOrUpdateStatement:
-					{
-						var s = (SqlInsertOrUpdateStatement)element;
-
-<<<<<<< HEAD
-						var selectQuery = s.SelectQuery != null ? (SelectQuery)    ConvertImmutableInternal(s.SelectQuery, action) : null;
-						var insert      = s.Insert      != null ? (SqlInsertClause)ConvertImmutableInternal(s.Insert, action) : null;
-						var update      = s.Update      != null ? (SqlUpdateClause)ConvertImmutableInternal(s.Update, action) : null;
-						var ps          = ConvertImmutableSafe(s.Parameters, action);
-=======
-						var selectQuery = s.SelectQuery != null ? (SelectQuery)    ConvertImmutableInternal(s.SelectQuery) : null;
-						var insert      = s.Insert      != null ? (SqlInsertClause)ConvertImmutableInternal(s.Insert     ) : null;
-						var update      = s.Update      != null ? (SqlUpdateClause)ConvertImmutableInternal(s.Update     ) : null;
-						var with        = s.With        != null ? (SqlWithClause)  ConvertImmutableInternal(s.With       ) : null;
-						var ps          = ConvertImmutableSafe(s.Parameters);
->>>>>>> 410fa0a7
-
-						if (insert      != null && !ReferenceEquals(s.Insert,      insert)       ||
-							update      != null && !ReferenceEquals(s.Update,      update)       ||
-							ps          != null && !ReferenceEquals(s.Parameters,  ps)           ||
-<<<<<<< HEAD
-							selectQuery != null && !ReferenceEquals(s.SelectQuery, selectQuery))
-						{
-							newElement = new SqlInsertOrUpdateStatement(selectQuery ?? s.SelectQuery) { Insert = insert ?? s.Insert, Update = update ?? s.Update };
-							if (ps != null)
-								((SqlInsertOrUpdateStatement)newElement).Parameters.AddRange(ps);
-							else
-								((SqlInsertOrUpdateStatement)newElement).Parameters.AddRange(s.Parameters);
-=======
-							selectQuery != null && !ReferenceEquals(s.SelectQuery, selectQuery)  ||
-							with        != null && !ReferenceEquals(s.With,        with))
-						{
-							newElement = new SqlInsertOrUpdateStatement(selectQuery ?? s.SelectQuery) { Insert = insert ?? s.Insert, Update = update ?? s.Update };
-							((SqlInsertOrUpdateStatement)newElement).Parameters.AddRange(ps ?? s.Parameters);
-							((SqlInsertOrUpdateStatement)newElement).With = with ?? s.With;
->>>>>>> 410fa0a7
-							CorrectQueryHierarchy(((SqlInsertOrUpdateStatement) newElement).SelectQuery);
-						}
-
-						break;
-					}
-
-				case QueryElementType.DeleteStatement:
-					{
-						var s = (SqlDeleteStatement)element;
-<<<<<<< HEAD
-						var selectQuery = s.SelectQuery != null ? (SelectQuery)ConvertImmutableInternal(s.SelectQuery, action) : null;
-						var table       = s.Table != null ? (SqlTable)         ConvertImmutableInternal(s.Table, action) : null;
-						var top         = s.Top   != null ? (ISqlExpression)   ConvertImmutableInternal(s.Top,  action) : null;
-						var ps          = ConvertImmutableSafe(s.Parameters, action);
-=======
-						var selectQuery = s.SelectQuery != null ? (SelectQuery)   ConvertImmutableInternal(s.SelectQuery) : null;
-						var table       = s.Table       != null ? (SqlTable)      ConvertImmutableInternal(s.Table      ) : null;
-						var top         = s.Top         != null ? (ISqlExpression)ConvertImmutableInternal(s.Top        ) : null;
-						var with        = s.With        != null ? (SqlWithClause) ConvertImmutableInternal(s.With       ) : null;
-						var ps          = ConvertImmutableSafe(s.Parameters);
->>>>>>> 410fa0a7
-
-						if (table       != null && !ReferenceEquals(s.Table,       table)       ||
-							top         != null && !ReferenceEquals(s.Top,         top)         ||
-							ps          != null && !ReferenceEquals(s.Parameters,  ps)          ||
-<<<<<<< HEAD
-							selectQuery != null && !ReferenceEquals(s.SelectQuery, selectQuery))
-=======
-							selectQuery != null && !ReferenceEquals(s.SelectQuery, selectQuery) ||
-							with        != null && !ReferenceEquals(s.With,        with))
->>>>>>> 410fa0a7
-						{
-							newElement = new SqlDeleteStatement
-							{
-								Table                = table       ?? s.Table,
-								SelectQuery          = selectQuery ?? s.SelectQuery,
-								Top                  = top         ?? s.Top,
-								IsParameterDependent = s.IsParameterDependent
-							};
-<<<<<<< HEAD
-							if (ps != null)
-								((SqlDeleteStatement)newElement).Parameters.AddRange(ps);
-							else
-								((SqlDeleteStatement)newElement).Parameters.AddRange(s.Parameters);
-=======
-							((SqlDeleteStatement)newElement).Parameters.AddRange(ps ?? s.Parameters);
-							((SqlDeleteStatement)newElement).With = with ?? s.With;
->>>>>>> 410fa0a7
-							CorrectQueryHierarchy(((SqlDeleteStatement) newElement).SelectQuery);
-						}
-
-						break;
-					}
-
-				case QueryElementType.CreateTableStatement:
-					{
-						var s  = (SqlCreateTableStatement)element;
-<<<<<<< HEAD
-						var t  = s.Table != null ? (SqlTable)ConvertImmutableInternal(s.Table, action) : null;
-						var ps = ConvertImmutableSafe(s.Parameters, action);
-=======
-						var t  = s.Table != null ? (SqlTable)ConvertImmutableInternal(s.Table) : null;
-						var ps = ConvertImmutableSafe(s.Parameters);
->>>>>>> 410fa0a7
-
-						if (t  != null && !ReferenceEquals(s.Table, t) ||
-							ps != null && !ReferenceEquals(s.Parameters,  ps))
-						{
-							newElement = new SqlCreateTableStatement { Table = t ?? s.Table };
-							if (ps != null)
-								((SqlCreateTableStatement)newElement).Parameters.AddRange(ps);
-							else
-								((SqlCreateTableStatement)newElement).Parameters.AddRange(s.Parameters);
-						}
-
-						break;
-					}
-
-				case QueryElementType.DropTableStatement:
-					{
-						var s  = (SqlDropTableStatement)element;
-<<<<<<< HEAD
-						var t  = s.Table != null ? (SqlTable)ConvertImmutableInternal(s.Table, action) : null;
-						var ps = ConvertImmutableSafe(s.Parameters, action);
-=======
-						var t  = s.Table != null ? (SqlTable)ConvertImmutableInternal(s.Table) : null;
-						var ps = ConvertImmutableSafe(s.Parameters);
->>>>>>> 410fa0a7
-
-						if (t  != null && !ReferenceEquals(s.Table, t) ||
-							ps != null && !ReferenceEquals(s.Parameters,  ps))
-						{
-							newElement = new SqlDropTableStatement(s.IfExists) { Table = t ?? s.Table };
-							if (ps != null)
-								((SqlDropTableStatement)newElement).Parameters.AddRange(ps);
-							else
-								((SqlDropTableStatement)newElement).Parameters.AddRange(s.Parameters);
-						}
-
-						break;
-					}
-
-				case QueryElementType.SelectClause:
-					{
-						var sc   = (SqlSelectClause)element;
-<<<<<<< HEAD
-						var cols = ConvertImmutable(sc.Columns, action, column => new SqlColumn(null, column.Expression));
-						var take = (ISqlExpression)ConvertImmutableInternal(sc.TakeValue, action);
-						var skip = (ISqlExpression)ConvertImmutableInternal(sc.SkipValue, action);
-=======
-						var cols = ConvertImmutable(sc.Columns, column =>
-						{
-							var newColumn = new SqlColumn(sc.SelectQuery, column.Expression);
-							_visitedElements.Remove(column);
-							_visitedElements.Add(column, newColumn);
-							return newColumn;
-						});
-						var take = (ISqlExpression)ConvertImmutableInternal(sc.TakeValue);
-						var skip = (ISqlExpression)ConvertImmutableInternal(sc.SkipValue);
->>>>>>> 410fa0a7
-
-						if (
-							cols != null && !ReferenceEquals(sc.Columns,   cols) ||
-							take != null && !ReferenceEquals(sc.TakeValue, take) ||
-							skip != null && !ReferenceEquals(sc.SkipValue, skip))
-						{
-							newElement = new SqlSelectClause(sc.IsDistinct, take ?? sc.TakeValue, sc.TakeHints, skip ?? sc.SkipValue, cols ?? sc.Columns);
-							((SqlSelectClause)newElement).SetSqlQuery(sc.SelectQuery);
-						}
-
-						break;
-					}
-
-				case QueryElementType.FromClause:
-					{
-						var fc   = (SqlFromClause)element;
-<<<<<<< HEAD
-						var ts = ConvertImmutable(fc.Tables, action);
-=======
-						var ts = ConvertImmutable(fc.Tables);
->>>>>>> 410fa0a7
-
-						if (ts != null && !ReferenceEquals(fc.Tables, ts))
-						{
-							newElement = new SqlFromClause(ts ?? fc.Tables);
-							((SqlFromClause)newElement).SetSqlQuery(fc.SelectQuery);
-						}
-
-						break;
-					}
-
-				case QueryElementType.WhereClause:
-					{
-						var wc   = (SqlWhereClause)element;
-<<<<<<< HEAD
-						var cond = (SqlSearchCondition)ConvertImmutableInternal(wc.SearchCondition, action);
-=======
-						var cond = (SqlSearchCondition)ConvertImmutableInternal(wc.SearchCondition);
->>>>>>> 410fa0a7
-
-						if (cond != null && !ReferenceEquals(wc.SearchCondition, cond))
-						{
-							newElement = new SqlWhereClause(cond ?? wc.SearchCondition);
-							((SqlWhereClause)newElement).SetSqlQuery(wc.SelectQuery);
-						}
-
-						break;
-					}
-
-				case QueryElementType.GroupByClause:
-					{
-						var gc = (SqlGroupByClause)element;
-<<<<<<< HEAD
-						var es = ConvertImmutable(gc.Items, action);
-=======
-						var es = ConvertImmutable(gc.Items);
->>>>>>> 410fa0a7
-
-						if (es != null && !ReferenceEquals(gc.Items, es))
-						{
-							newElement = new SqlGroupByClause(es ?? gc.Items);
-							((SqlGroupByClause)newElement).SetSqlQuery(gc.SelectQuery);
-						}
-
-						break;
-					}
-
-				case QueryElementType.OrderByClause:
-					{
-						var oc = (SqlOrderByClause)element;
-<<<<<<< HEAD
-						var es = ConvertImmutable(oc.Items, action);
-=======
-						var es = ConvertImmutable(oc.Items);
->>>>>>> 410fa0a7
-
-						if (es != null && !ReferenceEquals(oc.Items, es))
-						{
-							newElement = new SqlOrderByClause(es ?? oc.Items);
-							((SqlOrderByClause)newElement).SetSqlQuery(oc.SelectQuery);
-						}
-
-						break;
-					}
-
-				case QueryElementType.OrderByItem:
-					{
-						var i = (SqlOrderByItem)element;
-<<<<<<< HEAD
-						var e = (ISqlExpression)ConvertImmutableInternal(i.Expression, action);
-=======
-						var e = (ISqlExpression)ConvertImmutableInternal(i.Expression);
->>>>>>> 410fa0a7
-
-						if (e != null && !ReferenceEquals(i.Expression, e))
-							newElement = new SqlOrderByItem(e, i.IsDescending);
-
-						break;
-					}
-
-				case QueryElementType.Union:
-					{
-						var u = (SqlUnion)element;
-<<<<<<< HEAD
-						var q = (SelectQuery)ConvertImmutableInternal(u.SelectQuery, action);
-=======
-						var q = (SelectQuery)ConvertImmutableInternal(u.SelectQuery);
->>>>>>> 410fa0a7
-
-						if (q != null && !ReferenceEquals(u.SelectQuery, q))
-							newElement = new SqlUnion(q, u.IsAll);
-
-						break;
-					}
-
-				case QueryElementType.SqlQuery:
-					{
-						var q = (SelectQuery)element;
-
-<<<<<<< HEAD
-						var fc = (SqlFromClause)   ConvertImmutableInternal(q.From,    action) ?? q.From;
-						var sc = (SqlSelectClause) ConvertImmutableInternal(q.Select,  action) ?? q.Select;
-						var wc = (SqlWhereClause)  ConvertImmutableInternal(q.Where,   action) ?? q.Where;
-						var gc = (SqlGroupByClause)ConvertImmutableInternal(q.GroupBy, action) ?? q.GroupBy;
-						var hc = (SqlWhereClause)  ConvertImmutableInternal(q.Having,  action) ?? q.Having;
-						var oc = (SqlOrderByClause)ConvertImmutableInternal(q.OrderBy, action) ?? q.OrderBy;
-						var us = q.HasUnion ? ConvertImmutable(q.Unions, action) : q.Unions;
-=======
-						var fc = (SqlFromClause)   ConvertImmutableInternal(q.From   ) ?? q.From;
-						var sc = (SqlSelectClause) ConvertImmutableInternal(q.Select ) ?? q.Select;
-						var wc = (SqlWhereClause)  ConvertImmutableInternal(q.Where  ) ?? q.Where;
-						var gc = (SqlGroupByClause)ConvertImmutableInternal(q.GroupBy) ?? q.GroupBy;
-						var hc = (SqlWhereClause)  ConvertImmutableInternal(q.Having ) ?? q.Having;
-						var oc = (SqlOrderByClause)ConvertImmutableInternal(q.OrderBy) ?? q.OrderBy;
-						var us = q.HasUnion ? ConvertImmutable(q.Unions) : q.Unions;
->>>>>>> 410fa0a7
-
-						if (   !ReferenceEquals(fc, q.From)
-						    || !ReferenceEquals(sc, q.Select)
-						    || !ReferenceEquals(wc, q.Where)
-						    || !ReferenceEquals(gc, q.GroupBy)
-						    || !ReferenceEquals(hc, q.Having)
-						    || !ReferenceEquals(oc, q.OrderBy)
-						    || us != null && !ReferenceEquals(us, q.Unions)
-						)
-						{
-							var nq = new SelectQuery();
-
-							var objTree = new Dictionary<ICloneableElement, ICloneableElement>();
-<<<<<<< HEAD
-							foreach (var pair in _visitedElements)
-							{
-								if (pair.Value != pair.Key && pair.Key is ICloneableElement)
-									objTree.Add((ICloneableElement) pair.Key, (ICloneableElement) pair.Value);
-							}
-
-							objTree.Add(q, nq);
-
-							if (ReferenceEquals(fc, q.From))
-								fc = new SqlFromClause(nq, fc, objTree, e => false);
-							if (ReferenceEquals(sc, q.Select))
-								sc = new SqlSelectClause(nq, sc, objTree, e => e is SqlColumn c && c.Parent == q);
-							if (ReferenceEquals(wc, q.Where))
-								wc = new SqlWhereClause(nq, wc, objTree, e => false);
-							if (ReferenceEquals(gc, q.GroupBy))
-								gc = new SqlGroupByClause(nq, gc, objTree, e => false);
-							if (ReferenceEquals(hc, q.Having))
-								hc = new SqlWhereClause(nq, hc, objTree, e => false);
-							if (ReferenceEquals(oc, q.OrderBy))
-								oc = new SqlOrderByClause(nq, oc, objTree, e => false);
-
-							//_visitedElements.Add(q,     nq);
-							_visitedElements.Add(q.All, nq.All);
-=======
-
-							if (ReferenceEquals(sc, q.Select))
-								sc = new SqlSelectClause (nq, sc, objTree, e => e is SqlColumn c && c.Parent == q);
-							if (ReferenceEquals(fc, q.From))
-								fc = new SqlFromClause   (nq, fc, objTree, e => false);
-							if (ReferenceEquals(wc, q.Where))
-								wc = new SqlWhereClause  (nq, wc, objTree, e => false);
-							if (ReferenceEquals(gc, q.GroupBy))
-								gc = new SqlGroupByClause(nq, gc, objTree, e => false);
-							if (ReferenceEquals(hc, q.Having))
-								hc = new SqlWhereClause  (nq, hc, objTree, e => false);
-							if (ReferenceEquals(oc, q.OrderBy))
-								oc = new SqlOrderByClause(nq, oc, objTree, e => false);
-
-							AddVisited(q.All, nq.All);
->>>>>>> 410fa0a7
-
-							nq.Init(sc, fc, wc, gc, hc, oc, us,
-								q.ParentSelect,
-								q.IsParameterDependent);
-
-<<<<<<< HEAD
-=======
-							// update visited in case if columns were cloned
-							foreach (var pair in objTree)
-							{
-								if (pair.Key is IQueryElement queryElement)
-								{
-									_visitedElements.Remove(queryElement);
-									_visitedElements.Add(queryElement, (IQueryElement)pair.Value);
-								}
-							}
-
->>>>>>> 410fa0a7
-							newElement = nq;
-						}
-						break;
-					}
-<<<<<<< HEAD
-			}
-
-			newElement = newElement == null ? action(element) : (action(newElement) ?? newElement);
-
-			_visitedElements.Add(element, newElement);
-=======
-
-				case QueryElementType.MergeStatement:
-					{
-						var merge = (SqlMergeStatement)element;
-
-						var target     = (SqlTableSource)ConvertImmutableInternal(merge.Target);
-						var source     = (SqlMergeSourceTable)ConvertImmutableInternal(merge.Source);
-						var on         = (SqlSearchCondition)ConvertImmutableInternal(merge.On);
-						var operations = ConvertImmutableSafe(merge.Operations);
-
-						if (target     != null && !ReferenceEquals(merge.Target, target) ||
-							source     != null && !ReferenceEquals(merge.Source, source) ||
-							on         != null && !ReferenceEquals(merge.On, on) ||
-							operations != null && !ReferenceEquals(merge.Operations, operations))
-						{
-							newElement = new SqlMergeStatement(
-								merge.Hint,
-								target ?? merge.Target,
-								source ?? merge.Source,
-								on ?? merge.On,
-								operations ?? merge.Operations);
-						}
-
-						break;
-					}
-
-				case QueryElementType.MergeSourceTable:
-					{
-						var source = (SqlMergeSourceTable)element;
-
-						var enumerableSource = (SqlValuesTable)ConvertImmutableInternal(source.SourceEnumerable);
-						var querySource      = (SelectQuery)ConvertImmutableInternal(source.SourceQuery);
-						var fields           = ConvertImmutableSafe(source.SourceFields);
-
-						if (enumerableSource != null && !ReferenceEquals(source.SourceEnumerable, enumerableSource) ||
-							querySource      != null && !ReferenceEquals(source.SourceQuery, querySource)           ||
-							fields           != null && !ReferenceEquals(source.SourceFields, fields))
-						{
-							newElement = new SqlMergeSourceTable(
-								source.SourceID,
-								enumerableSource ?? source.SourceEnumerable,
-								querySource ?? source.SourceQuery,
-								fields ?? source.SourceFields);
-						}
-
-							break;
-						}
-
-				case QueryElementType.SqlValuesTable:
-					{
-						var table = (SqlValuesTable)element;
-
-						var covertedRows = new List<IList<ISqlExpression>>();
-						var rowsConverted = false;
-
-						foreach (var row in table.Rows)
-						{
-							var convertedRow = ConvertImmutableSafe(row);
-							rowsConverted    = rowsConverted || (row != null && !ReferenceEquals(convertedRow, row));
-
-							covertedRows.Add(convertedRow ?? row);
-						}
-
-						var fields1 = ToArray(table.Fields);
-						var fields2 = ConvertImmutable(fields1, f => new SqlField(f));
-
-						var fieldsConverted = fields2 != null && !ReferenceEquals(fields1, fields2);
-
-						if (fieldsConverted || rowsConverted)
-						{
-							if (!fieldsConverted)
-							{
-								fields2 = fields1;
-
-								for (var i = 0; i < fields2.Length; i++)
-								{
-									var field = fields2[i];
-
-									fields2[i] = new SqlField(field);
-
-									_visitedElements[field] = fields2[i];
-								}
-							}
-
-							newElement = new SqlValuesTable(fields2, rowsConverted ? covertedRows : table.Rows);
-						}
-
-						break;
-					}
-
-				case QueryElementType.MergeOperationClause:
-					{
-						var operation = (SqlMergeOperationClause)element;
-
-						var where       = (SqlSearchCondition)ConvertImmutableInternal(operation.Where);
-						var whereDelete = (SqlSearchCondition)ConvertImmutableInternal(operation.WhereDelete);
-						var items       = ConvertImmutableSafe(operation.Items);
-
-						if (where       != null && !ReferenceEquals(operation.Where, where)             ||
-							whereDelete != null && !ReferenceEquals(operation.WhereDelete, whereDelete) ||
-							items       != null && !ReferenceEquals(operation.Items, items))
-						{
-							newElement = new SqlMergeOperationClause(
-								operation.OperationType,
-								where ?? operation.Where,
-								whereDelete ?? operation.WhereDelete,
-								items ?? operation.Items);
-						}
-
-						break;
-					}
-
-				case QueryElementType.TruncateTableStatement:
-					{
-						var truncate = (SqlTruncateTableStatement)element;
-
-						if (truncate.Table != null)
-						{
-							var table = (SqlTable)ConvertImmutableInternal(truncate.Table);
-
-							if (table != null && !ReferenceEquals(truncate.Table, table))
-							{
-								newElement = new SqlTruncateTableStatement()
-									{
-										Table = table,
-										ResetIdentity = truncate.ResetIdentity
-									};
-							}
-						}
-
-						break;
-					}
-
-				case QueryElementType.SqlRawSqlTable:
-					{
-						var table   = (SqlRawSqlTable)element;
-						var fields1 = ToArray(table.Fields);
-						var fields2 = ConvertImmutable(fields1, f => new SqlField(f));
-						var targs   = table.Parameters == null || table.Parameters.Length == 0 ?
-							null : ConvertImmutable(table.Parameters);
-
-						var fe = fields2 != null && !ReferenceEquals(fields1, fields2);
-						var ta = targs != null && !ReferenceEquals(table.Parameters, targs);
-
-						if (fe || ta)
-						{
-							if (!fe)
-							{
-								fields2 = fields1;
-
-								for (var i = 0; i < fields2.Length; i++)
-								{
-									var field = fields2[i];
-
-									fields2[i] = new SqlField(field);
-
-									_visitedElements[field] = fields2[i];
-								}
-							}
-
-							newElement = new SqlRawSqlTable(table, fields2, targs ?? table.Parameters);
-
-							_visitedElements[((SqlRawSqlTable)newElement).All] = table.All;
-						}
-
-						break;
-					}
-
-				case QueryElementType.SqlField    :
-				case QueryElementType.SqlParameter:
-				case QueryElementType.SqlValue    :
-				case QueryElementType.SqlDataType :
-					break;
-
-				default:
-					throw new InvalidOperationException($"ConvertImmutable visitor not implemented for element {element.ElementType}");
-			}
-
-			newElement = newElement == null ? _convert(element) : (_convert(newElement) ?? newElement);
-
-			AddVisited(element, newElement);
->>>>>>> 410fa0a7
-
-			return newElement;
-		}
-
-<<<<<<< HEAD
-		T[] ConvertImmutable<T>(T[] arr, Func<IQueryElement, IQueryElement> action)
-			where T : class, IQueryElement
-		{
-			return ConvertImmutable(arr, action, null);
-		}
-
-		T[] ConvertImmutable<T>(T[] arr1, Func<IQueryElement, IQueryElement> action, Clone<T> clone)
-=======
-		T[] ConvertImmutable<T>(T[] arr)
-			where T : class, IQueryElement
-		{
-			return ConvertImmutable(arr, null);
-		}
-
-		T[] ConvertImmutable<T>(T[] arr1, Clone<T> clone)
->>>>>>> 410fa0a7
-			where T : class, IQueryElement
-		{
-			T[] arr2 = null;
-
-			for (var i = 0; i < arr1.Length; i++)
-			{
-				var elem1 = arr1[i];
-<<<<<<< HEAD
-				var elem2 = (T)ConvertImmutableInternal(elem1, action);
-=======
-				var elem2 = (T)ConvertImmutableInternal(elem1);
->>>>>>> 410fa0a7
-
-				if (elem2 != null && !ReferenceEquals(elem1, elem2))
-				{
-					if (arr2 == null)
-					{
-						arr2 = new T[arr1.Length];
-
-						for (var j = 0; j < i; j++)
-							arr2[j] = clone == null ? arr1[j] : clone(arr1[j]);
-					}
-
-					arr2[i] = elem2;
-				}
-				else if (arr2 != null)
-					arr2[i] = clone == null ? elem1 : clone(elem1);
-			}
-
-			return arr2;
-		}
-
-<<<<<<< HEAD
-		List<T> ConvertImmutableSafe<T>(List<T> list, Func<IQueryElement, IQueryElement> action)
-			where T : class, IQueryElement
-		{
-			return ConvertImmutableSafe(list, action, null);
-		}
-
-		List<T> ConvertImmutableSafe<T>(List<T> list1, Func<IQueryElement, IQueryElement> action, Clone<T> clone)
-=======
-		List<T> ConvertImmutableSafe<T>(IList<T> list)
-			where T : class, IQueryElement
-		{
-			return ConvertImmutableSafe(list, null);
-		}
-
-		List<T> ConvertImmutableSafe<T>(IList<T> list1, Clone<T> clone)
->>>>>>> 410fa0a7
-			where T : class, IQueryElement
-		{
-			List<T> list2 = null;
-
-			for (var i = 0; i < list1.Count; i++)
-			{
-				var elem1 = list1[i];
-<<<<<<< HEAD
-				var elem2 = ConvertImmutableInternal(elem1, action) as T;
-=======
-				var elem2 = ConvertImmutableInternal(elem1) as T;
->>>>>>> 410fa0a7
-
-				if (elem2 != null && !ReferenceEquals(elem1, elem2))
-				{
-					if (list2 == null)
-					{
-						list2 = new List<T>(list1.Count);
-
-						for (var j = 0; j < i; j++)
-							list2.Add(clone == null ? list1[j] : clone(list1[j]));
-					}
-
-					list2.Add(elem2);
-				}
-				else
-					list2?.Add(clone == null ? elem1 : clone(elem1));
-			}
-
-			return list2;
-		}
-
-<<<<<<< HEAD
-		List<T> ConvertImmutable<T>(List<T> list, Func<IQueryElement, IQueryElement> action)
-			where T : class, IQueryElement
-		{
-			return ConvertImmutable(list, action, null);
-		}
-
-		List<T> ConvertImmutable<T>(List<T> list1, Func<IQueryElement, IQueryElement> action, Clone<T> clone)
-=======
-		List<T> ConvertImmutable<T>(List<T> list)
-			where T : class, IQueryElement
-		{
-			return ConvertImmutable(list, null);
-		}
-
-		List<T> ConvertImmutable<T>(List<T> list1, Clone<T> clone)
->>>>>>> 410fa0a7
-			where T : class, IQueryElement
-		{
-			List<T> list2 = null;
-
-			for (var i = 0; i < list1.Count; i++)
-			{
-				var elem1 = list1[i];
-<<<<<<< HEAD
-				var elem2 = (T)ConvertImmutableInternal(elem1, action);
-=======
-				var elem2 = (T)ConvertImmutableInternal(elem1);
->>>>>>> 410fa0a7
-
-				if (elem2 != null && !ReferenceEquals(elem1, elem2))
-				{
-					if (list2 == null)
-					{
-						list2 = new List<T>(list1.Count);
-
-						for (var j = 0; j < i; j++)
-							list2.Add(clone == null ? list1[j] : clone(list1[j]));
-					}
-
-					list2.Add(elem2);
-				}
-				else
-					list2?.Add(clone == null ? elem1 : clone(elem1));
-			}
-
-			return list2;
-		}
-
-		#endregion
-	}
-}
+﻿using System;
+using System.Collections.Generic;
+using System.Runtime.CompilerServices;
+
+namespace LinqToDB.SqlQuery
+{
+	public class QueryVisitor
+	{
+		#region Visit
+
+		readonly ISet<IQueryElement>                     _visitedFind     = new HashSet<IQueryElement>();
+		readonly Dictionary<IQueryElement,IQueryElement> _visitedElements = new Dictionary<IQueryElement, IQueryElement>();
+		public   Dictionary<IQueryElement,IQueryElement>  VisitedElements => _visitedElements;
+
+		bool                     _all;
+		Func<IQueryElement,bool> _action1;
+		Action<IQueryElement>    _action2;
+		Func<IQueryElement, bool>          _find;
+		Func<IQueryElement, IQueryElement> _convert;
+
+		public void VisitParentFirst(IQueryElement element, Func<IQueryElement,bool> action)
+		{
+			_visitedElements.Clear();
+			_action1 = action;
+			Visit1(element);
+		}
+
+		void Visit1(IQueryElement element)
+		{
+			if (element == null || _visitedElements.ContainsKey(element))
+				return;
+
+			_visitedElements.Add(element, element);
+
+			if (!_action1(element))
+				return;
+
+			switch (element.ElementType)
+			{
+				case QueryElementType.SqlFunction:
+					{
+						Visit1X((SqlFunction)element);
+						break;
+					}
+
+				case QueryElementType.SqlExpression:
+				{
+					Visit1X((SqlExpression)element);
+					break;
+				}
+
+				case QueryElementType.SqlBinaryExpression:
+					{
+						Visit1(((SqlBinaryExpression)element).Expr1);
+						Visit1(((SqlBinaryExpression)element).Expr2);
+						break;
+					}
+
+				case QueryElementType.SqlTable:
+					{
+						Visit1X((SqlTable)element);
+						break;
+					}
+
+				case QueryElementType.SqlCteTable:
+					{
+						Visit1X((SqlCteTable)element);
+						break;
+					}
+
+				case QueryElementType.SqlRawSqlTable:
+					{
+						Visit1X((SqlRawSqlTable)element);
+						break;
+					}
+
+				case QueryElementType.Column:
+					{
+						Visit1(((SqlColumn)element).Expression);
+						break;
+					}
+
+				case QueryElementType.TableSource:
+					{
+						Visit1X((SqlTableSource)element);
+						break;
+					}
+
+				case QueryElementType.JoinedTable:
+					{
+						Visit1(((SqlJoinedTable)element).Table);
+						Visit1(((SqlJoinedTable)element).Condition);
+						break;
+					}
+
+				case QueryElementType.SearchCondition:
+					{
+						Visit1X((SqlSearchCondition)element);
+						break;
+					}
+
+				case QueryElementType.Condition:
+					{
+						Visit1(((SqlCondition)element).Predicate);
+						break;
+					}
+
+				case QueryElementType.ExprPredicate:
+					{
+						Visit1(((SqlPredicate.Expr)element).Expr1);
+						break;
+					}
+
+				case QueryElementType.NotExprPredicate:
+					{
+						Visit1(((SqlPredicate.NotExpr)element).Expr1);
+						break;
+					}
+
+				case QueryElementType.ExprExprPredicate:
+					{
+						Visit1(((SqlPredicate.ExprExpr)element).Expr1);
+						Visit1(((SqlPredicate.ExprExpr)element).Expr2);
+						break;
+					}
+
+				case QueryElementType.LikePredicate:
+					{
+						Visit1(((SqlPredicate.Like)element).Expr1);
+						Visit1(((SqlPredicate.Like)element).Expr2);
+						Visit1(((SqlPredicate.Like)element).Escape);
+						break;
+					}
+
+				case QueryElementType.BetweenPredicate:
+					{
+						Visit1(((SqlPredicate.Between)element).Expr1);
+						Visit1(((SqlPredicate.Between)element).Expr2);
+						Visit1(((SqlPredicate.Between)element).Expr3);
+						break;
+					}
+
+				case QueryElementType.IsNullPredicate:
+					{
+						Visit1(((SqlPredicate.IsNull)element).Expr1);
+						break;
+					}
+
+				case QueryElementType.InSubQueryPredicate:
+					{
+						Visit1(((SqlPredicate.InSubQuery)element).Expr1);
+						Visit1(((SqlPredicate.InSubQuery)element).SubQuery);
+						break;
+					}
+
+				case QueryElementType.InListPredicate:
+					{
+						Visit1X((SqlPredicate.InList)element);
+						break;
+					}
+
+				case QueryElementType.FuncLikePredicate:
+					{
+						Visit1(((SqlPredicate.FuncLike)element).Function);
+						break;
+					}
+
+				case QueryElementType.SetExpression:
+					{
+						Visit1(((SqlSetExpression)element).Column);
+						Visit1(((SqlSetExpression)element).Expression);
+						break;
+					}
+
+				case QueryElementType.InsertClause:
+					{
+						Visit1X((SqlInsertClause)element);
+						break;
+					}
+
+				case QueryElementType.UpdateClause:
+					{
+						Visit1X((SqlUpdateClause)element);
+						break;
+					}
+
+				case QueryElementType.CteClause:
+					{
+						Visit1X((CteClause)element);
+						break;
+					}
+
+				case QueryElementType.WithClause:
+					{
+						Visit1X(((SqlWithClause)element));
+						break;
+					}
+
+				case QueryElementType.SelectStatement:
+					{
+						Visit1(((SqlSelectStatement)element).With);
+						Visit1(((SqlSelectStatement)element).SelectQuery);
+						break;
+					}
+
+				case QueryElementType.InsertStatement:
+					{
+						Visit1(((SqlInsertStatement)element).With);
+						Visit1(((SqlInsertStatement)element).Insert);
+						Visit1(((SqlInsertStatement)element).SelectQuery);
+						break;
+					}
+
+				case QueryElementType.UpdateStatement:
+					{
+						Visit1(((SqlUpdateStatement)element).With);
+						Visit1(((SqlUpdateStatement)element).Update);
+						Visit1(((SqlUpdateStatement)element).SelectQuery);
+						break;
+					}
+
+				case QueryElementType.InsertOrUpdateStatement:
+					{
+						Visit1(((SqlInsertOrUpdateStatement)element).With);
+						Visit1(((SqlInsertOrUpdateStatement)element).Insert);
+						Visit1(((SqlInsertOrUpdateStatement)element).Update);
+						Visit1(((SqlInsertOrUpdateStatement)element).SelectQuery);
+						break;
+					}
+
+				case QueryElementType.DeleteStatement:
+					{
+						Visit1(((SqlDeleteStatement)element).With);
+						Visit1(((SqlDeleteStatement)element).Table);
+						Visit1(((SqlDeleteStatement)element).Top);
+						Visit1(((SqlDeleteStatement)element).SelectQuery);
+						break;
+					}
+
+				case QueryElementType.CreateTableStatement:
+					{
+						if (((SqlCreateTableStatement)element).Table != null)
+							Visit1(((SqlCreateTableStatement)element).Table);
+						break;
+					}
+
+				case QueryElementType.DropTableStatement:
+					{
+						if (((SqlDropTableStatement)element).Table != null)
+							Visit1(((SqlDropTableStatement)element).Table);
+						break;
+					}
+
+				case QueryElementType.TruncateTableStatement:
+					{
+						if (((SqlTruncateTableStatement)element).Table != null)
+							Visit1(((SqlTruncateTableStatement)element).Table);
+						break;
+					}
+
+				case QueryElementType.SelectClause:
+					{
+						Visit1X((SqlSelectClause)element);
+						break;
+					}
+
+				case QueryElementType.FromClause:
+					{
+						Visit1X((SqlFromClause)element);
+						break;
+					}
+
+				case QueryElementType.WhereClause:
+					{
+						Visit1(((SqlWhereClause)element).SearchCondition);
+						break;
+					}
+
+				case QueryElementType.GroupByClause:
+					{
+						Visit1X((SqlGroupByClause)element);
+						break;
+					}
+
+				case QueryElementType.OrderByClause:
+					{
+						Visit1X((SqlOrderByClause)element);
+						break;
+					}
+
+				case QueryElementType.OrderByItem:
+					{
+						Visit1(((SqlOrderByItem)element).Expression);
+						break;
+					}
+
+				case QueryElementType.Union:
+					{
+						Visit1(((SqlUnion)element).SelectQuery);
+						break;
+					}
+
+				case QueryElementType.SqlQuery:
+					{
+						if (_all)
+						{
+							if (_visitedElements.ContainsKey(element))
+								return;
+							_visitedElements.Add(element, element);
+						}
+
+						Visit1X((SelectQuery)element);
+						break;
+					}
+
+				case QueryElementType.MergeStatement:
+					Visit1X((SqlMergeStatement)element);
+					break;
+
+				case QueryElementType.MergeSourceTable:
+					Visit1X((SqlMergeSourceTable)element);
+					break;
+
+				case QueryElementType.SqlValuesTable:
+					Visit1X((SqlValuesTable)element);
+					break;
+
+				case QueryElementType.MergeOperationClause:
+					Visit1X((SqlMergeOperationClause)element);
+					break;
+
+				case QueryElementType.SqlField:
+				case QueryElementType.SqlParameter:
+				case QueryElementType.SqlValue:
+				case QueryElementType.SqlDataType:
+					break;
+
+				default:
+					throw new InvalidOperationException($"Visit1 visitor not implemented for element {element.ElementType}");
+			}
+		}
+
+		void Visit1X<T>(IEnumerable<T> elements)
+			where T : IQueryElement
+		{
+			if (elements == null)
+				return;
+			foreach (var element in elements)
+				_action1(element);
+		}
+
+		void Visit1X(SelectQuery q)
+		{
+			Visit1(q.Select);
+			Visit1(q.From);
+			Visit1(q.Where);
+			Visit1(q.GroupBy);
+			Visit1(q.Having);
+			Visit1(q.OrderBy);
+
+			if (q.HasUnion)
+			{
+				foreach (var i in q.Unions)
+				{
+					if (i.SelectQuery == q)
+						throw new InvalidOperationException();
+
+					Visit1(i);
+				}
+			}
+		}
+
+		void Visit1X(SqlOrderByClause element)
+		{
+			foreach (var i in element.Items) Visit1(i);
+		}
+
+		void Visit1X(SqlGroupByClause element)
+		{
+			foreach (var i in element.Items) Visit1(i);
+		}
+
+		void Visit1X(SqlFromClause element)
+		{
+			foreach (var t in element.Tables) Visit1(t);
+		}
+
+		void Visit1X(SqlSelectClause sc)
+		{
+			Visit1(sc.TakeValue);
+			Visit1(sc.SkipValue);
+
+			foreach (var c in sc.Columns.ToArray()) Visit1(c);
+		}
+
+		void Visit1X(SqlUpdateClause sc)
+		{
+			if (sc.Table != null)
+				Visit1(sc.Table);
+
+			foreach (var c in sc.Items.ToArray()) Visit1(c);
+			foreach (var c in sc.Keys. ToArray()) Visit1(c);
+		}
+
+		void Visit1X(CteClause sc)
+		{
+			foreach (var c in sc.Fields) Visit1(c);
+			Visit1(sc.Body);
+		}
+
+		void Visit1X(SqlInsertClause sc)
+		{
+			if (sc.Into != null)
+				Visit1(sc.Into);
+
+			foreach (var c in sc.Items.ToArray()) Visit1(c);
+		}
+
+		void Visit1X(SqlPredicate.InList p)
+		{
+			Visit1(p.Expr1);
+			foreach (var value in p.Values) Visit1(value);
+		}
+
+		void Visit1X(SqlSearchCondition element)
+		{
+			foreach (var c in element.Conditions) Visit1(c);
+		}
+
+		void Visit1X(SqlTableSource table)
+		{
+			Visit1(table.Source);
+			foreach (var j in table.Joins) Visit1(j);
+		}
+
+		void Visit1X(SqlTable table)
+		{
+			Visit1(table.All);
+			foreach (var field in table.Fields.Values) Visit1(field);
+
+			if (table.TableArguments != null)
+				foreach (var a in table.TableArguments) Visit1(a);
+		}
+
+		void Visit1X(SqlWithClause element)
+		{
+			foreach (var clause in element.Clauses) Visit1(clause);
+		}
+
+		void Visit1X(SqlCteTable table)
+		{
+			Visit1(table.All);
+			foreach (var field in table.Fields.Values) Visit1(field);
+
+			if (table.TableArguments != null)
+				foreach (var a in table.TableArguments) Visit1(a);
+
+//			Visit1(table.CTE);
+		}
+
+		void Visit1X(SqlRawSqlTable table)
+		{
+			Visit1(table.All);
+			foreach (var field in table.Fields.Values) Visit1(field);
+
+			if (table.Parameters != null)
+				foreach (var a in table.Parameters) Visit1(a);
+		}
+
+		void Visit1X(SqlExpression element)
+		{
+			foreach (var v in element.Parameters) Visit1(v);
+		}
+
+		void Visit1X(SqlFunction element)
+		{
+			foreach (var p in element.Parameters) Visit1(p);
+		}
+
+		void Visit1X(SqlMergeStatement element)
+		{
+			Visit1(element.Target);
+			Visit1(element.Source);
+			Visit1(element.On);
+
+			foreach (var operation in element.Operations)
+				Visit1(operation);
+		}
+
+		void Visit1X(SqlMergeSourceTable element)
+		{
+			Visit1(element.Source);
+
+			foreach (var field in element.SourceFields)
+				Visit1(field);
+		}
+
+		void Visit1X(SqlValuesTable element)
+		{
+			foreach (var field in element.Fields.Values)
+				Visit1(field);
+
+			foreach (var row in element.Rows)
+				foreach (var value in row)
+					Visit1(value);
+		}
+
+		void Visit1X(SqlMergeOperationClause element)
+		{
+			Visit1(element.Where);
+			Visit1(element.WhereDelete);
+
+			foreach (var item in element.Items)
+				Visit1(item);
+		}
+
+		public void Visit(IQueryElement element, Action<IQueryElement> action)
+		{
+			_visitedElements.Clear();
+			_all     = false;
+			_action2 = action;
+			Visit2(element);
+		}
+
+		public void VisitAll(IQueryElement element, Action<IQueryElement> action)
+		{
+			_visitedElements.Clear();
+			_all     = true;
+			_action2 = action;
+			Visit2(element);
+		}
+
+		void Visit2(IQueryElement element)
+		{
+			if (element == null || !_all && _visitedElements.ContainsKey(element))
+				return;
+
+			switch (element.ElementType)
+			{
+				case QueryElementType.SqlFunction:
+					{
+						Visit2X((SqlFunction)element);
+						break;
+					}
+
+				case QueryElementType.SqlExpression:
+					{
+						Visit2X((SqlExpression)element);
+						break;
+					}
+
+				case QueryElementType.SqlBinaryExpression:
+					{
+						Visit2(((SqlBinaryExpression)element).Expr1);
+						Visit2(((SqlBinaryExpression)element).Expr2);
+						break;
+					}
+
+				case QueryElementType.SqlTable:
+					{
+						Visit2X((SqlTable)element);
+						break;
+					}
+
+				case QueryElementType.SqlCteTable:
+					{
+						if (_visitedElements.ContainsKey(element))
+							return;
+						_visitedElements.Add(element, element);
+
+						Visit2X((SqlCteTable)element);
+						break;
+					}
+
+				case QueryElementType.SqlRawSqlTable:
+					{
+						Visit2X((SqlRawSqlTable)element);
+						break;
+					}
+
+				case QueryElementType.Column:
+					{
+						Visit2(((SqlColumn)element).Expression);
+						break;
+					}
+
+				case QueryElementType.TableSource:
+					{
+						Visit2X((SqlTableSource)element);
+						break;
+					}
+
+				case QueryElementType.JoinedTable:
+					{
+						Visit2(((SqlJoinedTable)element).Table);
+						Visit2(((SqlJoinedTable)element).Condition);
+						break;
+					}
+
+				case QueryElementType.SearchCondition:
+					{
+						Visit2X((SqlSearchCondition)element);
+						break;
+					}
+
+				case QueryElementType.Condition:
+					{
+						Visit2(((SqlCondition)element).Predicate);
+						break;
+					}
+
+				case QueryElementType.ExprPredicate:
+					{
+						Visit2(((SqlPredicate.Expr)element).Expr1);
+						break;
+					}
+
+				case QueryElementType.NotExprPredicate:
+					{
+						Visit2(((SqlPredicate.NotExpr)element).Expr1);
+						break;
+					}
+
+				case QueryElementType.ExprExprPredicate:
+					{
+						Visit2(((SqlPredicate.ExprExpr)element).Expr1);
+						Visit2(((SqlPredicate.ExprExpr)element).Expr2);
+						break;
+					}
+
+				case QueryElementType.LikePredicate:
+					{
+						Visit2(((SqlPredicate.Like)element).Expr1);
+						Visit2(((SqlPredicate.Like)element).Expr2);
+						Visit2(((SqlPredicate.Like)element).Escape);
+						break;
+					}
+
+				case QueryElementType.BetweenPredicate:
+					{
+						Visit2(((SqlPredicate.Between)element).Expr1);
+						Visit2(((SqlPredicate.Between)element).Expr2);
+						Visit2(((SqlPredicate.Between)element).Expr3);
+						break;
+					}
+
+				case QueryElementType.IsNullPredicate:
+					{
+						Visit2(((SqlPredicate.IsNull)element).Expr1);
+						break;
+					}
+
+				case QueryElementType.InSubQueryPredicate:
+					{
+						Visit2(((SqlPredicate.InSubQuery)element).Expr1);
+						Visit2(((SqlPredicate.InSubQuery)element).SubQuery);
+						break;
+					}
+
+				case QueryElementType.InListPredicate:
+					{
+						Visit2X((SqlPredicate.InList)element);
+						break;
+					}
+
+				case QueryElementType.FuncLikePredicate:
+					{
+						Visit2(((SqlPredicate.FuncLike)element).Function);
+						break;
+					}
+
+				case QueryElementType.SetExpression:
+					{
+						Visit2(((SqlSetExpression)element).Column);
+						Visit2(((SqlSetExpression)element).Expression);
+						break;
+					}
+
+				case QueryElementType.InsertClause:
+					{
+						Visit2X((SqlInsertClause)element);
+						break;
+					}
+
+				case QueryElementType.UpdateClause:
+					{
+						Visit2X((SqlUpdateClause)element);
+						break;
+					}
+
+				case QueryElementType.CteClause:
+					{
+						Visit2X((CteClause)element);
+						break;
+					}
+
+				case QueryElementType.WithClause:
+					{
+						Visit2X((SqlWithClause)element);
+						break;
+					}
+
+				case QueryElementType.SelectStatement:
+					{
+						Visit2(((SqlSelectStatement)element).With);
+						Visit2(((SqlSelectStatement)element).SelectQuery);
+						break;
+					}
+
+				case QueryElementType.InsertStatement:
+					{
+						Visit2(((SqlInsertStatement)element).With);
+						Visit2(((SqlInsertStatement)element).Insert);
+						Visit2(((SqlInsertStatement)element).SelectQuery);
+						break;
+					}
+
+				case QueryElementType.UpdateStatement:
+					{
+						Visit2(((SqlUpdateStatement)element).With);
+						Visit2(((SqlUpdateStatement)element).Update);
+						Visit2(((SqlUpdateStatement)element).SelectQuery);
+						break;
+					}
+
+				case QueryElementType.InsertOrUpdateStatement:
+					{
+						Visit2(((SqlInsertOrUpdateStatement)element).With);
+						Visit2(((SqlInsertOrUpdateStatement)element).Insert);
+						Visit2(((SqlInsertOrUpdateStatement)element).Update);
+						Visit2(((SqlInsertOrUpdateStatement)element).SelectQuery);
+						break;
+					}
+
+				case QueryElementType.DeleteStatement:
+					{
+						Visit2(((SqlDeleteStatement)element).With);
+						Visit2(((SqlDeleteStatement)element).Table);
+						Visit2(((SqlDeleteStatement)element).Top);
+						Visit2(((SqlDeleteStatement)element).SelectQuery);
+						break;
+					}
+
+				case QueryElementType.CreateTableStatement:
+					{
+						if (((SqlCreateTableStatement)element).Table != null)
+							Visit2(((SqlCreateTableStatement)element).Table);
+						break;
+					}
+
+				case QueryElementType.DropTableStatement:
+					{
+						if (((SqlDropTableStatement)element).Table != null)
+							Visit2(((SqlDropTableStatement)element).Table);
+						break;
+					}
+
+				case QueryElementType.TruncateTableStatement:
+					{
+						if (((SqlTruncateTableStatement)element).Table != null)
+							Visit2(((SqlTruncateTableStatement)element).Table);
+						break;
+					}
+
+				case QueryElementType.SelectClause:
+					{
+						if (_visitedElements.ContainsKey(element))
+							return;
+						_visitedElements.Add(element, element);
+
+						Visit2X((SqlSelectClause)element);
+						break;
+					}
+
+				case QueryElementType.FromClause:
+					{
+						Visit2X((SqlFromClause)element);
+						break;
+					}
+
+				case QueryElementType.WhereClause:
+					{
+						Visit2(((SqlWhereClause)element).SearchCondition);
+						break;
+					}
+
+				case QueryElementType.GroupByClause:
+					{
+						Visit2X((SqlGroupByClause)element);
+						break;
+					}
+
+				case QueryElementType.OrderByClause:
+					{
+						Visit2X((SqlOrderByClause)element);
+						break;
+					}
+
+				case QueryElementType.OrderByItem:
+					{
+						Visit2(((SqlOrderByItem)element).Expression);
+						break;
+					}
+
+				case QueryElementType.Union:
+					Visit2(((SqlUnion)element).SelectQuery);
+					break;
+
+				case QueryElementType.SqlQuery:
+					{
+						if (_all)
+						{
+							if (_visitedElements.ContainsKey(element))
+								return;
+							_visitedElements.Add(element, element);
+						}
+
+						Visit2X((SelectQuery)element);
+
+						break;
+					}
+
+				case QueryElementType.MergeStatement:
+					Visit2X((SqlMergeStatement)element);
+					break;
+
+				case QueryElementType.MergeSourceTable:
+					Visit2X((SqlMergeSourceTable)element);
+					break;
+
+				case QueryElementType.SqlValuesTable:
+					Visit2X((SqlValuesTable)element);
+					break;
+
+				case QueryElementType.MergeOperationClause:
+					Visit2X((SqlMergeOperationClause)element);
+					break;
+
+				case QueryElementType.SqlField:
+				case QueryElementType.SqlParameter:
+				case QueryElementType.SqlValue:
+				case QueryElementType.SqlDataType:
+					break;
+
+				default:
+					throw new InvalidOperationException($"Visit2 visitor not implemented for element {element.ElementType}");
+			}
+
+			_action2(element);
+
+			if (!_all && !_visitedElements.ContainsKey(element))
+				_visitedElements.Add(element, element);
+		}
+
+		void Visit2X<T>(IEnumerable<T> elements)
+			where T : IQueryElement
+		{
+			if (elements == null)
+				return;
+			foreach (var element in elements)
+				_action2(element);
+		}
+
+		void Visit2X(SelectQuery q)
+		{
+			Visit2(q.Select);
+
+			// Visit2(q.From);
+			//
+			if (q.From != null && (_all || !_visitedElements.ContainsKey(q.From)))
+			{
+				foreach (var t in q.From.Tables)
+				{
+					//Visit2(t);
+					//
+					if (t != null && (_all || !_visitedElements.ContainsKey(t)))
+					{
+						Visit2(t.Source);
+
+						foreach (var j in t.Joins)
+							Visit2(j);
+
+						_action2(t);
+						if (!_all && !_visitedElements.ContainsKey(t))
+							_visitedElements.Add(t, t);
+					}
+				}
+
+				_action2(q.From);
+				if (!_all && !_visitedElements.ContainsKey(q.From))
+					_visitedElements.Add(q.From, q.From);
+			}
+
+			Visit2(q.Where);
+			Visit2(q.GroupBy);
+			Visit2(q.Having);
+			Visit2(q.OrderBy);
+
+			if (q.HasUnion)
+			{
+				foreach (var i in q.Unions)
+				{
+					if (i.SelectQuery == q)
+						throw new InvalidOperationException();
+
+					Visit2(i);
+				}
+			}
+		}
+
+		void Visit2X(SqlOrderByClause element)
+		{
+			foreach (var i in element.Items) Visit2(i);
+		}
+
+		void Visit2X(SqlGroupByClause element)
+		{
+			foreach (var i in element.Items) Visit2(i);
+		}
+
+		void Visit2X(SqlFromClause element)
+		{
+			foreach (var t in element.Tables) Visit2(t);
+		}
+
+		void Visit2X(SqlSelectClause sc)
+		{
+			Visit2(sc.TakeValue);
+			Visit2(sc.SkipValue);
+
+			foreach (var c in sc.Columns.ToArray()) Visit2(c);
+		}
+
+		void Visit2X(SqlUpdateClause sc)
+		{
+			if (sc.Table != null)
+				Visit2(sc.Table);
+
+			foreach (var c in sc.Items.ToArray()) Visit2(c);
+			foreach (var c in sc.Keys. ToArray()) Visit2(c);
+		}
+
+		void Visit2X(CteClause sc)
+		{
+			foreach (var c in sc.Fields) Visit2(c);
+			Visit2(sc.Body);
+		}
+
+		void Visit2X(SqlInsertClause sc)
+		{
+			if (sc.Into != null)
+				Visit2(sc.Into);
+
+			foreach (var c in sc.Items.ToArray()) Visit2(c);
+		}
+
+		void Visit2X(SqlPredicate.InList p)
+		{
+			Visit2(p.Expr1);
+			foreach (var value in p.Values) Visit2(value);
+		}
+
+		void Visit2X(SqlSearchCondition element)
+		{
+			foreach (var c in element.Conditions) Visit2(c);
+		}
+
+		void Visit2X(SqlTableSource table)
+		{
+			Visit2(table.Source);
+			foreach (var j in table.Joins) Visit2(j);
+		}
+
+		void Visit2X(SqlTable table)
+		{
+			Visit2(table.All);
+			foreach (var field in table.Fields.Values) Visit2(field);
+
+			if (table.TableArguments != null)
+				foreach (var a in table.TableArguments) Visit2(a);
+		}
+
+		void Visit2X(SqlRawSqlTable table)
+		{
+			Visit2(table.All);
+			foreach (var field in table.Fields.Values) Visit2(field);
+
+			if (table.Parameters != null)
+				foreach (var a in table.Parameters) Visit2(a);
+		}
+
+		void Visit2X(SqlWithClause element)
+		{
+			foreach (var t in element.Clauses) Visit2(t);
+		}
+
+		void Visit2X(SqlCteTable table)
+		{
+			Visit2(table.All);
+			foreach (var field in table.Fields.Values) Visit2(field);
+
+			if (table.TableArguments != null)
+				foreach (var a in table.TableArguments) Visit2(a);
+
+			// do not visit it may fail by stack overflow
+			//Visit2(table.CTE);
+		}
+
+		void Visit2X(SqlExpression element)
+		{
+			foreach (var v in element.Parameters) Visit2(v);
+		}
+
+		void Visit2X(SqlFunction element)
+		{
+			foreach (var p in element.Parameters) Visit2(p);
+		}
+
+		void Visit2X(SqlMergeStatement element)
+		{
+			Visit2(element.Target);
+			Visit2(element.Source);
+			Visit2(element.On);
+
+			foreach (var operation in element.Operations)
+				Visit2(operation);
+		}
+
+		void Visit2X(SqlMergeSourceTable element)
+		{
+			Visit2(element.Source);
+
+			foreach (var field in element.SourceFields)
+				Visit2(field);
+		}
+
+		void Visit2X(SqlValuesTable element)
+		{
+			foreach (var field in element.Fields.Values)
+				Visit2(field);
+
+			foreach (var row in element.Rows)
+				foreach (var value in row)
+					Visit2(value);
+		}
+
+		void Visit2X(SqlMergeOperationClause element)
+		{
+			Visit2(element.Where);
+			Visit2(element.WhereDelete);
+
+			foreach (var item in element.Items)
+				Visit2(item);
+		}
+
+		#endregion
+
+		#region Find
+
+		IQueryElement Find<T>(IEnumerable<T> arr)
+			where T : class, IQueryElement
+		{
+			if (arr == null)
+				return null;
+
+			foreach (var item in arr)
+			{
+				var e = Find(item);
+				if (e != null)
+					return e;
+			}
+
+			return null;
+		}
+
+		IQueryElement FindX(SqlSearchCondition sc)
+		{
+			if (sc.Conditions == null)
+				return null;
+
+			foreach (var item in sc.Conditions)
+			{
+				var e = Find(item.Predicate);
+				if (e != null)
+					return e;
+			}
+
+			return null;
+		}
+
+		public IQueryElement Find(IQueryElement element, Func<IQueryElement, bool> find)
+		{
+			_visitedFind.Clear();
+			_find = find;
+			return Find(element);
+		}
+
+		IQueryElement Find(IQueryElement element)
+		{
+			if (element == null || !_visitedFind.Add(element))
+				return null;
+
+			if (_find(element))
+				return element;
+
+			switch (element.ElementType)
+			{
+				case QueryElementType.SqlFunction       : return Find(((SqlFunction)          element).Parameters     );
+				case QueryElementType.SqlExpression     : return Find(((SqlExpression)        element).Parameters     );
+				case QueryElementType.Column            : return Find(((SqlColumn)            element).Expression     );
+				case QueryElementType.SearchCondition   : return FindX((SqlSearchCondition)   element                 );
+				case QueryElementType.Condition         : return Find(((SqlCondition)         element).Predicate      );
+				case QueryElementType.ExprPredicate     : return Find(((SqlPredicate.Expr)    element).Expr1          );
+				case QueryElementType.NotExprPredicate  : return Find(((SqlPredicate.NotExpr) element).Expr1          );
+				case QueryElementType.IsNullPredicate   : return Find(((SqlPredicate.IsNull)  element).Expr1          );
+				case QueryElementType.FromClause        : return Find(((SqlFromClause)        element).Tables         );
+				case QueryElementType.WhereClause       : return Find(((SqlWhereClause)       element).SearchCondition);
+				case QueryElementType.GroupByClause     : return Find(((SqlGroupByClause)     element).Items          );
+				case QueryElementType.OrderByClause     : return Find(((SqlOrderByClause)     element).Items          );
+				case QueryElementType.OrderByItem       : return Find(((SqlOrderByItem)       element).Expression     );
+				case QueryElementType.Union             : return Find(((SqlUnion)             element).SelectQuery    );
+				case QueryElementType.FuncLikePredicate : return Find(((SqlPredicate.FuncLike)element).Function       );
+
+				case QueryElementType.SqlBinaryExpression:
+					{
+						return
+							Find(((SqlBinaryExpression)element).Expr1) ??
+							Find(((SqlBinaryExpression)element).Expr2);
+					}
+
+				case QueryElementType.SqlTable:
+					{
+						return
+							Find(((SqlTable)element).All           ) ??
+							Find(((SqlTable)element).Fields.Values ) ??
+							Find(((SqlTable)element).TableArguments);
+					}
+
+				case QueryElementType.SqlCteTable:
+					{
+						return
+							Find(((SqlCteTable)element).All           ) ??
+							Find(((SqlCteTable)element).Fields.Values ) ??
+							Find(((SqlCteTable)element).TableArguments) ??
+							Find(((SqlCteTable)element).Cte);
+					}
+
+				case QueryElementType.SqlRawSqlTable:
+					{
+						return
+							Find(((SqlRawSqlTable)element).All          ) ??
+							Find(((SqlRawSqlTable)element).Fields.Values) ??
+							Find(((SqlRawSqlTable)element).Parameters   );
+					}
+
+				case QueryElementType.TableSource:
+					{
+						return
+							Find(((SqlTableSource)element).Source) ??
+							Find(((SqlTableSource)element).Joins );
+					}
+
+				case QueryElementType.JoinedTable:
+					{
+						return
+							Find(((SqlJoinedTable)element).Table    ) ??
+							Find(((SqlJoinedTable)element).Condition);
+					}
+
+				case QueryElementType.ExprExprPredicate:
+					{
+						return
+							Find(((SqlPredicate.ExprExpr)element).Expr1) ??
+							Find(((SqlPredicate.ExprExpr)element).Expr2);
+					}
+
+				case QueryElementType.LikePredicate:
+					{
+						return
+							Find(((SqlPredicate.Like)element).Expr1 ) ??
+							Find(((SqlPredicate.Like)element).Expr2 ) ??
+							Find(((SqlPredicate.Like)element).Escape);
+					}
+
+				case QueryElementType.BetweenPredicate:
+					{
+						return
+							Find(((SqlPredicate.Between)element).Expr1) ??
+							Find(((SqlPredicate.Between)element).Expr2) ??
+							Find(((SqlPredicate.Between)element).Expr3);
+					}
+
+				case QueryElementType.InSubQueryPredicate:
+					{
+						return
+							Find(((SqlPredicate.InSubQuery)element).Expr1   ) ??
+							Find(((SqlPredicate.InSubQuery)element).SubQuery);
+					}
+
+				case QueryElementType.InListPredicate:
+					{
+						return
+							Find(((SqlPredicate.InList)element).Expr1 ) ??
+							Find(((SqlPredicate.InList)element).Values);
+					}
+
+				case QueryElementType.SetExpression:
+					{
+						return
+							Find(((SqlSetExpression)element).Column    ) ??
+							Find(((SqlSetExpression)element).Expression);
+					}
+
+				case QueryElementType.InsertClause:
+					{
+						return
+							Find(((SqlInsertClause)element).Into ) ??
+							Find(((SqlInsertClause)element).Items);
+					}
+
+				case QueryElementType.UpdateClause:
+					{
+						return
+							Find(((SqlUpdateClause)element).Table) ??
+							Find(((SqlUpdateClause)element).Items) ??
+							Find(((SqlUpdateClause)element).Keys );
+					}
+
+				case QueryElementType.DeleteStatement:
+					{
+						return
+							Find(((SqlDeleteStatement)element).Table      ) ??
+							Find(((SqlDeleteStatement)element).Top        ) ??
+							Find(((SqlDeleteStatement)element).SelectQuery);
+					}
+
+				case QueryElementType.CreateTableStatement:
+					{
+						return
+							Find(((SqlCreateTableStatement)element).Table);
+					}
+
+				case QueryElementType.DropTableStatement:
+					{
+						return
+							Find(((SqlCreateTableStatement)element).Table);
+					}
+
+				case QueryElementType.SelectClause:
+					{
+						return
+							Find(((SqlSelectClause)element).TakeValue) ??
+							Find(((SqlSelectClause)element).SkipValue) ??
+							Find(((SqlSelectClause)element).Columns  );
+					}
+
+				case QueryElementType.SqlQuery:
+					{
+						return
+							Find(((SelectQuery)element).Select ) ??
+							Find(((SelectQuery)element).From   ) ??
+							Find(((SelectQuery)element).Where  ) ??
+							Find(((SelectQuery)element).GroupBy) ??
+							Find(((SelectQuery)element).Having ) ??
+							Find(((SelectQuery)element).OrderBy) ??
+							(((SelectQuery)element).HasUnion ? Find(((SelectQuery)element).Unions) : null);
+					}
+
+				case QueryElementType.CteClause:
+					{
+						return
+							Find(((CteClause)element).Fields) ??
+							Find(((CteClause)element).Body  );
+					}
+
+				case QueryElementType.SqlField:
+				case QueryElementType.SqlParameter:
+				case QueryElementType.SqlValue:
+				case QueryElementType.SqlDataType:
+					break;
+
+				default:
+					throw new InvalidOperationException($"Find visitor not implemented for element {element.ElementType}");
+			}
+
+			return null;
+		}
+
+		#endregion
+
+		#region Convert
+
+		public T Convert<T>(T element, Func<IQueryElement,IQueryElement> action)
+			where T : class, IQueryElement
+		{
+			_visitedElements.Clear();
+			_convert = action;
+			return (T)ConvertInternal(element) ?? element;
+		}
+
+		IQueryElement ConvertInternal(IQueryElement element)
+		{
+			if (element == null)
+				return null;
+
+			IQueryElement parent;
+
+			if (_visitedElements.TryGetValue(element, out var newElement))
+				return newElement;
+
+			switch (element.ElementType)
+			{
+				case QueryElementType.SqlFunction:
+					{
+						var func  = (SqlFunction)element;
+						var parms = Convert(func.Parameters);
+
+						if (parms != null && !ReferenceEquals(parms, func.Parameters))
+							newElement = new SqlFunction(func.SystemType, func.Name, func.IsAggregate, func.Precedence, parms);
+
+						break;
+					}
+
+				case QueryElementType.SqlExpression:
+					{
+						var expr      = (SqlExpression)element;
+						var parameter = Convert(expr.Parameters);
+
+						if (parameter != null && !ReferenceEquals(parameter, expr.Parameters))
+							newElement = new SqlExpression(expr.SystemType, expr.Expr, expr.Precedence, parameter);
+
+						break;
+					}
+
+				case QueryElementType.SqlBinaryExpression:
+					{
+						var bexpr = (SqlBinaryExpression)element;
+						var expr1 = (ISqlExpression)ConvertInternal(bexpr.Expr1);
+						var expr2 = (ISqlExpression)ConvertInternal(bexpr.Expr2);
+
+						if (expr1 != null && !ReferenceEquals(expr1, bexpr.Expr1) ||
+							expr2 != null && !ReferenceEquals(expr2, bexpr.Expr2))
+							newElement = new SqlBinaryExpression(bexpr.SystemType, expr1 ?? bexpr.Expr1, bexpr.Operation, expr2 ?? bexpr.Expr2, bexpr.Precedence);
+
+						break;
+					}
+
+				case QueryElementType.SqlTable:
+					{
+						var table   = (SqlTable)element;
+						var fields1 = ToArray(table.Fields);
+						var fields2 = Convert(fields1, f => new SqlField(f));
+						var targs   = table.TableArguments == null || table.TableArguments.Length == 0 ?
+							null : Convert(table.TableArguments);
+
+						var fe = fields2 != null && !ReferenceEquals(fields1, fields2);
+						var ta = targs   != null && !ReferenceEquals(table.TableArguments, targs);
+
+						if (fe || ta)
+						{
+							if (!fe)
+							{
+								fields2 = fields1;
+
+								for (var i = 0; i < fields2.Length; i++)
+								{
+									var field = fields2[i];
+
+									fields2[i] = new SqlField(field);
+
+									_visitedElements[field] = fields2[i];
+								}
+							}
+
+							newElement = new SqlTable(table, fields2, targs ?? table.TableArguments);
+
+							_visitedElements[((SqlTable)newElement).All] = table.All;
+						}
+
+						break;
+					}
+
+				case QueryElementType.SqlCteTable:
+					{
+						var table   = (SqlCteTable)element;
+						var fields1 = ToArray(table.Fields);
+						var fields2 = Convert(fields1, f => new SqlField(f));
+						var targs   = table.TableArguments == null || table.TableArguments.Length == 0 ?
+							null : Convert(table.TableArguments);
+						var cte     = (CteClause)ConvertInternal(table.Cte);
+
+						var fe = fields2 != null && !ReferenceEquals(fields1, fields2);
+						var ta = targs   != null && !ReferenceEquals(table.TableArguments, targs);
+						var ce = cte     != null && !ReferenceEquals(table.Cte, cte);
+
+						if (fe || ta || ce)
+						{
+							if (!fe)
+							{
+								fields2 = fields1;
+
+								for (var i = 0; i < fields2.Length; i++)
+								{
+									var field = fields2[i];
+
+									fields2[i] = new SqlField(field);
+
+									_visitedElements[field] = fields2[i];
+								}
+							}
+
+							newElement = new SqlCteTable(table, fields2, cte);
+
+							_visitedElements[((SqlCteTable)newElement).All] = table.All;
+						}
+
+						break;
+					}
+
+				case QueryElementType.SqlRawSqlTable:
+					{
+						var table   = (SqlRawSqlTable)element;
+						var fields1 = ToArray(table.Fields);
+						var fields2 = Convert(fields1, f => new SqlField(f));
+						var targs   = table.Parameters == null || table.Parameters.Length == 0 ?
+							null : Convert(table.Parameters);
+
+						var fe = fields2 != null && !ReferenceEquals(fields1, fields2);
+						var ta = targs   != null && !ReferenceEquals(table.Parameters, targs);
+
+						if (fe || ta)
+						{
+							if (!fe)
+							{
+								fields2 = fields1;
+
+								for (var i = 0; i < fields2.Length; i++)
+								{
+									var field = fields2[i];
+
+									fields2[i] = new SqlField(field);
+
+									_visitedElements[field] = fields2[i];
+								}
+							}
+
+							newElement = new SqlRawSqlTable(table, fields2, targs ?? table.Parameters);
+
+							_visitedElements[((SqlRawSqlTable)newElement).All] = table.All;
+						}
+
+						break;
+					}
+
+				case QueryElementType.Column:
+					{
+						var col  = (SqlColumn)element;
+						var expr = (ISqlExpression)ConvertInternal(col.Expression);
+
+						_visitedElements.TryGetValue(col.Parent, out parent);
+
+						if (parent != null || expr != null && !ReferenceEquals(expr, col.Expression))
+							newElement = new SqlColumn(parent == null ? col.Parent : (SelectQuery)parent, expr ?? col.Expression, col.RawAlias);
+
+						break;
+					}
+
+				case QueryElementType.TableSource:
+					{
+						var table  = (SqlTableSource)element;
+						var source = (ISqlTableSource)ConvertInternal(table.Source);
+						var joins  = Convert(table.Joins);
+
+						if (source != null && !ReferenceEquals(source, table.Source) ||
+							joins  != null && !ReferenceEquals(table.Joins, joins))
+							newElement = new SqlTableSource(source ?? table.Source, table._alias, joins ?? table.Joins);
+
+						break;
+					}
+
+				case QueryElementType.JoinedTable:
+					{
+						var join  = (SqlJoinedTable)element;
+						var table = (SqlTableSource)ConvertInternal    (join.Table    );
+						var cond  = (SqlSearchCondition)ConvertInternal(join.Condition);
+
+						if (table != null && !ReferenceEquals(table, join.Table) ||
+							cond  != null && !ReferenceEquals(cond,  join.Condition))
+							newElement = new SqlJoinedTable(join.JoinType, table ?? join.Table, join.IsWeak, cond ?? join.Condition);
+
+						break;
+					}
+
+				case QueryElementType.SearchCondition:
+					{
+						var sc    = (SqlSearchCondition)element;
+						var conds = Convert(sc.Conditions);
+
+						if (conds != null && !ReferenceEquals(sc.Conditions, conds))
+							newElement = new SqlSearchCondition(conds);
+
+						break;
+					}
+
+				case QueryElementType.Condition:
+					{
+						var c = (SqlCondition)element;
+						var p = (ISqlPredicate)ConvertInternal(c.Predicate);
+
+						if (p != null && !ReferenceEquals(c.Predicate, p))
+							newElement = new SqlCondition(c.IsNot, p, c.IsOr);
+
+						break;
+					}
+
+				case QueryElementType.ExprPredicate:
+					{
+						var p = (SqlPredicate.Expr)element;
+						var e = (ISqlExpression)ConvertInternal(p.Expr1);
+
+						if (e != null && !ReferenceEquals(p.Expr1, e))
+							newElement = new SqlPredicate.Expr(e, p.Precedence);
+
+						break;
+					}
+
+				case QueryElementType.NotExprPredicate:
+					{
+						var p = (SqlPredicate.NotExpr)element;
+						var e = (ISqlExpression)ConvertInternal(p.Expr1);
+
+						if (e != null && !ReferenceEquals(p.Expr1, e))
+							newElement = new SqlPredicate.NotExpr(e, p.IsNot, p.Precedence);
+
+						break;
+					}
+
+				case QueryElementType.ExprExprPredicate:
+					{
+						var p  = (SqlPredicate.ExprExpr)element;
+						var e1 = (ISqlExpression)ConvertInternal(p.Expr1);
+						var e2 = (ISqlExpression)ConvertInternal(p.Expr2);
+
+						if (e1 != null && !ReferenceEquals(p.Expr1, e1) || e2 != null && !ReferenceEquals(p.Expr2, e2))
+							newElement = new SqlPredicate.ExprExpr(e1 ?? p.Expr1, p.Operator, e2 ?? p.Expr2);
+
+						break;
+					}
+
+				case QueryElementType.LikePredicate:
+					{
+						var p  = (SqlPredicate.Like)element;
+						var e1 = (ISqlExpression)ConvertInternal(p.Expr1 );
+						var e2 = (ISqlExpression)ConvertInternal(p.Expr2 );
+						var es = (ISqlExpression)ConvertInternal(p.Escape);
+
+						if (e1 != null && !ReferenceEquals(p.Expr1, e1) ||
+							e2 != null && !ReferenceEquals(p.Expr2, e2) ||
+							es != null && !ReferenceEquals(p.Escape, es))
+							newElement = new SqlPredicate.Like(e1 ?? p.Expr1, p.IsNot, e2 ?? p.Expr2, es ?? p.Escape);
+
+						break;
+					}
+
+				case QueryElementType.BetweenPredicate:
+					{
+						var p = (SqlPredicate.Between)element;
+						var e1 = (ISqlExpression)ConvertInternal(p.Expr1);
+						var e2 = (ISqlExpression)ConvertInternal(p.Expr2);
+						var e3 = (ISqlExpression)ConvertInternal(p.Expr3);
+
+						if (e1 != null && !ReferenceEquals(p.Expr1, e1) ||
+							e2 != null && !ReferenceEquals(p.Expr2, e2) ||
+							e3 != null && !ReferenceEquals(p.Expr3, e3))
+							newElement = new SqlPredicate.Between(e1 ?? p.Expr1, p.IsNot, e2 ?? p.Expr2, e3 ?? p.Expr3);
+
+						break;
+					}
+
+				case QueryElementType.IsNullPredicate:
+					{
+						var p = (SqlPredicate.IsNull)element;
+						var e = (ISqlExpression)ConvertInternal(p.Expr1);
+
+						if (e != null && !ReferenceEquals(p.Expr1, e))
+							newElement = new SqlPredicate.IsNull(e, p.IsNot);
+
+						break;
+					}
+
+				case QueryElementType.InSubQueryPredicate:
+					{
+						var p = (SqlPredicate.InSubQuery)element;
+						var e = (ISqlExpression)ConvertInternal(p.Expr1);
+						var q = (SelectQuery)ConvertInternal(p.SubQuery);
+
+						if (e != null && !ReferenceEquals(p.Expr1, e) || q != null && !ReferenceEquals(p.SubQuery, q))
+							newElement = new SqlPredicate.InSubQuery(e ?? p.Expr1, p.IsNot, q ?? p.SubQuery);
+
+						break;
+					}
+
+				case QueryElementType.InListPredicate:
+					{
+						var p = (SqlPredicate.InList)element;
+						var e = (ISqlExpression)ConvertInternal(p.Expr1);
+						var v = Convert(p.Values);
+
+						if (e != null && !ReferenceEquals(p.Expr1, e) || v != null && !ReferenceEquals(p.Values, v))
+							newElement = new SqlPredicate.InList(e ?? p.Expr1, p.IsNot, v ?? p.Values);
+
+						break;
+					}
+
+				case QueryElementType.FuncLikePredicate:
+					{
+						var p = (SqlPredicate.FuncLike)element;
+						var f = (SqlFunction)ConvertInternal(p.Function);
+
+						if (f != null && !ReferenceEquals(p.Function, f))
+							newElement = new SqlPredicate.FuncLike(f);
+
+						break;
+					}
+
+				case QueryElementType.SetExpression:
+					{
+						var s = (SqlSetExpression)element;
+						var c = (ISqlExpression)ConvertInternal(s.Column    );
+						var e = (ISqlExpression)ConvertInternal(s.Expression);
+
+						if (c != null && !ReferenceEquals(s.Column, c) || e != null && !ReferenceEquals(s.Expression, e))
+							newElement = new SqlSetExpression(c ?? s.Column, e ?? s.Expression);
+
+						break;
+					}
+
+				case QueryElementType.InsertClause:
+					{
+						var s = (SqlInsertClause)element;
+						var t = s.Into != null ? (SqlTable)ConvertInternal(s.Into) : null;
+						var i = Convert(s.Items);
+
+						if (t != null && !ReferenceEquals(s.Into, t) || i != null && !ReferenceEquals(s.Items, i))
+						{
+							var sc = new SqlInsertClause { Into = t ?? s.Into };
+
+							sc.Items.AddRange(i ?? s.Items);
+							sc.WithIdentity = s.WithIdentity;
+
+							newElement = sc;
+						}
+
+						break;
+					}
+
+				case QueryElementType.UpdateClause:
+					{
+						var s = (SqlUpdateClause)element;
+						var t = s.Table != null ? (SqlTable)ConvertInternal(s.Table) : null;
+						var i = Convert(s.Items);
+						var k = Convert(s.Keys );
+
+						if (t != null && !ReferenceEquals(s.Table, t) ||
+							i != null && !ReferenceEquals(s.Items, i) ||
+							k != null && !ReferenceEquals(s.Keys,  k))
+						{
+							var sc = new SqlUpdateClause { Table = t ?? s.Table };
+
+							sc.Items.AddRange(i ?? s.Items);
+							sc.Keys. AddRange(k ?? s.Keys);
+
+							newElement = sc;
+						}
+
+						break;
+					}
+
+				case QueryElementType.SelectStatement:
+					{
+						var s = (SqlSelectStatement)element;
+						var selectQuery = s.SelectQuery != null ? (SelectQuery) ConvertInternal(s.SelectQuery) : null;
+						var with        = s.With        != null ? (SqlWithClause)ConvertInternal(s.With      ) : null;
+						var ps          = ConvertSafe(s.Parameters);
+
+						if (ps          != null && !ReferenceEquals(s.Parameters,  ps)           ||
+							selectQuery != null && !ReferenceEquals(s.SelectQuery, selectQuery)  ||
+							with        != null && !ReferenceEquals(s.With,        with))
+						{
+								newElement = new SqlSelectStatement(selectQuery ?? s.SelectQuery);
+								((SqlSelectStatement)newElement).Parameters.AddRange(ps ?? s.Parameters);
+								((SqlSelectStatement)newElement).With = with ?? s.With;
+						}
+
+						break;
+					}
+
+				case QueryElementType.InsertStatement:
+					{
+						var s = (SqlInsertStatement)element;
+						var selectQuery = s.SelectQuery != null ? (SelectQuery)    ConvertInternal(s.SelectQuery) : null;
+						var insert      = s.Insert      != null ? (SqlInsertClause)ConvertInternal(s.Insert     ) : null;
+						var with        = s.With        != null ? (SqlWithClause)  ConvertInternal(s.With       ) : null;
+						var ps          = ConvertSafe(s.Parameters);
+
+						if (insert      != null && !ReferenceEquals(s.Insert,      insert)       ||
+							ps          != null && !ReferenceEquals(s.Parameters,  ps)           ||
+							selectQuery != null && !ReferenceEquals(s.SelectQuery, selectQuery)  ||
+							with        != null && !ReferenceEquals(s.With,        with))
+					{
+							newElement = new SqlInsertStatement(selectQuery ?? s.SelectQuery) { Insert = insert ?? s.Insert };
+							((SqlInsertStatement)newElement).Parameters.AddRange(ps ?? s.Parameters);
+							((SqlInsertStatement)newElement).With = with ?? s.With;
+					}
+
+						break;
+					}
+
+				case QueryElementType.UpdateStatement:
+					{
+						var s = (SqlUpdateStatement)element;
+						var update      = s.Update      != null ? (SqlUpdateClause)ConvertInternal(s.Update     ) : null;
+						var selectQuery = s.SelectQuery != null ? (SelectQuery)    ConvertInternal(s.SelectQuery) : null;
+						var with        = s.With        != null ? (SqlWithClause)  ConvertInternal(s.With       ) : null;
+						var ps          = ConvertSafe(s.Parameters);
+
+						if (update      != null && !ReferenceEquals(s.Update,      update)       ||
+							ps          != null && !ReferenceEquals(s.Parameters,  ps)           ||
+							selectQuery != null && !ReferenceEquals(s.SelectQuery, selectQuery)  ||
+							with        != null && !ReferenceEquals(s.With,        with))
+						{
+							newElement = new SqlUpdateStatement(selectQuery ?? s.SelectQuery) { Update = update ?? s.Update };
+							((SqlUpdateStatement)newElement).Parameters.AddRange(ps ?? s.Parameters);
+							((SqlUpdateStatement)newElement).With = with ?? s.With;
+						}
+
+						break;
+					}
+
+				case QueryElementType.InsertOrUpdateStatement:
+					{
+						var s = (SqlInsertOrUpdateStatement)element;
+
+						var insert      = s.Insert      != null ? (SqlInsertClause)ConvertInternal(s.Insert     ) : null;
+						var update      = s.Update      != null ? (SqlUpdateClause)ConvertInternal(s.Update     ) : null;
+						var selectQuery = s.SelectQuery != null ? (SelectQuery)    ConvertInternal(s.SelectQuery) : null;
+						var with        = s.With        != null ? (SqlWithClause)  ConvertInternal(s.With       ) : null;
+						var ps          = ConvertSafe(s.Parameters);
+
+						if (insert      != null && !ReferenceEquals(s.Insert,      insert)       ||
+							update      != null && !ReferenceEquals(s.Update,      update)       ||
+							ps          != null && !ReferenceEquals(s.Parameters,  ps)           ||
+							selectQuery != null && !ReferenceEquals(s.SelectQuery, selectQuery)  ||
+							with        != null && !ReferenceEquals(s.With,        with))
+						{
+							newElement = new SqlInsertOrUpdateStatement(selectQuery ?? s.SelectQuery) { Insert = insert ?? s.Insert, Update = update ?? s.Update };
+							((SqlInsertOrUpdateStatement)newElement).Parameters.AddRange(ps ?? s.Parameters);
+							((SqlInsertOrUpdateStatement)newElement).With = with ?? s.With;
+						}
+
+						break;
+					}
+
+				case QueryElementType.DeleteStatement:
+					{
+						var s = (SqlDeleteStatement)element;
+						var table       = s.Table       != null ? (SqlTable)       ConvertInternal(s.Table      ) : null;
+						var top         = s.Top         != null ? (ISqlExpression) ConvertInternal(s.Top        ) : null;
+						var selectQuery = s.SelectQuery != null ? (SelectQuery)    ConvertInternal(s.SelectQuery) : null;
+						var with        = s.With        != null ? (SqlWithClause)  ConvertInternal(s.With       ) : null;
+						var ps          = ConvertSafe(s.Parameters);
+
+						if (table       != null && !ReferenceEquals(s.Table,       table)       ||
+							top         != null && !ReferenceEquals(s.Top,         top)         ||
+							ps          != null && !ReferenceEquals(s.Parameters,  ps)          ||
+							selectQuery != null && !ReferenceEquals(s.SelectQuery, selectQuery) ||
+							with        != null && !ReferenceEquals(s.With,        with))
+						{
+							newElement = new SqlDeleteStatement
+							{
+								Table                = table       ?? s.Table,
+								SelectQuery          = selectQuery ?? s.SelectQuery,
+								Top                  = top         ?? s.Top,
+								IsParameterDependent = s.IsParameterDependent
+							};
+							((SqlDeleteStatement)newElement).Parameters.AddRange(ps ?? s.Parameters);
+							((SqlDeleteStatement)newElement).With = with ?? s.With;
+						}
+
+						break;
+					}
+
+				case QueryElementType.CreateTableStatement:
+					{
+						var s  = (SqlCreateTableStatement)element;
+						var t  = s.Table != null ? (SqlTable)ConvertInternal(s.Table) : null;
+						var ps = ConvertSafe(s.Parameters);
+
+						if (t  != null && !ReferenceEquals(s.Table, t) ||
+							ps != null && !ReferenceEquals(s.Parameters,  ps))
+						{
+							newElement = new SqlCreateTableStatement { Table = t ?? s.Table };
+							if (ps != null)
+								((SqlCreateTableStatement)newElement).Parameters.AddRange(ps);
+							else
+								((SqlCreateTableStatement)newElement).Parameters.AddRange(s.Parameters);
+						}
+
+						break;
+					}
+
+				case QueryElementType.DropTableStatement:
+					{
+						var s  = (SqlDropTableStatement)element;
+						var t  = s.Table != null ? (SqlTable)ConvertInternal(s.Table) : null;
+						var ps = ConvertSafe(s.Parameters);
+
+						if (t  != null && !ReferenceEquals(s.Table, t) ||
+							ps != null && !ReferenceEquals(s.Parameters,  ps))
+						{
+							newElement = new SqlDropTableStatement(s.IfExists) { Table = t ?? s.Table };
+							if (ps != null)
+								((SqlDropTableStatement)newElement).Parameters.AddRange(ps);
+							else
+								((SqlDropTableStatement)newElement).Parameters.AddRange(s.Parameters);
+						}
+
+						break;
+					}
+
+				case QueryElementType.SelectClause:
+					{
+						var sc   = (SqlSelectClause)element;
+						var cols = Convert(sc.Columns);
+						var take = (ISqlExpression)ConvertInternal(sc.TakeValue);
+						var skip = (ISqlExpression)ConvertInternal(sc.SkipValue);
+
+						_visitedElements.TryGetValue(sc.SelectQuery, out parent);
+
+						if (parent != null ||
+							cols != null && !ReferenceEquals(sc.Columns,   cols) ||
+							take != null && !ReferenceEquals(sc.TakeValue, take) ||
+							skip != null && !ReferenceEquals(sc.SkipValue, skip))
+						{
+							newElement = new SqlSelectClause(sc.IsDistinct, take ?? sc.TakeValue, sc.TakeHints, skip ?? sc.SkipValue, cols ?? sc.Columns);
+							((SqlSelectClause)newElement).SetSqlQuery((SelectQuery)parent);
+						}
+
+						break;
+					}
+
+				case QueryElementType.FromClause:
+					{
+						var fc   = (SqlFromClause)element;
+						var ts = Convert(fc.Tables);
+
+						_visitedElements.TryGetValue(fc.SelectQuery, out parent);
+
+						if (parent != null || ts != null && !ReferenceEquals(fc.Tables, ts))
+						{
+							newElement = new SqlFromClause(ts ?? fc.Tables);
+							((SqlFromClause)newElement).SetSqlQuery((SelectQuery)parent);
+						}
+
+						break;
+					}
+
+				case QueryElementType.WhereClause:
+					{
+						var wc   = (SqlWhereClause)element;
+						var cond = (SqlSearchCondition)ConvertInternal(wc.SearchCondition);
+
+						_visitedElements.TryGetValue(wc.SelectQuery, out parent);
+
+						if (parent != null || cond != null && !ReferenceEquals(wc.SearchCondition, cond))
+						{
+							newElement = new SqlWhereClause(cond ?? wc.SearchCondition);
+							((SqlWhereClause)newElement).SetSqlQuery((SelectQuery)parent);
+						}
+
+						break;
+					}
+
+				case QueryElementType.GroupByClause:
+					{
+						var gc = (SqlGroupByClause)element;
+						var es = Convert(gc.Items);
+
+						_visitedElements.TryGetValue(gc.SelectQuery, out parent);
+
+						if (parent != null || es != null && !ReferenceEquals(gc.Items, es))
+						{
+							newElement = new SqlGroupByClause(es ?? gc.Items);
+							((SqlGroupByClause)newElement).SetSqlQuery((SelectQuery)parent);
+						}
+
+						break;
+					}
+
+				case QueryElementType.OrderByClause:
+					{
+						var oc = (SqlOrderByClause)element;
+						var es = Convert(oc.Items);
+
+						_visitedElements.TryGetValue(oc.SelectQuery, out parent);
+
+						if (parent != null || es != null && !ReferenceEquals(oc.Items, es))
+						{
+							newElement = new SqlOrderByClause(es ?? oc.Items);
+							((SqlOrderByClause)newElement).SetSqlQuery((SelectQuery)parent);
+						}
+
+						break;
+					}
+
+				case QueryElementType.OrderByItem:
+					{
+						var i = (SqlOrderByItem)element;
+						var e = (ISqlExpression)ConvertInternal(i.Expression);
+
+						if (e != null && !ReferenceEquals(i.Expression, e))
+							newElement = new SqlOrderByItem(e, i.IsDescending);
+
+						break;
+					}
+
+				case QueryElementType.Union:
+					{
+						var u = (SqlUnion)element;
+						var q = (SelectQuery)ConvertInternal(u.SelectQuery);
+
+						if (q != null && !ReferenceEquals(u.SelectQuery, q))
+							newElement = new SqlUnion(q, u.IsAll);
+
+						break;
+					}
+
+				case QueryElementType.SqlQuery:
+					{
+						var q = (SelectQuery)element;
+
+						parent = null;
+
+						var doConvert = false;
+
+						if (q.ParentSelect != null)
+						{
+							if (!_visitedElements.TryGetValue(q.ParentSelect, out parent))
+							{
+								doConvert = true;
+								parent    = q.ParentSelect; // TODO why not ConvertInternal(q.ParentSelect)??
+							}
+							else
+								doConvert = !ReferenceEquals(q.ParentSelect, parent);
+						}
+
+						if (!doConvert)
+						{
+							doConvert = null != new QueryVisitor().Find(q, e =>
+							{
+								if (_visitedElements.TryGetValue(e, out var ve) && ve != null && ve != e)
+									return true;
+
+								// we always rewrite recusive CTE now
+								if (e is CteClause cte
+									&& new QueryVisitor().Find(cte.Body, _ => _ == cte) != null)
+									return true;
+
+								var ret = _convert(e);
+
+								if (ret != null && !ReferenceEquals(e, ret))
+								{
+									if (ret.ElementType == QueryElementType.Column)
+										_visitedElements.Add(e, ret);
+									return true;
+								}
+
+								return false;
+							});
+						}
+
+						if (!doConvert)
+							break;
+
+						var nq = new SelectQuery();
+
+						_visitedElements.Add(q,     nq);
+						_visitedElements.Add(q.All, nq.All);
+
+						var fc = (SqlFromClause)   ConvertInternal(q.From   ) ?? q.From;
+						var sc = (SqlSelectClause) ConvertInternal(q.Select ) ?? q.Select;
+						var wc = (SqlWhereClause)  ConvertInternal(q.Where  ) ?? q.Where;
+						var gc = (SqlGroupByClause)ConvertInternal(q.GroupBy) ?? q.GroupBy;
+						var hc = (SqlWhereClause)  ConvertInternal(q.Having ) ?? q.Having;
+						var oc = (SqlOrderByClause)ConvertInternal(q.OrderBy) ?? q.OrderBy;
+						var us = q.HasUnion ? Convert(q.Unions) : q.Unions;
+
+						nq.Init(sc, fc, wc, gc, hc, oc, us,
+							(SelectQuery)parent,
+							q.IsParameterDependent);
+
+						var elem = _convert(nq) ?? nq;
+						_visitedElements[q] = elem;
+
+						return elem;
+					}
+
+				case QueryElementType.MergeStatement:
+					{
+						var merge = (SqlMergeStatement)element;
+
+						var target     = (SqlTableSource)     ConvertInternal(merge.Target);
+						var source     = (SqlMergeSourceTable)ConvertInternal(merge.Source);
+						var on         = (SqlSearchCondition) ConvertInternal(merge.On);
+						var operations = Convert(merge.Operations);
+
+						if (target     != null && !ReferenceEquals(merge.Target, target) ||
+							source     != null && !ReferenceEquals(merge.Source, source) ||
+							on         != null && !ReferenceEquals(merge.On, on)         ||
+							operations != null && !ReferenceEquals(merge.Operations, operations))
+							newElement = new SqlMergeStatement(merge.Hint, target ?? merge.Target, source ?? merge.Source, on ?? merge.On, operations ?? merge.Operations);
+
+						break;
+					}
+
+				case QueryElementType.MergeSourceTable:
+					{
+						var source = (SqlMergeSourceTable)element;
+
+						var enumerableSource = (SqlValuesTable)ConvertInternal(source.SourceEnumerable);
+						var querySource      = (SelectQuery)   ConvertInternal(source.SourceQuery     );
+						var fields           = Convert(source.SourceFields);
+
+						if (enumerableSource != null && !ReferenceEquals(source.SourceEnumerable, enumerableSource) ||
+							querySource      != null && !ReferenceEquals(source.SourceQuery, querySource)           ||
+							fields           != null && !ReferenceEquals(source.SourceFields, fields))
+							newElement = new SqlMergeSourceTable(
+								source.SourceID,
+								enumerableSource ?? source.SourceEnumerable, querySource ?? source.SourceQuery, fields ?? source.SourceFields);
+
+						break;
+					}
+
+				case QueryElementType.MergeOperationClause:
+					{
+						var operation = (SqlMergeOperationClause)element;
+
+						var where       = (SqlSearchCondition)ConvertInternal(operation.Where      );
+						var whereDelete = (SqlSearchCondition)ConvertInternal(operation.WhereDelete);
+						var items       = Convert(operation.Items);
+
+						if (where       != null && !ReferenceEquals(operation.Where, where)             ||
+							whereDelete != null && !ReferenceEquals(operation.WhereDelete, whereDelete) ||
+							items       != null && !ReferenceEquals(operation.Items, items))
+							newElement = new SqlMergeOperationClause(operation.OperationType, where ?? operation.Where, whereDelete ?? operation.WhereDelete, items ?? operation.Items);
+
+						break;
+					}
+
+				case QueryElementType.SqlValuesTable:
+					{
+						var table = (SqlValuesTable)element;
+
+						var covertedRows  = new List<IList<ISqlExpression>>();
+						var rowsConverted = false;
+
+						foreach (var row in table.Rows)
+						{
+							var convertedRow = Convert(row);
+							rowsConverted    = rowsConverted || (row != null && !ReferenceEquals(convertedRow, row));
+
+							covertedRows.Add(convertedRow ?? row);
+						}
+
+						var fields1 = ToArray(table.Fields);
+						var fields2 = Convert(fields1, f => new SqlField(f));
+
+						var fieldsConverted = fields2 != null && !ReferenceEquals(fields1, fields2);
+
+						if (fieldsConverted || rowsConverted)
+						{
+							if (!fieldsConverted)
+							{
+								fields2 = fields1;
+
+								for (var i = 0; i < fields2.Length; i++)
+								{
+									var field = fields2[i];
+
+									fields2[i] = new SqlField(field);
+
+									_visitedElements[field] = fields2[i];
+								}
+							}
+
+							newElement = new SqlValuesTable(fields2, rowsConverted ? covertedRows : table.Rows);
+						}
+
+						break;
+					}
+
+				case QueryElementType.CteClause:
+					{
+						var cte = (CteClause)element;
+
+						if (new QueryVisitor().Find(cte.Body, e => e == cte) == null)
+						{
+							// non-recursive
+							var body   = (SelectQuery)ConvertInternal(cte.Body);
+							var fields = Convert(cte.Fields);
+
+							if (body   != null && !ReferenceEquals(cte.Body, body) ||
+								fields != null && !ReferenceEquals(cte.Fields, fields))
+								newElement = new CteClause(
+									body   ?? cte.Body,
+									fields ?? cte.Fields,
+									cte.ObjectType,
+									cte.IsRecursive,
+									cte.Name);
+						}
+						else
+						{
+							var newCte = new CteClause(cte.ObjectType, cte.IsRecursive, cte.Name);
+
+							_visitedElements.Add(cte, newCte);
+
+							var body   = (SelectQuery)ConvertInternal(cte.Body);
+							var fields = Convert(cte.Fields);
+
+							newCte.Init(body ?? cte.Body, fields ?? cte.Fields);
+
+							var elem = _convert(newCte) ?? newCte;
+							_visitedElements[cte] = elem;
+
+							return elem;
+						}
+
+						break;
+					}
+
+				case QueryElementType.WithClause:
+					{
+						var with    = (SqlWithClause)element;
+
+						var clauses = Convert(with.Clauses);
+
+						if (clauses != null && !ReferenceEquals(with.Clauses, clauses))
+							newElement = new SqlWithClause()
+							{
+								Clauses = clauses
+							};
+
+						break;
+					}
+
+				case QueryElementType.TruncateTableStatement:
+					{
+						var truncate = (SqlTruncateTableStatement)element;
+
+						if (truncate.Table != null)
+						{
+							var table = (SqlTable)ConvertInternal(truncate.Table);
+
+							if (table != null && !ReferenceEquals(truncate.Table, table))
+								newElement = new SqlTruncateTableStatement()
+								{
+									Table         = table,
+									ResetIdentity = truncate.ResetIdentity
+								};
+						}
+
+						break;
+					}
+
+				case QueryElementType.SqlField:
+				case QueryElementType.SqlParameter:
+				case QueryElementType.SqlValue:
+				case QueryElementType.SqlDataType:
+					break;
+
+				default:
+					throw new InvalidOperationException($"Convert visitor not implemented for element {element.ElementType}");
+			}
+
+			newElement = newElement == null ? _convert(element) : (_convert(newElement) ?? newElement);
+
+			_visitedElements.Add(element, newElement);
+
+			return newElement;
+		}
+
+		static TE[] ToArray<TK,TE>(IDictionary<TK,TE> dic)
+		{
+			var es = new TE[dic.Count];
+			var i  = 0;
+
+			foreach (var e in dic.Values)
+				es[i++] = e;
+
+			return es;
+		}
+
+		delegate T Clone<T>(T obj);
+
+		T[] Convert<T>(T[] arr)
+			where T : class, IQueryElement
+		{
+			return Convert(arr, null);
+		}
+
+		T[] Convert<T>(T[] arr1, Clone<T> clone)
+			where T : class, IQueryElement
+		{
+			T[] arr2 = null;
+
+			for (var i = 0; i < arr1.Length; i++)
+			{
+				var elem1 = arr1[i];
+				var elem2 = ConvertInternal(elem1);
+
+				if (elem2 != null && !ReferenceEquals(elem1, elem2))
+				{
+					if (arr2 == null)
+					{
+						arr2 = new T[arr1.Length];
+
+						for (var j = 0; j < i; j++)
+							arr2[j] = clone == null ? arr1[j] : clone(arr1[j]);
+					}
+
+					arr2[i] = (T)elem2;
+				}
+				else if (arr2 != null)
+					arr2[i] = clone == null ? elem1 : clone(elem1);
+			}
+
+			return arr2;
+		}
+
+		List<T> ConvertSafe<T>(List<T> list)
+			where T : class, IQueryElement
+		{
+			return ConvertSafe(list, null);
+		}
+
+		List<T> ConvertSafe<T>(List<T> list1, Clone<T> clone)
+			where T : class, IQueryElement
+		{
+			List<T> list2 = null;
+
+			for (var i = 0; i < list1.Count; i++)
+			{
+				var elem1 = list1[i];
+				var elem2 = ConvertInternal(elem1) as T;
+
+				if (elem2 != null && !ReferenceEquals(elem1, elem2))
+				{
+					if (list2 == null)
+					{
+						list2 = new List<T>(list1.Count);
+
+						for (var j = 0; j < i; j++)
+							list2.Add(clone == null ? list1[j] : clone(list1[j]));
+					}
+
+					list2.Add(elem2);
+				}
+				else
+					list2?.Add(clone == null ? elem1 : clone(elem1));
+			}
+
+			return list2;
+		}
+
+		List<T> Convert<T>(IList<T> list)
+			where T : class, IQueryElement
+		{
+			return Convert(list, null);
+		}
+
+		List<T> Convert<T>(IList<T> list1, Clone<T> clone)
+			where T : class, IQueryElement
+		{
+			List<T> list2 = null;
+
+			for (var i = 0; i < list1.Count; i++)
+			{
+				var elem1 = list1[i];
+				var elem2 = (T)ConvertInternal(elem1);
+
+				if (elem2 != null && !ReferenceEquals(elem1, elem2))
+				{
+					if (list2 == null)
+					{
+						list2 = new List<T>(list1.Count);
+
+						for (var j = 0; j < i; j++)
+							list2.Add(clone == null ? list1[j] : clone(list1[j]));
+					}
+
+					list2.Add(elem2);
+				}
+				else
+					list2?.Add(clone == null ? elem1 : clone(elem1));
+			}
+
+			return list2;
+		}
+
+		#endregion
+
+		#region Convert Immutable
+
+		public List<IQueryElement> Stack     { get; } = new List<IQueryElement>();
+		public IQueryElement ParentElement => Stack.Count == 0 ? null : Stack[Stack.Count - 1];
+
+		public T ConvertImmutable<T>(T element, Func<IQueryElement,IQueryElement> action)
+			where T : class, IQueryElement
+		{
+			_visitedElements.Clear();
+			_convert = action;
+			return (T)ConvertImmutableInternal(element) ?? element;
+		}
+
+		T CloneElement<T>(T element)
+			where T : ICloneableElement
+		{
+			var objTree = new Dictionary<ICloneableElement, ICloneableElement>();
+
+			// do not clone already replaced
+			var newObj = (T)element.Clone(objTree,
+				e => !(e is IQueryElement c) || _visitedElements.ContainsKey(c));
+
+			foreach (var pair in objTree)
+			{
+				if (pair.Value != pair.Key && pair.Key is IQueryElement)
+				{
+					_visitedElements.Add((IQueryElement) pair.Key, (IQueryElement) pair.Value);
+				}
+			}
+
+			return newObj;
+		}
+
+		class ConvertScope : IDisposable
+		{
+			private QueryVisitor _visitor;
+
+			public ConvertScope(QueryVisitor visitor, IQueryElement parent)
+			{
+				_visitor = visitor;
+				_visitor.Stack.Add(parent);
+			}
+
+			public void Dispose()
+			{
+				_visitor.Stack.RemoveAt(_visitor.Stack.Count - 1);
+			}
+		}
+
+		ConvertScope Scope(IQueryElement parent)
+		{
+			return new ConvertScope(this, parent);
+		}
+
+		void CorrectQueryHierarchy(SelectQuery parentQuery)
+		{
+			if (parentQuery == null)
+				return;
+			new QueryVisitor().Visit(parentQuery, element =>
+			{
+				if (element is SelectQuery q)
+					q.ParentSelect = parentQuery;
+			});
+			parentQuery.ParentSelect = null;
+		}
+
+		[MethodImpl(MethodImplOptions.AggressiveInlining)]
+		void AddVisited(IQueryElement element, IQueryElement newElement)
+		{
+			if (!_visitedElements.ContainsKey(element))
+				_visitedElements[element] = newElement;
+		}
+
+		IQueryElement ConvertImmutableInternal(IQueryElement element)
+		{
+			if (element == null)
+				return null;
+
+			IQueryElement newElement = null;
+			// if element manually added outside to VisistedElements as null, it will be processed continuously.
+			// Useful when we have to duplicate such items, especially parameters
+			if (_visitedElements.TryGetValue(element, out newElement) && newElement != null)
+				return newElement;
+
+			using (Scope(element))
+			switch (element.ElementType)
+			{
+				case QueryElementType.SqlFunction:
+					{
+						var func  = (SqlFunction)element;
+						var parms = ConvertImmutable(func.Parameters);
+
+						if (parms != null && !ReferenceEquals(parms, func.Parameters))
+							newElement = new SqlFunction(func.SystemType, func.Name, func.IsAggregate, func.Precedence, parms);
+
+						break;
+					}
+
+				case QueryElementType.SqlExpression:
+					{
+						var expr      = (SqlExpression)element;
+						var parameter = ConvertImmutable(expr.Parameters);
+
+						if (parameter != null && !ReferenceEquals(parameter, expr.Parameters))
+							newElement = new SqlExpression(expr.SystemType, expr.Expr, expr.Precedence, parameter);
+
+						break;
+					}
+
+				case QueryElementType.SqlBinaryExpression:
+					{
+						var bexpr = (SqlBinaryExpression)element;
+						var expr1 = (ISqlExpression)ConvertImmutableInternal(bexpr.Expr1);
+						var expr2 = (ISqlExpression)ConvertImmutableInternal(bexpr.Expr2);
+
+						if (expr1 != null && !ReferenceEquals(expr1, bexpr.Expr1) ||
+							expr2 != null && !ReferenceEquals(expr2, bexpr.Expr2))
+							newElement = new SqlBinaryExpression(bexpr.SystemType, expr1 ?? bexpr.Expr1, bexpr.Operation, expr2 ?? bexpr.Expr2, bexpr.Precedence);
+
+						break;
+					}
+
+				case QueryElementType.SqlTable:
+					{
+						var table    = (SqlTable)element;
+						var newTable = (SqlTable)_convert(table);
+						if (!ReferenceEquals(newTable, table))
+						{
+							AddVisited(table.All, newTable.All);
+							foreach (var prevField in table.Fields.Values)
+							{
+								if (newTable.Fields.TryGetValue(prevField.Name, out var newField))
+									AddVisited(prevField, newField);
+							}
+
+							newElement = newTable;
+						}
+
+						break;
+					}
+
+				case QueryElementType.SqlCteTable:
+					{
+						var table = (SqlCteTable)element;
+						var targs = table.TableArguments == null || table.TableArguments.Length == 0 ?
+							null : ConvertImmutable(table.TableArguments);
+						var cte = (CteClause)ConvertImmutableInternal(table.Cte);
+
+						var ta = targs != null && !ReferenceEquals(table.TableArguments, targs);
+						var ce = cte   != null && !ReferenceEquals(table.Cte, cte);
+
+						if (ta || ce)
+						{
+							var newFields = new List<SqlField>();
+							foreach (var field in table.Fields.Values)
+							{
+								var newField = new SqlField(field);
+								newFields.Add(newField);
+								AddVisited(field, newField);
+							}
+
+							newElement = table = new SqlCteTable(table, newFields, cte);
+							((SqlCteTable)newElement).TableArguments = targs;
+							
+							AddVisited(((SqlCteTable)newElement).All, table.All);
+						}
+
+						var newTable = (SqlCteTable)_convert(table);
+						if (!ReferenceEquals(newTable, table))
+						{
+							AddVisited(table.All, newTable.All);
+							foreach (var prevField in table.Fields.Values)
+							{
+								if (newTable.Fields.TryGetValue(prevField.Name, out var newField))
+									AddVisited(prevField, newField);
+							}
+
+							newElement = newTable;
+						}
+
+						break;
+					}
+
+				case QueryElementType.Column:
+					{
+						var col  = (SqlColumn)element;
+						var expr = (ISqlExpression)ConvertImmutableInternal(col.Expression);
+
+						if (expr != null && !ReferenceEquals(expr, col.Expression))
+							newElement = new SqlColumn(col.Parent, expr, col.RawAlias);
+
+						break;
+					}
+
+				case QueryElementType.TableSource:
+					{
+						var table  = (SqlTableSource)element;
+						var source = (ISqlTableSource)ConvertImmutableInternal(table.Source);
+						var joins  = ConvertImmutable(table.Joins);
+
+						if (source != null && !ReferenceEquals(source, table.Source) ||
+							joins  != null && !ReferenceEquals(table.Joins, joins))
+							newElement = new SqlTableSource(source ?? table.Source, table._alias, joins ?? table.Joins);
+
+						break;
+					}
+
+				case QueryElementType.JoinedTable:
+					{
+						var join  = (SqlJoinedTable)element;
+						var table = (SqlTableSource)    ConvertImmutableInternal(join.Table    );
+						var cond  = (SqlSearchCondition)ConvertImmutableInternal(join.Condition);
+
+						if (table != null && !ReferenceEquals(table, join.Table) ||
+							cond  != null && !ReferenceEquals(cond,  join.Condition))
+							newElement = new SqlJoinedTable(join.JoinType, table ?? join.Table, join.IsWeak, cond ?? join.Condition);
+
+						break;
+					}
+
+				case QueryElementType.SearchCondition:
+					{
+						var sc    = (SqlSearchCondition)element;
+						var conds = ConvertImmutable(sc.Conditions);
+
+						if (conds != null && !ReferenceEquals(sc.Conditions, conds))
+							newElement = new SqlSearchCondition(conds);
+
+						break;
+					}
+
+				case QueryElementType.Condition:
+					{
+						var c = (SqlCondition)element;
+						var p = (ISqlPredicate)ConvertImmutableInternal(c.Predicate);
+
+						if (p != null && !ReferenceEquals(c.Predicate, p))
+							newElement = new SqlCondition(c.IsNot, p, c.IsOr);
+
+						break;
+					}
+
+				case QueryElementType.ExprPredicate:
+					{
+						var p = (SqlPredicate.Expr)element;
+						var e = (ISqlExpression)ConvertImmutableInternal(p.Expr1);
+
+						if (e != null && !ReferenceEquals(p.Expr1, e))
+							newElement = new SqlPredicate.Expr(e, p.Precedence);
+
+						break;
+					}
+
+				case QueryElementType.NotExprPredicate:
+					{
+						var p = (SqlPredicate.NotExpr)element;
+						var e = (ISqlExpression)ConvertImmutableInternal(p.Expr1);
+
+						if (e != null && !ReferenceEquals(p.Expr1, e))
+							newElement = new SqlPredicate.NotExpr(e, p.IsNot, p.Precedence);
+
+						break;
+					}
+
+				case QueryElementType.ExprExprPredicate:
+					{
+						var p  = (SqlPredicate.ExprExpr)element;
+						var e1 = (ISqlExpression)ConvertImmutableInternal(p.Expr1);
+						var e2 = (ISqlExpression)ConvertImmutableInternal(p.Expr2);
+
+						if (e1 != null && !ReferenceEquals(p.Expr1, e1) || e2 != null && !ReferenceEquals(p.Expr2, e2))
+							newElement = new SqlPredicate.ExprExpr(e1 ?? p.Expr1, p.Operator, e2 ?? p.Expr2);
+
+						break;
+					}
+
+				case QueryElementType.LikePredicate:
+					{
+						var p  = (SqlPredicate.Like)element;
+						var e1 = (ISqlExpression)ConvertImmutableInternal(p.Expr1 );
+						var e2 = (ISqlExpression)ConvertImmutableInternal(p.Expr2 );
+						var es = (ISqlExpression)ConvertImmutableInternal(p.Escape);
+
+						if (e1 != null && !ReferenceEquals(p.Expr1, e1) ||
+							e2 != null && !ReferenceEquals(p.Expr2, e2) ||
+							es != null && !ReferenceEquals(p.Escape, es))
+							newElement = new SqlPredicate.Like(e1 ?? p.Expr1, p.IsNot, e2 ?? p.Expr2, es ?? p.Escape);
+
+						break;
+					}
+
+				case QueryElementType.BetweenPredicate:
+					{
+						var p = (SqlPredicate.Between)element;
+						var e1 = (ISqlExpression)ConvertImmutableInternal(p.Expr1);
+						var e2 = (ISqlExpression)ConvertImmutableInternal(p.Expr2);
+						var e3 = (ISqlExpression)ConvertImmutableInternal(p.Expr3);
+
+						if (e1 != null && !ReferenceEquals(p.Expr1, e1) ||
+							e2 != null && !ReferenceEquals(p.Expr2, e2) ||
+							e3 != null && !ReferenceEquals(p.Expr3, e3))
+							newElement = new SqlPredicate.Between(e1 ?? p.Expr1, p.IsNot, e2 ?? p.Expr2, e3 ?? p.Expr3);
+
+						break;
+					}
+
+				case QueryElementType.IsNullPredicate:
+					{
+						var p = (SqlPredicate.IsNull)element;
+						var e = (ISqlExpression)ConvertImmutableInternal(p.Expr1);
+
+						if (e != null && !ReferenceEquals(p.Expr1, e))
+							newElement = new SqlPredicate.IsNull(e, p.IsNot);
+
+						break;
+					}
+
+				case QueryElementType.InSubQueryPredicate:
+					{
+						var p = (SqlPredicate.InSubQuery)element;
+						var e = (ISqlExpression)ConvertImmutableInternal(p.Expr1);
+						var q = (SelectQuery)ConvertImmutableInternal(p.SubQuery);
+
+						if (e != null && !ReferenceEquals(p.Expr1, e) || q != null && !ReferenceEquals(p.SubQuery, q))
+							newElement = new SqlPredicate.InSubQuery(e ?? p.Expr1, p.IsNot, q ?? p.SubQuery);
+
+						break;
+					}
+
+				case QueryElementType.InListPredicate:
+					{
+						var p = (SqlPredicate.InList)element;
+						var e = (ISqlExpression)ConvertImmutableInternal(p.Expr1);
+						var v = ConvertImmutable(p.Values);
+
+						if (e != null && !ReferenceEquals(p.Expr1, e) || v != null && !ReferenceEquals(p.Values, v))
+							newElement = new SqlPredicate.InList(e ?? p.Expr1, p.IsNot, v ?? p.Values);
+
+						break;
+					}
+
+				case QueryElementType.FuncLikePredicate:
+					{
+						var p = (SqlPredicate.FuncLike)element;
+						var f = (SqlFunction)ConvertImmutableInternal(p.Function);
+
+						if (f != null && !ReferenceEquals(p.Function, f))
+							newElement = new SqlPredicate.FuncLike(f);
+
+						break;
+					}
+
+				case QueryElementType.SetExpression:
+					{
+						var s = (SqlSetExpression)element;
+						var c = (ISqlExpression)ConvertImmutableInternal(s.Column    );
+						var e = (ISqlExpression)ConvertImmutableInternal(s.Expression);
+
+						if (c != null && !ReferenceEquals(s.Column, c) || e != null && !ReferenceEquals(s.Expression, e))
+							newElement = new SqlSetExpression(c ?? s.Column, e ?? s.Expression);
+
+						break;
+					}
+
+				case QueryElementType.InsertClause:
+					{
+						var s = (SqlInsertClause)element;
+						var t = s.Into != null ? (SqlTable)ConvertImmutableInternal(s.Into) : null;
+						var i = ConvertImmutable(s.Items);
+
+						if (t != null && !ReferenceEquals(s.Into, t) || i != null && !ReferenceEquals(s.Items, i))
+						{
+							var sc = new SqlInsertClause { Into = t ?? s.Into };
+
+							sc.Items.AddRange(i ?? s.Items);
+							sc.WithIdentity = s.WithIdentity;
+
+							newElement = sc;
+						}
+
+						break;
+					}
+
+				case QueryElementType.UpdateClause:
+					{
+						var s = (SqlUpdateClause)element;
+						var t = s.Table != null ? (SqlTable)ConvertImmutableInternal(s.Table) : null;
+						var i = ConvertImmutable(s.Items);
+						var k = ConvertImmutable(s.Keys );
+
+						if (t != null && !ReferenceEquals(s.Table, t) ||
+							i != null && !ReferenceEquals(s.Items, i) ||
+							k != null && !ReferenceEquals(s.Keys,  k))
+						{
+							var sc = new SqlUpdateClause { Table = t ?? s.Table };
+
+							sc.Items.AddRange(i ?? s.Items);
+							sc.Keys. AddRange(k ?? s.Keys);
+
+							newElement = sc;
+						}
+
+						break;
+					}
+
+				case QueryElementType.SelectStatement:
+					{
+						var s = (SqlSelectStatement)element;
+						var selectQuery = s.SelectQuery != null ? (SelectQuery)  ConvertImmutableInternal(s.SelectQuery) : null;
+						var with        = s.With        != null ? (SqlWithClause)ConvertImmutableInternal(s.With       ) : null;
+						var ps          = ConvertImmutableSafe(s.Parameters);
+
+						if (ps          != null && !ReferenceEquals(s.Parameters,  ps)           ||
+							selectQuery != null && !ReferenceEquals(s.SelectQuery, selectQuery)  ||
+							with        != null && !ReferenceEquals(s.With,        with))
+						{
+							newElement = new SqlSelectStatement(selectQuery ?? s.SelectQuery);
+							((SqlSelectStatement)newElement).Parameters.AddRange(ps ?? s.Parameters);
+							((SqlSelectStatement)newElement).With = with ?? s.With;
+							CorrectQueryHierarchy(((SqlSelectStatement) newElement).SelectQuery);
+						}
+
+						break;
+					}
+
+				case QueryElementType.InsertStatement:
+					{
+						var s = (SqlInsertStatement)element;
+						var selectQuery = s.SelectQuery != null ? (SelectQuery)    ConvertImmutableInternal(s.SelectQuery) : null;
+						var insert      = s.Insert      != null ? (SqlInsertClause)ConvertImmutableInternal(s.Insert     ) : null;
+						var with        = s.With        != null ? (SqlWithClause)  ConvertImmutableInternal(s.With       ) : null;
+						var ps          = ConvertImmutableSafe(s.Parameters);
+
+						if (insert      != null && !ReferenceEquals(s.Insert,      insert)       ||
+							ps          != null && !ReferenceEquals(s.Parameters,  ps)           ||
+							selectQuery != null && !ReferenceEquals(s.SelectQuery, selectQuery)  ||
+							with        != null && !ReferenceEquals(s.With,        with))
+						{
+							newElement = new SqlInsertStatement(selectQuery ?? s.SelectQuery) { Insert = insert ?? s.Insert };
+							((SqlInsertStatement)newElement).Parameters.AddRange(ps ?? s.Parameters);
+							((SqlInsertStatement)newElement).With = with ?? s.With;
+							CorrectQueryHierarchy(((SqlInsertStatement) newElement).SelectQuery);
+						}
+
+						break;
+					}
+
+				case QueryElementType.UpdateStatement:
+					{
+						var s = (SqlUpdateStatement)element;
+						var selectQuery = s.SelectQuery != null ? (SelectQuery)    ConvertImmutableInternal(s.SelectQuery) : null;
+						var update      = s.Update      != null ? (SqlUpdateClause)ConvertImmutableInternal(s.Update     ) : null;
+						var with        = s.With        != null ? (SqlWithClause)  ConvertImmutableInternal(s.With       ) : null;
+						var ps          = ConvertImmutableSafe(s.Parameters);
+
+						if (update      != null && !ReferenceEquals(s.Update,      update)       ||
+							ps          != null && !ReferenceEquals(s.Parameters,  ps)           ||
+							selectQuery != null && !ReferenceEquals(s.SelectQuery, selectQuery)  ||
+							with        != null && !ReferenceEquals(s.With,        with))
+						{
+							newElement = new SqlUpdateStatement(selectQuery ?? s.SelectQuery) { Update = update ?? s.Update };
+							((SqlUpdateStatement)newElement).Parameters.AddRange(ps ?? s.Parameters);
+							((SqlUpdateStatement)newElement).With = with ?? s.With;
+							CorrectQueryHierarchy(((SqlUpdateStatement) newElement).SelectQuery);
+						}
+
+						break;
+					}
+
+				case QueryElementType.InsertOrUpdateStatement:
+					{
+						var s = (SqlInsertOrUpdateStatement)element;
+
+						var selectQuery = s.SelectQuery != null ? (SelectQuery)    ConvertImmutableInternal(s.SelectQuery) : null;
+						var insert      = s.Insert      != null ? (SqlInsertClause)ConvertImmutableInternal(s.Insert     ) : null;
+						var update      = s.Update      != null ? (SqlUpdateClause)ConvertImmutableInternal(s.Update     ) : null;
+						var with        = s.With        != null ? (SqlWithClause)  ConvertImmutableInternal(s.With       ) : null;
+						var ps          = ConvertImmutableSafe(s.Parameters);
+
+						if (insert      != null && !ReferenceEquals(s.Insert,      insert)       ||
+							update      != null && !ReferenceEquals(s.Update,      update)       ||
+							ps          != null && !ReferenceEquals(s.Parameters,  ps)           ||
+							selectQuery != null && !ReferenceEquals(s.SelectQuery, selectQuery)  ||
+							with        != null && !ReferenceEquals(s.With,        with))
+						{
+							newElement = new SqlInsertOrUpdateStatement(selectQuery ?? s.SelectQuery) { Insert = insert ?? s.Insert, Update = update ?? s.Update };
+							((SqlInsertOrUpdateStatement)newElement).Parameters.AddRange(ps ?? s.Parameters);
+							((SqlInsertOrUpdateStatement)newElement).With = with ?? s.With;
+							CorrectQueryHierarchy(((SqlInsertOrUpdateStatement) newElement).SelectQuery);
+						}
+
+						break;
+					}
+
+				case QueryElementType.DeleteStatement:
+					{
+						var s = (SqlDeleteStatement)element;
+						var selectQuery = s.SelectQuery != null ? (SelectQuery)   ConvertImmutableInternal(s.SelectQuery) : null;
+						var table       = s.Table       != null ? (SqlTable)      ConvertImmutableInternal(s.Table      ) : null;
+						var top         = s.Top         != null ? (ISqlExpression)ConvertImmutableInternal(s.Top        ) : null;
+						var with        = s.With        != null ? (SqlWithClause) ConvertImmutableInternal(s.With       ) : null;
+						var ps          = ConvertImmutableSafe(s.Parameters);
+
+						if (table       != null && !ReferenceEquals(s.Table,       table)       ||
+							top         != null && !ReferenceEquals(s.Top,         top)         ||
+							ps          != null && !ReferenceEquals(s.Parameters,  ps)          ||
+							selectQuery != null && !ReferenceEquals(s.SelectQuery, selectQuery) ||
+							with        != null && !ReferenceEquals(s.With,        with))
+						{
+							newElement = new SqlDeleteStatement
+							{
+								Table                = table       ?? s.Table,
+								SelectQuery          = selectQuery ?? s.SelectQuery,
+								Top                  = top         ?? s.Top,
+								IsParameterDependent = s.IsParameterDependent
+							};
+							((SqlDeleteStatement)newElement).Parameters.AddRange(ps ?? s.Parameters);
+							((SqlDeleteStatement)newElement).With = with ?? s.With;
+							CorrectQueryHierarchy(((SqlDeleteStatement) newElement).SelectQuery);
+						}
+
+						break;
+					}
+
+				case QueryElementType.CreateTableStatement:
+					{
+						var s  = (SqlCreateTableStatement)element;
+						var t  = s.Table != null ? (SqlTable)ConvertImmutableInternal(s.Table) : null;
+						var ps = ConvertImmutableSafe(s.Parameters);
+
+						if (t  != null && !ReferenceEquals(s.Table, t) ||
+							ps != null && !ReferenceEquals(s.Parameters,  ps))
+						{
+							newElement = new SqlCreateTableStatement { Table = t ?? s.Table };
+							if (ps != null)
+								((SqlCreateTableStatement)newElement).Parameters.AddRange(ps);
+							else
+								((SqlCreateTableStatement)newElement).Parameters.AddRange(s.Parameters);
+						}
+
+						break;
+					}
+
+				case QueryElementType.DropTableStatement:
+					{
+						var s  = (SqlDropTableStatement)element;
+						var t  = s.Table != null ? (SqlTable)ConvertImmutableInternal(s.Table) : null;
+						var ps = ConvertImmutableSafe(s.Parameters);
+
+						if (t  != null && !ReferenceEquals(s.Table, t) ||
+							ps != null && !ReferenceEquals(s.Parameters,  ps))
+						{
+							newElement = new SqlDropTableStatement(s.IfExists) { Table = t ?? s.Table };
+							if (ps != null)
+								((SqlDropTableStatement)newElement).Parameters.AddRange(ps);
+							else
+								((SqlDropTableStatement)newElement).Parameters.AddRange(s.Parameters);
+						}
+
+						break;
+					}
+
+				case QueryElementType.SelectClause:
+					{
+						var sc   = (SqlSelectClause)element;
+						var cols = ConvertImmutable(sc.Columns, column =>
+						{
+							var newColumn = new SqlColumn(sc.SelectQuery, column.Expression);
+							_visitedElements.Remove(column);
+							_visitedElements.Add(column, newColumn);
+							return newColumn;
+						});
+						var take = (ISqlExpression)ConvertImmutableInternal(sc.TakeValue);
+						var skip = (ISqlExpression)ConvertImmutableInternal(sc.SkipValue);
+
+						if (
+							cols != null && !ReferenceEquals(sc.Columns,   cols) ||
+							take != null && !ReferenceEquals(sc.TakeValue, take) ||
+							skip != null && !ReferenceEquals(sc.SkipValue, skip))
+						{
+							newElement = new SqlSelectClause(sc.IsDistinct, take ?? sc.TakeValue, sc.TakeHints, skip ?? sc.SkipValue, cols ?? sc.Columns);
+							((SqlSelectClause)newElement).SetSqlQuery(sc.SelectQuery);
+						}
+
+						break;
+					}
+
+				case QueryElementType.FromClause:
+					{
+						var fc   = (SqlFromClause)element;
+						var ts = ConvertImmutable(fc.Tables);
+
+						if (ts != null && !ReferenceEquals(fc.Tables, ts))
+						{
+							newElement = new SqlFromClause(ts ?? fc.Tables);
+							((SqlFromClause)newElement).SetSqlQuery(fc.SelectQuery);
+						}
+
+						break;
+					}
+
+				case QueryElementType.WhereClause:
+					{
+						var wc   = (SqlWhereClause)element;
+						var cond = (SqlSearchCondition)ConvertImmutableInternal(wc.SearchCondition);
+
+						if (cond != null && !ReferenceEquals(wc.SearchCondition, cond))
+						{
+							newElement = new SqlWhereClause(cond ?? wc.SearchCondition);
+							((SqlWhereClause)newElement).SetSqlQuery(wc.SelectQuery);
+						}
+
+						break;
+					}
+
+				case QueryElementType.GroupByClause:
+					{
+						var gc = (SqlGroupByClause)element;
+						var es = ConvertImmutable(gc.Items);
+
+						if (es != null && !ReferenceEquals(gc.Items, es))
+						{
+							newElement = new SqlGroupByClause(es ?? gc.Items);
+							((SqlGroupByClause)newElement).SetSqlQuery(gc.SelectQuery);
+						}
+
+						break;
+					}
+
+				case QueryElementType.OrderByClause:
+					{
+						var oc = (SqlOrderByClause)element;
+						var es = ConvertImmutable(oc.Items);
+
+						if (es != null && !ReferenceEquals(oc.Items, es))
+						{
+							newElement = new SqlOrderByClause(es ?? oc.Items);
+							((SqlOrderByClause)newElement).SetSqlQuery(oc.SelectQuery);
+						}
+
+						break;
+					}
+
+				case QueryElementType.OrderByItem:
+					{
+						var i = (SqlOrderByItem)element;
+						var e = (ISqlExpression)ConvertImmutableInternal(i.Expression);
+
+						if (e != null && !ReferenceEquals(i.Expression, e))
+							newElement = new SqlOrderByItem(e, i.IsDescending);
+
+						break;
+					}
+
+				case QueryElementType.Union:
+					{
+						var u = (SqlUnion)element;
+						var q = (SelectQuery)ConvertImmutableInternal(u.SelectQuery);
+
+						if (q != null && !ReferenceEquals(u.SelectQuery, q))
+							newElement = new SqlUnion(q, u.IsAll);
+
+						break;
+					}
+
+				case QueryElementType.SqlQuery:
+					{
+						var q = (SelectQuery)element;
+
+						var fc = (SqlFromClause)   ConvertImmutableInternal(q.From   ) ?? q.From;
+						var sc = (SqlSelectClause) ConvertImmutableInternal(q.Select ) ?? q.Select;
+						var wc = (SqlWhereClause)  ConvertImmutableInternal(q.Where  ) ?? q.Where;
+						var gc = (SqlGroupByClause)ConvertImmutableInternal(q.GroupBy) ?? q.GroupBy;
+						var hc = (SqlWhereClause)  ConvertImmutableInternal(q.Having ) ?? q.Having;
+						var oc = (SqlOrderByClause)ConvertImmutableInternal(q.OrderBy) ?? q.OrderBy;
+						var us = q.HasUnion ? ConvertImmutable(q.Unions) : q.Unions;
+
+						if (   !ReferenceEquals(fc, q.From)
+						    || !ReferenceEquals(sc, q.Select)
+						    || !ReferenceEquals(wc, q.Where)
+						    || !ReferenceEquals(gc, q.GroupBy)
+						    || !ReferenceEquals(hc, q.Having)
+						    || !ReferenceEquals(oc, q.OrderBy)
+						    || us != null && !ReferenceEquals(us, q.Unions)
+						)
+						{
+							var nq = new SelectQuery();
+
+							var objTree = new Dictionary<ICloneableElement, ICloneableElement>();
+
+							if (ReferenceEquals(sc, q.Select))
+								sc = new SqlSelectClause (nq, sc, objTree, e => e is SqlColumn c && c.Parent == q);
+							if (ReferenceEquals(fc, q.From))
+								fc = new SqlFromClause   (nq, fc, objTree, e => false);
+							if (ReferenceEquals(wc, q.Where))
+								wc = new SqlWhereClause  (nq, wc, objTree, e => false);
+							if (ReferenceEquals(gc, q.GroupBy))
+								gc = new SqlGroupByClause(nq, gc, objTree, e => false);
+							if (ReferenceEquals(hc, q.Having))
+								hc = new SqlWhereClause  (nq, hc, objTree, e => false);
+							if (ReferenceEquals(oc, q.OrderBy))
+								oc = new SqlOrderByClause(nq, oc, objTree, e => false);
+
+							AddVisited(q.All, nq.All);
+
+							nq.Init(sc, fc, wc, gc, hc, oc, us,
+								q.ParentSelect,
+								q.IsParameterDependent);
+
+							// update visited in case if columns were cloned
+							foreach (var pair in objTree)
+							{
+								if (pair.Key is IQueryElement queryElement)
+								{
+									_visitedElements.Remove(queryElement);
+									_visitedElements.Add(queryElement, (IQueryElement)pair.Value);
+								}
+							}
+
+							newElement = nq;
+						}
+						break;
+					}
+
+				case QueryElementType.MergeStatement:
+					{
+						var merge = (SqlMergeStatement)element;
+
+						var target     = (SqlTableSource)ConvertImmutableInternal(merge.Target);
+						var source     = (SqlMergeSourceTable)ConvertImmutableInternal(merge.Source);
+						var on         = (SqlSearchCondition)ConvertImmutableInternal(merge.On);
+						var operations = ConvertImmutableSafe(merge.Operations);
+
+						if (target     != null && !ReferenceEquals(merge.Target, target) ||
+							source     != null && !ReferenceEquals(merge.Source, source) ||
+							on         != null && !ReferenceEquals(merge.On, on) ||
+							operations != null && !ReferenceEquals(merge.Operations, operations))
+						{
+							newElement = new SqlMergeStatement(
+								merge.Hint,
+								target ?? merge.Target,
+								source ?? merge.Source,
+								on ?? merge.On,
+								operations ?? merge.Operations);
+						}
+
+						break;
+					}
+
+				case QueryElementType.MergeSourceTable:
+					{
+						var source = (SqlMergeSourceTable)element;
+
+						var enumerableSource = (SqlValuesTable)ConvertImmutableInternal(source.SourceEnumerable);
+						var querySource      = (SelectQuery)ConvertImmutableInternal(source.SourceQuery);
+						var fields           = ConvertImmutableSafe(source.SourceFields);
+
+						if (enumerableSource != null && !ReferenceEquals(source.SourceEnumerable, enumerableSource) ||
+							querySource      != null && !ReferenceEquals(source.SourceQuery, querySource)           ||
+							fields           != null && !ReferenceEquals(source.SourceFields, fields))
+						{
+							newElement = new SqlMergeSourceTable(
+								source.SourceID,
+								enumerableSource ?? source.SourceEnumerable,
+								querySource ?? source.SourceQuery,
+								fields ?? source.SourceFields);
+						}
+
+							break;
+						}
+
+				case QueryElementType.SqlValuesTable:
+					{
+						var table = (SqlValuesTable)element;
+
+						var covertedRows = new List<IList<ISqlExpression>>();
+						var rowsConverted = false;
+
+						foreach (var row in table.Rows)
+						{
+							var convertedRow = ConvertImmutableSafe(row);
+							rowsConverted    = rowsConverted || (row != null && !ReferenceEquals(convertedRow, row));
+
+							covertedRows.Add(convertedRow ?? row);
+						}
+
+						var fields1 = ToArray(table.Fields);
+						var fields2 = ConvertImmutable(fields1, f => new SqlField(f));
+
+						var fieldsConverted = fields2 != null && !ReferenceEquals(fields1, fields2);
+
+						if (fieldsConverted || rowsConverted)
+						{
+							if (!fieldsConverted)
+							{
+								fields2 = fields1;
+
+								for (var i = 0; i < fields2.Length; i++)
+								{
+									var field = fields2[i];
+
+									fields2[i] = new SqlField(field);
+
+									_visitedElements[field] = fields2[i];
+								}
+							}
+
+							newElement = new SqlValuesTable(fields2, rowsConverted ? covertedRows : table.Rows);
+						}
+
+						break;
+					}
+
+				case QueryElementType.MergeOperationClause:
+					{
+						var operation = (SqlMergeOperationClause)element;
+
+						var where       = (SqlSearchCondition)ConvertImmutableInternal(operation.Where);
+						var whereDelete = (SqlSearchCondition)ConvertImmutableInternal(operation.WhereDelete);
+						var items       = ConvertImmutableSafe(operation.Items);
+
+						if (where       != null && !ReferenceEquals(operation.Where, where)             ||
+							whereDelete != null && !ReferenceEquals(operation.WhereDelete, whereDelete) ||
+							items       != null && !ReferenceEquals(operation.Items, items))
+						{
+							newElement = new SqlMergeOperationClause(
+								operation.OperationType,
+								where ?? operation.Where,
+								whereDelete ?? operation.WhereDelete,
+								items ?? operation.Items);
+						}
+
+						break;
+					}
+
+				case QueryElementType.TruncateTableStatement:
+					{
+						var truncate = (SqlTruncateTableStatement)element;
+
+						if (truncate.Table != null)
+						{
+							var table = (SqlTable)ConvertImmutableInternal(truncate.Table);
+
+							if (table != null && !ReferenceEquals(truncate.Table, table))
+							{
+								newElement = new SqlTruncateTableStatement()
+									{
+										Table = table,
+										ResetIdentity = truncate.ResetIdentity
+									};
+							}
+						}
+
+						break;
+					}
+
+				case QueryElementType.SqlRawSqlTable:
+					{
+						var table   = (SqlRawSqlTable)element;
+						var fields1 = ToArray(table.Fields);
+						var fields2 = ConvertImmutable(fields1, f => new SqlField(f));
+						var targs   = table.Parameters == null || table.Parameters.Length == 0 ?
+							null : ConvertImmutable(table.Parameters);
+
+						var fe = fields2 != null && !ReferenceEquals(fields1, fields2);
+						var ta = targs != null && !ReferenceEquals(table.Parameters, targs);
+
+						if (fe || ta)
+						{
+							if (!fe)
+							{
+								fields2 = fields1;
+
+								for (var i = 0; i < fields2.Length; i++)
+								{
+									var field = fields2[i];
+
+									fields2[i] = new SqlField(field);
+
+									_visitedElements[field] = fields2[i];
+								}
+							}
+
+							newElement = new SqlRawSqlTable(table, fields2, targs ?? table.Parameters);
+
+							_visitedElements[((SqlRawSqlTable)newElement).All] = table.All;
+						}
+
+						break;
+					}
+
+				case QueryElementType.SqlField    :
+				case QueryElementType.SqlParameter:
+				case QueryElementType.SqlValue    :
+				case QueryElementType.SqlDataType :
+					break;
+
+				default:
+					throw new InvalidOperationException($"ConvertImmutable visitor not implemented for element {element.ElementType}");
+			}
+
+			newElement = newElement == null ? _convert(element) : (_convert(newElement) ?? newElement);
+
+			AddVisited(element, newElement);
+
+			return newElement;
+		}
+
+		T[] ConvertImmutable<T>(T[] arr)
+			where T : class, IQueryElement
+		{
+			return ConvertImmutable(arr, null);
+		}
+
+		T[] ConvertImmutable<T>(T[] arr1, Clone<T> clone)
+			where T : class, IQueryElement
+		{
+			T[] arr2 = null;
+
+			for (var i = 0; i < arr1.Length; i++)
+			{
+				var elem1 = arr1[i];
+				var elem2 = (T)ConvertImmutableInternal(elem1);
+
+				if (elem2 != null && !ReferenceEquals(elem1, elem2))
+				{
+					if (arr2 == null)
+					{
+						arr2 = new T[arr1.Length];
+
+						for (var j = 0; j < i; j++)
+							arr2[j] = clone == null ? arr1[j] : clone(arr1[j]);
+					}
+
+					arr2[i] = elem2;
+				}
+				else if (arr2 != null)
+					arr2[i] = clone == null ? elem1 : clone(elem1);
+			}
+
+			return arr2;
+		}
+
+		List<T> ConvertImmutableSafe<T>(IList<T> list)
+			where T : class, IQueryElement
+		{
+			return ConvertImmutableSafe(list, null);
+		}
+
+		List<T> ConvertImmutableSafe<T>(IList<T> list1, Clone<T> clone)
+			where T : class, IQueryElement
+		{
+			List<T> list2 = null;
+
+			for (var i = 0; i < list1.Count; i++)
+			{
+				var elem1 = list1[i];
+				var elem2 = ConvertImmutableInternal(elem1) as T;
+
+				if (elem2 != null && !ReferenceEquals(elem1, elem2))
+				{
+					if (list2 == null)
+					{
+						list2 = new List<T>(list1.Count);
+
+						for (var j = 0; j < i; j++)
+							list2.Add(clone == null ? list1[j] : clone(list1[j]));
+					}
+
+					list2.Add(elem2);
+				}
+				else
+					list2?.Add(clone == null ? elem1 : clone(elem1));
+			}
+
+			return list2;
+		}
+
+		List<T> ConvertImmutable<T>(List<T> list)
+			where T : class, IQueryElement
+		{
+			return ConvertImmutable(list, null);
+		}
+
+		List<T> ConvertImmutable<T>(List<T> list1, Clone<T> clone)
+			where T : class, IQueryElement
+		{
+			List<T> list2 = null;
+
+			for (var i = 0; i < list1.Count; i++)
+			{
+				var elem1 = list1[i];
+				var elem2 = (T)ConvertImmutableInternal(elem1);
+
+				if (elem2 != null && !ReferenceEquals(elem1, elem2))
+				{
+					if (list2 == null)
+					{
+						list2 = new List<T>(list1.Count);
+
+						for (var j = 0; j < i; j++)
+							list2.Add(clone == null ? list1[j] : clone(list1[j]));
+					}
+
+					list2.Add(elem2);
+				}
+				else
+					list2?.Add(clone == null ? elem1 : clone(elem1));
+			}
+
+			return list2;
+		}
+
+		#endregion
+	}
+}