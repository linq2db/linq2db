﻿using System;
using System.Collections.Generic;
using System.Linq;
using System.Runtime.CompilerServices;

namespace LinqToDB.SqlQuery
{
	public class QueryVisitor
	{
		#region Visit

		readonly ISet<IQueryElement>                     _visitedFind     = new HashSet<IQueryElement>();
		readonly Dictionary<IQueryElement,IQueryElement> _visitedElements = new Dictionary<IQueryElement, IQueryElement>();
		public   Dictionary<IQueryElement,IQueryElement>  VisitedElements => _visitedElements;

		bool                     _all;
		Func<IQueryElement,bool> _action1;
		Action<IQueryElement>    _action2;
		Func<IQueryElement, bool>          _find;
		Func<IQueryElement, IQueryElement> _convert;

		public void VisitParentFirst(IQueryElement element, Func<IQueryElement,bool> action)
		{
			_visitedElements.Clear();
			_action1 = action;
			Visit1(element);
		}

		void Visit1(IQueryElement element)
		{
			if (element == null || _visitedElements.ContainsKey(element))
				return;

			_visitedElements.Add(element, element);

			if (!_action1(element))
				return;

			switch (element.ElementType)
			{
				case QueryElementType.SqlFunction:
					{
						Visit1X((SqlFunction)element);
						break;
					}

				case QueryElementType.SqlExpression:
				{
					Visit1X((SqlExpression)element);
					break;
				}

				case QueryElementType.SqlBinaryExpression:
					{
						Visit1(((SqlBinaryExpression)element).Expr1);
						Visit1(((SqlBinaryExpression)element).Expr2);
						break;
					}

				case QueryElementType.SqlTable:
					{
						Visit1X((SqlTable)element);
						break;
					}

				case QueryElementType.SqlCteTable:
					{
						Visit1X((SqlCteTable)element);
						break;
					}

				case QueryElementType.SqlRawSqlTable:
					{
						Visit1X((SqlRawSqlTable)element);
						break;
					}

				case QueryElementType.Column:
					{
						Visit1(((SqlColumn)element).Expression);
						break;
					}

				case QueryElementType.TableSource:
					{
						Visit1X((SqlTableSource)element);
						break;
					}

				case QueryElementType.JoinedTable:
					{
						Visit1(((SqlJoinedTable)element).Table);
						Visit1(((SqlJoinedTable)element).Condition);
						break;
					}

				case QueryElementType.SearchCondition:
					{
						Visit1X((SqlSearchCondition)element);
						break;
					}

				case QueryElementType.Condition:
					{
						Visit1(((SqlCondition)element).Predicate);
						break;
					}

				case QueryElementType.ExprPredicate:
					{
						Visit1(((SqlPredicate.Expr)element).Expr1);
						break;
					}

				case QueryElementType.NotExprPredicate:
					{
						Visit1(((SqlPredicate.NotExpr)element).Expr1);
						break;
					}

				case QueryElementType.ExprExprPredicate:
					{
						Visit1(((SqlPredicate.ExprExpr)element).Expr1);
						Visit1(((SqlPredicate.ExprExpr)element).Expr2);
						break;
					}

				case QueryElementType.LikePredicate:
					{
						Visit1(((SqlPredicate.Like)element).Expr1);
						Visit1(((SqlPredicate.Like)element).Expr2);
						Visit1(((SqlPredicate.Like)element).Escape);
						break;
					}

				case QueryElementType.BetweenPredicate:
					{
						Visit1(((SqlPredicate.Between)element).Expr1);
						Visit1(((SqlPredicate.Between)element).Expr2);
						Visit1(((SqlPredicate.Between)element).Expr3);
						break;
					}

				case QueryElementType.IsNullPredicate:
					{
						Visit1(((SqlPredicate.IsNull)element).Expr1);
						break;
					}

				case QueryElementType.InSubQueryPredicate:
					{
						Visit1(((SqlPredicate.InSubQuery)element).Expr1);
						Visit1(((SqlPredicate.InSubQuery)element).SubQuery);
						break;
					}

				case QueryElementType.InListPredicate:
					{
						Visit1X((SqlPredicate.InList)element);
						break;
					}

				case QueryElementType.FuncLikePredicate:
					{
						Visit1(((SqlPredicate.FuncLike)element).Function);
						break;
					}

				case QueryElementType.SetExpression:
					{
						Visit1(((SqlSetExpression)element).Column);
						Visit1(((SqlSetExpression)element).Expression);
						break;
					}

				case QueryElementType.InsertClause:
					{
						Visit1X((SqlInsertClause)element);
						break;
					}

				case QueryElementType.UpdateClause:
					{
						Visit1X((SqlUpdateClause)element);
						break;
					}

				case QueryElementType.CteClause:
					{
						Visit1X((CteClause)element);
						break;
					}

				case QueryElementType.WithClause:
					{
						Visit1X(((SqlWithClause)element));
						break;
					}

				case QueryElementType.SelectStatement:
					{
						Visit1(((SqlSelectStatement)element).With);
						Visit1(((SqlSelectStatement)element).SelectQuery);
						break;
					}

				case QueryElementType.InsertStatement:
					{
						Visit1(((SqlInsertStatement)element).With);
						Visit1(((SqlInsertStatement)element).Insert);
						Visit1(((SqlInsertStatement)element).SelectQuery);
						break;
					}

				case QueryElementType.UpdateStatement:
					{
						Visit1(((SqlUpdateStatement)element).With);
						Visit1(((SqlUpdateStatement)element).Update);
						Visit1(((SqlUpdateStatement)element).SelectQuery);
						break;
					}

				case QueryElementType.InsertOrUpdateStatement:
					{
						Visit1(((SqlInsertOrUpdateStatement)element).With);
						Visit1(((SqlInsertOrUpdateStatement)element).Insert);
						Visit1(((SqlInsertOrUpdateStatement)element).Update);
						Visit1(((SqlInsertOrUpdateStatement)element).SelectQuery);
						break;
					}

				case QueryElementType.DeleteStatement:
					{
						Visit1(((SqlDeleteStatement)element).With);
						Visit1(((SqlDeleteStatement)element).Table);
						Visit1(((SqlDeleteStatement)element).Top);
						Visit1(((SqlDeleteStatement)element).SelectQuery);
						break;
					}

				case QueryElementType.CreateTableStatement:
					{
						if (((SqlCreateTableStatement)element).Table != null)
							Visit1(((SqlCreateTableStatement)element).Table);
						break;
					}

				case QueryElementType.DropTableStatement:
					{
						if (((SqlDropTableStatement)element).Table != null)
							Visit1(((SqlDropTableStatement)element).Table);
						break;
					}

				case QueryElementType.TruncateTableStatement:
					{
						if (((SqlTruncateTableStatement)element).Table != null)
							Visit1(((SqlTruncateTableStatement)element).Table);
						break;
					}

				case QueryElementType.SelectClause:
					{
						Visit1X((SqlSelectClause)element);
						break;
					}

				case QueryElementType.FromClause:
					{
						Visit1X((SqlFromClause)element);
						break;
					}

				case QueryElementType.WhereClause:
					{
						Visit1(((SqlWhereClause)element).SearchCondition);
						break;
					}

				case QueryElementType.GroupByClause:
					{
						Visit1X((SqlGroupByClause)element);
						break;
					}

				case QueryElementType.OrderByClause:
					{
						Visit1X((SqlOrderByClause)element);
						break;
					}

				case QueryElementType.OrderByItem:
					{
						Visit1(((SqlOrderByItem)element).Expression);
						break;
					}

				case QueryElementType.SetOperator:
					{
						Visit1(((SqlSetOperator)element).SelectQuery);
						break;
					}

				case QueryElementType.SqlQuery:
					{
						if (_all)
						{
							if (_visitedElements.ContainsKey(element))
								return;
							_visitedElements.Add(element, element);
						}

						Visit1X((SelectQuery)element);
						break;
					}

				case QueryElementType.MergeStatement:
					Visit1X((SqlMergeStatement)element);
					break;

				case QueryElementType.MergeSourceTable:
					Visit1X((SqlMergeSourceTable)element);
					break;

				case QueryElementType.SqlValuesTable:
					Visit1X((SqlValuesTable)element);
					break;

				case QueryElementType.MergeOperationClause:
					Visit1X((SqlMergeOperationClause)element);
					break;

				case QueryElementType.SqlField:
				case QueryElementType.SqlParameter:
				case QueryElementType.SqlValue:
				case QueryElementType.SqlDataType:
					break;

				default:
					throw new InvalidOperationException($"Visit1 visitor not implemented for element {element.ElementType}");
			}
		}

		void Visit1X(SelectQuery q)
		{
			Visit1(q.Select);
			Visit1(q.From);
			Visit1(q.Where);
			Visit1(q.GroupBy);
			Visit1(q.Having);
			Visit1(q.OrderBy);

			if (q.HasSetOperators)
			{
				foreach (var i in q.SetOperators)
				{
					if (i.SelectQuery == q)
						throw new InvalidOperationException();

					Visit1(i);
				}
			}

			// decided to do not enumerate unique keys
//			if (q.HasUniqueKeys)
//				foreach (var keyList in q.UniqueKeys)
//				{
//					Visit1X(keyList);
//				}
		}

		void Visit1X(SqlOrderByClause element)
		{
			foreach (var i in element.Items) Visit1(i);
		}

		void Visit1X(SqlGroupByClause element)
		{
			foreach (var i in element.Items) Visit1(i);
		}

		void Visit1X(SqlFromClause element)
		{
			foreach (var t in element.Tables) Visit1(t);
		}

		void Visit1X(SqlSelectClause sc)
		{
			Visit1(sc.TakeValue);
			Visit1(sc.SkipValue);

			foreach (var c in sc.Columns.ToArray()) Visit1(c);
		}

		void Visit1X(SqlUpdateClause sc)
		{
			if (sc.Table != null)
				Visit1(sc.Table);

			foreach (var c in sc.Items.ToArray()) Visit1(c);
			foreach (var c in sc.Keys. ToArray()) Visit1(c);
		}

		void Visit1X(CteClause sc)
		{
			foreach (var c in sc.Fields) Visit1(c);
			Visit1(sc.Body);
		}

		void Visit1X(SqlInsertClause sc)
		{
			if (sc.Into != null)
				Visit1(sc.Into);

			foreach (var c in sc.Items.ToArray()) Visit1(c);
		}

		void Visit1X(SqlPredicate.InList p)
		{
			Visit1(p.Expr1);
			foreach (var value in p.Values) Visit1(value);
		}

		void Visit1X(SqlSearchCondition element)
		{
			foreach (var c in element.Conditions) Visit1(c);
		}

		void Visit1X(SqlTableSource table)
		{
			Visit1(table.Source);
			foreach (var j in table.Joins) Visit1(j);
		}

		void Visit1X(SqlTable table)
		{
			Visit1(table.All);
			foreach (var field in table.Fields.Values) Visit1(field);

			if (table.TableArguments != null)
				foreach (var a in table.TableArguments) Visit1(a);
		}

		void Visit1X(SqlWithClause element)
		{
			foreach (var clause in element.Clauses) Visit1(clause);
		}

		void Visit1X(SqlCteTable table)
		{
			Visit1(table.All);
			foreach (var field in table.Fields.Values) Visit1(field);

			if (table.TableArguments != null)
				foreach (var a in table.TableArguments) Visit1(a);

//			Visit1(table.CTE);
		}

		void Visit1X(SqlRawSqlTable table)
		{
			Visit1(table.All);
			foreach (var field in table.Fields.Values) Visit1(field);

			if (table.Parameters != null)
				foreach (var a in table.Parameters) Visit1(a);
		}

		void Visit1X(SqlExpression element)
		{
			foreach (var v in element.Parameters) Visit1(v);
		}

		void Visit1X(SqlFunction element)
		{
			foreach (var p in element.Parameters) Visit1(p);
		}

		void Visit1X(SqlMergeStatement element)
		{
			Visit1(element.Target);
			Visit1(element.Source);
			Visit1(element.On);

			foreach (var operation in element.Operations)
				Visit1(operation);
		}

		void Visit1X(SqlMergeSourceTable element)
		{
			Visit1(element.Source);

			foreach (var field in element.SourceFields)
				Visit1(field);
		}

		void Visit1X(SqlValuesTable element)
		{
			foreach (var field in element.Fields.Values)
				Visit1(field);

			foreach (var row in element.Rows)
				foreach (var value in row)
					Visit1(value);
		}

		void Visit1X(SqlMergeOperationClause element)
		{
			Visit1(element.Where);
			Visit1(element.WhereDelete);

			foreach (var item in element.Items)
				Visit1(item);
		}

		public void Visit(IQueryElement element, Action<IQueryElement> action)
		{
			_visitedElements.Clear();
			_all     = false;
			_action2 = action;
			Visit2(element);
		}

		public void VisitAll(IQueryElement element, Action<IQueryElement> action)
		{
			_visitedElements.Clear();
			_all     = true;
			_action2 = action;
			Visit2(element);
		}

		void Visit2(IQueryElement element)
		{
			if (element == null || !_all && _visitedElements.ContainsKey(element))
				return;

			switch (element.ElementType)
			{
				case QueryElementType.SqlFunction:
					{
						Visit2X((SqlFunction)element);
						break;
					}

				case QueryElementType.SqlExpression:
					{
						Visit2X((SqlExpression)element);
						break;
					}

				case QueryElementType.SqlBinaryExpression:
					{
						Visit2(((SqlBinaryExpression)element).Expr1);
						Visit2(((SqlBinaryExpression)element).Expr2);
						break;
					}

				case QueryElementType.SqlTable:
					{
						Visit2X((SqlTable)element);
						break;
					}

				case QueryElementType.SqlCteTable:
					{
						if (_visitedElements.ContainsKey(element))
							return;
						_visitedElements.Add(element, element);

						Visit2X((SqlCteTable)element);
						break;
					}

				case QueryElementType.SqlRawSqlTable:
					{
						Visit2X((SqlRawSqlTable)element);
						break;
					}

				case QueryElementType.Column:
					{
						Visit2(((SqlColumn)element).Expression);
						break;
					}

				case QueryElementType.TableSource:
					{
						Visit2X((SqlTableSource)element);
						break;
					}

				case QueryElementType.JoinedTable:
					{
						Visit2(((SqlJoinedTable)element).Table);
						Visit2(((SqlJoinedTable)element).Condition);
						break;
					}

				case QueryElementType.SearchCondition:
					{
						Visit2X((SqlSearchCondition)element);
						break;
					}

				case QueryElementType.Condition:
					{
						Visit2(((SqlCondition)element).Predicate);
						break;
					}

				case QueryElementType.ExprPredicate:
					{
						Visit2(((SqlPredicate.Expr)element).Expr1);
						break;
					}

				case QueryElementType.NotExprPredicate:
					{
						Visit2(((SqlPredicate.NotExpr)element).Expr1);
						break;
					}

				case QueryElementType.ExprExprPredicate:
					{
						Visit2(((SqlPredicate.ExprExpr)element).Expr1);
						Visit2(((SqlPredicate.ExprExpr)element).Expr2);
						break;
					}

				case QueryElementType.LikePredicate:
					{
						Visit2(((SqlPredicate.Like)element).Expr1);
						Visit2(((SqlPredicate.Like)element).Expr2);
						Visit2(((SqlPredicate.Like)element).Escape);
						break;
					}

				case QueryElementType.BetweenPredicate:
					{
						Visit2(((SqlPredicate.Between)element).Expr1);
						Visit2(((SqlPredicate.Between)element).Expr2);
						Visit2(((SqlPredicate.Between)element).Expr3);
						break;
					}

				case QueryElementType.IsNullPredicate:
					{
						Visit2(((SqlPredicate.IsNull)element).Expr1);
						break;
					}

				case QueryElementType.InSubQueryPredicate:
					{
						Visit2(((SqlPredicate.InSubQuery)element).Expr1);
						Visit2(((SqlPredicate.InSubQuery)element).SubQuery);
						break;
					}

				case QueryElementType.InListPredicate:
					{
						Visit2X((SqlPredicate.InList)element);
						break;
					}

				case QueryElementType.FuncLikePredicate:
					{
						Visit2(((SqlPredicate.FuncLike)element).Function);
						break;
					}

				case QueryElementType.SetExpression:
					{
						Visit2(((SqlSetExpression)element).Column);
						Visit2(((SqlSetExpression)element).Expression);
						break;
					}

				case QueryElementType.InsertClause:
					{
						Visit2X((SqlInsertClause)element);
						break;
					}

				case QueryElementType.UpdateClause:
					{
						Visit2X((SqlUpdateClause)element);
						break;
					}

				case QueryElementType.CteClause:
					{
						Visit2X((CteClause)element);
						break;
					}

				case QueryElementType.WithClause:
					{
						Visit2X((SqlWithClause)element);
						break;
					}

				case QueryElementType.SelectStatement:
					{
						Visit2(((SqlSelectStatement)element).With);
						Visit2(((SqlSelectStatement)element).SelectQuery);
						break;
					}

				case QueryElementType.InsertStatement:
					{
						Visit2(((SqlInsertStatement)element).With);
						Visit2(((SqlInsertStatement)element).Insert);
						Visit2(((SqlInsertStatement)element).SelectQuery);
						break;
					}

				case QueryElementType.UpdateStatement:
					{
						Visit2(((SqlUpdateStatement)element).With);
						Visit2(((SqlUpdateStatement)element).Update);
						Visit2(((SqlUpdateStatement)element).SelectQuery);
						break;
					}

				case QueryElementType.InsertOrUpdateStatement:
					{
						Visit2(((SqlInsertOrUpdateStatement)element).With);
						Visit2(((SqlInsertOrUpdateStatement)element).Insert);
						Visit2(((SqlInsertOrUpdateStatement)element).Update);
						Visit2(((SqlInsertOrUpdateStatement)element).SelectQuery);
						break;
					}

				case QueryElementType.DeleteStatement:
					{
						Visit2(((SqlDeleteStatement)element).With);
						Visit2(((SqlDeleteStatement)element).Table);
						Visit2(((SqlDeleteStatement)element).Top);
						Visit2(((SqlDeleteStatement)element).SelectQuery);
						break;
					}

				case QueryElementType.CreateTableStatement:
					{
						if (((SqlCreateTableStatement)element).Table != null)
							Visit2(((SqlCreateTableStatement)element).Table);
						break;
					}

				case QueryElementType.DropTableStatement:
					{
						if (((SqlDropTableStatement)element).Table != null)
							Visit2(((SqlDropTableStatement)element).Table);
						break;
					}

				case QueryElementType.TruncateTableStatement:
					{
						if (((SqlTruncateTableStatement)element).Table != null)
							Visit2(((SqlTruncateTableStatement)element).Table);
						break;
					}

				case QueryElementType.SelectClause:
					{
						if (_visitedElements.ContainsKey(element))
							return;
						_visitedElements.Add(element, element);

						Visit2X((SqlSelectClause)element);
						break;
					}

				case QueryElementType.FromClause:
					{
						Visit2X((SqlFromClause)element);
						break;
					}

				case QueryElementType.WhereClause:
					{
						Visit2(((SqlWhereClause)element).SearchCondition);
						break;
					}

				case QueryElementType.GroupByClause:
					{
						Visit2X((SqlGroupByClause)element);
						break;
					}

				case QueryElementType.OrderByClause:
					{
						Visit2X((SqlOrderByClause)element);
						break;
					}

				case QueryElementType.OrderByItem:
					{
						Visit2(((SqlOrderByItem)element).Expression);
						break;
					}

				case QueryElementType.SetOperator:
					Visit2(((SqlSetOperator)element).SelectQuery);
					break;

				case QueryElementType.SqlQuery:
					{
						if (_all)
						{
							if (_visitedElements.ContainsKey(element))
								return;
							_visitedElements.Add(element, element);
						}

						Visit2X((SelectQuery)element);

						break;
					}

				case QueryElementType.MergeStatement:
					Visit2X((SqlMergeStatement)element);
					break;

				case QueryElementType.MergeSourceTable:
					Visit2X((SqlMergeSourceTable)element);
					break;

				case QueryElementType.SqlValuesTable:
					Visit2X((SqlValuesTable)element);
					break;

				case QueryElementType.MergeOperationClause:
					Visit2X((SqlMergeOperationClause)element);
					break;

				case QueryElementType.SqlField:
				case QueryElementType.SqlParameter:
				case QueryElementType.SqlValue:
				case QueryElementType.SqlDataType:
					break;

				default:
					throw new InvalidOperationException($"Visit2 visitor not implemented for element {element.ElementType}");
			}

			_action2(element);

			if (!_all && !_visitedElements.ContainsKey(element))
				_visitedElements.Add(element, element);
		}

		void Visit2X(SelectQuery q)
		{
			Visit2(q.Select);

			// Visit2(q.From);
			//
			if (q.From != null && (_all || !_visitedElements.ContainsKey(q.From)))
			{
				foreach (var t in q.From.Tables)
				{
					//Visit2(t);
					//
					if (t != null && (_all || !_visitedElements.ContainsKey(t)))
					{
						Visit2(t.Source);

						foreach (var j in t.Joins)
							Visit2(j);

						_action2(t);
						if (!_all && !_visitedElements.ContainsKey(t))
							_visitedElements.Add(t, t);
					}
				}

				_action2(q.From);
				if (!_all && !_visitedElements.ContainsKey(q.From))
					_visitedElements.Add(q.From, q.From);
			}

			Visit2(q.Where);
			Visit2(q.GroupBy);
			Visit2(q.Having);
			Visit2(q.OrderBy);

			if (q.HasSetOperators)
			{
				foreach (var i in q.SetOperators)
				{
					if (i.SelectQuery == q)
						throw new InvalidOperationException();

					Visit2(i);
				}
			}

			// decided to do not enumerate unique keys
//			if (q.HasUniqueKeys)
//				foreach (var keyList in q.UniqueKeys)
//				{
//					Visit2X(keyList);
//				}
		}

		void Visit2X(SqlOrderByClause element)
		{
			foreach (var i in element.Items) Visit2(i);
		}

		void Visit2X(SqlGroupByClause element)
		{
			foreach (var i in element.Items) Visit2(i);
		}

		void Visit2X(SqlFromClause element)
		{
			foreach (var t in element.Tables) Visit2(t);
		}

		void Visit2X(SqlSelectClause sc)
		{
			Visit2(sc.TakeValue);
			Visit2(sc.SkipValue);

			foreach (var c in sc.Columns.ToArray()) Visit2(c);
		}

		void Visit2X(SqlUpdateClause sc)
		{
			if (sc.Table != null)
				Visit2(sc.Table);

			foreach (var c in sc.Items.ToArray()) Visit2(c);
			foreach (var c in sc.Keys. ToArray()) Visit2(c);
		}

		void Visit2X(CteClause sc)
		{
			foreach (var c in sc.Fields) Visit2(c);
			Visit2(sc.Body);
		}

		void Visit2X(SqlInsertClause sc)
		{
			if (sc.Into != null)
				Visit2(sc.Into);

			foreach (var c in sc.Items.ToArray()) Visit2(c);
		}

		void Visit2X(SqlPredicate.InList p)
		{
			Visit2(p.Expr1);
			foreach (var value in p.Values) Visit2(value);
		}

		void Visit2X(SqlSearchCondition element)
		{
			foreach (var c in element.Conditions) Visit2(c);
		}

		void Visit2X(SqlTableSource table)
		{
			Visit2(table.Source);
			foreach (var j in table.Joins) Visit2(j);
		}

		void Visit2X(SqlTable table)
		{
			Visit2(table.All);
			foreach (var field in table.Fields.Values) Visit2(field);

			if (table.TableArguments != null)
				foreach (var a in table.TableArguments) Visit2(a);
		}

		void Visit2X(SqlRawSqlTable table)
		{
			Visit2(table.All);
			foreach (var field in table.Fields.Values) Visit2(field);

			if (table.Parameters != null)
				foreach (var a in table.Parameters) Visit2(a);
		}

		void Visit2X(SqlWithClause element)
		{
			foreach (var t in element.Clauses) Visit2(t);
		}

		void Visit2X(SqlCteTable table)
		{
			Visit2(table.All);
			foreach (var field in table.Fields.Values) Visit2(field);

			if (table.TableArguments != null)
				foreach (var a in table.TableArguments) Visit2(a);

			// do not visit it may fail by stack overflow
			//Visit2(table.CTE);
		}

		void Visit2X(SqlExpression element)
		{
			foreach (var v in element.Parameters) Visit2(v);
		}

		void Visit2X(SqlFunction element)
		{
			foreach (var p in element.Parameters) Visit2(p);
		}

		void Visit2X(SqlMergeStatement element)
		{
			Visit2(element.Target);
			Visit2(element.Source);
			Visit2(element.On);

			foreach (var operation in element.Operations)
				Visit2(operation);
		}

		void Visit2X(SqlMergeSourceTable element)
		{
			Visit2(element.Source);

			foreach (var field in element.SourceFields)
				Visit2(field);
		}

		void Visit2X(SqlValuesTable element)
		{
			foreach (var field in element.Fields.Values)
				Visit2(field);

			foreach (var row in element.Rows)
				foreach (var value in row)
					Visit2(value);
		}

		void Visit2X(SqlMergeOperationClause element)
		{
			Visit2(element.Where);
			Visit2(element.WhereDelete);

			foreach (var item in element.Items)
				Visit2(item);
		}

		#endregion

		#region Find

		IQueryElement Find<T>(IEnumerable<T> arr)
			where T : class, IQueryElement
		{
			if (arr == null)
				return null;

			foreach (var item in arr)
			{
				var e = Find(item);
				if (e != null)
					return e;
			}

			return null;
		}

		IQueryElement FindX(SqlSearchCondition sc)
		{
			if (sc.Conditions == null)
				return null;

			foreach (var item in sc.Conditions)
			{
				var e = Find(item.Predicate);
				if (e != null)
					return e;
			}

			return null;
		}

		public IQueryElement Find(IQueryElement element, Func<IQueryElement, bool> find)
		{
			_visitedFind.Clear();
			_find = find;
			return Find(element);
		}

		IQueryElement Find(IQueryElement element)
		{
			if (element == null || !_visitedFind.Add(element))
				return null;

			if (_find(element))
				return element;

			switch (element.ElementType)
			{
<<<<<<< HEAD
				case QueryElementType.SqlFunction       : return Find(((SqlFunction)          element).Parameters     );
				case QueryElementType.SqlExpression     : return Find(((SqlExpression)        element).Parameters     );
				case QueryElementType.Column            : return Find(((SqlColumn)            element).Expression     );
				case QueryElementType.SearchCondition   : return FindX((SqlSearchCondition)   element                 );
				case QueryElementType.Condition         : return Find(((SqlCondition)         element).Predicate      );
				case QueryElementType.ExprPredicate     : return Find(((SqlPredicate.Expr)    element).Expr1          );
				case QueryElementType.NotExprPredicate  : return Find(((SqlPredicate.NotExpr) element).Expr1          );
				case QueryElementType.IsNullPredicate   : return Find(((SqlPredicate.IsNull)  element).Expr1          );
				case QueryElementType.FromClause        : return Find(((SqlFromClause)        element).Tables         );
				case QueryElementType.WhereClause       : return Find(((SqlWhereClause)       element).SearchCondition);
				case QueryElementType.GroupByClause     : return Find(((SqlGroupByClause)     element).Items          );
				case QueryElementType.OrderByClause     : return Find(((SqlOrderByClause)     element).Items          );
				case QueryElementType.OrderByItem       : return Find(((SqlOrderByItem)       element).Expression     );
				case QueryElementType.Union             : return Find(((SqlUnion)             element).SelectQuery    );
				case QueryElementType.FuncLikePredicate : return Find(((SqlPredicate.FuncLike)element).Function       );
=======
				case QueryElementType.SqlFunction       : return Find(((SqlFunction)          element).Parameters,      find);
				case QueryElementType.SqlExpression     : return Find(((SqlExpression)        element).Parameters,      find);
				case QueryElementType.Column            : return Find(((SqlColumn)            element).Expression,      find);
				case QueryElementType.SearchCondition   : return FindX((SqlSearchCondition)   element,                  find);
				case QueryElementType.Condition         : return Find(((SqlCondition)         element).Predicate,       find);
				case QueryElementType.ExprPredicate     : return Find(((SqlPredicate.Expr)    element).Expr1,           find);
				case QueryElementType.NotExprPredicate  : return Find(((SqlPredicate.NotExpr) element).Expr1,           find);
				case QueryElementType.IsNullPredicate   : return Find(((SqlPredicate.IsNull)  element).Expr1,           find);
				case QueryElementType.FromClause        : return Find(((SqlFromClause)        element).Tables,          find);
				case QueryElementType.WhereClause       : return Find(((SqlWhereClause)       element).SearchCondition, find);
				case QueryElementType.GroupByClause     : return Find(((SqlGroupByClause)     element).Items,           find);
				case QueryElementType.OrderByClause     : return Find(((SqlOrderByClause)     element).Items,           find);
				case QueryElementType.OrderByItem       : return Find(((SqlOrderByItem)       element).Expression,      find);
				case QueryElementType.SetOperator       : return Find(((SqlSetOperator)       element).SelectQuery,     find);
				case QueryElementType.FuncLikePredicate : return Find(((SqlPredicate.FuncLike)element).Function,        find);
>>>>>>> f55a11d7

				case QueryElementType.SqlBinaryExpression:
					{
						return
							Find(((SqlBinaryExpression)element).Expr1) ??
							Find(((SqlBinaryExpression)element).Expr2);
					}

				case QueryElementType.SqlTable:
					{
						return
							Find(((SqlTable)element).All           ) ??
							Find(((SqlTable)element).Fields.Values ) ??
							Find(((SqlTable)element).TableArguments);
					}

				case QueryElementType.SqlCteTable:
					{
						return
							Find(((SqlCteTable)element).All           ) ??
							Find(((SqlCteTable)element).Fields.Values ) ??
							Find(((SqlCteTable)element).TableArguments) ??
							Find(((SqlCteTable)element).Cte);
					}

				case QueryElementType.SqlRawSqlTable:
					{
						return
							Find(((SqlRawSqlTable)element).All          ) ??
							Find(((SqlRawSqlTable)element).Fields.Values) ??
							Find(((SqlRawSqlTable)element).Parameters   );
					}

				case QueryElementType.TableSource:
					{
						return
							Find(((SqlTableSource)element).Source) ??
							Find(((SqlTableSource)element).Joins );
					}

				case QueryElementType.JoinedTable:
					{
						return
							Find(((SqlJoinedTable)element).Table    ) ??
							Find(((SqlJoinedTable)element).Condition);
					}

				case QueryElementType.ExprExprPredicate:
					{
						return
							Find(((SqlPredicate.ExprExpr)element).Expr1) ??
							Find(((SqlPredicate.ExprExpr)element).Expr2);
					}

				case QueryElementType.LikePredicate:
					{
						return
							Find(((SqlPredicate.Like)element).Expr1 ) ??
							Find(((SqlPredicate.Like)element).Expr2 ) ??
							Find(((SqlPredicate.Like)element).Escape);
					}

				case QueryElementType.BetweenPredicate:
					{
						return
							Find(((SqlPredicate.Between)element).Expr1) ??
							Find(((SqlPredicate.Between)element).Expr2) ??
							Find(((SqlPredicate.Between)element).Expr3);
					}

				case QueryElementType.InSubQueryPredicate:
					{
						return
							Find(((SqlPredicate.InSubQuery)element).Expr1   ) ??
							Find(((SqlPredicate.InSubQuery)element).SubQuery);
					}

				case QueryElementType.InListPredicate:
					{
						return
							Find(((SqlPredicate.InList)element).Expr1 ) ??
							Find(((SqlPredicate.InList)element).Values);
					}

				case QueryElementType.SetExpression:
					{
						return
							Find(((SqlSetExpression)element).Column    ) ??
							Find(((SqlSetExpression)element).Expression);
					}

				case QueryElementType.InsertClause:
					{
						return
							Find(((SqlInsertClause)element).Into ) ??
							Find(((SqlInsertClause)element).Items);
					}

				case QueryElementType.UpdateClause:
					{
						return
							Find(((SqlUpdateClause)element).Table) ??
							Find(((SqlUpdateClause)element).Items) ??
							Find(((SqlUpdateClause)element).Keys );
					}

				case QueryElementType.DeleteStatement:
					{
						return
							Find(((SqlDeleteStatement)element).Table      ) ??
							Find(((SqlDeleteStatement)element).Top        ) ??
							Find(((SqlDeleteStatement)element).SelectQuery);
					}

				case QueryElementType.CreateTableStatement:
					{
						return
							Find(((SqlCreateTableStatement)element).Table);
					}

				case QueryElementType.DropTableStatement:
					{
						return
							Find(((SqlCreateTableStatement)element).Table);
					}

				case QueryElementType.SelectClause:
					{
						return
							Find(((SqlSelectClause)element).TakeValue) ??
							Find(((SqlSelectClause)element).SkipValue) ??
							Find(((SqlSelectClause)element).Columns  );
					}

				case QueryElementType.SqlQuery:
					{
						return
<<<<<<< HEAD
							Find(((SelectQuery)element).Select ) ??
							Find(((SelectQuery)element).From   ) ??
							Find(((SelectQuery)element).Where  ) ??
							Find(((SelectQuery)element).GroupBy) ??
							Find(((SelectQuery)element).Having ) ??
							Find(((SelectQuery)element).OrderBy) ??
							(((SelectQuery)element).HasUnion ? Find(((SelectQuery)element).Unions) : null);
					}

				case QueryElementType.CteClause:
					{
						return
							Find(((CteClause)element).Fields) ??
							Find(((CteClause)element).Body  );
=======
							Find(((SelectQuery)element).Select,  find) ??
							Find(((SelectQuery)element).From,    find) ??
							Find(((SelectQuery)element).Where,   find) ??
							Find(((SelectQuery)element).GroupBy, find) ??
							Find(((SelectQuery)element).Having,  find) ??
							Find(((SelectQuery)element).OrderBy, find) ??
							(((SelectQuery)element).HasSetOperators ? Find(((SelectQuery)element).SetOperators, find) : null);
>>>>>>> f55a11d7
					}

				case QueryElementType.SqlField:
				case QueryElementType.SqlParameter:
				case QueryElementType.SqlValue:
				case QueryElementType.SqlDataType:
					break;

				default:
					throw new InvalidOperationException($"Find visitor not implemented for element {element.ElementType}");
			}

			return null;
		}

		#endregion

		#region Convert

		public T Convert<T>(T element, Func<IQueryElement,IQueryElement> action)
			where T : class, IQueryElement
		{
			_visitedElements.Clear();
			_convert = action;
			return (T)ConvertInternal(element) ?? element;
		}

		IQueryElement ConvertInternal(IQueryElement element)
		{
			if (element == null)
				return null;

			IQueryElement parent;

			if (_visitedElements.TryGetValue(element, out var newElement))
				return newElement;

			switch (element.ElementType)
			{
				case QueryElementType.SqlFunction:
					{
						var func  = (SqlFunction)element;
						var parms = Convert(func.Parameters);

						if (parms != null && !ReferenceEquals(parms, func.Parameters))
							newElement = new SqlFunction(func.SystemType, func.Name, func.IsAggregate, func.Precedence, parms);

						break;
					}

				case QueryElementType.SqlExpression:
					{
						var expr      = (SqlExpression)element;
						var parameter = Convert(expr.Parameters);

						if (parameter != null && !ReferenceEquals(parameter, expr.Parameters))
							newElement = new SqlExpression(expr.SystemType, expr.Expr, expr.Precedence, parameter);

						break;
					}

				case QueryElementType.SqlBinaryExpression:
					{
						var bexpr = (SqlBinaryExpression)element;
						var expr1 = (ISqlExpression)ConvertInternal(bexpr.Expr1);
						var expr2 = (ISqlExpression)ConvertInternal(bexpr.Expr2);

						if (expr1 != null && !ReferenceEquals(expr1, bexpr.Expr1) ||
							expr2 != null && !ReferenceEquals(expr2, bexpr.Expr2))
							newElement = new SqlBinaryExpression(bexpr.SystemType, expr1 ?? bexpr.Expr1, bexpr.Operation, expr2 ?? bexpr.Expr2, bexpr.Precedence);

						break;
					}

				case QueryElementType.SqlTable:
					{
						var table   = (SqlTable)element;
						var fields1 = ToArray(table.Fields);
						var fields2 = Convert(fields1, f => new SqlField(f));
						var targs   = table.TableArguments == null || table.TableArguments.Length == 0 ?
							null : Convert(table.TableArguments);

						var fe = fields2 != null && !ReferenceEquals(fields1, fields2);
						var ta = targs   != null && !ReferenceEquals(table.TableArguments, targs);

						if (fe || ta)
						{
							if (!fe)
							{
								fields2 = fields1;

								for (var i = 0; i < fields2.Length; i++)
								{
									var field = fields2[i];

									fields2[i] = new SqlField(field);

									_visitedElements[field] = fields2[i];
								}
							}

							newElement = new SqlTable(table, fields2, targs ?? table.TableArguments);

							_visitedElements[((SqlTable)newElement).All] = table.All;
						}

						break;
					}

				case QueryElementType.SqlCteTable:
					{
						var table   = (SqlCteTable)element;
						var fields1 = ToArray(table.Fields);
						var fields2 = Convert(fields1, f => new SqlField(f));
						var targs   = table.TableArguments == null || table.TableArguments.Length == 0 ?
							null : Convert(table.TableArguments);
						var cte     = (CteClause)ConvertInternal(table.Cte);

						var fe = fields2 != null && !ReferenceEquals(fields1, fields2);
						var ta = targs   != null && !ReferenceEquals(table.TableArguments, targs);
						var ce = cte     != null && !ReferenceEquals(table.Cte, cte);

						if (fe || ta || ce)
						{
							if (!fe)
							{
								fields2 = fields1;

								for (var i = 0; i < fields2.Length; i++)
								{
									var field = fields2[i];

									fields2[i] = new SqlField(field);

									_visitedElements[field] = fields2[i];
								}
							}

							newElement = new SqlCteTable(table, fields2, cte);

							_visitedElements[((SqlCteTable)newElement).All] = table.All;
						}

						break;
					}

				case QueryElementType.SqlRawSqlTable:
					{
						var table   = (SqlRawSqlTable)element;
						var fields1 = ToArray(table.Fields);
						var fields2 = Convert(fields1, f => new SqlField(f));
						var targs   = table.Parameters == null || table.Parameters.Length == 0 ?
							null : Convert(table.Parameters);

						var fe = fields2 != null && !ReferenceEquals(fields1, fields2);
						var ta = targs   != null && !ReferenceEquals(table.Parameters, targs);

						if (fe || ta)
						{
							if (!fe)
							{
								fields2 = fields1;

								for (var i = 0; i < fields2.Length; i++)
								{
									var field = fields2[i];

									fields2[i] = new SqlField(field);

									_visitedElements[field] = fields2[i];
								}
							}

							newElement = new SqlRawSqlTable(table, fields2, targs ?? table.Parameters);

							_visitedElements[((SqlRawSqlTable)newElement).All] = table.All;
						}

						break;
					}

				case QueryElementType.Column:
					{
						var col  = (SqlColumn)element;
						var expr = (ISqlExpression)ConvertInternal(col.Expression);

						_visitedElements.TryGetValue(col.Parent, out parent);

						if (parent != null || expr != null && !ReferenceEquals(expr, col.Expression))
							newElement = new SqlColumn(parent == null ? col.Parent : (SelectQuery)parent, expr ?? col.Expression, col.RawAlias);

						break;
					}

				case QueryElementType.TableSource:
					{
						var table  = (SqlTableSource)element;
						var source = (ISqlTableSource)ConvertInternal(table.Source);
						var joins  = Convert(table.Joins);

						List<ISqlExpression[]> uk = null;
						if (table.HasUniqueKeys) 
							uk = ConvertListArray(table.UniqueKeys, null);

						if (source != null && !ReferenceEquals(source, table.Source) ||
							joins  != null && !ReferenceEquals(table.Joins, joins)   || 
							uk     != null && !ReferenceEquals(table.UniqueKeys, uk))
						{
							newElement = new SqlTableSource(source ?? table.Source, table._alias, joins ?? table.Joins,
								uk ?? (table.HasUniqueKeys ? table.UniqueKeys : null));
						}
						break;
					}

				case QueryElementType.JoinedTable:
					{
						var join  = (SqlJoinedTable)element;
						var table = (SqlTableSource)ConvertInternal    (join.Table    );
						var cond  = (SqlSearchCondition)ConvertInternal(join.Condition);

						if (table != null && !ReferenceEquals(table, join.Table) ||
							cond  != null && !ReferenceEquals(cond,  join.Condition))
							newElement = new SqlJoinedTable(join.JoinType, table ?? join.Table, join.IsWeak, cond ?? join.Condition);

						break;
					}

				case QueryElementType.SearchCondition:
					{
						var sc    = (SqlSearchCondition)element;
						var conds = Convert(sc.Conditions);

						if (conds != null && !ReferenceEquals(sc.Conditions, conds))
							newElement = new SqlSearchCondition(conds);

						break;
					}

				case QueryElementType.Condition:
					{
						var c = (SqlCondition)element;
						var p = (ISqlPredicate)ConvertInternal(c.Predicate);

						if (p != null && !ReferenceEquals(c.Predicate, p))
							newElement = new SqlCondition(c.IsNot, p, c.IsOr);

						break;
					}

				case QueryElementType.ExprPredicate:
					{
						var p = (SqlPredicate.Expr)element;
						var e = (ISqlExpression)ConvertInternal(p.Expr1);

						if (e != null && !ReferenceEquals(p.Expr1, e))
							newElement = new SqlPredicate.Expr(e, p.Precedence);

						break;
					}

				case QueryElementType.NotExprPredicate:
					{
						var p = (SqlPredicate.NotExpr)element;
						var e = (ISqlExpression)ConvertInternal(p.Expr1);

						if (e != null && !ReferenceEquals(p.Expr1, e))
							newElement = new SqlPredicate.NotExpr(e, p.IsNot, p.Precedence);

						break;
					}

				case QueryElementType.ExprExprPredicate:
					{
						var p  = (SqlPredicate.ExprExpr)element;
						var e1 = (ISqlExpression)ConvertInternal(p.Expr1);
						var e2 = (ISqlExpression)ConvertInternal(p.Expr2);

						if (e1 != null && !ReferenceEquals(p.Expr1, e1) || e2 != null && !ReferenceEquals(p.Expr2, e2))
							newElement = new SqlPredicate.ExprExpr(e1 ?? p.Expr1, p.Operator, e2 ?? p.Expr2);

						break;
					}

				case QueryElementType.LikePredicate:
					{
						var p  = (SqlPredicate.Like)element;
						var e1 = (ISqlExpression)ConvertInternal(p.Expr1 );
						var e2 = (ISqlExpression)ConvertInternal(p.Expr2 );
						var es = (ISqlExpression)ConvertInternal(p.Escape);

						if (e1 != null && !ReferenceEquals(p.Expr1, e1) ||
							e2 != null && !ReferenceEquals(p.Expr2, e2) ||
							es != null && !ReferenceEquals(p.Escape, es))
							newElement = new SqlPredicate.Like(e1 ?? p.Expr1, p.IsNot, e2 ?? p.Expr2, es ?? p.Escape);

						break;
					}

				case QueryElementType.BetweenPredicate:
					{
						var p = (SqlPredicate.Between)element;
						var e1 = (ISqlExpression)ConvertInternal(p.Expr1);
						var e2 = (ISqlExpression)ConvertInternal(p.Expr2);
						var e3 = (ISqlExpression)ConvertInternal(p.Expr3);

						if (e1 != null && !ReferenceEquals(p.Expr1, e1) ||
							e2 != null && !ReferenceEquals(p.Expr2, e2) ||
							e3 != null && !ReferenceEquals(p.Expr3, e3))
							newElement = new SqlPredicate.Between(e1 ?? p.Expr1, p.IsNot, e2 ?? p.Expr2, e3 ?? p.Expr3);

						break;
					}

				case QueryElementType.IsNullPredicate:
					{
						var p = (SqlPredicate.IsNull)element;
						var e = (ISqlExpression)ConvertInternal(p.Expr1);

						if (e != null && !ReferenceEquals(p.Expr1, e))
							newElement = new SqlPredicate.IsNull(e, p.IsNot);

						break;
					}

				case QueryElementType.InSubQueryPredicate:
					{
						var p = (SqlPredicate.InSubQuery)element;
						var e = (ISqlExpression)ConvertInternal(p.Expr1);
						var q = (SelectQuery)ConvertInternal(p.SubQuery);

						if (e != null && !ReferenceEquals(p.Expr1, e) || q != null && !ReferenceEquals(p.SubQuery, q))
							newElement = new SqlPredicate.InSubQuery(e ?? p.Expr1, p.IsNot, q ?? p.SubQuery);

						break;
					}

				case QueryElementType.InListPredicate:
					{
						var p = (SqlPredicate.InList)element;
						var e = (ISqlExpression)ConvertInternal(p.Expr1);
						var v = Convert(p.Values);

						if (e != null && !ReferenceEquals(p.Expr1, e) || v != null && !ReferenceEquals(p.Values, v))
							newElement = new SqlPredicate.InList(e ?? p.Expr1, p.IsNot, v ?? p.Values);

						break;
					}

				case QueryElementType.FuncLikePredicate:
					{
						var p = (SqlPredicate.FuncLike)element;
<<<<<<< HEAD
						var f = (SqlFunction)ConvertInternal(p.Function);
=======
						var f = ConvertInternal(p.Function, action);
>>>>>>> f55a11d7

						if (f != null && !ReferenceEquals(p.Function, f)) 
						{
							newElement = f is SqlFunction sqlFunction ? 
								new SqlPredicate.FuncLike(sqlFunction) : 
								f;
						}

						break;
					}

				case QueryElementType.SetExpression:
					{
						var s = (SqlSetExpression)element;
						var c = (ISqlExpression)ConvertInternal(s.Column    );
						var e = (ISqlExpression)ConvertInternal(s.Expression);

						if (c != null && !ReferenceEquals(s.Column, c) || e != null && !ReferenceEquals(s.Expression, e))
							newElement = new SqlSetExpression(c ?? s.Column, e ?? s.Expression);

						break;
					}

				case QueryElementType.InsertClause:
					{
						var s = (SqlInsertClause)element;
						var t = s.Into != null ? (SqlTable)ConvertInternal(s.Into) : null;
						var i = Convert(s.Items);

						if (t != null && !ReferenceEquals(s.Into, t) || i != null && !ReferenceEquals(s.Items, i))
						{
							var sc = new SqlInsertClause { Into = t ?? s.Into };

							sc.Items.AddRange(i ?? s.Items);
							sc.WithIdentity = s.WithIdentity;

							newElement = sc;
						}

						break;
					}

				case QueryElementType.UpdateClause:
					{
						var s = (SqlUpdateClause)element;
						var t = s.Table != null ? (SqlTable)ConvertInternal(s.Table) : null;
						var i = Convert(s.Items);
						var k = Convert(s.Keys );

						if (t != null && !ReferenceEquals(s.Table, t) ||
							i != null && !ReferenceEquals(s.Items, i) ||
							k != null && !ReferenceEquals(s.Keys,  k))
						{
							var sc = new SqlUpdateClause { Table = t ?? s.Table };

							sc.Items.AddRange(i ?? s.Items);
							sc.Keys. AddRange(k ?? s.Keys);

							newElement = sc;
						}

						break;
					}

				case QueryElementType.SelectStatement:
					{
						var s = (SqlSelectStatement)element;
						var selectQuery = s.SelectQuery != null ? (SelectQuery) ConvertInternal(s.SelectQuery) : null;
						var with        = s.With        != null ? (SqlWithClause)ConvertInternal(s.With      ) : null;
						var ps          = ConvertSafe(s.Parameters);

						if (ps          != null && !ReferenceEquals(s.Parameters,  ps)           ||
							selectQuery != null && !ReferenceEquals(s.SelectQuery, selectQuery)  ||
							with        != null && !ReferenceEquals(s.With,        with))
						{
								newElement = new SqlSelectStatement(selectQuery ?? s.SelectQuery);
								((SqlSelectStatement)newElement).Parameters.AddRange(ps ?? s.Parameters);
								((SqlSelectStatement)newElement).With = with ?? s.With;
						}

						break;
					}

				case QueryElementType.InsertStatement:
					{
						var s = (SqlInsertStatement)element;
						var selectQuery = s.SelectQuery != null ? (SelectQuery)    ConvertInternal(s.SelectQuery) : null;
						var insert      = s.Insert      != null ? (SqlInsertClause)ConvertInternal(s.Insert     ) : null;
						var with        = s.With        != null ? (SqlWithClause)  ConvertInternal(s.With       ) : null;
						var ps          = ConvertSafe(s.Parameters);

						if (insert      != null && !ReferenceEquals(s.Insert,      insert)       ||
							ps          != null && !ReferenceEquals(s.Parameters,  ps)           ||
							selectQuery != null && !ReferenceEquals(s.SelectQuery, selectQuery)  ||
							with        != null && !ReferenceEquals(s.With,        with))
					{
							newElement = new SqlInsertStatement(selectQuery ?? s.SelectQuery) { Insert = insert ?? s.Insert };
							((SqlInsertStatement)newElement).Parameters.AddRange(ps ?? s.Parameters);
							((SqlInsertStatement)newElement).With = with ?? s.With;
					}

						break;
					}

				case QueryElementType.UpdateStatement:
					{
						var s = (SqlUpdateStatement)element;
						var update      = s.Update      != null ? (SqlUpdateClause)ConvertInternal(s.Update     ) : null;
						var selectQuery = s.SelectQuery != null ? (SelectQuery)    ConvertInternal(s.SelectQuery) : null;
						var with        = s.With        != null ? (SqlWithClause)  ConvertInternal(s.With       ) : null;
						var ps          = ConvertSafe(s.Parameters);

						if (update      != null && !ReferenceEquals(s.Update,      update)       ||
							ps          != null && !ReferenceEquals(s.Parameters,  ps)           ||
							selectQuery != null && !ReferenceEquals(s.SelectQuery, selectQuery)  ||
							with        != null && !ReferenceEquals(s.With,        with))
						{
							newElement = new SqlUpdateStatement(selectQuery ?? s.SelectQuery) { Update = update ?? s.Update };
							((SqlUpdateStatement)newElement).Parameters.AddRange(ps ?? s.Parameters);
							((SqlUpdateStatement)newElement).With = with ?? s.With;
						}

						break;
					}

				case QueryElementType.InsertOrUpdateStatement:
					{
						var s = (SqlInsertOrUpdateStatement)element;

						var insert      = s.Insert      != null ? (SqlInsertClause)ConvertInternal(s.Insert     ) : null;
						var update      = s.Update      != null ? (SqlUpdateClause)ConvertInternal(s.Update     ) : null;
						var selectQuery = s.SelectQuery != null ? (SelectQuery)    ConvertInternal(s.SelectQuery) : null;
						var with        = s.With        != null ? (SqlWithClause)  ConvertInternal(s.With       ) : null;
						var ps          = ConvertSafe(s.Parameters);

						if (insert      != null && !ReferenceEquals(s.Insert,      insert)       ||
							update      != null && !ReferenceEquals(s.Update,      update)       ||
							ps          != null && !ReferenceEquals(s.Parameters,  ps)           ||
							selectQuery != null && !ReferenceEquals(s.SelectQuery, selectQuery)  ||
							with        != null && !ReferenceEquals(s.With,        with))
						{
							newElement = new SqlInsertOrUpdateStatement(selectQuery ?? s.SelectQuery) { Insert = insert ?? s.Insert, Update = update ?? s.Update };
							((SqlInsertOrUpdateStatement)newElement).Parameters.AddRange(ps ?? s.Parameters);
							((SqlInsertOrUpdateStatement)newElement).With = with ?? s.With;
						}

						break;
					}

				case QueryElementType.DeleteStatement:
					{
						var s = (SqlDeleteStatement)element;
						var table       = s.Table       != null ? (SqlTable)       ConvertInternal(s.Table      ) : null;
						var top         = s.Top         != null ? (ISqlExpression) ConvertInternal(s.Top        ) : null;
						var selectQuery = s.SelectQuery != null ? (SelectQuery)    ConvertInternal(s.SelectQuery) : null;
						var with        = s.With        != null ? (SqlWithClause)  ConvertInternal(s.With       ) : null;
						var ps          = ConvertSafe(s.Parameters);

						if (table       != null && !ReferenceEquals(s.Table,       table)       ||
							top         != null && !ReferenceEquals(s.Top,         top)         ||
							ps          != null && !ReferenceEquals(s.Parameters,  ps)          ||
							selectQuery != null && !ReferenceEquals(s.SelectQuery, selectQuery) ||
							with        != null && !ReferenceEquals(s.With,        with))
						{
							newElement = new SqlDeleteStatement
							{
								Table                = table       ?? s.Table,
								SelectQuery          = selectQuery ?? s.SelectQuery,
								Top                  = top         ?? s.Top,
								IsParameterDependent = s.IsParameterDependent
							};
							((SqlDeleteStatement)newElement).Parameters.AddRange(ps ?? s.Parameters);
							((SqlDeleteStatement)newElement).With = with ?? s.With;
						}

						break;
					}

				case QueryElementType.CreateTableStatement:
					{
						var s  = (SqlCreateTableStatement)element;
						var t  = s.Table != null ? (SqlTable)ConvertInternal(s.Table) : null;
						var ps = ConvertSafe(s.Parameters);

						if (t  != null && !ReferenceEquals(s.Table, t) ||
							ps != null && !ReferenceEquals(s.Parameters,  ps))
						{
							newElement = new SqlCreateTableStatement { Table = t ?? s.Table };
							if (ps != null)
								((SqlCreateTableStatement)newElement).Parameters.AddRange(ps);
							else
								((SqlCreateTableStatement)newElement).Parameters.AddRange(s.Parameters);
						}

						break;
					}

				case QueryElementType.DropTableStatement:
					{
						var s  = (SqlDropTableStatement)element;
						var t  = s.Table != null ? (SqlTable)ConvertInternal(s.Table) : null;
						var ps = ConvertSafe(s.Parameters);

						if (t  != null && !ReferenceEquals(s.Table, t) ||
							ps != null && !ReferenceEquals(s.Parameters,  ps))
						{
							newElement = new SqlDropTableStatement(s.IfExists) { Table = t ?? s.Table };
							if (ps != null)
								((SqlDropTableStatement)newElement).Parameters.AddRange(ps);
							else
								((SqlDropTableStatement)newElement).Parameters.AddRange(s.Parameters);
						}

						break;
					}

				case QueryElementType.SelectClause:
					{
						var sc   = (SqlSelectClause)element;
						var cols = Convert(sc.Columns);
						var take = (ISqlExpression)ConvertInternal(sc.TakeValue);
						var skip = (ISqlExpression)ConvertInternal(sc.SkipValue);

						_visitedElements.TryGetValue(sc.SelectQuery, out parent);

						if (parent != null ||
							cols != null && !ReferenceEquals(sc.Columns,   cols) ||
							take != null && !ReferenceEquals(sc.TakeValue, take) ||
							skip != null && !ReferenceEquals(sc.SkipValue, skip))
						{
							newElement = new SqlSelectClause(sc.IsDistinct, take ?? sc.TakeValue, sc.TakeHints, skip ?? sc.SkipValue, cols ?? sc.Columns);
							((SqlSelectClause)newElement).SetSqlQuery((SelectQuery)parent);
						}

						break;
					}

				case QueryElementType.FromClause:
					{
						var fc   = (SqlFromClause)element;
						var ts = Convert(fc.Tables);

						_visitedElements.TryGetValue(fc.SelectQuery, out parent);

						if (parent != null || ts != null && !ReferenceEquals(fc.Tables, ts))
						{
							newElement = new SqlFromClause(ts ?? fc.Tables);
							((SqlFromClause)newElement).SetSqlQuery((SelectQuery)parent);
						}

						break;
					}

				case QueryElementType.WhereClause:
					{
						var wc   = (SqlWhereClause)element;
						var cond = (SqlSearchCondition)ConvertInternal(wc.SearchCondition);

						_visitedElements.TryGetValue(wc.SelectQuery, out parent);

						if (parent != null || cond != null && !ReferenceEquals(wc.SearchCondition, cond))
						{
							newElement = new SqlWhereClause(cond ?? wc.SearchCondition);
							((SqlWhereClause)newElement).SetSqlQuery((SelectQuery)parent);
						}

						break;
					}

				case QueryElementType.GroupByClause:
					{
						var gc = (SqlGroupByClause)element;
						var es = Convert(gc.Items);

						_visitedElements.TryGetValue(gc.SelectQuery, out parent);

						if (parent != null || es != null && !ReferenceEquals(gc.Items, es))
						{
							newElement = new SqlGroupByClause(es ?? gc.Items);
							((SqlGroupByClause)newElement).SetSqlQuery((SelectQuery)parent);
						}

						break;
					}

				case QueryElementType.OrderByClause:
					{
						var oc = (SqlOrderByClause)element;
						var es = Convert(oc.Items);

						_visitedElements.TryGetValue(oc.SelectQuery, out parent);

						if (parent != null || es != null && !ReferenceEquals(oc.Items, es))
						{
							newElement = new SqlOrderByClause(es ?? oc.Items);
							((SqlOrderByClause)newElement).SetSqlQuery((SelectQuery)parent);
						}

						break;
					}

				case QueryElementType.OrderByItem:
					{
						var i = (SqlOrderByItem)element;
						var e = (ISqlExpression)ConvertInternal(i.Expression);

						if (e != null && !ReferenceEquals(i.Expression, e))
							newElement = new SqlOrderByItem(e, i.IsDescending);

						break;
					}

				case QueryElementType.SetOperator:
					{
<<<<<<< HEAD
						var u = (SqlUnion)element;
						var q = (SelectQuery)ConvertInternal(u.SelectQuery);
=======
						var u = (SqlSetOperator)element;
						var q = (SelectQuery)ConvertInternal(u.SelectQuery, action);
>>>>>>> f55a11d7

						if (q != null && !ReferenceEquals(u.SelectQuery, q))
							newElement = new SqlSetOperator(q, u.Operation);

						break;
					}

				case QueryElementType.SqlQuery:
					{
						var q = (SelectQuery)element;

						parent = null;

						var doConvert = false;

						if (q.ParentSelect != null)
						{
							if (!_visitedElements.TryGetValue(q.ParentSelect, out parent))
							{
								doConvert = true;
								parent    = q.ParentSelect; // TODO why not ConvertInternal(q.ParentSelect)??
							}
							else
								doConvert = !ReferenceEquals(q.ParentSelect, parent);
						}

						if (!doConvert)
						{
							doConvert = null != new QueryVisitor().Find(q, e =>
							{
								if (_visitedElements.TryGetValue(e, out var ve) && ve != null && ve != e)
									return true;

								// we always rewrite recusive CTE now
								if (e is CteClause cte
									&& new QueryVisitor().Find(cte.Body, _ => _ == cte) != null)
									return true;

								var ret = _convert(e);

								if (ret != null && !ReferenceEquals(e, ret))
								{
									if (ret.ElementType == QueryElementType.Column) 
										_visitedElements.Add(e, ret);
									return true;
								}

								return false;
							});
						}

						if (!doConvert)
						{
							if (q.HasUniqueKeys)
							{
								doConvert = q.UniqueKeys.Any(keys => keys.Any(k =>
									_visitedElements.TryGetValue(k, out var ve) && ve != null && ve != k));
							}
						}


						if (!doConvert)
							break;

						var nq = new SelectQuery();

						_visitedElements.Add(q,     nq);
						_visitedElements.Add(q.All, nq.All);

<<<<<<< HEAD
						var fc = (SqlFromClause)   ConvertInternal(q.From   ) ?? q.From;
						var sc = (SqlSelectClause) ConvertInternal(q.Select ) ?? q.Select;
						var wc = (SqlWhereClause)  ConvertInternal(q.Where  ) ?? q.Where;
						var gc = (SqlGroupByClause)ConvertInternal(q.GroupBy) ?? q.GroupBy;
						var hc = (SqlWhereClause)  ConvertInternal(q.Having ) ?? q.Having;
						var oc = (SqlOrderByClause)ConvertInternal(q.OrderBy) ?? q.OrderBy;
						var us = q.HasUnion ? Convert(q.Unions) : q.Unions;
=======
						var fc = (SqlFromClause)   ConvertInternal(q.From,    action) ?? q.From;
						var sc = (SqlSelectClause) ConvertInternal(q.Select,  action) ?? q.Select;
						var wc = (SqlWhereClause)  ConvertInternal(q.Where,   action) ?? q.Where;
						var gc = (SqlGroupByClause)ConvertInternal(q.GroupBy, action) ?? q.GroupBy;
						var hc = (SqlWhereClause)  ConvertInternal(q.Having,  action) ?? q.Having;
						var oc = (SqlOrderByClause)ConvertInternal(q.OrderBy, action) ?? q.OrderBy;
						var us = q.HasSetOperators ? Convert(q.SetOperators, action) : q.SetOperators;
>>>>>>> f55a11d7

						List<ISqlExpression[]> uk = null;
						if (q.HasUniqueKeys) 
							uk = ConvertListArray(q.UniqueKeys, null) ?? q.UniqueKeys;

						nq.Init(sc, fc, wc, gc, hc, oc, us, uk,
							(SelectQuery)parent,
							q.IsParameterDependent);

						var elem = _convert(nq) ?? nq;
						_visitedElements[q] = elem;

						return elem;
					}

				case QueryElementType.MergeStatement:
					{
						var merge = (SqlMergeStatement)element;

						var target     = (SqlTableSource)     ConvertInternal(merge.Target);
						var source     = (SqlMergeSourceTable)ConvertInternal(merge.Source);
						var on         = (SqlSearchCondition) ConvertInternal(merge.On);
						var operations = Convert(merge.Operations);

						if (target     != null && !ReferenceEquals(merge.Target, target) ||
							source     != null && !ReferenceEquals(merge.Source, source) ||
							on         != null && !ReferenceEquals(merge.On, on)         ||
							operations != null && !ReferenceEquals(merge.Operations, operations))
							newElement = new SqlMergeStatement(merge.Hint, target ?? merge.Target, source ?? merge.Source, on ?? merge.On, operations ?? merge.Operations);

						break;
					}

				case QueryElementType.MergeSourceTable:
					{
						var source = (SqlMergeSourceTable)element;

						var enumerableSource = (SqlValuesTable)ConvertInternal(source.SourceEnumerable);
						var querySource      = (SelectQuery)   ConvertInternal(source.SourceQuery     );
						var fields           = Convert(source.SourceFields);

						if (enumerableSource != null && !ReferenceEquals(source.SourceEnumerable, enumerableSource) ||
							querySource      != null && !ReferenceEquals(source.SourceQuery, querySource)           ||
							fields           != null && !ReferenceEquals(source.SourceFields, fields))
							newElement = new SqlMergeSourceTable(
								source.SourceID,
								enumerableSource ?? source.SourceEnumerable, querySource ?? source.SourceQuery, fields ?? source.SourceFields);

						break;
					}

				case QueryElementType.MergeOperationClause:
					{
						var operation = (SqlMergeOperationClause)element;

						var where       = (SqlSearchCondition)ConvertInternal(operation.Where      );
						var whereDelete = (SqlSearchCondition)ConvertInternal(operation.WhereDelete);
						var items       = Convert(operation.Items);

						if (where       != null && !ReferenceEquals(operation.Where, where)             ||
							whereDelete != null && !ReferenceEquals(operation.WhereDelete, whereDelete) ||
							items       != null && !ReferenceEquals(operation.Items, items))
							newElement = new SqlMergeOperationClause(operation.OperationType, where ?? operation.Where, whereDelete ?? operation.WhereDelete, items ?? operation.Items);

						break;
					}

				case QueryElementType.SqlValuesTable:
					{
						var table = (SqlValuesTable)element;

						var covertedRows  = new List<IList<ISqlExpression>>();
						var rowsConverted = false;

						foreach (var row in table.Rows)
						{
							var convertedRow = Convert(row);
							rowsConverted    = rowsConverted || (row != null && !ReferenceEquals(convertedRow, row));

							covertedRows.Add(convertedRow ?? row);
						}

						var fields1 = ToArray(table.Fields);
						var fields2 = Convert(fields1, f => new SqlField(f));

						var fieldsConverted = fields2 != null && !ReferenceEquals(fields1, fields2);

						if (fieldsConverted || rowsConverted)
						{
							if (!fieldsConverted)
							{
								fields2 = fields1;

								for (var i = 0; i < fields2.Length; i++)
								{
									var field = fields2[i];

									fields2[i] = new SqlField(field);

									_visitedElements[field] = fields2[i];
								}
							}

							newElement = new SqlValuesTable(fields2, rowsConverted ? covertedRows : table.Rows);
						}

						break;
					}

				case QueryElementType.CteClause:
					{
						var cte = (CteClause)element;

						if (new QueryVisitor().Find(cte.Body, e => e == cte) == null)
						{
							// non-recursive
							var body   = (SelectQuery)ConvertInternal(cte.Body);
							var fields = Convert(cte.Fields);

							if (body   != null && !ReferenceEquals(cte.Body, body) ||
								fields != null && !ReferenceEquals(cte.Fields, fields))
								newElement = new CteClause(
									body   ?? cte.Body,
									fields ?? cte.Fields,
									cte.ObjectType,
									cte.IsRecursive,
									cte.Name);
						}
						else
						{
							var newCte = new CteClause(cte.ObjectType, cte.IsRecursive, cte.Name);

							_visitedElements.Add(cte, newCte);

							var body   = (SelectQuery)ConvertInternal(cte.Body);
							var fields = Convert(cte.Fields);

							newCte.Init(body ?? cte.Body, fields ?? cte.Fields);

							var elem = _convert(newCte) ?? newCte;
							_visitedElements[cte] = elem;

							return elem;
						}

						break;
					}

				case QueryElementType.WithClause:
					{
						var with    = (SqlWithClause)element;

						var clauses = Convert(with.Clauses);

						if (clauses != null && !ReferenceEquals(with.Clauses, clauses))
							newElement = new SqlWithClause()
							{
								Clauses = clauses
							};

						break;
					}

				case QueryElementType.TruncateTableStatement:
					{
						var truncate = (SqlTruncateTableStatement)element;

						if (truncate.Table != null)
						{
							var table = (SqlTable)ConvertInternal(truncate.Table);

							if (table != null && !ReferenceEquals(truncate.Table, table))
								newElement = new SqlTruncateTableStatement()
								{
									Table         = table,
									ResetIdentity = truncate.ResetIdentity
								};
					}

						break;
			}

				case QueryElementType.SqlField:
				case QueryElementType.SqlParameter:
				case QueryElementType.SqlValue:
				case QueryElementType.SqlDataType:
					break;

				default:
					throw new InvalidOperationException($"Convert visitor not implemented for element {element.ElementType}");
			}

			newElement = newElement == null ? _convert(element) : (_convert(newElement) ?? newElement);

			_visitedElements.Add(element, newElement);

			return newElement;
		}

		static TE[] ToArray<TK,TE>(IDictionary<TK,TE> dic)
		{
			var es = new TE[dic.Count];
			var i  = 0;

			foreach (var e in dic.Values)
				es[i++] = e;

			return es;
		}

		delegate T Clone<T>(T obj);

		T[] Convert<T>(T[] arr)
			where T : class, IQueryElement
		{
			return Convert(arr, null);
		}

		T[] Convert<T>(T[] arr1, Clone<T> clone)
			where T : class, IQueryElement
		{
			T[] arr2 = null;

			for (var i = 0; i < arr1.Length; i++)
			{
				var elem1 = arr1[i];
				var elem2 = ConvertInternal(elem1);

				if (elem2 != null && !ReferenceEquals(elem1, elem2))
				{
					if (arr2 == null)
					{
						arr2 = new T[arr1.Length];

						for (var j = 0; j < i; j++)
							arr2[j] = clone == null ? arr1[j] : clone(arr1[j]);
					}

					arr2[i] = (T)elem2;
				}
				else if (arr2 != null)
					arr2[i] = clone == null ? elem1 : clone(elem1);
			}

			return arr2;
		}

		List<T> ConvertSafe<T>(List<T> list)
			where T : class, IQueryElement
		{
			return ConvertSafe(list, null);
		}

		List<T> ConvertSafe<T>(List<T> list1, Clone<T> clone)
			where T : class, IQueryElement
		{
			List<T> list2 = null;

			for (var i = 0; i < list1.Count; i++)
			{
				var elem1 = list1[i];
				var elem2 = ConvertInternal(elem1) as T;

				if (elem2 != null && !ReferenceEquals(elem1, elem2))
				{
					if (list2 == null)
					{
						list2 = new List<T>(list1.Count);

						for (var j = 0; j < i; j++)
							list2.Add(clone == null ? list1[j] : clone(list1[j]));
					}

					list2.Add(elem2);
				}
				else
					list2?.Add(clone == null ? elem1 : clone(elem1));
			}

			return list2;
		}

		List<T> Convert<T>(IList<T> list)
			where T : class, IQueryElement
		{
			return Convert(list, null);
		}

		List<T> Convert<T>(IList<T> list1, Clone<T> clone)
			where T : class, IQueryElement
		{
			List<T> list2 = null;

			for (var i = 0; i < list1.Count; i++)
			{
				var elem1 = list1[i];
				var elem2 = (T)ConvertInternal(elem1);

				if (elem2 != null && !ReferenceEquals(elem1, elem2))
				{
					if (list2 == null)
					{
						list2 = new List<T>(list1.Count);

						for (var j = 0; j < i; j++)
							list2.Add(clone == null ? list1[j] : clone(list1[j]));
					}

					list2.Add(elem2);
				}
				else
					list2?.Add(clone == null ? elem1 : clone(elem1));
			}

			return list2;
		}

		List<T[]> ConvertListArray<T>(List<T[]> list1, Clone<T> clone)
			where T : class, IQueryElement
		{
			List<T[]> list2 = null;

			for (var i = 0; i < list1.Count; i++)
			{
				var elem1 = list1[i];
				var elem2 = Convert(elem1);

				if (elem2 != null && !ReferenceEquals(elem1, elem2))
				{
					if (list2 == null)
					{
						list2 = new List<T[]>(list1.Count);

						for (var j = 0; j < i; j++)
							list2.Add(clone == null ? list1[j] : list1[j].Select(e => clone(e)).ToArray() );
					}

					list2.Add(elem2);
				}
				else
					list2?.Add(clone == null ? elem1 : elem1.Select(e => clone(e)).ToArray());
			}

			return list2;
		}

		#endregion

		#region Convert Immutable

		public List<IQueryElement> Stack     { get; } = new List<IQueryElement>();
		public IQueryElement ParentElement => Stack.Count == 0 ? null : Stack[Stack.Count - 1];

		public T ConvertImmutable<T>(T element, Func<IQueryElement,IQueryElement> action)
			where T : class, IQueryElement
		{
			_visitedElements.Clear();
			_convert = action;
			return (T)ConvertImmutableInternal(element) ?? element;
		}

		class ConvertScope : IDisposable
		{
			private QueryVisitor _visitor;

			public ConvertScope(QueryVisitor visitor, IQueryElement parent)
			{
				_visitor = visitor;
				_visitor.Stack.Add(parent);
			}

			public void Dispose()
			{
				_visitor.Stack.RemoveAt(_visitor.Stack.Count - 1);
			}
		}

		ConvertScope Scope(IQueryElement parent)
		{
			return new ConvertScope(this, parent);
		}

		void CorrectQueryHierarchy(SelectQuery parentQuery)
		{
			if (parentQuery == null)
				return;
			new QueryVisitor().Visit(parentQuery, element =>
			{
				if (element is SelectQuery q)
					q.ParentSelect = parentQuery;
			});
			parentQuery.ParentSelect = null;
		}

		[MethodImpl(MethodImplOptions.AggressiveInlining)]
		void AddVisited(IQueryElement element, IQueryElement newElement)
		{
			if (!_visitedElements.ContainsKey(element))
				_visitedElements[element] = newElement;
		}

		IQueryElement ConvertImmutableInternal(IQueryElement element)
		{
			if (element == null)
				return null;

			IQueryElement newElement = null;
			// if element manually added outside to VisistedElements as null, it will be processed continuously.
			// Useful when we have to duplicate such items, especially parameters
			if (_visitedElements.TryGetValue(element, out newElement) && newElement != null)
				return newElement;

			using (Scope(element))
			switch (element.ElementType)
			{
				case QueryElementType.SqlFunction:
					{
						var func  = (SqlFunction)element;
						var parms = ConvertImmutable(func.Parameters);

						if (parms != null && !ReferenceEquals(parms, func.Parameters))
							newElement = new SqlFunction(func.SystemType, func.Name, func.IsAggregate, func.Precedence, parms);

						break;
					}

				case QueryElementType.SqlExpression:
					{
						var expr      = (SqlExpression)element;
						var parameter = ConvertImmutable(expr.Parameters);

						if (parameter != null && !ReferenceEquals(parameter, expr.Parameters))
							newElement = new SqlExpression(expr.SystemType, expr.Expr, expr.Precedence, parameter);

						break;
					}

				case QueryElementType.SqlBinaryExpression:
					{
						var bexpr = (SqlBinaryExpression)element;
						var expr1 = (ISqlExpression)ConvertImmutableInternal(bexpr.Expr1);
						var expr2 = (ISqlExpression)ConvertImmutableInternal(bexpr.Expr2);

						if (expr1 != null && !ReferenceEquals(expr1, bexpr.Expr1) ||
							expr2 != null && !ReferenceEquals(expr2, bexpr.Expr2))
							newElement = new SqlBinaryExpression(bexpr.SystemType, expr1 ?? bexpr.Expr1, bexpr.Operation, expr2 ?? bexpr.Expr2, bexpr.Precedence);

						break;
					}

				case QueryElementType.SqlTable:
					{
						var table    = (SqlTable)element;
						var newTable = (SqlTable)_convert(table);
						if (!ReferenceEquals(newTable, table))
						{
							AddVisited(table.All, newTable.All);
							foreach (var prevField in table.Fields.Values)
							{
								if (newTable.Fields.TryGetValue(prevField.Name, out var newField))
									AddVisited(prevField, newField);
							}

							newElement = newTable;
						}

						break;
					}

				case QueryElementType.SqlCteTable:
					{
						var table = (SqlCteTable)element;
						var targs = table.TableArguments == null || table.TableArguments.Length == 0 ?
							null : ConvertImmutable(table.TableArguments);
						var cte = (CteClause)ConvertImmutableInternal(table.Cte);

						var ta = targs != null && !ReferenceEquals(table.TableArguments, targs);
						var ce = cte   != null && !ReferenceEquals(table.Cte, cte);

						if (ta || ce)
						{
							var newFields = new List<SqlField>();
							foreach (var field in table.Fields.Values)
							{
								var newField = new SqlField(field);
								newFields.Add(newField);
								AddVisited(field, newField);
							}

							newElement = table = new SqlCteTable(table, newFields, cte);
							((SqlCteTable)newElement).TableArguments = targs;
							
							AddVisited(((SqlCteTable)newElement).All, table.All);
						}

						var newTable = (SqlCteTable)_convert(table);
						if (!ReferenceEquals(newTable, table))
						{
							AddVisited(table.All, newTable.All);
							foreach (var prevField in table.Fields.Values)
							{
								if (newTable.Fields.TryGetValue(prevField.Name, out var newField))
									AddVisited(prevField, newField);
							}

							newElement = newTable;
						}

						break;
					}

				case QueryElementType.Column:
					{
						var col  = (SqlColumn)element;
						var expr = (ISqlExpression)ConvertImmutableInternal(col.Expression);

						if (expr != null && !ReferenceEquals(expr, col.Expression))
							newElement = new SqlColumn(col.Parent, expr, col.RawAlias);

						break;
					}

				case QueryElementType.TableSource:
					{
						var table  = (SqlTableSource)element;
						var source = (ISqlTableSource)ConvertImmutableInternal(table.Source);
						var joins  = ConvertImmutable(table.Joins);

						List<ISqlExpression[]> uk = null;
							if (table.HasUniqueKeys)
								uk = ConvertListArray(table.UniqueKeys, null);

							if (source != null && !ReferenceEquals(source, table.Source) ||
							joins  != null && !ReferenceEquals(table.Joins, joins))
							newElement = new SqlTableSource(
								source ?? table.Source,
								table._alias,
								joins ?? table.Joins,
								uk ?? (table.HasUniqueKeys ? table.UniqueKeys : null));

						break;
					}

				case QueryElementType.JoinedTable:
					{
						var join  = (SqlJoinedTable)element;
						var table = (SqlTableSource)    ConvertImmutableInternal(join.Table    );
						var cond  = (SqlSearchCondition)ConvertImmutableInternal(join.Condition);

						if (table != null && !ReferenceEquals(table, join.Table) ||
							cond  != null && !ReferenceEquals(cond,  join.Condition))
							newElement = new SqlJoinedTable(join.JoinType, table ?? join.Table, join.IsWeak, cond ?? join.Condition);

						break;
					}

				case QueryElementType.SearchCondition:
					{
						var sc    = (SqlSearchCondition)element;
						var conds = ConvertImmutable(sc.Conditions);

						if (conds != null && !ReferenceEquals(sc.Conditions, conds))
							newElement = new SqlSearchCondition(conds);

						break;
					}

				case QueryElementType.Condition:
					{
						var c = (SqlCondition)element;
						var p = (ISqlPredicate)ConvertImmutableInternal(c.Predicate);

						if (p != null && !ReferenceEquals(c.Predicate, p))
							newElement = new SqlCondition(c.IsNot, p, c.IsOr);

						break;
					}

				case QueryElementType.ExprPredicate:
					{
						var p = (SqlPredicate.Expr)element;
						var e = (ISqlExpression)ConvertImmutableInternal(p.Expr1);

						if (e != null && !ReferenceEquals(p.Expr1, e))
							newElement = new SqlPredicate.Expr(e, p.Precedence);

						break;
					}

				case QueryElementType.NotExprPredicate:
					{
						var p = (SqlPredicate.NotExpr)element;
						var e = (ISqlExpression)ConvertImmutableInternal(p.Expr1);

						if (e != null && !ReferenceEquals(p.Expr1, e))
							newElement = new SqlPredicate.NotExpr(e, p.IsNot, p.Precedence);

						break;
					}

				case QueryElementType.ExprExprPredicate:
					{
						var p  = (SqlPredicate.ExprExpr)element;
						var e1 = (ISqlExpression)ConvertImmutableInternal(p.Expr1);
						var e2 = (ISqlExpression)ConvertImmutableInternal(p.Expr2);

						if (e1 != null && !ReferenceEquals(p.Expr1, e1) || e2 != null && !ReferenceEquals(p.Expr2, e2))
							newElement = new SqlPredicate.ExprExpr(e1 ?? p.Expr1, p.Operator, e2 ?? p.Expr2);

						break;
					}

				case QueryElementType.LikePredicate:
					{
						var p  = (SqlPredicate.Like)element;
						var e1 = (ISqlExpression)ConvertImmutableInternal(p.Expr1 );
						var e2 = (ISqlExpression)ConvertImmutableInternal(p.Expr2 );
						var es = (ISqlExpression)ConvertImmutableInternal(p.Escape);

						if (e1 != null && !ReferenceEquals(p.Expr1, e1) ||
							e2 != null && !ReferenceEquals(p.Expr2, e2) ||
							es != null && !ReferenceEquals(p.Escape, es))
							newElement = new SqlPredicate.Like(e1 ?? p.Expr1, p.IsNot, e2 ?? p.Expr2, es ?? p.Escape);

						break;
					}

				case QueryElementType.BetweenPredicate:
					{
						var p = (SqlPredicate.Between)element;
						var e1 = (ISqlExpression)ConvertImmutableInternal(p.Expr1);
						var e2 = (ISqlExpression)ConvertImmutableInternal(p.Expr2);
						var e3 = (ISqlExpression)ConvertImmutableInternal(p.Expr3);

						if (e1 != null && !ReferenceEquals(p.Expr1, e1) ||
							e2 != null && !ReferenceEquals(p.Expr2, e2) ||
							e3 != null && !ReferenceEquals(p.Expr3, e3))
							newElement = new SqlPredicate.Between(e1 ?? p.Expr1, p.IsNot, e2 ?? p.Expr2, e3 ?? p.Expr3);

						break;
					}

				case QueryElementType.IsNullPredicate:
					{
						var p = (SqlPredicate.IsNull)element;
						var e = (ISqlExpression)ConvertImmutableInternal(p.Expr1);

						if (e != null && !ReferenceEquals(p.Expr1, e))
							newElement = new SqlPredicate.IsNull(e, p.IsNot);

						break;
					}

				case QueryElementType.InSubQueryPredicate:
					{
						var p = (SqlPredicate.InSubQuery)element;
						var e = (ISqlExpression)ConvertImmutableInternal(p.Expr1);
						var q = (SelectQuery)ConvertImmutableInternal(p.SubQuery);

						if (e != null && !ReferenceEquals(p.Expr1, e) || q != null && !ReferenceEquals(p.SubQuery, q))
							newElement = new SqlPredicate.InSubQuery(e ?? p.Expr1, p.IsNot, q ?? p.SubQuery);

						break;
					}

				case QueryElementType.InListPredicate:
					{
						var p = (SqlPredicate.InList)element;
						var e = (ISqlExpression)ConvertImmutableInternal(p.Expr1);
						var v = ConvertImmutable(p.Values);

						if (e != null && !ReferenceEquals(p.Expr1, e) || v != null && !ReferenceEquals(p.Values, v))
							newElement = new SqlPredicate.InList(e ?? p.Expr1, p.IsNot, v ?? p.Values);

						break;
					}

				case QueryElementType.FuncLikePredicate:
					{
						var p = (SqlPredicate.FuncLike)element;
						var f = (SqlFunction)ConvertImmutableInternal(p.Function);

						if (f != null && !ReferenceEquals(p.Function, f))
							newElement = new SqlPredicate.FuncLike(f);

						break;
					}

				case QueryElementType.SetExpression:
					{
						var s = (SqlSetExpression)element;
						var c = (ISqlExpression)ConvertImmutableInternal(s.Column    );
						var e = (ISqlExpression)ConvertImmutableInternal(s.Expression);

						if (c != null && !ReferenceEquals(s.Column, c) || e != null && !ReferenceEquals(s.Expression, e))
							newElement = new SqlSetExpression(c ?? s.Column, e ?? s.Expression);

						break;
					}

				case QueryElementType.InsertClause:
					{
						var s = (SqlInsertClause)element;
						var t = s.Into != null ? (SqlTable)ConvertImmutableInternal(s.Into) : null;
						var i = ConvertImmutable(s.Items);

						if (t != null && !ReferenceEquals(s.Into, t) || i != null && !ReferenceEquals(s.Items, i))
						{
							var sc = new SqlInsertClause { Into = t ?? s.Into };

							sc.Items.AddRange(i ?? s.Items);
							sc.WithIdentity = s.WithIdentity;

							newElement = sc;
						}

						break;
					}

				case QueryElementType.UpdateClause:
					{
						var s = (SqlUpdateClause)element;
						var t = s.Table != null ? (SqlTable)ConvertImmutableInternal(s.Table) : null;
						var i = ConvertImmutable(s.Items);
						var k = ConvertImmutable(s.Keys );

						if (t != null && !ReferenceEquals(s.Table, t) ||
							i != null && !ReferenceEquals(s.Items, i) ||
							k != null && !ReferenceEquals(s.Keys,  k))
						{
							var sc = new SqlUpdateClause { Table = t ?? s.Table };

							sc.Items.AddRange(i ?? s.Items);
							sc.Keys. AddRange(k ?? s.Keys);

							newElement = sc;
						}

						break;
					}

				case QueryElementType.SelectStatement:
					{
						var s = (SqlSelectStatement)element;
						var selectQuery = s.SelectQuery != null ? (SelectQuery)  ConvertImmutableInternal(s.SelectQuery) : null;
						var with        = s.With        != null ? (SqlWithClause)ConvertImmutableInternal(s.With       ) : null;
						var ps          = ConvertImmutableSafe(s.Parameters);

						if (ps          != null && !ReferenceEquals(s.Parameters,  ps)           ||
							selectQuery != null && !ReferenceEquals(s.SelectQuery, selectQuery)  ||
							with        != null && !ReferenceEquals(s.With,        with))
						{
							newElement = new SqlSelectStatement(selectQuery ?? s.SelectQuery);
							((SqlSelectStatement)newElement).Parameters.AddRange(ps ?? s.Parameters);
							((SqlSelectStatement)newElement).With = with ?? s.With;
							CorrectQueryHierarchy(((SqlSelectStatement) newElement).SelectQuery);
						}

						break;
					}

				case QueryElementType.InsertStatement:
					{
						var s = (SqlInsertStatement)element;
						var selectQuery = s.SelectQuery != null ? (SelectQuery)    ConvertImmutableInternal(s.SelectQuery) : null;
						var insert      = s.Insert      != null ? (SqlInsertClause)ConvertImmutableInternal(s.Insert     ) : null;
						var with        = s.With        != null ? (SqlWithClause)  ConvertImmutableInternal(s.With       ) : null;
						var ps          = ConvertImmutableSafe(s.Parameters);

						if (insert      != null && !ReferenceEquals(s.Insert,      insert)       ||
							ps          != null && !ReferenceEquals(s.Parameters,  ps)           ||
							selectQuery != null && !ReferenceEquals(s.SelectQuery, selectQuery)  ||
							with        != null && !ReferenceEquals(s.With,        with))
						{
							newElement = new SqlInsertStatement(selectQuery ?? s.SelectQuery) { Insert = insert ?? s.Insert };
							((SqlInsertStatement)newElement).Parameters.AddRange(ps ?? s.Parameters);
							((SqlInsertStatement)newElement).With = with ?? s.With;
							CorrectQueryHierarchy(((SqlInsertStatement) newElement).SelectQuery);
						}

						break;
					}

				case QueryElementType.UpdateStatement:
					{
						var s = (SqlUpdateStatement)element;
						var selectQuery = s.SelectQuery != null ? (SelectQuery)    ConvertImmutableInternal(s.SelectQuery) : null;
						var update      = s.Update      != null ? (SqlUpdateClause)ConvertImmutableInternal(s.Update     ) : null;
						var with        = s.With        != null ? (SqlWithClause)  ConvertImmutableInternal(s.With       ) : null;
						var ps          = ConvertImmutableSafe(s.Parameters);

						if (update      != null && !ReferenceEquals(s.Update,      update)       ||
							ps          != null && !ReferenceEquals(s.Parameters,  ps)           ||
							selectQuery != null && !ReferenceEquals(s.SelectQuery, selectQuery)  ||
							with        != null && !ReferenceEquals(s.With,        with))
						{
							newElement = new SqlUpdateStatement(selectQuery ?? s.SelectQuery) { Update = update ?? s.Update };
							((SqlUpdateStatement)newElement).Parameters.AddRange(ps ?? s.Parameters);
							((SqlUpdateStatement)newElement).With = with ?? s.With;
							CorrectQueryHierarchy(((SqlUpdateStatement) newElement).SelectQuery);
						}

						break;
					}

				case QueryElementType.InsertOrUpdateStatement:
					{
						var s = (SqlInsertOrUpdateStatement)element;

						var selectQuery = s.SelectQuery != null ? (SelectQuery)    ConvertImmutableInternal(s.SelectQuery) : null;
						var insert      = s.Insert      != null ? (SqlInsertClause)ConvertImmutableInternal(s.Insert     ) : null;
						var update      = s.Update      != null ? (SqlUpdateClause)ConvertImmutableInternal(s.Update     ) : null;
						var with        = s.With        != null ? (SqlWithClause)  ConvertImmutableInternal(s.With       ) : null;
						var ps          = ConvertImmutableSafe(s.Parameters);

						if (insert      != null && !ReferenceEquals(s.Insert,      insert)       ||
							update      != null && !ReferenceEquals(s.Update,      update)       ||
							ps          != null && !ReferenceEquals(s.Parameters,  ps)           ||
							selectQuery != null && !ReferenceEquals(s.SelectQuery, selectQuery)  ||
							with        != null && !ReferenceEquals(s.With,        with))
						{
							newElement = new SqlInsertOrUpdateStatement(selectQuery ?? s.SelectQuery) { Insert = insert ?? s.Insert, Update = update ?? s.Update };
							((SqlInsertOrUpdateStatement)newElement).Parameters.AddRange(ps ?? s.Parameters);
							((SqlInsertOrUpdateStatement)newElement).With = with ?? s.With;
							CorrectQueryHierarchy(((SqlInsertOrUpdateStatement) newElement).SelectQuery);
						}

						break;
					}

				case QueryElementType.DeleteStatement:
					{
						var s = (SqlDeleteStatement)element;
						var selectQuery = s.SelectQuery != null ? (SelectQuery)   ConvertImmutableInternal(s.SelectQuery) : null;
						var table       = s.Table       != null ? (SqlTable)      ConvertImmutableInternal(s.Table      ) : null;
						var top         = s.Top         != null ? (ISqlExpression)ConvertImmutableInternal(s.Top        ) : null;
						var with        = s.With        != null ? (SqlWithClause) ConvertImmutableInternal(s.With       ) : null;
						var ps          = ConvertImmutableSafe(s.Parameters);

						if (table       != null && !ReferenceEquals(s.Table,       table)       ||
							top         != null && !ReferenceEquals(s.Top,         top)         ||
							ps          != null && !ReferenceEquals(s.Parameters,  ps)          ||
							selectQuery != null && !ReferenceEquals(s.SelectQuery, selectQuery) ||
							with        != null && !ReferenceEquals(s.With,        with))
						{
							newElement = new SqlDeleteStatement
							{
								Table                = table       ?? s.Table,
								SelectQuery          = selectQuery ?? s.SelectQuery,
								Top                  = top         ?? s.Top,
								IsParameterDependent = s.IsParameterDependent
							};
							((SqlDeleteStatement)newElement).Parameters.AddRange(ps ?? s.Parameters);
							((SqlDeleteStatement)newElement).With = with ?? s.With;
							CorrectQueryHierarchy(((SqlDeleteStatement) newElement).SelectQuery);
						}

						break;
					}

				case QueryElementType.CreateTableStatement:
					{
						var s  = (SqlCreateTableStatement)element;
						var t  = s.Table != null ? (SqlTable)ConvertImmutableInternal(s.Table) : null;
						var ps = ConvertImmutableSafe(s.Parameters);

						if (t  != null && !ReferenceEquals(s.Table, t) ||
							ps != null && !ReferenceEquals(s.Parameters,  ps))
						{
							newElement = new SqlCreateTableStatement { Table = t ?? s.Table };
							if (ps != null)
								((SqlCreateTableStatement)newElement).Parameters.AddRange(ps);
							else
								((SqlCreateTableStatement)newElement).Parameters.AddRange(s.Parameters);
						}

						break;
					}

				case QueryElementType.DropTableStatement:
					{
						var s  = (SqlDropTableStatement)element;
						var t  = s.Table != null ? (SqlTable)ConvertImmutableInternal(s.Table) : null;
						var ps = ConvertImmutableSafe(s.Parameters);

						if (t  != null && !ReferenceEquals(s.Table, t) ||
							ps != null && !ReferenceEquals(s.Parameters,  ps))
						{
							newElement = new SqlDropTableStatement(s.IfExists) { Table = t ?? s.Table };
							if (ps != null)
								((SqlDropTableStatement)newElement).Parameters.AddRange(ps);
							else
								((SqlDropTableStatement)newElement).Parameters.AddRange(s.Parameters);
						}

						break;
					}

				case QueryElementType.SelectClause:
					{
						var sc   = (SqlSelectClause)element;
						var cols = ConvertImmutable(sc.Columns, column =>
						{
							var newColumn = new SqlColumn(sc.SelectQuery, column.Expression);
							_visitedElements.Remove(column);
							_visitedElements.Add(column, newColumn);
							return newColumn;
						});
						var take = (ISqlExpression)ConvertImmutableInternal(sc.TakeValue);
						var skip = (ISqlExpression)ConvertImmutableInternal(sc.SkipValue);

						if (
							cols != null && !ReferenceEquals(sc.Columns,   cols) ||
							take != null && !ReferenceEquals(sc.TakeValue, take) ||
							skip != null && !ReferenceEquals(sc.SkipValue, skip))
						{
							newElement = new SqlSelectClause(sc.IsDistinct, take ?? sc.TakeValue, sc.TakeHints, skip ?? sc.SkipValue, cols ?? sc.Columns);
							((SqlSelectClause)newElement).SetSqlQuery(sc.SelectQuery);
						}

						break;
					}

				case QueryElementType.FromClause:
					{
						var fc   = (SqlFromClause)element;
						var ts = ConvertImmutable(fc.Tables);

						if (ts != null && !ReferenceEquals(fc.Tables, ts))
						{
							newElement = new SqlFromClause(ts ?? fc.Tables);
							((SqlFromClause)newElement).SetSqlQuery(fc.SelectQuery);
						}

						break;
					}

				case QueryElementType.WhereClause:
					{
						var wc   = (SqlWhereClause)element;
						var cond = (SqlSearchCondition)ConvertImmutableInternal(wc.SearchCondition);

						if (cond != null && !ReferenceEquals(wc.SearchCondition, cond))
						{
							newElement = new SqlWhereClause(cond ?? wc.SearchCondition);
							((SqlWhereClause)newElement).SetSqlQuery(wc.SelectQuery);
						}

						break;
					}

				case QueryElementType.GroupByClause:
					{
						var gc = (SqlGroupByClause)element;
						var es = ConvertImmutable(gc.Items);

						if (es != null && !ReferenceEquals(gc.Items, es))
						{
							newElement = new SqlGroupByClause(es ?? gc.Items);
							((SqlGroupByClause)newElement).SetSqlQuery(gc.SelectQuery);
						}

						break;
					}

				case QueryElementType.OrderByClause:
					{
						var oc = (SqlOrderByClause)element;
						var es = ConvertImmutable(oc.Items);

						if (es != null && !ReferenceEquals(oc.Items, es))
						{
							newElement = new SqlOrderByClause(es ?? oc.Items);
							((SqlOrderByClause)newElement).SetSqlQuery(oc.SelectQuery);
						}

						break;
					}

				case QueryElementType.OrderByItem:
					{
						var i = (SqlOrderByItem)element;
						var e = (ISqlExpression)ConvertImmutableInternal(i.Expression);

						if (e != null && !ReferenceEquals(i.Expression, e))
							newElement = new SqlOrderByItem(e, i.IsDescending);

						break;
					}

				case QueryElementType.Union:
					{
						var u = (SqlUnion)element;
						var q = (SelectQuery)ConvertImmutableInternal(u.SelectQuery);

						if (q != null && !ReferenceEquals(u.SelectQuery, q))
							newElement = new SqlUnion(q, u.IsAll);

						break;
					}

				case QueryElementType.SqlQuery:
					{
						var q = (SelectQuery)element;

						var fc = (SqlFromClause)   ConvertImmutableInternal(q.From   ) ?? q.From;
						var sc = (SqlSelectClause) ConvertImmutableInternal(q.Select ) ?? q.Select;
						var wc = (SqlWhereClause)  ConvertImmutableInternal(q.Where  ) ?? q.Where;
						var gc = (SqlGroupByClause)ConvertImmutableInternal(q.GroupBy) ?? q.GroupBy;
						var hc = (SqlWhereClause)  ConvertImmutableInternal(q.Having ) ?? q.Having;
						var oc = (SqlOrderByClause)ConvertImmutableInternal(q.OrderBy) ?? q.OrderBy;
						var us = q.HasUnion ? ConvertImmutable(q.Unions) : q.Unions;

						List<ISqlExpression[]> uk = null;
						if (q.HasUniqueKeys)
							uk = ConvertImmutableListArray(q.UniqueKeys, null) ?? q.UniqueKeys;

						if (   !ReferenceEquals(fc, q.From)
						    || !ReferenceEquals(sc, q.Select)
						    || !ReferenceEquals(wc, q.Where)
						    || !ReferenceEquals(gc, q.GroupBy)
						    || !ReferenceEquals(hc, q.Having)
						    || !ReferenceEquals(oc, q.OrderBy)
						    || us != null && !ReferenceEquals(us, q.Unions)
							|| uk != null && !ReferenceEquals(uk, q.UniqueKeys)
						)
						{
							var nq = new SelectQuery();

							var objTree = new Dictionary<ICloneableElement, ICloneableElement>();

							if (ReferenceEquals(sc, q.Select))
								sc = new SqlSelectClause (nq, sc, objTree, e => e is SqlColumn c && c.Parent == q);
							if (ReferenceEquals(fc, q.From))
								fc = new SqlFromClause   (nq, fc, objTree, e => false);
							if (ReferenceEquals(wc, q.Where))
								wc = new SqlWhereClause  (nq, wc, objTree, e => false);
							if (ReferenceEquals(gc, q.GroupBy))
								gc = new SqlGroupByClause(nq, gc, objTree, e => false);
							if (ReferenceEquals(hc, q.Having))
								hc = new SqlWhereClause  (nq, hc, objTree, e => false);
							if (ReferenceEquals(oc, q.OrderBy))
								oc = new SqlOrderByClause(nq, oc, objTree, e => false);

							AddVisited(q.All, nq.All);

							nq.Init(sc, fc, wc, gc, hc, oc, us, uk,
								q.ParentSelect,
								q.IsParameterDependent);

							// update visited in case if columns were cloned
							foreach (var pair in objTree)
							{
								if (pair.Key is IQueryElement queryElement)
								{
									_visitedElements.Remove(queryElement);
									_visitedElements.Add(queryElement, (IQueryElement)pair.Value);
								}
							}

							newElement = nq;
						}
						break;
					}

				case QueryElementType.MergeStatement:
					{
						var merge = (SqlMergeStatement)element;

						var target     = (SqlTableSource)ConvertImmutableInternal(merge.Target);
						var source     = (SqlMergeSourceTable)ConvertImmutableInternal(merge.Source);
						var on         = (SqlSearchCondition)ConvertImmutableInternal(merge.On);
						var operations = ConvertImmutableSafe(merge.Operations);

						if (target     != null && !ReferenceEquals(merge.Target, target) ||
							source     != null && !ReferenceEquals(merge.Source, source) ||
							on         != null && !ReferenceEquals(merge.On, on) ||
							operations != null && !ReferenceEquals(merge.Operations, operations))
						{
							newElement = new SqlMergeStatement(
								merge.Hint,
								target ?? merge.Target,
								source ?? merge.Source,
								on ?? merge.On,
								operations ?? merge.Operations);
						}

						break;
					}

				case QueryElementType.MergeSourceTable:
					{
						var source = (SqlMergeSourceTable)element;

						var enumerableSource = (SqlValuesTable)ConvertImmutableInternal(source.SourceEnumerable);
						var querySource      = (SelectQuery)ConvertImmutableInternal(source.SourceQuery);
						var fields           = ConvertImmutableSafe(source.SourceFields);

						if (enumerableSource != null && !ReferenceEquals(source.SourceEnumerable, enumerableSource) ||
							querySource      != null && !ReferenceEquals(source.SourceQuery, querySource)           ||
							fields           != null && !ReferenceEquals(source.SourceFields, fields))
						{
							newElement = new SqlMergeSourceTable(
								source.SourceID,
								enumerableSource ?? source.SourceEnumerable,
								querySource ?? source.SourceQuery,
								fields ?? source.SourceFields);
						}

							break;
						}

				case QueryElementType.SqlValuesTable:
					{
						var table = (SqlValuesTable)element;

						var covertedRows = new List<IList<ISqlExpression>>();
						var rowsConverted = false;

						foreach (var row in table.Rows)
						{
							var convertedRow = ConvertImmutableSafe(row);
							rowsConverted    = rowsConverted || (row != null && !ReferenceEquals(convertedRow, row));

							covertedRows.Add(convertedRow ?? row);
						}

						var fields1 = ToArray(table.Fields);
						var fields2 = ConvertImmutable(fields1, f => new SqlField(f));

						var fieldsConverted = fields2 != null && !ReferenceEquals(fields1, fields2);

						if (fieldsConverted || rowsConverted)
						{
							if (!fieldsConverted)
							{
								fields2 = fields1;

								for (var i = 0; i < fields2.Length; i++)
								{
									var field = fields2[i];

									fields2[i] = new SqlField(field);

									_visitedElements[field] = fields2[i];
								}
							}

							newElement = new SqlValuesTable(fields2, rowsConverted ? covertedRows : table.Rows);
						}

						break;
					}

				case QueryElementType.MergeOperationClause:
					{
						var operation = (SqlMergeOperationClause)element;

						var where       = (SqlSearchCondition)ConvertImmutableInternal(operation.Where);
						var whereDelete = (SqlSearchCondition)ConvertImmutableInternal(operation.WhereDelete);
						var items       = ConvertImmutableSafe(operation.Items);

						if (where       != null && !ReferenceEquals(operation.Where, where)             ||
							whereDelete != null && !ReferenceEquals(operation.WhereDelete, whereDelete) ||
							items       != null && !ReferenceEquals(operation.Items, items))
						{
							newElement = new SqlMergeOperationClause(
								operation.OperationType,
								where ?? operation.Where,
								whereDelete ?? operation.WhereDelete,
								items ?? operation.Items);
						}

						break;
					}

				case QueryElementType.TruncateTableStatement:
					{
						var truncate = (SqlTruncateTableStatement)element;

						if (truncate.Table != null)
						{
							var table = (SqlTable)ConvertImmutableInternal(truncate.Table);

							if (table != null && !ReferenceEquals(truncate.Table, table))
							{
								newElement = new SqlTruncateTableStatement()
									{
										Table = table,
										ResetIdentity = truncate.ResetIdentity
									};
							}
						}

						break;
					}

				case QueryElementType.SqlRawSqlTable:
					{
						var table   = (SqlRawSqlTable)element;
						var fields1 = ToArray(table.Fields);
						var fields2 = ConvertImmutable(fields1, f => new SqlField(f));
						var targs   = table.Parameters == null || table.Parameters.Length == 0 ?
							null : ConvertImmutable(table.Parameters);

						var fe = fields2 != null && !ReferenceEquals(fields1, fields2);
						var ta = targs != null && !ReferenceEquals(table.Parameters, targs);

						if (fe || ta)
						{
							if (!fe)
							{
								fields2 = fields1;

								for (var i = 0; i < fields2.Length; i++)
								{
									var field = fields2[i];

									fields2[i] = new SqlField(field);

									_visitedElements[field] = fields2[i];
								}
							}

							newElement = new SqlRawSqlTable(table, fields2, targs ?? table.Parameters);

							_visitedElements[((SqlRawSqlTable)newElement).All] = table.All;
						}

						break;
					}

				case QueryElementType.SqlField    :
				case QueryElementType.SqlParameter:
				case QueryElementType.SqlValue    :
				case QueryElementType.SqlDataType :
					break;

				default:
					throw new InvalidOperationException($"ConvertImmutable visitor not implemented for element {element.ElementType}");
			}

			newElement = newElement == null ? _convert(element) : (_convert(newElement) ?? newElement);

			AddVisited(element, newElement);

			return newElement;
		}

		T[] ConvertImmutable<T>(T[] arr)
			where T : class, IQueryElement
		{
			return ConvertImmutable(arr, null);
		}

		T[] ConvertImmutable<T>(T[] arr1, Clone<T> clone)
			where T : class, IQueryElement
		{
			T[] arr2 = null;

			for (var i = 0; i < arr1.Length; i++)
			{
				var elem1 = arr1[i];
				var elem2 = (T)ConvertImmutableInternal(elem1);

				if (elem2 != null && !ReferenceEquals(elem1, elem2))
				{
					if (arr2 == null)
					{
						arr2 = new T[arr1.Length];

						for (var j = 0; j < i; j++)
							arr2[j] = clone == null ? arr1[j] : clone(arr1[j]);
					}

					arr2[i] = elem2;
				}
				else if (arr2 != null)
					arr2[i] = clone == null ? elem1 : clone(elem1);
			}

			return arr2;
		}

		List<T> ConvertImmutableSafe<T>(IList<T> list)
			where T : class, IQueryElement
		{
			return ConvertImmutableSafe(list, null);
		}

		List<T> ConvertImmutableSafe<T>(IList<T> list1, Clone<T> clone)
			where T : class, IQueryElement
		{
			List<T> list2 = null;

			for (var i = 0; i < list1.Count; i++)
			{
				var elem1 = list1[i];
				var elem2 = ConvertImmutableInternal(elem1) as T;

				if (elem2 != null && !ReferenceEquals(elem1, elem2))
				{
					if (list2 == null)
					{
						list2 = new List<T>(list1.Count);

						for (var j = 0; j < i; j++)
							list2.Add(clone == null ? list1[j] : clone(list1[j]));
					}

					list2.Add(elem2);
				}
				else
					list2?.Add(clone == null ? elem1 : clone(elem1));
			}

			return list2;
		}

		List<T> ConvertImmutable<T>(List<T> list)
			where T : class, IQueryElement
		{
			return ConvertImmutable(list, null);
		}

		List<T> ConvertImmutable<T>(List<T> list1, Clone<T> clone)
			where T : class, IQueryElement
		{
			List<T> list2 = null;

			for (var i = 0; i < list1.Count; i++)
			{
				var elem1 = list1[i];
				var elem2 = (T)ConvertImmutableInternal(elem1);

				if (elem2 != null && !ReferenceEquals(elem1, elem2))
				{
					if (list2 == null)
					{
						list2 = new List<T>(list1.Count);

						for (var j = 0; j < i; j++)
							list2.Add(clone == null ? list1[j] : clone(list1[j]));
					}

					list2.Add(elem2);
				}
				else
					list2?.Add(clone == null ? elem1 : clone(elem1));
			}

			return list2;
		}

		List<T[]> ConvertImmutableListArray<T>(List<T[]> list1, Clone<T> clone)
			where T : class, IQueryElement
		{
			List<T[]> list2 = null;

			for (var i = 0; i < list1.Count; i++)
			{
				var elem1 = list1[i];
				var elem2 = ConvertImmutable(elem1);

				if (elem2 != null && !ReferenceEquals(elem1, elem2))
				{
					if (list2 == null)
					{
						list2 = new List<T[]>(list1.Count);

						for (var j = 0; j < i; j++)
							list2.Add(clone == null ? list1[j] : list1[j].Select(e => clone(e)).ToArray());
					}

					list2.Add(elem2);
				}
				else
					list2?.Add(clone == null ? elem1 : elem1.Select(e => clone(e)).ToArray());
			}

			return list2;
		}

		#endregion
	}
}<|MERGE_RESOLUTION|>--- conflicted
+++ resolved
@@ -1102,7 +1102,6 @@
 
 			switch (element.ElementType)
 			{
-<<<<<<< HEAD
 				case QueryElementType.SqlFunction       : return Find(((SqlFunction)          element).Parameters     );
 				case QueryElementType.SqlExpression     : return Find(((SqlExpression)        element).Parameters     );
 				case QueryElementType.Column            : return Find(((SqlColumn)            element).Expression     );
@@ -1116,25 +1115,8 @@
 				case QueryElementType.GroupByClause     : return Find(((SqlGroupByClause)     element).Items          );
 				case QueryElementType.OrderByClause     : return Find(((SqlOrderByClause)     element).Items          );
 				case QueryElementType.OrderByItem       : return Find(((SqlOrderByItem)       element).Expression     );
-				case QueryElementType.Union             : return Find(((SqlUnion)             element).SelectQuery    );
+				case QueryElementType.SetOperator       : return Find(((SqlSetOperator)       element).SelectQuery    );
 				case QueryElementType.FuncLikePredicate : return Find(((SqlPredicate.FuncLike)element).Function       );
-=======
-				case QueryElementType.SqlFunction       : return Find(((SqlFunction)          element).Parameters,      find);
-				case QueryElementType.SqlExpression     : return Find(((SqlExpression)        element).Parameters,      find);
-				case QueryElementType.Column            : return Find(((SqlColumn)            element).Expression,      find);
-				case QueryElementType.SearchCondition   : return FindX((SqlSearchCondition)   element,                  find);
-				case QueryElementType.Condition         : return Find(((SqlCondition)         element).Predicate,       find);
-				case QueryElementType.ExprPredicate     : return Find(((SqlPredicate.Expr)    element).Expr1,           find);
-				case QueryElementType.NotExprPredicate  : return Find(((SqlPredicate.NotExpr) element).Expr1,           find);
-				case QueryElementType.IsNullPredicate   : return Find(((SqlPredicate.IsNull)  element).Expr1,           find);
-				case QueryElementType.FromClause        : return Find(((SqlFromClause)        element).Tables,          find);
-				case QueryElementType.WhereClause       : return Find(((SqlWhereClause)       element).SearchCondition, find);
-				case QueryElementType.GroupByClause     : return Find(((SqlGroupByClause)     element).Items,           find);
-				case QueryElementType.OrderByClause     : return Find(((SqlOrderByClause)     element).Items,           find);
-				case QueryElementType.OrderByItem       : return Find(((SqlOrderByItem)       element).Expression,      find);
-				case QueryElementType.SetOperator       : return Find(((SqlSetOperator)       element).SelectQuery,     find);
-				case QueryElementType.FuncLikePredicate : return Find(((SqlPredicate.FuncLike)element).Function,        find);
->>>>>>> f55a11d7
 
 				case QueryElementType.SqlBinaryExpression:
 					{
@@ -1272,14 +1254,13 @@
 				case QueryElementType.SqlQuery:
 					{
 						return
-<<<<<<< HEAD
 							Find(((SelectQuery)element).Select ) ??
 							Find(((SelectQuery)element).From   ) ??
 							Find(((SelectQuery)element).Where  ) ??
 							Find(((SelectQuery)element).GroupBy) ??
 							Find(((SelectQuery)element).Having ) ??
 							Find(((SelectQuery)element).OrderBy) ??
-							(((SelectQuery)element).HasUnion ? Find(((SelectQuery)element).Unions) : null);
+							(((SelectQuery)element).HasSetOperators ? Find(((SelectQuery)element).SetOperators) : null);
 					}
 
 				case QueryElementType.CteClause:
@@ -1287,15 +1268,6 @@
 						return
 							Find(((CteClause)element).Fields) ??
 							Find(((CteClause)element).Body  );
-=======
-							Find(((SelectQuery)element).Select,  find) ??
-							Find(((SelectQuery)element).From,    find) ??
-							Find(((SelectQuery)element).Where,   find) ??
-							Find(((SelectQuery)element).GroupBy, find) ??
-							Find(((SelectQuery)element).Having,  find) ??
-							Find(((SelectQuery)element).OrderBy, find) ??
-							(((SelectQuery)element).HasSetOperators ? Find(((SelectQuery)element).SetOperators, find) : null);
->>>>>>> f55a11d7
 					}
 
 				case QueryElementType.SqlField:
@@ -1647,13 +1619,9 @@
 				case QueryElementType.FuncLikePredicate:
 					{
 						var p = (SqlPredicate.FuncLike)element;
-<<<<<<< HEAD
-						var f = (SqlFunction)ConvertInternal(p.Function);
-=======
-						var f = ConvertInternal(p.Function, action);
->>>>>>> f55a11d7
-
-						if (f != null && !ReferenceEquals(p.Function, f)) 
+						var f = ConvertInternal(p.Function);
+
+						if (f != null && !ReferenceEquals(p.Function, f))
 						{
 							newElement = f is SqlFunction sqlFunction ? 
 								new SqlPredicate.FuncLike(sqlFunction) : 
@@ -1966,13 +1934,8 @@
 
 				case QueryElementType.SetOperator:
 					{
-<<<<<<< HEAD
-						var u = (SqlUnion)element;
+						var u = (SqlSetOperator)element;
 						var q = (SelectQuery)ConvertInternal(u.SelectQuery);
-=======
-						var u = (SqlSetOperator)element;
-						var q = (SelectQuery)ConvertInternal(u.SelectQuery, action);
->>>>>>> f55a11d7
 
 						if (q != null && !ReferenceEquals(u.SelectQuery, q))
 							newElement = new SqlSetOperator(q, u.Operation);
@@ -2042,23 +2005,13 @@
 						_visitedElements.Add(q,     nq);
 						_visitedElements.Add(q.All, nq.All);
 
-<<<<<<< HEAD
 						var fc = (SqlFromClause)   ConvertInternal(q.From   ) ?? q.From;
 						var sc = (SqlSelectClause) ConvertInternal(q.Select ) ?? q.Select;
 						var wc = (SqlWhereClause)  ConvertInternal(q.Where  ) ?? q.Where;
 						var gc = (SqlGroupByClause)ConvertInternal(q.GroupBy) ?? q.GroupBy;
 						var hc = (SqlWhereClause)  ConvertInternal(q.Having ) ?? q.Having;
 						var oc = (SqlOrderByClause)ConvertInternal(q.OrderBy) ?? q.OrderBy;
-						var us = q.HasUnion ? Convert(q.Unions) : q.Unions;
-=======
-						var fc = (SqlFromClause)   ConvertInternal(q.From,    action) ?? q.From;
-						var sc = (SqlSelectClause) ConvertInternal(q.Select,  action) ?? q.Select;
-						var wc = (SqlWhereClause)  ConvertInternal(q.Where,   action) ?? q.Where;
-						var gc = (SqlGroupByClause)ConvertInternal(q.GroupBy, action) ?? q.GroupBy;
-						var hc = (SqlWhereClause)  ConvertInternal(q.Having,  action) ?? q.Having;
-						var oc = (SqlOrderByClause)ConvertInternal(q.OrderBy, action) ?? q.OrderBy;
-						var us = q.HasSetOperators ? Convert(q.SetOperators, action) : q.SetOperators;
->>>>>>> f55a11d7
+						var us = q.HasSetOperators ? Convert(q.SetOperators) : q.SetOperators;
 
 						List<ISqlExpression[]> uk = null;
 						if (q.HasUniqueKeys) 
@@ -2202,10 +2155,10 @@
 							_visitedElements[cte] = elem;
 
 							return elem;
-						}
-
-						break;
-					}
+					}
+
+						break;
+			}
 
 				case QueryElementType.WithClause:
 					{
@@ -3049,13 +3002,13 @@
 						break;
 					}
 
-				case QueryElementType.Union:
-					{
-						var u = (SqlUnion)element;
+				case QueryElementType.SetOperator:
+					{
+						var u = (SqlSetOperator)element;
 						var q = (SelectQuery)ConvertImmutableInternal(u.SelectQuery);
 
 						if (q != null && !ReferenceEquals(u.SelectQuery, q))
-							newElement = new SqlUnion(q, u.IsAll);
+							newElement = new SqlSetOperator(q, u.Operation);
 
 						break;
 					}
@@ -3070,7 +3023,7 @@
 						var gc = (SqlGroupByClause)ConvertImmutableInternal(q.GroupBy) ?? q.GroupBy;
 						var hc = (SqlWhereClause)  ConvertImmutableInternal(q.Having ) ?? q.Having;
 						var oc = (SqlOrderByClause)ConvertImmutableInternal(q.OrderBy) ?? q.OrderBy;
-						var us = q.HasUnion ? ConvertImmutable(q.Unions) : q.Unions;
+						var us = q.HasSetOperators ? ConvertImmutable(q.SetOperators) : q.SetOperators;
 
 						List<ISqlExpression[]> uk = null;
 						if (q.HasUniqueKeys)
@@ -3082,7 +3035,7 @@
 						    || !ReferenceEquals(gc, q.GroupBy)
 						    || !ReferenceEquals(hc, q.Having)
 						    || !ReferenceEquals(oc, q.OrderBy)
-						    || us != null && !ReferenceEquals(us, q.Unions)
+						    || us != null && !ReferenceEquals(us, q.SetOperators)
 							|| uk != null && !ReferenceEquals(uk, q.UniqueKeys)
 						)
 						{
@@ -3430,7 +3383,7 @@
 						list2 = new List<T[]>(list1.Count);
 
 						for (var j = 0; j < i; j++)
-							list2.Add(clone == null ? list1[j] : list1[j].Select(e => clone(e)).ToArray());
+							list2.Add(clone == null ? list1[j] : list1[j].Select(e => clone(e)).ToArray() );
 					}
 
 					list2.Add(elem2);
