--- conflicted
+++ resolved
@@ -1,10 +1,7 @@
-﻿using System.Collections.Generic;
-using System.Diagnostics.CodeAnalysis;
-using System.Text;
+﻿using System.Diagnostics.CodeAnalysis;
 
 namespace LinqToDB.SqlQuery
 {
-	using Common.Internal;
 	using Mapping;
 
 	public class SqlCteTable : SqlTable
@@ -18,16 +15,10 @@
 			set { }
 		}
 
-<<<<<<< HEAD
-		public SqlCteTable(Type objectType,
-			CteClause     cte)
-			: base(objectType, null, new SqlObjectName(""))
-=======
 		public SqlCteTable(
-			CteClause        cte,
-			EntityDescriptor entityDescriptor)
+			CteClause           cte, 
+            EntityDescriptor    entityDescriptor)
 			: base(entityDescriptor, cte.Name)
->>>>>>> c31fb753
 		{
 			Cte = cte;
 		}
