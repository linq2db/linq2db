<<<<<<< HEAD
﻿using System;

namespace LinqToDB.SqlQuery
{
	using System.Diagnostics.CodeAnalysis;
=======
﻿using System.Collections.Generic;
using System.Diagnostics.CodeAnalysis;
using System.Text;

namespace LinqToDB.SqlQuery
{
	using Common.Internal;
	using Mapping;
>>>>>>> 675a1c07

	public class SqlCteTable : SqlTable
	{
		[DisallowNull]
		public CteClause? Cte { get; set; }

		public override SqlObjectName TableName
		{
			get => new SqlObjectName(Cte?.Name ?? string.Empty);
			set { }
		}

		public SqlCteTable(Type objectType,
			CteClause     cte)
			: base(objectType, null, new SqlObjectName(""))
		{
			Cte = cte;
		}

		internal SqlCteTable(int id, string alias, SqlField[] fields, CteClause cte)
			: base(id, null, alias, new(string.Empty), cte.ObjectType, null, fields, SqlTableType.Cte, null, TableOptions.NotSet, null)
		{
			Cte = cte;
		}

		internal SqlCteTable(int id, string alias, SqlField[] fields)
			: base(id, null, alias, new(string.Empty), null!, null, fields, SqlTableType.Cte, null, TableOptions.NotSet, null)
		{
		}

		internal void SetDelayedCteObject(CteClause cte)
		{
			Cte        = cte;
			ObjectType = cte.ObjectType;
		}

		public SqlCteTable(SqlCteTable table, IEnumerable<SqlField> fields, CteClause cte)
			: base(table.ObjectType, null, table.TableName)
		{
			Alias              = table.Alias;
			SequenceAttributes = table.SequenceAttributes;
			Cte                = cte;

			AddRange(fields);
		}

		public override QueryElementType ElementType  => QueryElementType.SqlCteTable;
		public override SqlTableType     SqlTableType => SqlTableType.Cte;

		public override QueryElementTextWriter ToString(QueryElementTextWriter writer)
		{
			writer
				.AppendElement(Cte)
				.Append('[').Append(SourceID).Append(']');
			return writer;
		}

		#region IQueryElement Members

<<<<<<< HEAD
		public string SqlText => this.ToDebugString();
=======
		public string SqlText
		{
			get
			{
				using var sb = Pools.StringBuilder.Allocate();
				return ((IQueryElement)this).ToString(sb.Value, new Dictionary<IQueryElement, IQueryElement>()).ToString();
			}
		}

>>>>>>> 675a1c07

		#endregion
	}
}<|MERGE_RESOLUTION|>--- conflicted
+++ resolved
@@ -1,10 +1,3 @@
-<<<<<<< HEAD
-﻿using System;
-
-namespace LinqToDB.SqlQuery
-{
-	using System.Diagnostics.CodeAnalysis;
-=======
 ﻿using System.Collections.Generic;
 using System.Diagnostics.CodeAnalysis;
 using System.Text;
@@ -13,7 +6,6 @@
 {
 	using Common.Internal;
 	using Mapping;
->>>>>>> 675a1c07
 
 	public class SqlCteTable : SqlTable
 	{
@@ -73,19 +65,7 @@
 
 		#region IQueryElement Members
 
-<<<<<<< HEAD
 		public string SqlText => this.ToDebugString();
-=======
-		public string SqlText
-		{
-			get
-			{
-				using var sb = Pools.StringBuilder.Allocate();
-				return ((IQueryElement)this).ToString(sb.Value, new Dictionary<IQueryElement, IQueryElement>()).ToString();
-			}
-		}
-
->>>>>>> 675a1c07
 
 		#endregion
 	}
