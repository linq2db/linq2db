--- conflicted
+++ resolved
@@ -159,12 +159,7 @@
 
 		public override string ToString()
 		{
-<<<<<<< HEAD
 			return this.ToDebugString();
-=======
-			using var sb = Pools.StringBuilder.Allocate();
-			return ((IQueryElement)this).ToString(sb.Value, new Dictionary<IQueryElement,IQueryElement>()).ToString();
->>>>>>> 675a1c07
 		}
 
 		#endregion
