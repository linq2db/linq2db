﻿using System;
using System.Collections.Generic;
using System.Diagnostics;
using System.Linq;
using System.Text;
using System.Threading;

namespace LinqToDB.SqlQuery
{
	using Common;
	using Data;
	using Mapping;
	using ServiceModel;

	public class SqlTable : ISqlTableSource, IQueryExtendible
	{
		#region Init

		public SqlTable()
		{
			SourceID = Interlocked.Increment(ref SelectQuery.SourceIDCounter);
		}

		internal SqlTable(
			int id, string? name, string alias,
			string? server, string? database, string? schema, string? physicalName,
			Type?                    objectType,
			SequenceNameAttribute[]? sequenceAttributes,
			IEnumerable<SqlField>    fields,
			SqlTableType             sqlTableType,
			ISqlExpression[]?        tableArguments,
			TableOptions             tableOptions)
		{
			SourceID           = id;
			Name               = name;
			Alias              = alias;
			Server             = server;
			Database           = database;
			Schema             = schema;
			PhysicalName       = physicalName;
			ObjectType         = objectType;
			SequenceAttributes = sequenceAttributes;

			AddRange(fields);

			SqlTableType   = sqlTableType;
			TableArguments = tableArguments;
			TableOptions   = tableOptions;
		}

		#endregion

		#region Init from type

		public SqlTable(MappingSchema mappingSchema, Type objectType, string? physicalName = null)
			: this()
		{
			if (mappingSchema == null) throw new ArgumentNullException(nameof(mappingSchema));

			var ed = mappingSchema.GetEntityDescriptor(objectType);

			Server       = ed.ServerName;
			Database     = ed.DatabaseName;
			Schema       = ed.SchemaName;
			Name         = ed.TableName;
			ObjectType   = objectType;
			PhysicalName = physicalName ?? Name;
			TableOptions = ed.TableOptions;

			foreach (var column in ed.Columns)
			{
				var field = new SqlField(column);

				Add(field);

				if (field.Type.DataType == DataType.Undefined)
				{
					var dataType = mappingSchema.GetDataType(field.Type.SystemType);

					if (dataType.Type.DataType == DataType.Undefined)
					{
						dataType = mappingSchema.GetUnderlyingDataType(field.Type.SystemType, out var canBeNull);

						if (canBeNull)
							field.CanBeNull = true;
					}

					field.Type = field.Type.WithDataType(dataType.Type.DataType);

					// try to get type from converter
					if (field.Type.DataType == DataType.Undefined)
					{
						try
						{
							var converter = mappingSchema.GetConverter(
								field.Type,
								new DbDataType(typeof(DataParameter)), true);

							var parameter = converter?.ConvertValueToParameter?.Invoke(DefaultValue.GetValue(field.Type.SystemType, mappingSchema));
							if (parameter != null)
								field.Type = field.Type.WithDataType(parameter.DataType);
						}
						catch
						{
							// converter cannot handle default value?
						}
					}

					if (field.Type.Length    == null) field.Type = field.Type.WithLength   (dataType.Type.Length);
					if (field.Type.Precision == null) field.Type = field.Type.WithPrecision(dataType.Type.Precision);
					if (field.Type.Scale     == null) field.Type = field.Type.WithScale    (dataType.Type.Scale);
				}
			}

			var identityField = GetIdentityField();

			if (identityField != null)
			{
				var cd = ed[identityField.Name]!;
				SequenceAttributes = cd.SequenceName == null ? null : new[] { cd.SequenceName };
			}
		}

		public SqlTable(Type objectType)
			: this(MappingSchema.Default, objectType)
		{
		}

		#endregion

		#region Init from Table

		public SqlTable(SqlTable table)
			: this()
		{
			Alias              = table.Alias;
			Server             = table.Server;
			Database           = table.Database;
			Schema             = table.Schema;
			Name               = table.Name;
			PhysicalName       = table.PhysicalName;
			ObjectType         = table.ObjectType;
			SequenceAttributes = table.SequenceAttributes;

			foreach (var field in table.Fields)
				Add(new SqlField(field));

			SqlTableType   = table.SqlTableType;
			TableArguments = table.TableArguments;
		}

		public SqlTable(SqlTable table, IEnumerable<SqlField> fields, ISqlExpression[] tableArguments)
			: this()
		{
			Alias              = table.Alias;
			Server             = table.Server;
			Database           = table.Database;
			Schema             = table.Schema;
			Name               = table.Name;
			PhysicalName       = table.PhysicalName;
			ObjectType         = table.ObjectType;
			SequenceAttributes = table.SequenceAttributes;

			AddRange(fields);

			SqlTableType   = table.SqlTableType;
			TableArguments = tableArguments;
		}

		#endregion

		#region Overrides

		public override string ToString()
		{
			return ((IQueryElement)this).ToString(new StringBuilder(), new Dictionary<IQueryElement,IQueryElement>()).ToString();
		}

		#endregion

		#region Public Members

		public SqlField? this[string fieldName]
		{
			get
			{
				_fieldsLookup.TryGetValue(fieldName, out var field);
				return field;
			}
		}

		public virtual string?           Name           { get; set; }
		public         string?           Alias          { get; set; }
		public         string?           Server         { get; set; }
		public         string?           Database       { get; set; }
		public         string?           Schema         { get; set; }
		public         Type?             ObjectType     { get; set; }
		public virtual string?           PhysicalName   { get; set; }
		public virtual SqlTableType      SqlTableType   { get; set; }
		public         ISqlExpression[]? TableArguments { get; set; }
		public         TableOptions      TableOptions   { get; set; }

		// list user to preserve order of fields in queries
		readonly List<SqlField>              _orderedFields = new();
		readonly Dictionary<string,SqlField> _fieldsLookup  = new();

		public IReadOnlyList<SqlField>  Fields             => _orderedFields;
		public List<SqlQueryExtension>? SqlQueryExtensions { get; set; }

		// identity fields cached, as it is most used fields filter
		private readonly List<SqlField>                  _identityFields = new ();
		public IReadOnlyList<SqlField> IdentityFields => _identityFields;

		internal void ClearFields()
		{
			_fieldsLookup  .Clear();
			_orderedFields .Clear();
			_identityFields.Clear();
		}

		public SequenceNameAttribute[]? SequenceAttributes { get; internal set; }

		private SqlField? _all;
		public  SqlField   All => _all ??= SqlField.All(this);

		public SqlField? GetIdentityField()
		{
			foreach (var field in Fields)
				if (field.IsIdentity)
					return field;

			var keys = GetKeys(true);

			if (keys.Count == 1)
				return (SqlField)keys[0];

			return null;
		}

		public void Add(SqlField field)
		{
			if (field.Table != null) throw new InvalidOperationException("Invalid parent table.");

			field.Table = this;

			if (field.Name == "*")
				_all = field;
			else
			{
				_fieldsLookup.Add(field.Name, field);
				_orderedFields.Add(field);

				if (field.IsIdentity)
					_identityFields.Add(field);
			}
		}

		public void AddRange(IEnumerable<SqlField> collection)
		{
			foreach (var item in collection)
				Add(item);
		}

		#endregion

		#region ISqlTableSource Members

		public int SourceID { get; protected set; }

		List<ISqlExpression>? _keyFields;

		public IList<ISqlExpression> GetKeys(bool allIfEmpty)
		{
			_keyFields ??=
			(
				from f in Fields
				where f.IsPrimaryKey
				orderby f.PrimaryKeyOrder
				select f as ISqlExpression
			)
			.ToList();

			if (_keyFields.Count == 0 && allIfEmpty)
				return Fields.Select(f => f as ISqlExpression).ToList();

			return _keyFields;
		}

		#endregion

		#region IQueryElement Members

		public virtual QueryElementType ElementType { [DebuggerStepThrough] get => QueryElementType.SqlTable; }

		public virtual StringBuilder ToString(StringBuilder sb, Dictionary<IQueryElement,IQueryElement> dic)
		{
			if (Server   != null) sb.Append($"[{Server}].");
			if (Database != null) sb.Append($"[{Database}].");
			if (Schema   != null) sb.Append($"[{Schema}].");
			return sb.Append($"[{Name}({SourceID})]");
		}

		#endregion

		#region ISqlExpression Members

		public bool CanBeNull { get; set; } = true;

		int   ISqlExpression.Precedence => Precedence.Primary;
		Type? ISqlExpression.SystemType => ObjectType;

		public bool Equals(ISqlExpression other, Func<ISqlExpression,ISqlExpression,bool> comparer)
		{
			return this == other;
		}

		#endregion

		#region IEquatable<ISqlExpression> Members

		bool IEquatable<ISqlExpression>.Equals(ISqlExpression? other)
		{
			return this == other;
		}

		#endregion

		#region ISqlExpressionWalkable Members

		public virtual ISqlExpression Walk<TContext>(WalkOptions options, TContext context, Func<TContext, ISqlExpression, ISqlExpression> func)
		{
			if (TableArguments != null)
				for (var i = 0; i < TableArguments.Length; i++)
					TableArguments[i] = TableArguments[i].Walk(options, context, func)!;

<<<<<<< HEAD
			if (SqlQueryExtensions != null)
				foreach (var e in SqlQueryExtensions)
					e.Walk(options, func);

			return func(this);
=======
			return func(context, this);
>>>>>>> c7ea6644
		}

		#endregion

		#region System tables

		internal static SqlTable Inserted(Type objectType)
			=> new (objectType)
			{
				Name         = "INSERTED",
				PhysicalName = "INSERTED",
				Schema       = null,
				Database     = null,
				Server       = null,
				SqlTableType = SqlTableType.SystemTable,
			};

		internal static SqlTable Deleted(Type objectType)
			=> new (objectType)
			{
				Name         = "DELETED",
				PhysicalName = "DELETED",
				Schema       = null,
				Database     = null,
				Server       = null,
				SqlTableType = SqlTableType.SystemTable,
			};

		#endregion
	}
}<|MERGE_RESOLUTION|>--- conflicted
+++ resolved
@@ -333,15 +333,7 @@
 				for (var i = 0; i < TableArguments.Length; i++)
 					TableArguments[i] = TableArguments[i].Walk(options, context, func)!;
 
-<<<<<<< HEAD
-			if (SqlQueryExtensions != null)
-				foreach (var e in SqlQueryExtensions)
-					e.Walk(options, func);
-
-			return func(this);
-=======
 			return func(context, this);
->>>>>>> c7ea6644
 		}
 
 		#endregion
