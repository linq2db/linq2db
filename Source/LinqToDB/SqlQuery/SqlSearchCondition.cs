--- conflicted
+++ resolved
@@ -41,20 +41,17 @@
 			public ISqlExpression  ToExpr() { return _parent; }
 		}
 
-<<<<<<< HEAD
 		public List<SqlCondition> Conditions { get; private set; } = new();
-
-		public void Modify(List<SqlCondition> conditions)
-		{
-			Conditions = conditions;
-=======
-		public List<SqlCondition>  Conditions { get; } = new List<SqlCondition>();
 
 		public SqlSearchCondition Add(SqlCondition condition)
 		{
 			Conditions.Add(condition);
 			return this;
->>>>>>> f9b0ec75
+		}
+
+		public void Modify(List<SqlCondition> conditions)
+		{
+			Conditions = conditions;
 		}
 
 		protected override SqlSearchCondition Search => this;
