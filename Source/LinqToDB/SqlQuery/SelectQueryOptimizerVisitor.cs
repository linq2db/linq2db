--- conflicted
+++ resolved
@@ -2584,13 +2584,8 @@
 
 									if (QueryHelper.IsAggregationFunction(testedColumn.Expression))
 									{
-										if (!_providerFlags.AcceptsOuterExpressionInAggregate && IsInsideAggregate(sq.Select, testedColumn))
-										{
-											if (_providerFlags.IsApplyJoinSupported)
+											if (!_providerFlags.AcceptsOuterExpressionInAggregate && IsInsideAggregate(sq.Select, testedColumn))
 											{
-<<<<<<< HEAD
-												// Well, provider can process this query as OUTER APPLY
-=======
 												if (_providerFlags.IsApplyJoinSupported)
 												{
 													// Well, provider can process this query as OUTER APPLY
@@ -2601,23 +2596,15 @@
 												MoveToSubQuery(sq);
 												// will be processed in the next step
 												ti      = -1;
->>>>>>> e8963d8c
 												isValid = false;
 												break;
 											}
 
-											MoveDuplicateUsageToSubQuery(sq);
-											// will be processed in the next step
-											ti = -1;
-											isValid = false;
-											break;
-										}
-
-										if (!_providerFlags.IsCountSubQuerySupported)
-										{
-											isValid = false;
-											break;
-										}
+											if (!_providerFlags.IsCountSubQuerySupported)
+											{
+												isValid = false;
+												break;
+											}
 									}
 								}
 
