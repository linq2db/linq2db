﻿using System;
using System.Collections.Generic;
using System.Diagnostics.CodeAnalysis;
using System.Globalization;
using System.Linq;
using System.Text;

using LinqToDB.Common;
using LinqToDB.DataProvider;
using LinqToDB.Extensions;
using LinqToDB.Linq.Builder;
using LinqToDB.Mapping;
using LinqToDB.SqlProvider;
using LinqToDB.SqlQuery.Visitors;

namespace LinqToDB.SqlQuery
{
	public sealed class SelectQueryOptimizerVisitor : SqlQueryVisitor
	{
		SqlProviderFlags  _providerFlags     = default!;
		DataOptions       _dataOptions       = default!;
		EvaluationContext _evaluationContext = default!;
		IQueryElement     _root              = default!;
		IQueryElement     _rootElement       = default!;
		IQueryElement[]   _dependencies      = default!;
		MappingSchema     _mappingSchema     = default!;
		SelectQuery?      _correcting;
		int               _version;
		bool              _removeWeakJoins;

		SelectQuery?     _parentSelect;
		SqlSetOperator?  _currentSetOperator;
		SelectQuery?     _applySelect;
		SelectQuery?     _inSubquery;
		bool             _isInRecursiveCte;
		SelectQuery?     _updateQuery;
		ISqlTableSource? _updateTable;

		readonly SqlQueryColumnNestingCorrector _columnNestingCorrector      = new();
		readonly SqlQueryColumnUsageCollector   _columnUsageCollector        = new();
		readonly SqlQueryOrderByOptimizer       _orderByOptimizer            = new();
		readonly MovingComplexityVisitor        _movingComplexityVisitor     = new();
		readonly SqlExpressionOptimizerVisitor  _expressionOptimizerVisitor  = new(true);
		readonly MovingOuterPredicateVisitor    _movingOuterPredicateVisitor = new();
		readonly RemoveUnusedColumnsVisitor     _removeUnusedColumnsVisitor  = new();

		public SelectQueryOptimizerVisitor() : base(VisitMode.Modify, null)
		{
		}

		public IQueryElement Optimize(
			IQueryElement          root,
			IQueryElement          rootElement,
			SqlProviderFlags       providerFlags,
			bool                   removeWeakJoins,
			DataOptions            dataOptions,
			MappingSchema          mappingSchema,
			EvaluationContext      evaluationContext,
			params IQueryElement[] dependencies)
		{
#if DEBUG
			if (root.ElementType == QueryElementType.SelectStatement)
			{

			}
#endif

			_providerFlags     = providerFlags;
			_removeWeakJoins   = removeWeakJoins;
			_dataOptions       = dataOptions;
			_mappingSchema     = mappingSchema;
			_evaluationContext = evaluationContext;
			_root              = root;
			_rootElement       = rootElement;
			_dependencies      = dependencies;
			_parentSelect      = default!;
			_applySelect       = default!;
			_inSubquery        = default!;
			_updateQuery       = default!;
			_updateTable       = default!;

			// OUTER APPLY Queries usually may have wrong nesting in WHERE clause.
			// Making it consistent in LINQ Translator is bad for performance and it is hard to implement task.
			// Function also detects that optimizations is needed
			//
			if (CorrectColumnsNesting())
			{
				do
				{
					ProcessElement(_root);

					_orderByOptimizer.OptimizeOrderBy(_root, _providerFlags);
					if (!_orderByOptimizer.IsOptimized)
						break;

					if (_orderByOptimizer.NeedsNestingUpdate) 
						CorrectColumnsNesting();

				} while (true);

				if (removeWeakJoins)
				{
					// It means that we fully optimize query
					_columnUsageCollector.CollectUsedColumns(_rootElement);
					_removeUnusedColumnsVisitor.RemoveUnusedColumns(_columnUsageCollector.UsedColumns, _root);

					// do it always, ignore dataOptions.LinqOptions.OptimizeJoins
					JoinsOptimizer.UnnestJoins(_root);

					// convert remaining nested joins to subqueries
					if (!_providerFlags.IsNestedJoinsSupported)
						JoinsOptimizer.UndoNestedJoins(_root);
				}
			}

			return _root;
		}

		bool CorrectColumnsNesting()
		{
			_columnNestingCorrector.CorrectColumnNesting(_root);

			return _columnNestingCorrector.HasSelectQuery;
		}

		public override void Cleanup()
		{
			base.Cleanup();

			_providerFlags     = default!;
			_dataOptions       = default!;
			_mappingSchema     = default!;
			_evaluationContext = default!;
			_root              = default!;
			_rootElement       = default!;
			_dependencies      = default!;
			_parentSelect      = default!;
			_applySelect       = default!;
			_version           = default;
			_isInRecursiveCte  = false;
			_updateQuery       = default;
			_updateTable       = default;

			_columnNestingCorrector.Cleanup();
			_columnUsageCollector.Cleanup();
			_orderByOptimizer.Cleanup();
			_movingComplexityVisitor.Cleanup();
			_expressionOptimizerVisitor.Cleanup();
			_movingOuterPredicateVisitor.Cleanup();
		}

		public override IQueryElement NotifyReplaced(IQueryElement newElement, IQueryElement oldElement)
		{
			++_version;
			return base.NotifyReplaced(newElement, oldElement);
		}

		protected override IQueryElement VisitSqlJoinedTable(SqlJoinedTable element)
		{
			var saveQuery = _applySelect;

			if (element.JoinType == JoinType.CrossApply || element.JoinType == JoinType.OuterApply)
				_applySelect = element.Table.Source as SelectQuery;
			else
				_applySelect = null;

			var newElement = base.VisitSqlJoinedTable(element);

			_applySelect = saveQuery;

			return newElement;
		}

		protected override IQueryElement VisitSqlQuery(SelectQuery selectQuery)
		{
			var saveSetOperatorCount  = selectQuery.HasSetOperators ? selectQuery.SetOperators.Count : 0;
			var saveParent            = _parentSelect;

			_parentSelect      = selectQuery;

			if (saveParent == null)
			{
#if DEBUG
				var before = selectQuery.ToDebugString();
#endif
				// only once
				_expressionOptimizerVisitor.Optimize(_evaluationContext, NullabilityContext.GetContext(selectQuery), null, _dataOptions, _mappingSchema, selectQuery, visitQueries: true, reducePredicates: false);
			}

			var newQuery = (SelectQuery)base.VisitSqlQuery(selectQuery);

			if (_correcting == null)
			{
				_parentSelect = selectQuery;

				if (saveParent != null)
				{
					OptimizeColumns(selectQuery);
				}

				List<SelectQuery>? doNotRemoveQueries = null;

				do
				{
					var currentVersion = _version;
					var isModified     = false;

					if (OptimizeSubQueries(selectQuery, doNotRemoveQueries))
					{
						isModified = true;
					}
					
					if (MoveOuterJoinsToSubQuery(selectQuery, ref doNotRemoveQueries, processMultiColumn: false))
					{
						isModified = true;
					}

					if (OptimizeApplies(selectQuery, _providerFlags.IsApplyJoinSupported))
					{
						isModified = true;
						EnsureReferencesCorrected(selectQuery);
					}

					if (MoveOuterJoinsToSubQuery(selectQuery, ref doNotRemoveQueries, processMultiColumn: true))
					{
						isModified = true;
					}

					if (ResolveWeakJoins(selectQuery))
					{
						isModified = true;
						EnsureReferencesCorrected(selectQuery);
					}

					if (OptimizeJoinSubQueries(selectQuery))
					{
						isModified = true;
						EnsureReferencesCorrected(selectQuery);
					}

					if (CorrectRecursiveCteJoins(selectQuery))
					{
						isModified = true;
						EnsureReferencesCorrected(selectQuery);
					}

					if (CorrectMultiTables(selectQuery))
					{
						isModified = true;
					}

					if (FinalizeAndValidateInternal(selectQuery))
					{
						isModified = true;
					}

					if (currentVersion != _version)
					{
						isModified = true;
						EnsureReferencesCorrected(selectQuery);
					}

					if (!isModified)
					{
						break;
					}

				} while (true);

				if (saveParent == null)
				{
					// do expression optimization again
#if DEBUG
					var before = selectQuery.ToDebugString();
#endif
					CorrectEmptyInnerJoinsRecursive(selectQuery);

					_expressionOptimizerVisitor.Optimize(_evaluationContext, NullabilityContext.GetContext(selectQuery), null, _dataOptions, _mappingSchema, selectQuery, visitQueries : true, reducePredicates: false);
				}

				if (saveSetOperatorCount != (selectQuery.HasSetOperators ? selectQuery.SetOperators.Count : 0))
				{
					// Do it again. Appended new SetOperators. For ensuring how it works check CteTests
					//
					newQuery = (SelectQuery)VisitSqlQuery(selectQuery);
				}

				_parentSelect = saveParent;
			}

			return newQuery;
		}

		protected override IQueryElement VisitSqlSetOperator(SqlSetOperator element)
		{
			var saveCurrent = _currentSetOperator;

			_currentSetOperator = element;

			var newElement = base.VisitSqlSetOperator(element);

			_currentSetOperator = saveCurrent;

			return newElement;
		}

		protected override IQueryElement VisitSqlTableSource(SqlTableSource element)
		{
			var saveCurrent        = _currentSetOperator;

			_currentSetOperator = null;
			
			var newElement = base.VisitSqlTableSource(element);

			_currentSetOperator = saveCurrent;

			return newElement;
		}

		protected override IQueryElement VisitInSubQueryPredicate(SqlPredicate.InSubQuery predicate)
		{
			var saveInsubquery = _inSubquery;

			_inSubquery = predicate.SubQuery;
			var newNode = base.VisitInSubQueryPredicate(predicate);
			_inSubquery = saveInsubquery;

			return newNode;
		}

		protected override IQueryElement VisitSqlOrderByClause(SqlOrderByClause element)
		{
			var newElement = (SqlOrderByClause)base.VisitSqlOrderByClause(element);

			for (int i = newElement.Items.Count - 1; i >= 0; i--)
			{
				var item = newElement.Items[i];
				if (QueryHelper.IsConstantFast(item.Expression))
					newElement.Items.RemoveAt(i);
			}

			return newElement;
		}

		protected override IQueryElement VisitSqlUpdateStatement(SqlUpdateStatement element)
		{
			_updateQuery = element.SelectQuery;
			_updateTable = element.Update.Table as ISqlTableSource ?? element.Update.TableSource;
			var result = base.VisitSqlUpdateStatement(element);
			_updateQuery = null;
			_updateTable = null;
			return result;
		}

		protected override IQueryElement VisitSqlNullabilityExpression(SqlNullabilityExpression element)
		{
			var sqlExpression = Visit(element.SqlExpression);
			if (sqlExpression is SelectQuery { GroupBy.IsEmpty: true } selectQuery)
			{
				var nullabilityContext = NullabilityContext.GetContext(selectQuery);
				if (selectQuery.Select.Columns.All(c => QueryHelper.ContainsAggregationFunction(c.Expression) && !c.Expression.CanBeNullable(nullabilityContext)))
				{
					return sqlExpression;
				}
			}

			element.Modify((ISqlExpression)sqlExpression);

			return element;
		}

		bool OptimizeUnions(SelectQuery selectQuery)
		{
			var isModified = false;

			if (selectQuery.From.Tables.Count == 1 &&
			    selectQuery.From.Tables[0].Source is SelectQuery { HasSetOperators: true } mainSubquery)
			{
				var isOk = true;

				if (!selectQuery.HasSetOperators)
				{
					isOk = selectQuery.OrderBy.IsEmpty && selectQuery.Where.IsEmpty && selectQuery.GroupBy.IsEmpty && !selectQuery.Select.HasModifier;
					if (isOk)
					{
						if (_currentSetOperator != null)
						{
							isOk = _currentSetOperator.Operation == mainSubquery.SetOperators[0].Operation;
						}
					}
				}

				if (isOk && mainSubquery.Select.Columns.Count == selectQuery.Select.Columns.Count)
				{
					var newIndexes = new Dictionary<ISqlExpression, int>(Utils
						.ObjectReferenceEqualityComparer<ISqlExpression>
						.Default);

					for (var i = 0; i < selectQuery.Select.Columns.Count; i++)
					{
						var scol = selectQuery.Select.Columns[i];

						if (!newIndexes.ContainsKey(scol.Expression))
							newIndexes[scol.Expression] = i;
					}

					var operation = selectQuery.HasSetOperators ? selectQuery.SetOperators[0].Operation : mainSubquery.SetOperators[0].Operation;

					if (mainSubquery.SetOperators.All(so => so.Operation == operation))
					{
						if (CheckSetColumns(newIndexes, mainSubquery, operation))
						{
							UpdateSetIndexes(newIndexes, mainSubquery, operation);
							selectQuery.SetOperators.InsertRange(0, mainSubquery.SetOperators);
							mainSubquery.SetOperators.Clear();

							selectQuery.From.Tables[0].Source = mainSubquery;

							for (var i = 0; i < selectQuery.Select.Columns.Count; i++)
							{
								var c = selectQuery.Select.Columns[i];
								c.Expression = mainSubquery.Select.Columns[i];
							}

							isModified = true;
						}
					}
				}
			}

			if (!selectQuery.HasSetOperators)
				return isModified;

			for (var index = 0; index < selectQuery.SetOperators.Count; index++)
			{
				var setOperator = selectQuery.SetOperators[index];

				if (setOperator.SelectQuery.From.Tables.Count == 1 &&
				    setOperator.SelectQuery.From.Tables[0].Source is SelectQuery { HasSetOperators: true } subQuery)
				{
					if (subQuery.SetOperators.All(so => so.Operation == setOperator.Operation))
					{
						var allColumns = setOperator.Operation != SetOperation.UnionAll;

						if (allColumns)
						{
							if (subQuery.Select.Columns.Count != selectQuery.Select.Columns.Count)
								continue;
						}

						var newIndexes =
							new Dictionary<ISqlExpression, int>(Utils.ObjectReferenceEqualityComparer<ISqlExpression>
								.Default);

						for (var i = 0; i < setOperator.SelectQuery.Select.Columns.Count; i++)
						{
							var scol = setOperator.SelectQuery.Select.Columns[i];

							if (!newIndexes.ContainsKey(scol.Expression))
								newIndexes[scol.Expression] = i;
						}

						if (!CheckSetColumns(newIndexes, subQuery, setOperator.Operation))
							continue;

						UpdateSetIndexes(newIndexes, subQuery, setOperator.Operation);

						setOperator.Modify(subQuery);
						selectQuery.SetOperators.InsertRange(index + 1, subQuery.SetOperators);
						subQuery.SetOperators.Clear();
						--index;

						isModified = true;
					}
				}
			}

			return isModified;
		}

		static void UpdateSetIndexes(Dictionary<ISqlExpression, int> newIndexes, SelectQuery setQuery, SetOperation setOperation)
		{
			if (setOperation == SetOperation.UnionAll)
			{
				for (var index = 0; index < setQuery.Select.Columns.Count; index++)
				{
					var column = setQuery.Select.Columns[index];
					if (!newIndexes.ContainsKey(column))
					{
						setQuery.Select.Columns.RemoveAt(index);

						foreach (var op in setQuery.SetOperators)
						{
							if (op.SelectQuery.SourceID == 115)
							{

							}

							if (index < op.SelectQuery.Select.Columns.Count)
								op.SelectQuery.Select.Columns.RemoveAt(index);
						}

						--index;
					}
				}
			}

			foreach (var pair in newIndexes.OrderBy(x => x.Value))
			{
				var currentIndex = setQuery.Select.Columns.FindIndex(c => ReferenceEquals(c, pair.Key));
				if (currentIndex < 0)
				{
					if (setOperation != SetOperation.UnionAll)
						throw new InvalidOperationException();

					foreach (var op in setQuery.SetOperators)
					{
						op.SelectQuery.Select.Columns.Insert(pair.Value, new SqlColumn(op.SelectQuery, pair.Key));
					}

					continue;
				}

				var newIndex = pair.Value;
				if (currentIndex != newIndex)
				{
					var uc = setQuery.Select.Columns[currentIndex];
					setQuery.Select.Columns.RemoveAt(currentIndex);
					setQuery.Select.Select.Columns.Insert(newIndex, uc);

					// change indexes in SetOperators
					foreach (var op in setQuery.SetOperators)
					{
						var column = op.SelectQuery.Select.Columns[currentIndex];
						op.SelectQuery.Select.Columns.RemoveAt(currentIndex);
						op.SelectQuery.Select.Columns.Insert(newIndex, column);
					}
				}
			}
		}

		static bool CheckSetColumns(Dictionary<ISqlExpression, int> newIndexes, SelectQuery setQuery, SetOperation setOperation)
		{
			foreach (var pair in newIndexes.OrderBy(x => x.Value))
			{
				var currentIndex = setQuery.Select.Columns.FindIndex(c => ReferenceEquals(c, pair.Key));
				if (currentIndex < 0)
				{
					if (setOperation != SetOperation.UnionAll)
						return false;

					if (!QueryHelper.IsConstantFast(pair.Key))
						return false;
				}
			}

			return true;
		}

		bool FinalizeAndValidateInternal(SelectQuery selectQuery)
		{
			var isModified = false;

			if (OptimizeGroupBy(selectQuery))
				isModified = true;

			if (OptimizeUnions(selectQuery))
				isModified = true;

			if (OptimizeDistinct(selectQuery))
				isModified = true;

			if (CorrectColumns(selectQuery))
				isModified = true;

			return isModified;
		}

		bool OptimizeGroupBy(SelectQuery selectQuery)
		{
			var isModified = false;

			if (!selectQuery.GroupBy.IsEmpty)
			{
				// Remove constants.
				//
				for (int i = selectQuery.GroupBy.Items.Count - 1; i >= 0; i--)
				{
					var groupByItem = selectQuery.GroupBy.Items[i];
					if (QueryHelper.IsConstantFast(groupByItem))
					{
						selectQuery.GroupBy.Items.RemoveAt(i);
						isModified = true;
					}
				}
			}

			return isModified;
		}

		bool CorrectColumns(SelectQuery selectQuery)
		{
			var isModified = false;
			if (!selectQuery.GroupBy.IsEmpty && selectQuery.Select.Columns.Count == 0)
			{
				isModified = true;
				foreach (var item in selectQuery.GroupBy.Items)
				{
					selectQuery.Select.Add(item);
				}
			}

			return isModified;
		}

		void EnsureReferencesCorrected(SelectQuery selectQuery)
		{
			if (_correcting != null)
				throw new InvalidOperationException();

			_correcting = selectQuery;

			base.Visit(selectQuery);

			_correcting = null;
		}

		bool IsRemovableJoin(SqlJoinedTable join)
		{
			if (join.IsWeak)
				return true;

			if (join.JoinType == JoinType.Left)
			{
				if (join.Condition.IsFalse())
					return true;
			}

			if (join.JoinType is JoinType.Left or JoinType.OuterApply)
			{
				if ((join.Cardinality & SourceCardinality.One) != 0)
					return true;

				if (join.Table.Source is SelectQuery joinQuery)
				{
					if (joinQuery.Where.SearchCondition.IsFalse())
						return true;

					if (IsLimitedToOneRecord(joinQuery))
						return true;
				}
			}

			return false;
		}

		internal bool ResolveWeakJoins(SelectQuery selectQuery)
		{
			if (!_removeWeakJoins)
				return false;

			var isModified = false;

			foreach (var table in selectQuery.From.Tables)
			{
				for (var i = table.Joins.Count - 1; i >= 0; i--)
				{
					var join = table.Joins[i];

					if (IsRemovableJoin(join))
					{
						var sources = QueryHelper.EnumerateAccessibleSources(join.Table).ToList();
						var ignore  = new[] { join };
						if (QueryHelper.IsDependsOnSources(_rootElement, sources, ignore))
						{
							join.IsWeak = false;
							continue;
						}

						var moveNext = false;
						foreach (var d in _dependencies)
						{
							if (QueryHelper.IsDependsOnSources(d, sources, ignore))
							{
								join.IsWeak = false;
								moveNext    = true;
								break;
							}
						}

						if (moveNext)
							continue;

						table.Joins.RemoveAt(i);
						isModified = true;
					}
				}

				for (var i = table.Joins.Count - 1; i >= 0; i--)
				{
					var join = table.Joins[i];

					if (join.Table.Source is SelectQuery subQuery && (join.JoinType is JoinType.Left or JoinType.OuterApply))
					{
						var canRemoveEmptyJoin = false;

						if (join.JoinType == JoinType.Left && join.Condition.IsFalse())
							canRemoveEmptyJoin = true;
						else if (join.JoinType == JoinType.OuterApply && subQuery.Where.SearchCondition.IsFalse())
							canRemoveEmptyJoin = true;

						if (canRemoveEmptyJoin)
						{
							// we can substitute all values by null

							foreach (var column in subQuery.Select.Columns)
							{
								var nullValue = column.Expression as SqlValue;
								if (nullValue is not { Value: null })
								{
									var dbType = QueryHelper.GetDbDataType(column.Expression, _mappingSchema);
									var type   = dbType.SystemType;
									if (!type.IsNullableType())
										type = type.AsNullable();
									nullValue = new SqlValue(dbType.WithSystemType(type), null);
								}

								NotifyReplaced(nullValue, column);
							}

							table.Joins.RemoveAt(i);
							isModified = true;
						}
					}
				}
			}

			return isModified;
		}

		static bool IsLimitedToOneRecord(SelectQuery query)
		{
			if (query.Select.TakeValue is SqlValue { Value: 1 })
				return true;

			if (query.GroupBy.IsEmpty && query.Select.Columns.Count > 0 && query.Select.Columns.All(c => QueryHelper.ContainsAggregationFunction(c.Expression)))
				return true;

			if (query.From.Tables.Count == 1 && query.From.Tables[0].Source is SelectQuery subQuery)
				return IsLimitedToOneRecord(subQuery);

			return false;
		}

		static bool IsComplexQuery(SelectQuery query)
		{
			var accessibleSources = new HashSet<ISqlTableSource>();

			var complexFound = false;
			foreach (var source in QueryHelper.EnumerateAccessibleSources(query))
			{
				accessibleSources.Add(source);
				if (source is SelectQuery q && (q.From.Tables.Count != 1 || q.GroupBy.IsEmpty && QueryHelper.EnumerateJoins(q).Any()))
				{
					complexFound = true;
					break;
				}
			}

			if (complexFound)
				return true;

			var usedSources = new HashSet<ISqlTableSource>();
			QueryHelper.CollectUsedSources(query, usedSources);

			return usedSources.Count > accessibleSources.Count;
		}

		bool OptimizeDistinct(SelectQuery selectQuery)
		{
			if (!selectQuery.Select.IsDistinct || !selectQuery.Select.OptimizeDistinct)
				return false;

			if (IsComplexQuery(selectQuery))
				return false;

			if (IsLimitedToOneRecord(selectQuery))
			{
				// we can simplify query if we take only one record
				selectQuery.Select.IsDistinct = false;
				return true;
			}

			if (!selectQuery.GroupBy.IsEmpty)
			{
				if (selectQuery.GroupBy.Items.All(gi => selectQuery.Select.Columns.Any(c => c.Expression.Equals(gi))))
				{
					selectQuery.GroupBy.Items.Clear();
					return true;
				}
			}

			var table = selectQuery.From.Tables[0];

			var keys = new List<IList<ISqlExpression>>();

			QueryHelper.CollectUniqueKeys(selectQuery, includeDistinct: false, keys);
			QueryHelper.CollectUniqueKeys(table, keys);
			if (keys.Count == 0)
				return false;

			var expressions = new HashSet<ISqlExpression>(selectQuery.Select.Columns.Select(static c => c.Expression));
			var foundUnique = false;

			foreach (var key in keys)
			{
				foundUnique = true;
				foreach (var expr in key)
				{
					if (!expressions.Contains(expr))
					{
						foundUnique = false;
						break;
					}
				}

				if (foundUnique)
					break;

				foundUnique = true;
				foreach (var expr in key)
				{
					var underlyingField = QueryHelper.GetUnderlyingField(expr);
					if (underlyingField == null || !expressions.Contains(underlyingField))
					{
						foundUnique = false;
						break;
					}
				}

				if (foundUnique)
					break;
			}

			var isModified = false;
			if (foundUnique)
			{
				// We have found that distinct columns has unique key, so we can remove distinct
				selectQuery.Select.IsDistinct = false;
				isModified = true;
			}

			return isModified;
		}

		static void ApplySubsequentOrder(SelectQuery mainQuery, SelectQuery subQuery)
		{
			if (subQuery.OrderBy.Items.Count > 0)
			{
				var filterItems = !mainQuery.IsLimited && (mainQuery.Select.IsDistinct || !mainQuery.GroupBy.IsEmpty);

				foreach (var item in subQuery.OrderBy.Items)
				{
					if (filterItems)
					{
						var skip = true;
						foreach (var column in mainQuery.Select.Columns)
						{
							if (column.Expression is SqlColumn sc && sc.Expression.Equals(item.Expression))
							{
								skip = false;
								break;
							}
						}

						if (skip)
							continue;
					}

					mainQuery.OrderBy.Expr(item.Expression, item.IsDescending, item.IsPositioned);
				}
			}
		}

		static void ApplySubQueryExtensions(SelectQuery mainQuery, SelectQuery subQuery)
		{
			if (subQuery.SqlQueryExtensions is not null)
				(mainQuery.SqlQueryExtensions ??= new()).AddRange(subQuery.SqlQueryExtensions);
		}

		static JoinType ConvertApplyJoinType(JoinType joinType)
		{
			var newJoinType = joinType switch
			{
				JoinType.CrossApply => JoinType.Inner,
				JoinType.OuterApply => JoinType.Left,
				JoinType.FullApply  => JoinType.Full,
				JoinType.RightApply => JoinType.Right,
				_ => throw new InvalidOperationException($"Invalid APPLY Join: {joinType}"),
			};

			return newJoinType;
		}

		bool OptimizeApply(SqlJoinedTable joinTable, bool isApplySupported)
		{
			var joinSource = joinTable.Table;

			var accessible = QueryHelper.EnumerateAccessibleSources(joinTable.Table).ToList();

			var optimized = false;

			if (!QueryHelper.IsDependsOnOuterSources(joinSource.Source))
			{
				var newJoinType = ConvertApplyJoinType(joinTable.JoinType);

				joinTable.JoinType = newJoinType;
				optimized          = true;
				return optimized;
			}

			if (joinSource.Source.ElementType == QueryElementType.SqlQuery)
			{
				var sql   = (SelectQuery)joinSource.Source;
				var isAgg = sql.Select.Columns.Any(static c => QueryHelper.IsAggregationOrWindowFunction(c.Expression));

				isApplySupported = isApplySupported && (joinTable.JoinType == JoinType.CrossApply ||
				                                        joinTable.JoinType == JoinType.OuterApply);

				if (isApplySupported && sql.Select.HasModifier && _providerFlags.IsSubQueryTakeSupported)
					return optimized;

				if (isApplySupported && isAgg)
					return optimized;

				if (isAgg)
					return optimized;

				var skipValue = sql.Select.SkipValue;
				var takeValue = sql.Select.TakeValue;

				if (sql.Select.TakeHints != null)
				{
					if (isApplySupported)
						return optimized;
					throw new LinqToDBException("SQL query requires TakeHints in CROSS/OUTER query, which are not supported by provider");
				}

				ISqlExpression?       rnExpression = null;
				List<ISqlExpression>? partitionBy  = null;

				if (skipValue != null || takeValue != null)
				{
					if (!_providerFlags.IsWindowFunctionsSupported)
						return optimized;

					var parameters = new List<ISqlExpression>();

					var found   = new HashSet<ISqlExpression>();

					if (sql.Select.IsDistinct)
					{
						found.AddRange(sql.Select.Columns.Select(c => c.Expression));
					}

					sql.Where.VisitAll(1, (ctx, e) =>
					{
						if (e is SqlPredicate.ExprExpr exprExpr)
						{
							var expr1 = SequenceHelper.UnwrapNullability(exprExpr.Expr1);
							var expr2 = SequenceHelper.UnwrapNullability(exprExpr.Expr2);

							var depended1 = QueryHelper.IsDependsOnOuterSources(expr1, currentSources : accessible);
							var depended2 = QueryHelper.IsDependsOnOuterSources(expr2, currentSources : accessible);

							if (depended1 && !depended2)
							{
								found.Add(expr2);
							}
							else if (!depended1 && depended2)
							{
								found.Add(expr1);
							}
						}
					});

					if (found.Count > 0)
					{
						partitionBy = found.ToList();
					}

					var rnBuilder = new StringBuilder();
					rnBuilder.Append("ROW_NUMBER() OVER (");

					if (partitionBy != null)
					{
						rnBuilder.Append("PARTITION BY ");
						for (int i = 0; i < partitionBy.Count; i++)
						{
							if (i > 0)
								rnBuilder.Append(", ");

							rnBuilder.Append(CultureInfo.InvariantCulture, $"{{{parameters.Count}}}");
							parameters.Add(partitionBy[i]);
						}
					}

					var orderByItems = sql.OrderBy.Items.ToList();

					if (sql.OrderBy.IsEmpty)
					{
						if (partitionBy != null)
							orderByItems.Add(new SqlOrderByItem(partitionBy[0], false, false));
						else if (!_providerFlags.IsRowNumberWithoutOrderBySupported)
						{
							if (sql.Select.Columns.Count == 0)
							{
								throw new InvalidOperationException("OrderBy not specified for limited recordset.");
							}

							orderByItems.Add(new SqlOrderByItem(sql.Select.Columns[0].Expression, false, false));
						}
					}

					if (orderByItems.Count > 0)
					{
						if (partitionBy != null)
							rnBuilder.Append(' ');

						rnBuilder.Append("ORDER BY ");
						for (int i = 0; i < orderByItems.Count; i++)
						{
							if (i > 0)
								rnBuilder.Append(", ");

							var orderItem = orderByItems[i];
							rnBuilder.Append(CultureInfo.InvariantCulture, $"{{{parameters.Count}}}");
							if (orderItem.IsDescending)
								rnBuilder.Append(" DESC");

							parameters.Add(orderItem.Expression);
						}
					}

					rnBuilder.Append(')');

					rnExpression = new SqlExpression(_mappingSchema.GetDbDataType(typeof(long)), rnBuilder.ToString(), Precedence.Primary,
						SqlFlags.IsWindowFunction, ParametersNullabilityType.NotNullable, parameters.ToArray());
				}

				var whereToIgnore = new List<IQueryElement> { sql.Where, sql.Select };

				// add join conditions
				// Check SelectManyTests.Basic9 for Access
				foreach (var join in sql.From.Tables.SelectMany(t => t.Joins))
				{
					if (join.JoinType == JoinType.Inner && join.Table.Source is SqlTable)
						whereToIgnore.Add(join.Condition);
					else
						break;
				}

				// we cannot optimize apply because reference to parent sources are used inside the query
				if (QueryHelper.IsDependsOnOuterSources(sql, whereToIgnore))
					return optimized;

				var searchCondition = new List<ISqlPredicate>();

				var predicates = sql.Where.SearchCondition.Predicates;

				if (predicates.Count > 0)
				{
					List<ISqlPredicate>? toRemove = null;
					for (var i = predicates.Count - 1; i >= 0; i--)
					{
						var predicate = predicates[i];

						var contains = QueryHelper.IsDependsOnOuterSources(predicate, currentSources: accessible);

						if (contains)
						{
							if (rnExpression != null)
							{
								// we can only optimize equals
								if (predicate is not (SqlPredicate.ExprExpr { Operator: SqlPredicate.Operator.Equal } or SqlPredicate.IsNull))
								{
									return optimized;
								}
							}

							if (!sql.GroupBy.IsEmpty)
							{
								// we can only optimize SqlPredicate.ExprExpr
								if (predicate is not SqlPredicate.ExprExpr expExpr)
								{
									return optimized;
								}

								// check that used key in grouping
								if (!sql.GroupBy.Items.Any(gi => QueryHelper.SameWithoutNullablity(gi, expExpr.Expr1) || QueryHelper.SameWithoutNullablity(gi, expExpr.Expr2)))
								{
									return optimized;
								}
							}

							toRemove ??= new List<ISqlPredicate>();
							toRemove.Add(predicate);
						}
					}

					if (toRemove != null)
					{
						foreach (var predicate in toRemove)
						{
							searchCondition.Insert(0, predicate);
							predicates.Remove(predicate);
						}
					}
				}

				if (rnExpression != null)
				{
					// processing ROW_NUMBER

					sql.Select.SkipValue = null;
					sql.Select.TakeValue = null;

					var rnColumn = sql.Select.AddNewColumn(rnExpression);
					rnColumn.RawAlias = "rn";

					if (skipValue != null)
					{
						searchCondition.Add(new SqlPredicate.ExprExpr(rnColumn, SqlPredicate.Operator.Greater, skipValue, null));

						if (takeValue != null)
						{
							searchCondition.Add(new SqlPredicate.ExprExpr(rnColumn, SqlPredicate.Operator.LessOrEqual, new SqlBinaryExpression(skipValue.SystemType!, skipValue, "+", takeValue), null));
						}
					}
					else if (takeValue != null)
					{
						searchCondition.Add(new SqlPredicate.ExprExpr(rnColumn, SqlPredicate.Operator.LessOrEqual, takeValue, null));
					}
					else if (sql.Select.IsDistinct)
					{
						sql.Select.IsDistinct = false;
						searchCondition.Add(new SqlPredicate.ExprExpr(rnColumn, SqlPredicate.Operator.Equal, new SqlValue(1), null));
					}
				}

				var toCheck = QueryHelper.EnumerateAccessibleSources(sql).ToList();

				for (int i = 0; i < searchCondition.Count; i++)
				{
					var predicate = searchCondition[i];

					var newPredicate = _movingOuterPredicateVisitor.CorrectReferences(sql, toCheck, predicate);

					searchCondition[i] = newPredicate;
				}

				var newJoinType = ConvertApplyJoinType(joinTable.JoinType);

				joinTable.JoinType = newJoinType;
				joinTable.Condition.Predicates.AddRange(searchCondition);

				optimized = true;
			}

			return optimized;
		}

		bool IsColumnExpressionAllowedToMoveUp(SelectQuery parentQuery, NullabilityContext nullability, SqlColumn column, ISqlExpression columnExpression, bool ignoreWhere, bool inGrouping)
		{
			if (columnExpression.ElementType is QueryElementType.Column or QueryElementType.SqlRawSqlTable or QueryElementType.SqlField or QueryElementType.SqlValue or QueryElementType.SqlParameter)
			{
				return true;
			}

			var underlying = QueryHelper.UnwrapExpression(columnExpression, false);
			if (!ReferenceEquals(underlying, columnExpression))
			{
				return IsColumnExpressionAllowedToMoveUp(parentQuery, nullability, column, underlying, ignoreWhere, inGrouping);
			}

			if (underlying is SqlBinaryExpression binary)
			{
				if (QueryHelper.IsConstantFast(binary.Expr1))
				{
					return IsColumnExpressionAllowedToMoveUp(parentQuery, nullability, column, binary.Expr2, ignoreWhere, inGrouping);
				}

				if (QueryHelper.IsConstantFast(binary.Expr2))
				{
					return IsColumnExpressionAllowedToMoveUp(parentQuery, nullability, column, binary.Expr1, ignoreWhere, inGrouping);
				}
			}

			var allowed = _movingComplexityVisitor.IsAllowedToMove(column, parent : parentQuery,
				nullability,
				_expressionOptimizerVisitor,
				_dataOptions,
				_mappingSchema,
				_evaluationContext,
				// Elements which should be ignored while searching for usage
				column.Parent,
				_applySelect == parentQuery ? parentQuery.Where : null,
				!inGrouping && _applySelect == parentQuery ? parentQuery.Select : null,
				ignoreWhere ? parentQuery.Where : null
			);

			return allowed;
		}

		bool MoveSubQueryUp(SelectQuery parentQuery, SqlTableSource tableSource)
		{
			if (tableSource.Source is not SelectQuery subQuery)
				return false;

			if (subQuery.DoNotRemove)
				return false;

			if (subQuery.From.Tables.Count == 0)
			{
				// optimized in level up function
				return false;
			}

			if (!IsMovingUpValid(parentQuery, tableSource, subQuery, out var havingDetected))
			{
				return false;
			}

			// -------------------------------------------
			// Actual modification starts from this point
			//

			if (subQuery.HasSetOperators)
			{
				var newIndexes = new Dictionary<ISqlExpression, int>(Utils.ObjectReferenceEqualityComparer<ISqlExpression>.Default);

				if (parentQuery.Select.Columns.Count == 0)
				{
					for (var i = 0; i < subQuery.Select.Columns.Count; i++)
					{
						var scol = subQuery.Select.Columns[i];
						newIndexes[scol] = i;
					}
				}
				else
				{
					for (var i = 0; i < parentQuery.Select.Columns.Count; i++)
					{
						var scol = parentQuery.Select.Columns[i];

						if (!newIndexes.ContainsKey(scol.Expression))
							newIndexes[scol.Expression] = i;
					}
				}

				var operation = subQuery.SetOperators[0].Operation;

				if (!CheckSetColumns(newIndexes, subQuery, operation))
					return false;

				UpdateSetIndexes(newIndexes, subQuery, operation);

				parentQuery.SetOperators.InsertRange(0, subQuery.SetOperators);
				subQuery.SetOperators.Clear();
			}

			parentQuery.QueryName ??= subQuery.QueryName;

			if (!subQuery.GroupBy.IsEmpty)
			{
				parentQuery.GroupBy.Items.InsertRange(0, subQuery.GroupBy.Items);
				parentQuery.GroupBy.GroupingType = subQuery.GroupBy.GroupingType;
			}

			if (havingDetected?.Count > 0)
			{
				// move Where to Having
				parentQuery.Having.SearchCondition = QueryHelper.MergeConditions(parentQuery.Having.SearchCondition, parentQuery.Where.SearchCondition);
				parentQuery.Where.SearchCondition.Predicates.Clear();
			}

			if (!subQuery.Where.IsEmpty)
			{
				parentQuery.Where.SearchCondition = QueryHelper.MergeConditions(parentQuery.Where.SearchCondition, subQuery.Where.SearchCondition);
			}

			if (!subQuery.Having.IsEmpty)
			{
				parentQuery.Having.SearchCondition = QueryHelper.MergeConditions(parentQuery.Having.SearchCondition, subQuery.Having.SearchCondition);
			}

			if (subQuery.Select.IsDistinct)
				parentQuery.Select.IsDistinct = true;

			if (subQuery.Select.TakeValue != null)
			{
				parentQuery.Select.Take(subQuery.Select.TakeValue, subQuery.Select.TakeHints);
			}

			if (subQuery.Select.SkipValue != null)
			{
				parentQuery.Select.SkipValue = subQuery.Select.SkipValue;
			}

			foreach (var column in subQuery.Select.Columns)
			{
				// populating aliases
				if (column.RawAlias != null && column.Expression is SqlColumn exprColumn)
				{
					exprColumn.RawAlias = column.RawAlias;
				}

				NotifyReplaced(column.Expression, column);
			}

			if (parentQuery.Select.Columns.Count == 0 && (subQuery.Select.IsDistinct || parentQuery.HasSetOperators))
			{
				foreach (var column in subQuery.Select.Columns)
				{
					parentQuery.Select.AddNew(column.Expression);
				}
			}

			// First table processing
			if (subQuery.From.Tables.Count > 0)
			{
				var subQueryTableSource = subQuery.From.Tables[0];

				NotifyReplaced(subQueryTableSource.All, subQuery.All);

				if (subQueryTableSource.Joins.Count > 0)
					tableSource.Joins.InsertRange(0, subQueryTableSource.Joins);

				tableSource.Source = subQueryTableSource.Source;

				if (subQueryTableSource.HasUniqueKeys)
				{
					tableSource.UniqueKeys.AddRange(subQueryTableSource.UniqueKeys);
				}

				if (subQuery.HasUniqueKeys)
				{
					tableSource.UniqueKeys.AddRange(subQuery.UniqueKeys);
				}
			}

			if (subQuery.From.Tables.Count > 1)
			{
				var idx = parentQuery.From.Tables.IndexOf(tableSource);
				for (var i = subQuery.From.Tables.Count - 1; i >= 1; i--)
				{
					var subQueryTableSource = subQuery.From.Tables[i];
					parentQuery.From.Tables.Insert(idx + 1, subQueryTableSource);
				}
			}

			ApplySubQueryExtensions(parentQuery, subQuery);

			if (subQuery.OrderBy.Items.Count > 0)
			{
				ApplySubsequentOrder(parentQuery, subQuery);
			}

			return true;
		}

		bool IsMovingUpValid(SelectQuery parentQuery, SqlTableSource tableSource, SelectQuery subQuery, out HashSet<ISqlPredicate>? havingDetected)
		{
			havingDetected = null;

			if (subQuery.IsSimple && parentQuery.IsSimple)
			{
				if (parentQuery.Select.Columns.All(c => c.Expression is SqlColumn))
				{
					// shortcut
					return true;
				}
			}

			if (subQuery.From.Tables.Count > 1)
			{
				if (!_providerFlags.IsMultiTablesSupportsJoins)
				{
					if (QueryHelper.EnumerateJoins(parentQuery).Any())
					{
						// do not allow moving subquery with joins to multitable parent query
						return false;
					}
				}
			}

			// Trying to do not mix query hints
			if (subQuery.SqlQueryExtensions?.Count > 0)
			{
				if (tableSource.Joins.Count > 0 || parentQuery.From.Tables.Count > 1)
					return false;
			}

			if (!parentQuery.OrderBy.IsEmpty && !_providerFlags.IsOrderByAggregateFunctionSupported)
			{
				if (parentQuery.OrderBy.Items.Select(o => o.Expression).Any(e =>
				    {
					    if (QueryHelper.UnwrapNullablity(e) is SqlColumn column)
					    {
							if (column.Parent == subQuery)
								return QueryHelper.ContainsAggregationFunction(column.Expression);
					    }

					    return false;
				    }))
				{
					// not allowed to move to parent if it has aggregates
					return false;
				}
			}

			if (!parentQuery.GroupBy.IsEmpty)
			{
				if (!subQuery.GroupBy.IsEmpty)
					return false;

				if (parentQuery.Select.Columns.Count == 0)
					return false;

				// Check that all grouping columns are simple
				if (parentQuery.GroupBy.EnumItems().Any(gi =>
				    {
					    if (gi is not SqlColumn sc)
						    return true;

					    if (QueryHelper.UnwrapNullablity(sc.Expression) is not (SqlColumn or SqlField or SqlParameter or SqlValue))
						    return true;

					    return false;
				    }))
				{
					return false;
				}
			}

			var nullability = NullabilityContext.GetContext(parentQuery);

			// Check columns
			//

			foreach (var parentColumn in parentQuery.Select.Columns)
			{
				var containsAggregateFunction = false;
				var containsWindowFunction    = false;
				var isNotValid = false;

				parentColumn.Expression.VisitAll(e =>
				{
					if (isNotValid)
						return;

					if (e is ISqlExpression sqlExpr)
					{
						var isWindowFunction = QueryHelper.IsWindowFunction(sqlExpr);
						var isAggregationFunction = QueryHelper.IsAggregationFunction(sqlExpr);
						if (isWindowFunction || isAggregationFunction)
						{
							containsWindowFunction    = containsWindowFunction    || isWindowFunction;
							containsAggregateFunction = containsAggregateFunction || isAggregationFunction;

							sqlExpr.VisitAll(se =>
							{
								if (isNotValid)
									return;

								if (se is SqlColumn column && column.Parent == subQuery)
								{
									if (QueryHelper.ContainsAggregationOrWindowFunction(column.Expression))
									{
										isNotValid = true;
									}
								}
							});
						}
					}
				});

				if (isNotValid)
				{
					// not allowed to move complex expressions
					return false;
				}

				if (containsAggregateFunction)
				{
					if (subQuery.Select.HasModifier || subQuery.HasSetOperators || !subQuery.GroupBy.IsEmpty)
					{
						// not allowed to move to parent if it has aggregates
						return false;
					}
				}

				if (containsWindowFunction)
				{
					if (subQuery.Select.HasModifier || subQuery.HasSetOperators || (!parentQuery.Where.IsEmpty && !subQuery.Where.IsEmpty) || !subQuery.GroupBy.IsEmpty)
					{
						// not allowed to break window
						return false;
					}
				}

				if (!parentQuery.GroupBy.IsEmpty)
				{
					if (QueryHelper.UnwrapNullablity(parentColumn.Expression) is SqlColumn sc && sc.Parent == subQuery)
					{
						var expr = QueryHelper.UnwrapNullablity(sc.Expression);

						// not allowed to move complex expressions for grouping
						if (expr.ElementType is not (QueryElementType.SqlField or QueryElementType.Column or QueryElementType.SqlValue or QueryElementType.SqlParameter))
						{
							return false;
						}
					}

				}
			}

			List<SqlColumn>? groupingConstants = null;

			foreach (var column in subQuery.Select.Columns)
			{
				if (QueryHelper.ContainsWindowFunction(column.Expression))
				{
					if (!parentQuery.IsSimpleOrSet)
					{
						// not allowed to break query window 
						return false;
					}
				}

				if (QueryHelper.ContainsAggregationFunction(column.Expression))
				{
					if (parentQuery.Having.HasElement(column) || parentQuery.Select.GroupBy.HasElement(column))
					{
						// aggregate moving not allowed
						return false;
					}

					if (!IsColumnExpressionAllowedToMoveUp(parentQuery, nullability, column, column.Expression, ignoreWhere : true, inGrouping: !subQuery.GroupBy.IsEmpty))
					{
						// Column expression is complex and Column has more than one reference
						return false;
					}
				}
				else
				{
					if (!IsColumnExpressionAllowedToMoveUp(parentQuery, nullability, column, column.Expression, ignoreWhere : false, inGrouping: !subQuery.GroupBy.IsEmpty))
					{
						// Column expression is complex and Column has more than one reference
						return false;
					}
				}

				if (QueryHelper.IsConstantFast(column.Expression))
				{
					if (parentQuery.GroupBy.HasElement(column))
					{
						groupingConstants ??= new List<SqlColumn>();
						groupingConstants.Add(column);
					}
				}
			}

			if (groupingConstants != null)
			{
				// All constants in grouping will be optimized to query which produce different query. Optimization will be done in 'OptimizeGroupBy'.
				// See 'GroupByConstantsEmpty' test. It will fail if this check is not performed.
				// 
				if (!parentQuery.GroupBy.EnumItems().Except(groupingConstants, Utils.ObjectReferenceEqualityComparer<ISqlExpression>.Default).Any())
				{
					return false;
				}
			}

			HashSet<ISqlExpression>? aggregates = null;

			if (!subQuery.GroupBy.IsEmpty && !parentQuery.GroupBy.IsEmpty)
				return false;

			// Check possible moving Where to Having
			//
			{
				if (!parentQuery.Where.IsEmpty)
				{
					var searchCondition = parentQuery.Where.SearchCondition;
					if (searchCondition.Predicates is [SqlSearchCondition subCondition])
						searchCondition = subCondition;

					foreach (var subColumn in subQuery.Select.Columns)
					{
						if (QueryHelper.IsAggregationFunction(subColumn.Expression))
						{
							aggregates ??= new(Utils.ObjectReferenceEqualityComparer<ISqlExpression>.Default);
							aggregates.Add(subColumn);

							for (var i = 0; i < searchCondition.Predicates.Count; i++)
							{
								var p = searchCondition.Predicates[i];
								if (p.ElementType == QueryElementType.ExprExprPredicate)
								{
									if (p.HasElement(subColumn))
									{
										havingDetected ??= new(Utils.ObjectReferenceEqualityComparer<ISqlPredicate>.Default);
										havingDetected.Add(p);
									}
								}
								else
								{
									// no optimization allowed
									return false;
								}
							}
						}
					}

					if (havingDetected?.Count != searchCondition.Predicates.Count)
					{
						if (parentQuery.GroupBy.IsEmpty && !subQuery.GroupBy.IsEmpty)
						{
							// everything should be moved to having
							return false;
						}

						// do not move to having
						havingDetected = null;
					}
				}
			}

			// named sub-query cannot be removed
			if (subQuery.QueryName != null
			    // parent also has name
			    && (parentQuery.QueryName != null
			        // parent has other tables/sub-queries
			        || parentQuery.From.Tables.Count > 1
			        || parentQuery.From.Tables.Any(static t => t.Joins.Count > 0)))
			{
				return false;
			}

			if (_currentSetOperator?.SelectQuery == parentQuery || parentQuery.HasSetOperators)
			{
				// processing parent query as part of Set operation
				//

				if (subQuery.Select.HasModifier)
					return false;

				if (!subQuery.Select.OrderBy.IsEmpty)
				{
					return false;
				}
			}

			if (parentQuery.Select.IsDistinct)
			{
				// Common check for Distincts

				if (!subQuery.GroupBy.Having.IsEmpty)
					return false;

				if (subQuery.Select.SkipValue    != null || subQuery.Select.TakeValue    != null ||
				    parentQuery.Select.SkipValue != null || parentQuery.Select.TakeValue != null)
				{
					return false;
				}

				// Common column check for Distincts

				foreach (var parentColumn in parentQuery.Select.Columns)
				{
					if (parentColumn.Expression is not SqlColumn column || column.Parent != subQuery || QueryHelper.ContainsAggregationOrWindowFunction(parentColumn.Expression))
					{
						return false;
					}
				}
			}

			if (subQuery.Select.IsDistinct != parentQuery.Select.IsDistinct)
			{
				if (subQuery.Select.IsDistinct)
				{
					// Columns in parent query should match
					//

					if (!(parentQuery.Select.Columns.Count == 0 || subQuery.Select.Columns.All(sc =>
						    parentQuery.Select.Columns.Any(pc => ReferenceEquals(QueryHelper.UnwrapNullablity(pc.Expression), sc)))))
					{
						return false;
					}

					if (parentQuery.Select.Columns.Count > 0 && parentQuery.Select.Columns.Count != subQuery.Select.Columns.Count)
					{
						return false;
					}
				}
				else
				{
					// handling case when we have two DISTINCT
					// Note, columns already checked above
					//
				}
			}

			if (subQuery.Select.HasModifier)
			{
				// Do not optimize queries for update
				if (_updateQuery == parentQuery
					&& subQuery.Select.HasSomeModifiers(_providerFlags.IsUpdateSkipTakeSupported, _providerFlags.IsUpdateTakeSupported))
					return false;

				if (tableSource.Joins.Count > 0)
					return false;
				if (parentQuery.From.Tables.Count > 1)
					return false;

				if (!parentQuery.Select.OrderBy.IsEmpty)
					return false;

				if (!parentQuery.Select.Where.IsEmpty)
				{
					if (subQuery.Select.TakeValue != null || subQuery.Select.SkipValue != null)
						return false;
				}

				if (parentQuery.Select.Columns.Any(c => QueryHelper.ContainsAggregationOrWindowFunction(c.Expression)))
				{
					return false;
				}
			}

			if (subQuery.Select.HasModifier || !subQuery.Where.IsEmpty)
			{
				if (tableSource.Joins.Any(j => j.JoinType == JoinType.Right || j.JoinType == JoinType.RightApply ||
				                               j.JoinType == JoinType.Full  || j.JoinType == JoinType.FullApply))
				{
					return false;
				}
			}

			if (!_providerFlags.AcceptsOuterExpressionInAggregate)
			{
				if (QueryHelper.EnumerateJoins(subQuery).Any(j => j.JoinType != JoinType.Inner))
				{
					if (subQuery.Select.Columns.Any(c => IsInsideAggregate(parentQuery, c)))
					{
						if (QueryHelper.IsDependsOnOuterSources(subQuery))
							return false;
					}
				}
			}

			if (parentQuery.GroupBy.IsEmpty && !subQuery.GroupBy.IsEmpty)
			{
				if (tableSource.Joins.Count > 0)
					return false;
				if (parentQuery.From.Tables.Count > 1)
					return false;

/*
				throw new NotImplementedException();

				if (selectQuery.Select.Columns.All(c => QueryHelper.IsAggregationFunction(c.Expression)))
					return false;
*/
			}

			if (subQuery.Select.TakeHints != null && parentQuery.Select.TakeValue != null)
				return false;

			if (subQuery.HasSetOperators)
			{
				if (parentQuery.HasSetOperators)
					return false;

				if (parentQuery.Select.Columns.Count != subQuery.Select.Columns.Count)
				{
					if (subQuery.SetOperators.Any(so => so.Operation != SetOperation.UnionAll))
						return false;
				}

				if (!parentQuery.Select.Where.IsEmpty || !parentQuery.Select.Having.IsEmpty || parentQuery.Select.HasModifier || !parentQuery.OrderBy.IsEmpty)
					return false;

				var operation = subQuery.SetOperators[0].Operation;

				if (_currentSetOperator != null && _currentSetOperator.Operation != operation)
					return false;

				if (!subQuery.SetOperators.All(so => so.Operation == operation))
					return false;
			}

			// Do not optimize t.Field IN (SELECT x FROM o)
			if (parentQuery == _inSubquery && (subQuery.Select.HasModifier || subQuery.HasSetOperators))
			{
				return false;
			}

			return true;
		}

		bool JoinMoveSubQueryUp(SelectQuery selectQuery, SqlJoinedTable joinTable)
		{
			if (joinTable.Table.Source is not SelectQuery subQuery)
				return false;

			if (subQuery.DoNotRemove)
				return false;

			if (subQuery.SqlQueryExtensions?.Count > 0)
				return false;

			if (subQuery.From.Tables.Count != 1)
				return false;

			// named sub-query cannot be removed
			if (subQuery.QueryName != null)
				return false;

			if (!subQuery.GroupBy.IsEmpty)
				return false;

			if (subQuery.Select.HasModifier)
				return false;

			if (subQuery.HasSetOperators)
				return false;

			if (!subQuery.GroupBy.IsEmpty)
				return false;

			// Rare case when LEFT join is empty. We move search condition up. See TestDefaultExpression_22 test.
			if (joinTable.JoinType == JoinType.Left && subQuery.Where.SearchCondition.IsFalse())
			{
				subQuery.Where.SearchCondition.Predicates.Clear();
				joinTable.Condition.Predicates.Clear();
				joinTable.Condition.Predicates.Add(SqlPredicate.False);

				// Continue in next loop
				return true;
			}

			var moveConditionToQuery = joinTable.JoinType == JoinType.Inner || joinTable.JoinType == JoinType.CrossApply;

			if (joinTable.JoinType != JoinType.Inner)
			{
				if (!subQuery.Where.IsEmpty)
				{
					if (joinTable.JoinType == JoinType.OuterApply)
					{
						if (_providerFlags.IsOuterApplyJoinSupportsCondition)
							moveConditionToQuery = false;
						else
							return false;
					}
					else if (joinTable.JoinType == JoinType.CrossApply)
					{
						if (_providerFlags.IsCrossApplyJoinSupportsCondition)
							moveConditionToQuery = false;
					}
					else if (joinTable.JoinType == JoinType.Left)
					{
						if (joinTable.Condition.IsTrue())
						{
							// See `PostgreSQLExtensionsTests.GenerateSeries`
							if (subQuery.From.Tables[0].Joins.Count > 0)
							{
								// See 'Issue2199Tests.LeftJoinTests2'
								return false;
							}
						}

						moveConditionToQuery = false;
					}
					else
					{
						return false;
					}
				}

				if (!_providerFlags.IsOuterJoinSupportsInnerJoin)
				{
					// Especially for Access. See ComplexTests.Contains3
					//
					if (QueryHelper.EnumerateJoins(subQuery).Any(j => j.JoinType == JoinType.Inner))
						return false;
				}

<<<<<<< HEAD
				// Check that all columns in sub-query are allowed to move up
				NullabilityContext? nullabilityContext = null;
				foreach (var c in subQuery.Select.Columns)
=======
				if (!subQuery.Select.Columns.All(c =>
						QueryHelper.UnwrapCastAndNullability(c.Expression) switch
						{
							SqlColumn or SqlField or SqlTable or SqlBinaryExpression => true,
							SqlParameterizedExpressionBase e => !e.IsAggregate,
							_ => false,
						})
					)
>>>>>>> 1d3a0483
				{
					var columnExpression = QueryHelper.UnwrapCast(c.Expression);
					if (columnExpression is not (SqlField or SqlColumn))
					{
						nullabilityContext ??= NullabilityContext.GetContext(subQuery);
						if (!c.Expression.CanBeNullable(nullabilityContext))
						{
							if (QueryHelper.IsDependsOn(selectQuery, c, [joinTable]))
								return false;
						}
					}
				}
			}

			if (subQuery.Select.Columns.Any(c => QueryHelper.ContainsAggregationOrWindowFunction(c.Expression)))
				return false;

			// Actual modification starts from this point
			//

			if (!subQuery.Where.IsEmpty)
			{
				if (moveConditionToQuery)
				{
					selectQuery.Where.EnsureConjunction().Predicates.AddRange(subQuery.Where.SearchCondition.Predicates);
				}
				else
				{
					joinTable.Condition.Predicates.AddRange(subQuery.Where.SearchCondition.Predicates);
				}
			}

			if (selectQuery.Select.Columns.Count == 0)
			{
				foreach(var column in subQuery.Select.Columns)
				{
					selectQuery.Select.AddColumn(column.Expression);
				}
			}

			foreach (var column in subQuery.Select.Columns)
			{
				NotifyReplaced(column.Expression, column);
			}

			if (subQuery.OrderBy.Items.Count > 0 && !QueryHelper.IsAggregationQuery(selectQuery))
			{
				ApplySubsequentOrder(selectQuery, subQuery);
			}

			var subQueryTableSource = subQuery.From.Tables[0];
			joinTable.Table.Joins.AddRange(subQueryTableSource.Joins);
			joinTable.Table.Source = subQueryTableSource.Source;

			if (joinTable.Table.RawAlias == null && subQueryTableSource.RawAlias != null)
				joinTable.Table.Alias = subQueryTableSource.RawAlias;

			if (!joinTable.Table.HasUniqueKeys && subQueryTableSource.HasUniqueKeys)
				joinTable.Table.UniqueKeys.AddRange(subQueryTableSource.UniqueKeys);

			return true;
		}

		protected override IQueryElement VisitSqlFromClause(SqlFromClause element)
		{
			element = (SqlFromClause)base.VisitSqlFromClause(element);

			if (_correcting != null)
				return element;

			return element;
		}

		bool OptimizeSubQueries(SelectQuery selectQuery, List<SelectQuery>? doNotRemoveQueries)
		{
			var replaced = false;

			for (var i = 0; i < selectQuery.From.Tables.Count; i++)
			{
				var tableSource = selectQuery.From.Tables[i];

				if (tableSource.Source is SelectQuery innerQuery && doNotRemoveQueries?.Contains(innerQuery) == true)
				{
					continue;
				}

				if (MoveSubQueryUp(selectQuery, tableSource))
				{
					replaced = true;

					EnsureReferencesCorrected(selectQuery);

					--i; // repeat again
				}
			}

			// Removing subqueries which has no tables

			for (var i = 0; i < selectQuery.From.Tables.Count; i++)
			{
				var tableSource = selectQuery.From.Tables[i];
				if (tableSource.Joins.Count == 0 && tableSource.Source is SelectQuery { From.Tables.Count: 0, Where.IsEmpty: true, HasSetOperators: false } subQuery)
				{
					if (selectQuery.From.Tables.Count == 1)
					{
						if (!selectQuery.GroupBy.IsEmpty
						    || !selectQuery.Having.IsEmpty
						    || !selectQuery.OrderBy.IsEmpty)
						{
							continue;
						}
					}

					replaced = true;

					foreach (var c in subQuery.Select.Columns)
					{
						NotifyReplaced(c.Expression, c);
					}

					selectQuery.From.Tables.RemoveAt(i);

					--i; // repeat again
				}
			}

			return replaced;
		}

		bool OptimizeJoinSubQueries(SelectQuery selectQuery)
		{
			var replaced = false;

			for (var i = 0; i < selectQuery.From.Tables.Count; i++)
			{
				var tableSource = selectQuery.From.Tables[i];

				if (tableSource.Joins.Count > 0)
				{
					foreach (var join in tableSource.Joins)
					{
						if (JoinMoveSubQueryUp(selectQuery, join))
							replaced = true;
					}
				}
			}

			for (var i = 0; i < selectQuery.From.Tables.Count; i++)
			{
				var tableSource = selectQuery.From.Tables[i];

				if (tableSource.Joins.Count > 0)
				{
					for (var index = 0; index < tableSource.Joins.Count; index++)
					{
						var join = tableSource.Joins[index];
						if (join.JoinType == JoinType.Inner && join.Table.Source is SelectQuery joinQuery)
						{
							if (joinQuery.From.Tables.Count == 0)
							{
								replaced = true;

								foreach (var c in joinQuery.Select.Columns)
								{
									NotifyReplaced(c.Expression, c);
								}

								tableSource.Joins.RemoveAt(index);
								--index;
							}
						}
					}
				}
			}

			return replaced;
		}

		bool CorrectRecursiveCteJoins(SelectQuery selectQuery)
		{
			var isModified = false;

			if (!_providerFlags.IsRecursiveCTEJoinWithConditionSupported && _isInRecursiveCte)
			{
				for (int i = 0; i < selectQuery.From.Tables.Count; i++)
				{
					var ts = selectQuery.From.Tables[i];
					if (ts.Joins.Count > 0)
					{
						var join = ts.Joins[0];

						if (join.JoinType != JoinType.Inner)
							break;

						isModified = true;
						selectQuery.From.Tables.Insert(i + 1, join.Table);
						selectQuery.Where.ConcatSearchCondition(join.Condition);
						ts.Joins.RemoveAt(0);
						--i;
					}
				}
			}

			return isModified;
		}

		SelectQuery MoveMutliTablesToSubquery(SelectQuery selectQuery)
		{
			var joins = new List<SqlJoinedTable>(selectQuery.From.Tables.Count);
			foreach (var t in selectQuery.From.Tables)
			{
				joins.AddRange(t.Joins);
				t.Joins.Clear();
			}

			var subQuery = new SelectQuery();

			var tables = selectQuery.From.Tables.ToArray();
			selectQuery.From.Tables.Clear();

			var baseTable = new SqlTableSource(subQuery, "cross");
			baseTable.Joins.AddRange(joins);
			selectQuery.Select.From.Tables.Add(baseTable);
			subQuery.From.Tables.AddRange(tables);

			var sources     = new HashSet<ISqlTableSource>(tables.Select(static t => t.Source));
			var foundFields = new HashSet<ISqlExpression>();

			QueryHelper.CollectDependencies(_rootElement, sources, foundFields);

			var toReplace = new Dictionary<IQueryElement, IQueryElement>(foundFields.Count);
			foreach (var expr in foundFields)
				toReplace.Add(expr, subQuery.Select.AddColumn(expr));

			if (toReplace.Count > 0)
			{
				_rootElement.Replace(toReplace, subQuery.Select);
			}

			subQuery.DoNotRemove = true;

			return subQuery;
		}

		bool CorrectMultiTables(SelectQuery selectQuery)
		{
			if (_providerFlags.IsMultiTablesSupportsJoins)
				return false;

			var isModified = false;

			if (selectQuery.From.Tables.Count > 1)
			{
				if (QueryHelper.EnumerateJoins(selectQuery).Any())
				{
					MoveMutliTablesToSubquery(selectQuery);

					isModified = true;
				}
			}

			return isModified;
		}

		bool OptimizeColumns(SelectQuery selectQuery)
		{
			if (_parentSelect == null)
				return false;

			if (_currentSetOperator != null)
				return false;

			if (selectQuery.HasSetOperators)
				return false;

			var isModified = false;

			for (var index = 0; index < selectQuery.Select.Columns.Count; index++)
			{
				var c = selectQuery.Select.Columns[index];
				for(var nextIndex = index + 1; nextIndex < selectQuery.Select.Columns.Count; nextIndex++)
				{
					var nc = selectQuery.Select.Columns[nextIndex];

					if (ReferenceEquals(c.Expression, nc.Expression))
					{
						selectQuery.Select.Columns.RemoveAt(nextIndex);
						--nextIndex;

						NotifyReplaced(c, nc);

						isModified = true;
					}
				}
			}

			return isModified;
		}

		bool OptimizeApplies(SelectQuery selectQuery, bool isApplySupported)
		{
			var optimized = false;

			foreach (var table in selectQuery.From.Tables)
			{
				foreach (var join in table.Joins)
				{
					if (join.JoinType == JoinType.CrossApply || join.JoinType == JoinType.OuterApply || join.JoinType == JoinType.FullApply || join.JoinType == JoinType.RightApply)
					{
						if (OptimizeApply(join, isApplySupported))
						{
							optimized = true;
						}
					}
				}
			}

			return optimized;
		}

		void CorrectEmptyInnerJoinsRecursive(SelectQuery selectQuery)
		{
			selectQuery.Visit(e =>
			{
				if (e is SelectQuery sq)
					CorrectEmptyInnerJoinsInQuery(sq);
			});
		}

		bool CorrectEmptyInnerJoinsInQuery(SelectQuery selectQuery)
		{
			var isModified = false;

			for (var queryTableIndex = 0; queryTableIndex < selectQuery.From.Tables.Count; queryTableIndex++)
			{
				var table = selectQuery.From.Tables[queryTableIndex];
				for (var joinIndex = 0; joinIndex < table.Joins.Count; joinIndex++)
				{
					var join = table.Joins[joinIndex];
					if (join.JoinType == JoinType.Inner && join.Condition.IsTrue())
					{
						if (_providerFlags.IsCrossJoinSupported && (table.Joins.Count > 1 || !QueryHelper.IsDependsOnSource(selectQuery.Where, join.Table.Source)))
						{
							join.JoinType = JoinType.Cross;
							if (join.Table.Joins.Count > 0)
							{
								// move joins to the same level as parent table
								for (var ij = 0; ij < join.Table.Joins.Count; ij++)
								{
									table.Joins.Insert(joinIndex + ij + 1, join.Table.Joins[ij]);
								}

								join.Table.Joins.Clear();
							}

							isModified = true;
						}
						else 
						{
							selectQuery.From.Tables.Insert(queryTableIndex + 1, join.Table);
							table.Joins.RemoveAt(joinIndex);

							// move joins INNER JOIN table from parent
							for (var ij = 0; ij < table.Joins.Count; ij++)
							{
								join.Table.Joins.Insert(ij, table.Joins[ij]);
							}

							table.Joins.Clear();

							--joinIndex;
							isModified = true;
						}
					}
				}
			}

			return isModified;
		}

		protected override ISqlExpression VisitSqlColumnExpression(SqlColumn column, ISqlExpression expression)
		{
			expression = base.VisitSqlColumnExpression(column, expression);

			expression = QueryHelper.SimplifyColumnExpression(expression);

			return expression;
		}

		static bool IsLimitedToOneRecord(SelectQuery parentQuery, SelectQuery selectQuery, EvaluationContext context)
		{
			if (selectQuery.Select.TakeValue != null &&
			    selectQuery.Select.TakeValue.TryEvaluateExpression(context, out var takeValue))
			{
				if (takeValue is int intValue)
				{
					return intValue == 1;
				}
			}

			if (selectQuery.Select.Columns.Count == 1)
			{
				var column = selectQuery.Select.Columns[0];
				if (QueryHelper.IsAggregationFunction(column.Expression) && !QueryHelper.IsWindowFunction(column.Expression))
					return true;

				if (selectQuery.Select.From.Tables.Count == 0)
					return true;
			}

			if (!selectQuery.Where.IsEmpty)
			{
				var keys = new List<IList<ISqlExpression>>();
				QueryHelper.CollectUniqueKeys(selectQuery, true, keys);

				if (keys.Count > 0)
				{
					var outerSources = QueryHelper.EnumerateAccessibleSources(parentQuery)
						.Where(s => s != selectQuery)
						.ToList();

					var innerSources = QueryHelper.EnumerateAccessibleSources(selectQuery).ToList();

					var toIgnore = new List<ISqlTableSource>() { selectQuery };

					var foundEquality = new List<ISqlExpression>();
					foreach (var p in selectQuery.Where.SearchCondition.Predicates)
					{
						if (p is SqlPredicate.ExprExpr { Operator: SqlPredicate.Operator.Equal } equality)
						{
							var left  = QueryHelper.UnwrapNullablity(equality.Expr1);
							var right = QueryHelper.UnwrapNullablity(equality.Expr2);

							if (!left.Equals(right))
							{
								if (QueryHelper.IsDependsOnSources(left, outerSources, toIgnore) && QueryHelper.IsDependsOnSources(right, innerSources))
									foundEquality.Add(right);
								else if (QueryHelper.IsDependsOnSources(right, outerSources, toIgnore) && QueryHelper.IsDependsOnSources(left, innerSources))
									foundEquality.Add(left);
							}
						}
					}

					// all keys should be matched
					if (keys.Any(kl => kl.All(k => foundEquality.Contains(k))))
						return true;
				}
			}

			return false;
		}

		int CountUsage(SelectQuery rootQuery, SqlColumn column)
		{
			IQueryElement root = rootQuery;
			if (_rootElement is not SqlSelectStatement)
			{
				root = _rootElement;
			}

			var counter = 0;

			root.VisitParentFirstAll(e =>
			{
				// do not search in the same query
				if (e is SelectQuery sq && sq == column.Parent)
					return false;

				if (Equals(e, column))
				{
					++counter;
				}

				return counter < 2;
			});

			return counter;
		}

		static bool IsInSelectPart(SelectQuery rootQuery, SqlColumn column)
		{
			var result = rootQuery.Select.HasElement(column);
			return result;
		}

		static bool IsInOrderByPart(SelectQuery rootQuery, SqlColumn column)
		{
			var result = rootQuery.OrderBy.HasElement(column);
			return result;
		}

		static bool IsInsideAggregate(IQueryElement testedElement, SqlColumn column)
		{
			bool result = false;

			testedElement.VisitParentFirstAll(e =>
			{
				// do not search in the same query
				if (QueryHelper.IsAggregationFunction(e))
				{
					result = result || null != e.Find(1, (_, te) => ReferenceEquals(te, column));
					return false;
				}

				return !result;
			});

			return result;
		}

		void MoveDuplicateUsageToSubQuery(SelectQuery query, ref List<SelectQuery>? doNotRemoveQueries)
		{
			var subQuery = new SelectQuery();

			doNotRemoveQueries ??= new();
			doNotRemoveQueries.Add(subQuery);

			subQuery.From.Tables.AddRange(query.From.Tables);

			query.Select.From.Tables.Clear();
			_ = query.Select.From.Table(subQuery);

			_columnNestingCorrector.CorrectColumnNesting(query);
		}

		void MoveToSubQuery(SelectQuery query)
		{
			var subQuery = new SelectQuery();

			subQuery.DoNotRemove = true;

			subQuery.From.Tables.AddRange(query.From.Tables);

			query.Select.From.Tables.Clear();
			_ = query.Select.From.Table(subQuery);

			_columnNestingCorrector.CorrectColumnNesting(query);
		}

		bool ProviderOuterCanHandleSeveralColumnsQuery(SelectQuery selectQuery)
		{
			if (_providerFlags.IsApplyJoinSupported)
				return true;

			if (_providerFlags.IsWindowFunctionsSupported)
			{
				if (!selectQuery.GroupBy.IsEmpty)
				{
					return false;
				}

				if (selectQuery.Select.TakeValue != null)
				{
					if (!selectQuery.Where.IsEmpty)
					{
						if (selectQuery.Where.SearchCondition.Predicates.Any(predicate => predicate is not SqlPredicate.ExprExpr expExpr || expExpr.Operator != SqlPredicate.Operator.Equal))
						{
							// OuterApply cannot be converted in this case
							return false;
						}
					}
				}

				if (selectQuery.From.Tables is [{ Source: SelectQuery baseQuery }])
				{
					return ProviderOuterCanHandleSeveralColumnsQuery(baseQuery);
				}

				// provider can handle this query
				return true;
			}

			return false;
		}

		bool MoveOuterJoinsToSubQuery(SelectQuery selectQuery, ref List<SelectQuery>? doNotRemoveQueries, bool processMultiColumn)
		{
			var currentVersion = _version;

			var isModified        = false;
			var isMovedToSubquery = false;

			EvaluationContext? evaluationContext = null;

			var selectQueries = QueryHelper.EnumerateAccessibleSources(selectQuery).OfType<SelectQuery>().ToList();
			foreach (var sq in selectQueries)
			{
				for (var ti = 0; ti < sq.From.Tables.Count; ti++)
				{
					var table = sq.From.Tables[ti];

					for (int j = table.Joins.Count - 1; j >= 0; j--)
					{
						var join            = table.Joins[j];
						var joinQuery       = join.Table.Source as SelectQuery;

						if (join.JoinType == JoinType.OuterApply ||
						    join.JoinType == JoinType.Left       ||
						    join.JoinType == JoinType.CrossApply)
						{
							bool? isSingleRecord = null;

							if (join.JoinType == JoinType.CrossApply)
							{
								if ((join.Cardinality & SourceCardinality.One) != 0)
								{
									if (join.IsSubqueryExpression)
										isSingleRecord = true;
								}

								if (_applySelect is null && isSingleRecord is null)
								{
									continue;
								}
							}

							evaluationContext ??= new EvaluationContext();

							if (joinQuery != null && joinQuery.Select.Columns.Count > 0)
							{
								if (joinQuery.Select.Columns.Count > 1)
								{
									if (!processMultiColumn || ProviderOuterCanHandleSeveralColumnsQuery(joinQuery))
									{
										// provider can handle this query
										continue;
									}
								}

								if (!(isSingleRecord == true || IsLimitedToOneRecord(sq, joinQuery, evaluationContext)))
									continue;

								// do not move to subquery expression if update table in the query.
								if (_updateTable != null && joinQuery.HasElement(_updateTable))
									continue;

								var isNoTableQuery = joinQuery.From.Tables.Count == 0;

								if (!isNoTableQuery)
								{
									if (!SqlProviderHelper.IsValidQuery(joinQuery, parentQuery : sq, fakeJoin : null, columnSubqueryLevel : 0, _providerFlags, out _))
										continue;
								}

								var isValid = true;

								foreach (var testedColumn in joinQuery.Select.Columns)
								{
									// where we can start analyzing that we can move join to subquery

									var usageCount = CountUsage(sq, testedColumn);
									var isUnique   = usageCount <= 1;

									if (!isUnique)
									{
										if (!processMultiColumn || join.JoinType == JoinType.Left)
										{
											isValid = false;
											break;
										};

										if (_providerFlags.IsApplyJoinSupported)
										{
											MoveDuplicateUsageToSubQuery(sq, ref doNotRemoveQueries);
											// will be processed in the next step
											ti         = -1;
											isValid    = false;
											isModified = true;
											break;
										}	
									}

									if (usageCount == 1 && !IsInSelectPart(sq, testedColumn))
									{
										var moveToSubquery = IsInOrderByPart(sq, testedColumn) && !_providerFlags.IsSubQueryOrderBySupported;
										if (moveToSubquery)
										{
											MoveToSubQuery(sq);
											// will be processed in the next step
											ti         = -1;
											isValid    = false;
											isModified = true;
											break;
										}
									}

									if (QueryHelper.IsAggregationFunction(testedColumn.Expression))
									{
											if (!_providerFlags.AcceptsOuterExpressionInAggregate && IsInsideAggregate(sq.Select, testedColumn))
											{
												if (_providerFlags.IsApplyJoinSupported)
												{
													// Well, provider can process this query as OUTER APPLY
													isValid = false;
													break;
												}

												MoveToSubQuery(sq);
												// will be processed in the next step
												ti      = -1;
												isValid = false;
												break;
											}

											if (!_providerFlags.IsCountSubQuerySupported)
											{
												isValid = false;
												break;
											}
									}
								}

								if (!isValid)
									continue;

								// moving whole join to subquery

								table.Joins.RemoveAt(j);
								joinQuery.Where.ConcatSearchCondition(join.Condition);

								var isNullable = join.JoinType is JoinType.Left or JoinType.OuterApply;

								// replacing column with subquery

								for (var index = joinQuery.Select.Columns.Count - 1; index >= 0; index--)
								{
									var queryToReplace = joinQuery;
									var testedColumn   = joinQuery.Select.Columns[index];

									// cloning if there are many columns
									if (index > 0)
									{
										queryToReplace = joinQuery.Clone();
									}

									if (queryToReplace.Select.Columns.Count > 1)
									{
										var sourceColumn = queryToReplace.Select.Columns[index];
										queryToReplace.Select.Columns.Clear();
										queryToReplace.Select.Columns.Add(sourceColumn);
									}

									isMovedToSubquery = true;
									isModified        = true;

									NotifyReplaced(queryToReplace, testedColumn);
								}
							}
						}
					}
				}
			}

			if (_version != currentVersion)
			{
				EnsureReferencesCorrected(selectQuery);

				_columnNestingCorrector.CorrectColumnNesting(selectQuery);

				isModified = true;
			}

			if (isMovedToSubquery)
			{
				var queries = QueryHelper.EnumerateAccessibleSources(selectQuery).OfType<SelectQuery>().ToList();
				foreach (var sq in queries)
				{
					var nullabilityContext = NullabilityContext.GetContext(sq);
					foreach (var column in sq.Select.Columns)
					{
						var optimized = _expressionOptimizerVisitor.Optimize(_evaluationContext, nullabilityContext, null, _dataOptions, _mappingSchema, column.Expression, visitQueries: false, reducePredicates: false);

						if (!ReferenceEquals(optimized, column.Expression))
						{
							column.Expression = (ISqlExpression)optimized;
							doNotRemoveQueries?.Clear();
						}
					}
				}
			}

			return isModified;
		}

		protected override IQueryElement VisitCteClause(CteClause element)
		{
			var saveIsInRecursiveCte = _isInRecursiveCte;
			if (element.IsRecursive)
				_isInRecursiveCte = true;

			var saveParent = _parentSelect;
			_parentSelect = null;
			
			var newElement = base.VisitCteClause(element);

			_parentSelect = saveParent;

			_isInRecursiveCte = saveIsInRecursiveCte;

			return newElement;
		}

		protected override IQueryElement VisitExistsPredicate(SqlPredicate.Exists predicate)
		{
			var result = base.VisitExistsPredicate(predicate);

			if (!ReferenceEquals(result, predicate))
				return Visit(predicate);

			var sq = predicate.SubQuery;

			// We can safely optimize out Distinct
			if (sq.Select.IsDistinct)
			{
				sq.Select.IsDistinct = false;
			}

			if (sq.GroupBy.IsEmpty && !sq.HasSetOperators)
			{
				// non aggregation columns can be removed
				for (int i = sq.Select.Columns.Count - 1; i >= 0; i--)
				{
					var colum = sq.Select.Columns[i];
					if (!QueryHelper.ContainsAggregationFunction(colum.Expression))
					{
						sq.Select.Columns.RemoveAt(i);
					}
				}
			}

			return predicate;
		}

		#region Helpers

		sealed class MovingComplexityVisitor : QueryElementVisitor
		{
			ISqlExpression                _expressionToCheck = default!;
			IQueryElement?[]              _ignore            = default!;
			NullabilityContext            _nullability       = default!;
			EvaluationContext             _evaluationContext = default!;
			SqlExpressionOptimizerVisitor _optimizerVisitor  = default!;
			DataOptions                   _dataOptions       = default!;
			MappingSchema                 _mappingSchema     = default!;
			int                           _foundCount;
			bool                          _notAllowedScope;
			bool                          _doNotAllow;

			public bool DoNotAllow
			{
				get => _doNotAllow;
				private set => _doNotAllow = value;
			}

			public MovingComplexityVisitor() : base(VisitMode.ReadOnly)
			{
			}

			public void Cleanup()
			{
				_ignore            = default!;
				_expressionToCheck = default!;
				_doNotAllow        = default;
				_nullability       = default!;
				_evaluationContext = default!;
				_optimizerVisitor  = default!;
				_dataOptions       = default!;
				_mappingSchema     = default!;

				_foundCount = 0;
			}

			public bool IsAllowedToMove(ISqlExpression testExpression, IQueryElement parent, NullabilityContext nullability, SqlExpressionOptimizerVisitor optimizerVisitor, DataOptions dataOptions, MappingSchema mappingSchema,
				EvaluationContext evaluationContext, params IQueryElement?[] ignore)
			{
				_ignore            = ignore;
				_expressionToCheck = testExpression;
				_nullability       = nullability;
				_evaluationContext = evaluationContext;
				_optimizerVisitor  = optimizerVisitor;
				_dataOptions       = dataOptions;
				_mappingSchema     = mappingSchema;
				_doNotAllow        = default;
				_foundCount        = 0;

				Visit(parent);

				return !DoNotAllow;
			}

			public override IQueryElement? Visit(IQueryElement? element)
			{
				if (element == null)
					return null;

				if (DoNotAllow)
					return element;

				if (_ignore.Contains(element, Utils.ObjectReferenceEqualityComparer<IQueryElement?>.Default))
					return element;

				if (ReferenceEquals(element, _expressionToCheck))
				{
					if (_notAllowedScope)
					{
						DoNotAllow = true;
						return element;
					}

					++_foundCount;

					if (_foundCount > 1)
						DoNotAllow = true;

					return element;
				}

				return base.Visit(element);
			}

			protected override IQueryElement VisitSqlOrderByItem(SqlOrderByItem element)
			{
				if (element.IsPositioned)
				{
					// do not count complexity for positioned order item
					if (ReferenceEquals(element.Expression, _expressionToCheck))
						return element;
				}

				return base.VisitSqlOrderByItem(element);
			}

			protected override IQueryElement VisitInListPredicate(SqlPredicate.InList predicate)
			{
				using var scope = DoNotAllowScope(predicate.Expr1.ElementType == QueryElementType.SqlObjectExpression);
				return base.VisitInListPredicate(predicate);
			}

			readonly struct DoNotAllowScopeStruct : IDisposable
			{
				readonly MovingComplexityVisitor _visitor;
				readonly bool                    _saveValue;

				public DoNotAllowScopeStruct(MovingComplexityVisitor visitor, bool? doNotAllow)
				{
					_visitor   = visitor;
					_saveValue = visitor._notAllowedScope;
					if (doNotAllow != null)
						visitor._notAllowedScope = doNotAllow.Value;
				}

				public void Dispose()
				{
					_visitor._notAllowedScope = _saveValue;
				}
			}

			DoNotAllowScopeStruct DoNotAllowScope(bool? doNotAllow)
			{
				return new DoNotAllowScopeStruct(this, doNotAllow);
			}
		}

		sealed class MovingOuterPredicateVisitor : QueryElementVisitor
		{
			SelectQuery                          _forQuery       = default!;
			ISqlPredicate                        _predicate      = default!;
			IReadOnlyCollection<ISqlTableSource> _currentSources = default!;

			public MovingOuterPredicateVisitor() : base(VisitMode.Transform)
			{
			}

			public ISqlPredicate CorrectReferences(SelectQuery forQuery, IReadOnlyCollection<ISqlTableSource> currentSources, ISqlPredicate predicate)
			{
				_forQuery       = forQuery;
				_predicate      = predicate;
				_currentSources = currentSources;

				return (ISqlPredicate)Visit(predicate);
			}

			public void Cleanup()
			{
				_forQuery       = default!;
				_predicate      = default!;
				_currentSources = default!;
			}

			[return: NotNullIfNotNull(nameof(element))]
			public override IQueryElement? Visit(IQueryElement? element)
			{
				if (ReferenceEquals(element, _predicate))
					return base.Visit(element);

				if (element is ISqlExpression sqlExpr and not SqlSearchCondition)
				{
					if (QueryHelper.IsDependsOnSources(sqlExpr, _currentSources) && !QueryHelper.IsDependsOnOuterSources(sqlExpr, currentSources : _currentSources))
					{
						if (sqlExpr is SqlColumn column && column.Parent == _forQuery)
							return sqlExpr;

						var withoutNullabilityCheck = sqlExpr;

						var nullabilityExpression = sqlExpr as SqlNullabilityExpression;
						if (nullabilityExpression != null)
							withoutNullabilityCheck = nullabilityExpression.SqlExpression;

						var newExpr = (ISqlExpression)_forQuery.Select.AddColumn(withoutNullabilityCheck);

						if (nullabilityExpression != null)
							newExpr = SqlNullabilityExpression.ApplyNullability(newExpr, nullabilityExpression.CanBeNull);

						return newExpr;
					}

					return element;
				}

				return base.Visit(element);
			}

			protected override IQueryElement VisitExistsPredicate(SqlPredicate.Exists predicate)
			{
				// OuterApplyOptimization test
				return predicate;
			}
		}

		sealed class RemoveUnusedColumnsVisitor : QueryElementVisitor
		{
			private readonly HashSet<SqlSelectClause> _visitedFromCte = [];
			private IReadOnlyCollection<SqlColumn>    _usedColumns    = null!;

			public RemoveUnusedColumnsVisitor() : base(VisitMode.Modify)
			{
			}

			public void RemoveUnusedColumns(IReadOnlyCollection<SqlColumn> usedColumns, IQueryElement element)
			{
				if (usedColumns.Count == 0)
					return;

				_usedColumns = usedColumns;

				Visit(element);
			}

			public void Cleanup()
			{
				_usedColumns = null!;
				_visitedFromCte.Clear();
			}

			protected override IQueryElement VisitCteClause(CteClause element)
			{
				_visitedFromCte.Add(element.Body!.Select.Select);
				ProcessSelectClause(element.Body!.Select.Select, element);

				return base.VisitCteClause(element);
			}

			protected override IQueryElement VisitSqlSelectClause(SqlSelectClause element)
			{
				if (!_visitedFromCte.Contains(element))
					ProcessSelectClause(element, null);

				return base.VisitSqlSelectClause(element);
			}

			protected override IQueryElement VisitSqlTableLikeSource(SqlTableLikeSource element)
			{
				var newElement = base.VisitSqlTableLikeSource(element);

				if (!ReferenceEquals(newElement, element))
				{
					return Visit(newElement);
				}

				if (element.SourceEnumerable != null)
				{
					// Synchronizing Enumerable table

					var enumerableSource = element.SourceEnumerable;
					
					for(var i = enumerableSource.Fields.Count - 1; i >= 0; i--)
					{
						var enumerableSourceField = enumerableSource.Fields[i];

						if (element.SourceFields.All(f => f.BasedOn != enumerableSourceField))
						{
							enumerableSource.RemoveField(i);
						}
					}

					if (element.SourceFields.All(x => x.BasedOn != null))
					{
						var newIndexes = element.SourceFields
							.Select((field, currentIndex) => (field, currentIndex))
							.OrderBy(t => enumerableSource.Fields.IndexOf(t.field.BasedOn!))
							.Select((r, newIndex) => (r.field, r.currentIndex, idx : newIndex))
							.ToList();

						for (var i = 0; i < newIndexes.Count; i++)
						{
							var (field, currentIndex, newIndex) = newIndexes[i];
							if (currentIndex != newIndex)
							{
								element.SourceFields.Remove(field);
								element.SourceFields.Insert(newIndex, field);
							}
						}
					}
				}

				return element;
			}

			private void ProcessSelectClause(SqlSelectClause element, CteClause? cte)
			{
				for (var i = element.Columns.Count - 1; i >= 0; i--)
				{
					var column = element.Columns[i];

					if (!_usedColumns.Contains(column))
					{
						element.Columns.RemoveAt(i);

						// cte with unused columns could be defined with empty Field list
						if (cte?.Fields.Count > 0)
							cte.Fields.RemoveAt(i);
					}
				}

				// add fake 1 column for cases when SELECT * is not valid/undesirable
				if (element.Columns.Count == 0
					&& (
						// see CteTests.TestNoColumns
						// we don't want SQL like
						// "WITH cte (SELECT * ..."
						// to expose all columns implicitly
						cte != null
						// see JoinTests.Issue3311Test3
						// "SELECT *" table-less syntax is not valid
						// in theory it could be lifted for providers with Fake column, but we don't have this
						// information here currently (it's in SqlBuilder)
						|| element.From.Tables.Count == 0
						// we can replace
						// SELECT xxx GROUP BY ...
						// with
						// SELECT * GROUP BY ...
						// only if we know that all columns in source are in group-by, which is not worth of extra logic
						|| !element.GroupBy.IsEmpty
					))
				{
					element.AddNew(new SqlValue(1), alias: cte != null ? "c1" : null);
					cte?.Fields.Add(new SqlField(new DbDataType(typeof(int)), "c1", false));
				}
			}
		}

		#endregion

	}
}<|MERGE_RESOLUTION|>--- conflicted
+++ resolved
@@ -1897,20 +1897,9 @@
 						return false;
 				}
 
-<<<<<<< HEAD
 				// Check that all columns in sub-query are allowed to move up
 				NullabilityContext? nullabilityContext = null;
 				foreach (var c in subQuery.Select.Columns)
-=======
-				if (!subQuery.Select.Columns.All(c =>
-						QueryHelper.UnwrapCastAndNullability(c.Expression) switch
-						{
-							SqlColumn or SqlField or SqlTable or SqlBinaryExpression => true,
-							SqlParameterizedExpressionBase e => !e.IsAggregate,
-							_ => false,
-						})
-					)
->>>>>>> 1d3a0483
 				{
 					var columnExpression = QueryHelper.UnwrapCast(c.Expression);
 					if (columnExpression is not (SqlField or SqlColumn))
