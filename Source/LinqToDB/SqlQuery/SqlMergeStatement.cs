--- conflicted
+++ resolved
@@ -73,14 +73,9 @@
 					.AppendLine();
 			}
 
-<<<<<<< HEAD
+            if (Output?.HasOutput == true)
+                writer.AppendElement(Output);
 			return writer;
-=======
-			if (Output?.HasOutput == true)
-				((IQueryElement)Output).ToString(sb, dic);
-
-			return sb;
->>>>>>> 0b8f1e08
 		}
 
 		public override ISqlExpression? Walk<TContext>(WalkOptions options, TContext context, Func<TContext, ISqlExpression, ISqlExpression> func)
