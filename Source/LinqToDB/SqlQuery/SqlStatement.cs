﻿using System;
using System.Diagnostics;

namespace LinqToDB.SqlQuery
{
	using Common;
	using Common.Internal;
	using Remote;

	[DebuggerDisplay("SQL = {" + nameof(DebugSqlText) + "}")]
	public abstract class SqlStatement : IQueryElement, ISqlExpressionWalkable, IQueryExtendible
	{
<<<<<<< HEAD
		public string SqlText => this.ToDebugString(SelectQuery);
=======
		public string SqlText
		{
			get
			{
				using var sb = Pools.StringBuilder.Allocate();
				return ((IQueryElement)this).ToString(sb.Value, new Dictionary<IQueryElement, IQueryElement>()).ToString();
			}
		}
>>>>>>> 675a1c07

		[DebuggerBrowsable(DebuggerBrowsableState.Never)]
		protected string DebugSqlText => Tools.ToDebugDisplay(SqlText);

		public abstract QueryType QueryType { get; }

		public abstract bool IsParameterDependent { get; set; }

		/// <summary>
		/// Used internally for SQL Builder
		/// </summary>
		public SqlStatement? ParentStatement { get; set; }

		public SqlParameter[] CollectParameters()
		{
			var parametersHash = new HashSet<SqlParameter>();

			this.VisitAll(parametersHash, static (parametersHash, expr) =>
			{
				switch (expr.ElementType)
				{
					case QueryElementType.SqlParameter:
					{
						var p = (SqlParameter)expr;
						if (p.IsQueryParameter)
							parametersHash.Add(p);

						break;
					}
				}
			});

			return parametersHash.ToArray();
		}

		public abstract SelectQuery? SelectQuery { get; set; }

		public SqlComment?              Tag                { get; internal set; }
		public List<SqlQueryExtension>? SqlQueryExtensions { get; set; }

		#region IQueryElement

		public abstract QueryElementType       ElementType { get; }
		public abstract QueryElementTextWriter ToString(QueryElementTextWriter writer);

		#endregion

		#region IEquatable<ISqlExpression>

		public virtual ISqlExpression? Walk<TContext>(WalkOptions options, TContext context, Func<TContext, ISqlExpression, ISqlExpression> func)
		{
			if (SqlQueryExtensions != null)
				foreach (var e in SqlQueryExtensions)
					e.Walk(options, context, func);
			return null;
		}

		#endregion

		#region Aliases

		static string? NormalizeParameterName(string? name)
		{
			if (string.IsNullOrEmpty(name))
				return name;

			name = name!.Replace(' ', '_');
			const string vbPrefix = "$VB$";
			if (name.StartsWith(vbPrefix))
				name = name.Substring(vbPrefix.Length, name.Length - vbPrefix.Length);

			return name;
		}

		private sealed class PrepareQueryAndAliasesContext
		{
			public PrepareQueryAndAliasesContext(AliasesContext? prevAliasContext)
			{
				PrevAliasContext = prevAliasContext;
			}

			public HashSet<SqlParameter>?   ParamsVisited;
			public HashSet<SqlTableSource>? TablesVisited;
			public HashSet<string>?         AllParameterNames;

			public readonly AliasesContext? PrevAliasContext;
			public readonly AliasesContext  NewAliases = new ();
			public readonly HashSet<string> AllAliases = new (StringComparer.OrdinalIgnoreCase);
		}

		public static void PrepareQueryAndAliases(SqlStatement statement, AliasesContext? prevAliasContext, out AliasesContext newAliasContext)
		{
			if (statement.SelectQuery != null && !(statement is SqlSelectStatement && statement.SelectQuery.From.Tables.Count == 0))
				statement.SelectQuery.DoNotSetAliases = true;

			var ctx = new PrepareQueryAndAliasesContext(prevAliasContext);

			statement.VisitAll(ctx, static (context, expr) =>
			{
				if (context.PrevAliasContext != null && context.PrevAliasContext.IsAliased(expr))
				{
					// Copy aliased from previous run
					//
					context.NewAliases.RegisterAliased(expr);

					// Remember already used aliases from previous run
					if (expr.ElementType == QueryElementType.TableSource)
					{
						var alias = ((SqlTableSource)expr).Alias;
						if (!string.IsNullOrEmpty(alias))
							context.AllAliases.Add(alias!);
					}
					else if (expr.ElementType == QueryElementType.SqlParameter)
					{
						var alias = ((SqlParameter)expr).Name;
						if (!string.IsNullOrEmpty(alias))
						{
							context.AllParameterNames ??= new (StringComparer.OrdinalIgnoreCase);
							context.AllParameterNames.Add(alias!);
						}
					}

					return;
				}

				switch (expr.ElementType)
				{
					case QueryElementType.SqlTableLikeSource:
						{
							var source = (SqlTableLikeSource)expr;

							Utils.MakeUniqueNames(
								source.SourceFields,
								null,
								(n, a) => !ReservedWords.IsReserved(n),
								f => f.PhysicalName,
								(f, n, a) => { f.PhysicalName = n; },
								f =>
								{
									var a = f.PhysicalName;
									return string.IsNullOrEmpty(a)
										? "c1"
										: a + (a!.EndsWith("_") ? string.Empty : "_") + "1";
								},
								StringComparer.OrdinalIgnoreCase);

							// copy aliases to source query fields
							if (source.SourceQuery != null)
								for (var i = 0; i < source.SourceFields.Count; i++)
									source.SourceQuery.Select.Columns[i].Alias = source.SourceFields[i].PhysicalName;

							context.NewAliases.RegisterAliased(expr);

							break;
						}
					case QueryElementType.SqlQuery:
						{
							var query = (SelectQuery)expr;

							if (query.DoNotSetAliases == false && query.Select.Columns.Count > 0)
							{
								Utils.MakeUniqueNames(
									query.Select.Columns.Where(c => c.Alias != "*"),
									null,
									(n, a) => !ReservedWords.IsReserved(n),
									c => c.Alias,
									(c, n, a) =>
									{
										a?.Add(n);
										c.Alias = n;
									},
									c =>
									{
										var a = c.Alias;
										return string.IsNullOrEmpty(a)
											? "c1"
											: a + (a!.EndsWith("_") ? string.Empty : "_") + "1";
									},
									StringComparer.OrdinalIgnoreCase);

								if (query.HasSetOperators)
								{
									for (var i = 0; i < query.Select.Columns.Count; i++)
									{
										var col = query.Select.Columns[i];

										foreach (var t in query.SetOperators)
										{
											var union = t.SelectQuery.Select;
											union.Columns[i].Alias = col.Alias;
										}
									}
								}
							}

							context.NewAliases.RegisterAliased(query);

							break;
						}
					case QueryElementType.SqlParameter:
						{
							var p = (SqlParameter)expr;
							if ((context.ParamsVisited ??= new ()).Add(p))
							{
								p.Name = NormalizeParameterName(p.Name);
							}

							context.NewAliases.RegisterAliased(expr);

							break;
						}
					case QueryElementType.TableSource:
						{
							var table = (SqlTableSource)expr;
							if ((context.TablesVisited ??= new()).Add(table))
							{
								if (table.Source is SqlTable sqlTable)
									context.AllAliases.Add(sqlTable.TableName.Name);
							}

							context.NewAliases.RegisterAliased(expr);

							break;
						}
				}
			});

			if (ctx.TablesVisited != null)
			{
				Utils.MakeUniqueNames(ctx.TablesVisited,
					ctx.AllAliases,
					(n, a) => !a!.Contains(n) && !ReservedWords.IsReserved(n), ts => ts.Alias, (ts, n, a) =>
					{
						ts.Alias = n;
					},
					ts =>
					{
						var a = ts.Alias;
						return string.IsNullOrEmpty(a) ? "t1" : a + (a!.EndsWith("_") ? string.Empty : "_") + "1";
					},
					StringComparer.OrdinalIgnoreCase);
			}

			if (ctx.ParamsVisited != null)
			{
				Utils.MakeUniqueNames(
					ctx.ParamsVisited,
					ctx.AllParameterNames,
					(n, a) => a?.Contains(n) != true && !ReservedWords.IsReserved(n), p => p.Name, (p, n, a) =>
					{
						p.Name = n;
					},
					p => string.IsNullOrEmpty(p.Name) ? "p_1" :
						char.IsDigit(p.Name![p.Name.Length - 1]) ? p.Name : p.Name + "_1",
					StringComparer.OrdinalIgnoreCase);
			}

			newAliasContext = ctx.NewAliases;

			if (statement is SqlUpdateStatement updateStatement)
				updateStatement.AfterSetAliases();
		}

		#endregion

		public abstract ISqlTableSource? GetTableSource(ISqlTableSource table);

		internal void EnsureFindTables()
		{
			this.Visit(this, static (statement, e) =>
			{
				if (e is SqlField f)
				{
					var ts = statement.SelectQuery?.GetTableSource(f.Table!) ?? statement.GetTableSource(f.Table!);

					if (ts == null && f != f.Table!.All)
						throw new SqlException("Table '{0}' not found.", f.Table);
				}
			});
		}

		/// <summary>
		/// Indicates when optimizer can not remove reference for particular table
		/// </summary>
		/// <param name="table"></param>
		/// <returns></returns>
		public virtual bool IsDependedOn(SqlTable table)
		{
			return false;
		}

#if OVERRIDETOSTRING
		public override string ToString()
		{
			return this.ToDebugString(SelectQuery);
		}
#endif

	}
}<|MERGE_RESOLUTION|>--- conflicted
+++ resolved
@@ -10,18 +10,7 @@
 	[DebuggerDisplay("SQL = {" + nameof(DebugSqlText) + "}")]
 	public abstract class SqlStatement : IQueryElement, ISqlExpressionWalkable, IQueryExtendible
 	{
-<<<<<<< HEAD
 		public string SqlText => this.ToDebugString(SelectQuery);
-=======
-		public string SqlText
-		{
-			get
-			{
-				using var sb = Pools.StringBuilder.Allocate();
-				return ((IQueryElement)this).ToString(sb.Value, new Dictionary<IQueryElement, IQueryElement>()).ToString();
-			}
-		}
->>>>>>> 675a1c07
 
 		[DebuggerBrowsable(DebuggerBrowsableState.Never)]
 		protected string DebugSqlText => Tools.ToDebugDisplay(SqlText);
