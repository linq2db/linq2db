--- conflicted
+++ resolved
@@ -1,111 +1,3 @@
-<<<<<<< HEAD
-﻿using System;
-using System.Collections.Generic;
-
-namespace LinqToDB.SqlQuery
-{
-	static class SqlExtensions
-	{
-		public static bool IsInsert(this SqlStatement statement)
-		{
-			return
-				statement.QueryType == QueryType.Insert ||
-				statement.QueryType == QueryType.InsertOrUpdate;
-		}
-
-		public static bool NeedsIdentity(this SqlStatement statement)
-		{
-			return
-				statement.QueryType == QueryType.Insert && ((SqlInsertStatement)statement).Insert.WithIdentity ||
-				statement.QueryType == QueryType.InsertOrUpdate;
-		}
-
-		public static bool IsUpdate(this SqlStatement statement)
-		{
-			return statement != null && statement.QueryType == QueryType.Update;
-		}
-
-		public static SqlField GetIdentityField(this SqlStatement statement)
-		{
-			return statement.GetInsertClause()?.Into.GetIdentityField();
-		}
-
-		public static SqlInsertClause GetInsertClause(this SqlStatement statement)
-		{
-			switch (statement)
-			{
-				case SqlInsertStatement insert:
-					return insert.Insert;
-				case SqlInsertOrUpdateStatement update:
-					return update.Insert;
-			}
-			return null;
-		}
-
-		public static SqlInsertClause RequireInsertClause(this SqlStatement statement)
-		{
-			var result = statement.GetInsertClause();
-			if (result == null)
-				throw new LinqToDBException($"Insert clause not found in {statement.GetType().Name}");
-			return result;
-		}
-
-		public static SqlUpdateClause GetUpdateClause(this SqlStatement statement)
-		{
-			switch (statement)
-		{
-				case SqlUpdateStatement update:
-					return update.Update;
-				case SqlInsertOrUpdateStatement insertOrUpdate:
-					return insertOrUpdate.Update;
-			}
-			return null;
-		}
-
-		public static SqlUpdateClause RequireUpdateClause(this SqlStatement statement)
-		{
-			var result = statement.GetUpdateClause();
-			if (result == null)
-				throw new LinqToDBException($"Update clause not found in {statement.GetType().Name}");
-			return result;
-		}
-
-		public static SqlOutputClause GetOutputClause(this SqlStatement statement)
-		{
-			switch (statement)
-			{
-				case SqlInsertStatement insert:
-					return insert.Output;
-				//case SqlUpdateStatement update:
-				//	throw new NotImplementedException();
-				//case SqlDeleteStatement delete:
-				//	throw new NotImplementedException();
-			}
-			return null;
-		}
-
-		public static SelectQuery EnsureQuery(this SqlStatement statement)
-		{
-			var selectQuery = statement.SelectQuery;
-			if (selectQuery == null)
-				throw new LinqToDBException("Sqlect Query required");
-				return selectQuery;
-		}
-
-		public static T Clone<T>(this T cloneable)
-			where T: ICloneableElement
-		{
-			return (T)cloneable.Clone(new Dictionary<ICloneableElement,ICloneableElement>(), _ => true);
-		}
-
-		public static T Clone<T>(this T cloneable, Predicate<ICloneableElement> doClone)
-			where T: ICloneableElement
-		{
-			return (T)cloneable.Clone(new Dictionary<ICloneableElement,ICloneableElement>(), doClone);
-		}
-	}
-}
-=======
 ﻿using System;
 using System.Collections.Generic;
 
@@ -226,6 +118,24 @@
 		/// This is internal API and is not intended for use by Linq To DB applications.
 		/// It may change or be removed without further notice.
 		/// </summary>
+		public static SqlOutputClause GetOutputClause(this SqlStatement statement)
+		{
+			switch (statement)
+			{
+				case SqlInsertStatement insert:
+					return insert.Output;
+				//case SqlUpdateStatement update:
+				//	throw new NotImplementedException();
+				//case SqlDeleteStatement delete:
+				//	throw new NotImplementedException();
+			}
+			return null;
+		}
+
+		/// <summary>
+		/// This is internal API and is not intended for use by Linq To DB applications.
+		/// It may change or be removed without further notice.
+		/// </summary>
 		public static SelectQuery EnsureQuery(this SqlStatement statement)
 		{
 			var selectQuery = statement.SelectQuery;
@@ -254,5 +164,4 @@
 			return (T)cloneable.Clone(new Dictionary<ICloneableElement,ICloneableElement>(), doClone);
 		}
 	}
-}
->>>>>>> bb1ef44f
+}