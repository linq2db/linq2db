<<<<<<< HEAD
﻿using System;
using System.Collections.Generic;

namespace LinqToDB.SqlQuery
{
	/// <summary>
	/// This is internal API and is not intended for use by Linq To DB applications.
	/// It may change or be removed without further notice.
	/// </summary>
	public static class SqlExtensions
	{

		/// <summary>
		/// This is internal API and is not intended for use by Linq To DB applications.
		/// It may change or be removed without further notice.
		/// </summary>
		public static bool IsInsert(this SqlStatement statement)
		{
			return
				statement.QueryType == QueryType.Insert ||
				statement.QueryType == QueryType.InsertOrUpdate;
		}

		/// <summary>
		/// This is internal API and is not intended for use by Linq To DB applications.
		/// It may change or be removed without further notice.
		/// </summary>
		public static bool NeedsIdentity(this SqlStatement statement)
		{
			return statement.QueryType == QueryType.Insert && ((SqlInsertStatement)statement).Insert.WithIdentity;
		}

		/// <summary>
		/// This is internal API and is not intended for use by Linq To DB applications.
		/// It may change or be removed without further notice.
		/// </summary>
		public static bool IsUpdate(this SqlStatement statement)
		{
			return statement != null && statement.QueryType == QueryType.Update;
		}

		/// <summary>
		/// This is internal API and is not intended for use by Linq To DB applications.
		/// It may change or be removed without further notice.
		/// </summary>
		public static SqlField GetIdentityField(this SqlStatement statement)
		{
			return statement.GetInsertClause()?.Into.GetIdentityField();
		}

		/// <summary>
		/// This is internal API and is not intended for use by Linq To DB applications.
		/// It may change or be removed without further notice.
		/// </summary>
		public static SqlInsertClause GetInsertClause(this SqlStatement statement)
		{
			switch (statement)
			{
				case SqlInsertStatement insert:
					return insert.Insert;
				case SqlInsertOrUpdateStatement update:
					return update.Insert;
			}
			return null;
		}

		public static SqlWithClause GetWithClause(this SqlStatement statement)
		{
			switch (statement)
			{
				case SqlStatementWithQueryBase query:
					return query.With;
			}
			return null;
		}

		/// <summary>
		/// This is internal API and is not intended for use by Linq To DB applications.
		/// It may change or be removed without further notice.
		/// </summary>
		public static SqlInsertClause RequireInsertClause(this SqlStatement statement)
		{
			var result = statement.GetInsertClause();
			if (result == null)
				throw new LinqToDBException($"Insert clause not found in {statement.GetType().Name}");
			return result;
		}

		/// <summary>
		/// This is internal API and is not intended for use by Linq To DB applications.
		/// It may change or be removed without further notice.
		/// </summary>
		public static SqlUpdateClause GetUpdateClause(this SqlStatement statement)
		{
			switch (statement)
		{
				case SqlUpdateStatement update:
					return update.Update;
				case SqlInsertOrUpdateStatement insertOrUpdate:
					return insertOrUpdate.Update;
			}
			return null;
		}

		/// <summary>
		/// This is internal API and is not intended for use by Linq To DB applications.
		/// It may change or be removed without further notice.
		/// </summary>
		public static SqlUpdateClause RequireUpdateClause(this SqlStatement statement)
		{
			var result = statement.GetUpdateClause();
			if (result == null)
				throw new LinqToDBException($"Update clause not found in {statement.GetType().Name}");
			return result;
		}

		/// <summary>
		/// This is internal API and is not intended for use by Linq To DB applications.
		/// It may change or be removed without further notice.
		/// </summary>
		public static SqlOutputClause GetOutputClause(this SqlStatement statement)
		{
			switch (statement)
			{
				case SqlInsertStatement insert:
					return insert.Output;
				//case SqlUpdateStatement update:
				//	throw new NotImplementedException();
				//case SqlDeleteStatement delete:
				//	throw new NotImplementedException();
			}
			return null;
		}

		/// <summary>
		/// This is internal API and is not intended for use by Linq To DB applications.
		/// It may change or be removed without further notice.
		/// </summary>
		public static SelectQuery EnsureQuery(this SqlStatement statement)
		{
			var selectQuery = statement.SelectQuery;
			if (selectQuery == null)
				throw new LinqToDBException("Sqlect Query required");
				return selectQuery;
		}

		/// <summary>
		/// This is internal API and is not intended for use by Linq To DB applications.
		/// It may change or be removed without further notice.
		/// </summary>
		public static T Clone<T>(this T cloneable)
			where T: ICloneableElement
		{
			return (T)cloneable.Clone(new Dictionary<ICloneableElement,ICloneableElement>(), _ => true);
		}

		/// <summary>
		/// This is internal API and is not intended for use by Linq To DB applications.
		/// It may change or be removed without further notice.
		/// </summary>
		public static T Clone<T>(this T cloneable, Predicate<ICloneableElement> doClone)
			where T: ICloneableElement
		{
			return (T)cloneable.Clone(new Dictionary<ICloneableElement,ICloneableElement>(), doClone);
		}
	}
}
=======
﻿#nullable disable
using System;
using System.Collections.Generic;

namespace LinqToDB.SqlQuery
{
	/// <summary>
	/// This is internal API and is not intended for use by Linq To DB applications.
	/// It may change or be removed without further notice.
	/// </summary>
	public static class SqlExtensions
	{

		/// <summary>
		/// This is internal API and is not intended for use by Linq To DB applications.
		/// It may change or be removed without further notice.
		/// </summary>
		public static bool IsInsert(this SqlStatement statement)
		{
			return
				statement.QueryType == QueryType.Insert ||
				statement.QueryType == QueryType.InsertOrUpdate;
		}

		/// <summary>
		/// This is internal API and is not intended for use by Linq To DB applications.
		/// It may change or be removed without further notice.
		/// </summary>
		public static bool NeedsIdentity(this SqlStatement statement)
		{
			return statement.QueryType == QueryType.Insert && ((SqlInsertStatement)statement).Insert.WithIdentity;
		}

		/// <summary>
		/// This is internal API and is not intended for use by Linq To DB applications.
		/// It may change or be removed without further notice.
		/// </summary>
		public static bool IsUpdate(this SqlStatement statement)
		{
			return statement != null && statement.QueryType == QueryType.Update;
		}

		/// <summary>
		/// This is internal API and is not intended for use by Linq To DB applications.
		/// It may change or be removed without further notice.
		/// </summary>
		public static SqlField GetIdentityField(this SqlStatement statement)
		{
			return statement.GetInsertClause()?.Into.GetIdentityField();
		}

		/// <summary>
		/// This is internal API and is not intended for use by Linq To DB applications.
		/// It may change or be removed without further notice.
		/// </summary>
		public static SqlInsertClause GetInsertClause(this SqlStatement statement)
		{
			switch (statement)
			{
				case SqlInsertStatement insert:
					return insert.Insert;
				case SqlInsertOrUpdateStatement update:
					return update.Insert;
			}
			return null;
		}

		public static SqlWithClause GetWithClause(this SqlStatement statement)
		{
			switch (statement)
			{
				case SqlStatementWithQueryBase query:
					return query.With;
			}
			return null;
		}

		/// <summary>
		/// This is internal API and is not intended for use by Linq To DB applications.
		/// It may change or be removed without further notice.
		/// </summary>
		public static SqlInsertClause RequireInsertClause(this SqlStatement statement)
		{
			var result = statement.GetInsertClause();
			if (result == null)
				throw new LinqToDBException($"Insert clause not found in {statement.GetType().Name}");
			return result;
		}

		/// <summary>
		/// This is internal API and is not intended for use by Linq To DB applications.
		/// It may change or be removed without further notice.
		/// </summary>
		public static SqlUpdateClause GetUpdateClause(this SqlStatement statement)
		{
			switch (statement)
		{
				case SqlUpdateStatement update:
					return update.Update;
				case SqlInsertOrUpdateStatement insertOrUpdate:
					return insertOrUpdate.Update;
			}
			return null;
		}

		/// <summary>
		/// This is internal API and is not intended for use by Linq To DB applications.
		/// It may change or be removed without further notice.
		/// </summary>
		public static SqlUpdateClause RequireUpdateClause(this SqlStatement statement)
		{
			var result = statement.GetUpdateClause();
			if (result == null)
				throw new LinqToDBException($"Update clause not found in {statement.GetType().Name}");
			return result;
		}

		/// <summary>
		/// This is internal API and is not intended for use by Linq To DB applications.
		/// It may change or be removed without further notice.
		/// </summary>
		public static SelectQuery EnsureQuery(this SqlStatement statement)
		{
			var selectQuery = statement.SelectQuery;
			if (selectQuery == null)
				throw new LinqToDBException("Sqlect Query required");
				return selectQuery;
		}

		/// <summary>
		/// This is internal API and is not intended for use by Linq To DB applications.
		/// It may change or be removed without further notice.
		/// </summary>
		public static T Clone<T>(this T cloneable)
			where T: ICloneableElement
		{
			return (T)cloneable.Clone(new Dictionary<ICloneableElement,ICloneableElement>(), _ => true);
		}

		/// <summary>
		/// This is internal API and is not intended for use by Linq To DB applications.
		/// It may change or be removed without further notice.
		/// </summary>
		public static T Clone<T>(this T cloneable, Predicate<ICloneableElement> doClone)
			where T: ICloneableElement
		{
			return (T)cloneable.Clone(new Dictionary<ICloneableElement,ICloneableElement>(), doClone);
		}
	}
}
>>>>>>> 9850e493
<|MERGE_RESOLUTION|>--- conflicted
+++ resolved
@@ -1,5 +1,5 @@
-<<<<<<< HEAD
-﻿using System;
+﻿#nullable disable
+using System;
 using System.Collections.Generic;
 
 namespace LinqToDB.SqlQuery
@@ -165,156 +165,4 @@
 			return (T)cloneable.Clone(new Dictionary<ICloneableElement,ICloneableElement>(), doClone);
 		}
 	}
-}
-=======
-﻿#nullable disable
-using System;
-using System.Collections.Generic;
-
-namespace LinqToDB.SqlQuery
-{
-	/// <summary>
-	/// This is internal API and is not intended for use by Linq To DB applications.
-	/// It may change or be removed without further notice.
-	/// </summary>
-	public static class SqlExtensions
-	{
-
-		/// <summary>
-		/// This is internal API and is not intended for use by Linq To DB applications.
-		/// It may change or be removed without further notice.
-		/// </summary>
-		public static bool IsInsert(this SqlStatement statement)
-		{
-			return
-				statement.QueryType == QueryType.Insert ||
-				statement.QueryType == QueryType.InsertOrUpdate;
-		}
-
-		/// <summary>
-		/// This is internal API and is not intended for use by Linq To DB applications.
-		/// It may change or be removed without further notice.
-		/// </summary>
-		public static bool NeedsIdentity(this SqlStatement statement)
-		{
-			return statement.QueryType == QueryType.Insert && ((SqlInsertStatement)statement).Insert.WithIdentity;
-		}
-
-		/// <summary>
-		/// This is internal API and is not intended for use by Linq To DB applications.
-		/// It may change or be removed without further notice.
-		/// </summary>
-		public static bool IsUpdate(this SqlStatement statement)
-		{
-			return statement != null && statement.QueryType == QueryType.Update;
-		}
-
-		/// <summary>
-		/// This is internal API and is not intended for use by Linq To DB applications.
-		/// It may change or be removed without further notice.
-		/// </summary>
-		public static SqlField GetIdentityField(this SqlStatement statement)
-		{
-			return statement.GetInsertClause()?.Into.GetIdentityField();
-		}
-
-		/// <summary>
-		/// This is internal API and is not intended for use by Linq To DB applications.
-		/// It may change or be removed without further notice.
-		/// </summary>
-		public static SqlInsertClause GetInsertClause(this SqlStatement statement)
-		{
-			switch (statement)
-			{
-				case SqlInsertStatement insert:
-					return insert.Insert;
-				case SqlInsertOrUpdateStatement update:
-					return update.Insert;
-			}
-			return null;
-		}
-
-		public static SqlWithClause GetWithClause(this SqlStatement statement)
-		{
-			switch (statement)
-			{
-				case SqlStatementWithQueryBase query:
-					return query.With;
-			}
-			return null;
-		}
-
-		/// <summary>
-		/// This is internal API and is not intended for use by Linq To DB applications.
-		/// It may change or be removed without further notice.
-		/// </summary>
-		public static SqlInsertClause RequireInsertClause(this SqlStatement statement)
-		{
-			var result = statement.GetInsertClause();
-			if (result == null)
-				throw new LinqToDBException($"Insert clause not found in {statement.GetType().Name}");
-			return result;
-		}
-
-		/// <summary>
-		/// This is internal API and is not intended for use by Linq To DB applications.
-		/// It may change or be removed without further notice.
-		/// </summary>
-		public static SqlUpdateClause GetUpdateClause(this SqlStatement statement)
-		{
-			switch (statement)
-		{
-				case SqlUpdateStatement update:
-					return update.Update;
-				case SqlInsertOrUpdateStatement insertOrUpdate:
-					return insertOrUpdate.Update;
-			}
-			return null;
-		}
-
-		/// <summary>
-		/// This is internal API and is not intended for use by Linq To DB applications.
-		/// It may change or be removed without further notice.
-		/// </summary>
-		public static SqlUpdateClause RequireUpdateClause(this SqlStatement statement)
-		{
-			var result = statement.GetUpdateClause();
-			if (result == null)
-				throw new LinqToDBException($"Update clause not found in {statement.GetType().Name}");
-			return result;
-		}
-
-		/// <summary>
-		/// This is internal API and is not intended for use by Linq To DB applications.
-		/// It may change or be removed without further notice.
-		/// </summary>
-		public static SelectQuery EnsureQuery(this SqlStatement statement)
-		{
-			var selectQuery = statement.SelectQuery;
-			if (selectQuery == null)
-				throw new LinqToDBException("Sqlect Query required");
-				return selectQuery;
-		}
-
-		/// <summary>
-		/// This is internal API and is not intended for use by Linq To DB applications.
-		/// It may change or be removed without further notice.
-		/// </summary>
-		public static T Clone<T>(this T cloneable)
-			where T: ICloneableElement
-		{
-			return (T)cloneable.Clone(new Dictionary<ICloneableElement,ICloneableElement>(), _ => true);
-		}
-
-		/// <summary>
-		/// This is internal API and is not intended for use by Linq To DB applications.
-		/// It may change or be removed without further notice.
-		/// </summary>
-		public static T Clone<T>(this T cloneable, Predicate<ICloneableElement> doClone)
-			where T: ICloneableElement
-		{
-			return (T)cloneable.Clone(new Dictionary<ICloneableElement,ICloneableElement>(), doClone);
-		}
-	}
-}
->>>>>>> 9850e493
+}