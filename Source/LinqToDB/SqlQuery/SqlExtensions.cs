﻿using System;
using System.Collections.Generic;

namespace LinqToDB.SqlQuery
{
	/// <summary>
	/// This is internal API and is not intended for use by Linq To DB applications.
	/// It may change or be removed without further notice.
	/// </summary>
	public static class SqlExtensions
	{

		/// <summary>
		/// This is internal API and is not intended for use by Linq To DB applications.
		/// It may change or be removed without further notice.
		/// </summary>
		public static bool IsInsert(this SqlStatement statement)
		{
			return
				statement.QueryType == QueryType.Insert ||
				statement.QueryType == QueryType.InsertOrUpdate;
		}

		/// <summary>
		/// This is internal API and is not intended for use by Linq To DB applications.
		/// It may change or be removed without further notice.
		/// </summary>
		public static bool NeedsIdentity(this SqlStatement statement)
		{
			return statement.QueryType == QueryType.Insert && ((SqlInsertStatement)statement).Insert.WithIdentity;
		}

		/// <summary>
		/// This is internal API and is not intended for use by Linq To DB applications.
		/// It may change or be removed without further notice.
		/// </summary>
		public static bool IsUpdate(this SqlStatement statement)
		{
			return statement != null && statement.QueryType == QueryType.Update;
		}

		/// <summary>
		/// This is internal API and is not intended for use by Linq To DB applications.
		/// It may change or be removed without further notice.
		/// </summary>
		public static bool IsDelete(this SqlStatement statement)
		{
			return statement != null && statement.QueryType == QueryType.Delete;
		}

		/// <summary>
		/// This is internal API and is not intended for use by Linq To DB applications.
		/// It may change or be removed without further notice.
		/// </summary>
		public static SqlField? GetIdentityField(this SqlStatement statement)
		{
			return statement.GetInsertClause()?.Into!.GetIdentityField();
		}

		/// <summary>
		/// This is internal API and is not intended for use by Linq To DB applications.
		/// It may change or be removed without further notice.
		/// </summary>
		public static SqlInsertClause? GetInsertClause(this SqlStatement statement)
		{
			return statement switch
			{
<<<<<<< HEAD
				SqlInsertStatement insert => insert.Insert,
				SqlInsertOrUpdateStatement update => update.Insert,
				_ => null,
=======
				SqlInsertStatement insert         => insert.Insert,
				SqlInsertOrUpdateStatement update => update.Insert,
				_                                 => null,
>>>>>>> 8f242d79
			};
		}

		public static SqlWithClause? GetWithClause(this SqlStatement statement)
		{
			return statement switch
			{
				SqlStatementWithQueryBase query => query.With,
<<<<<<< HEAD
				_ => null,
=======
				_                               => null,
>>>>>>> 8f242d79
			};
		}

		/// <summary>
		/// This is internal API and is not intended for use by Linq To DB applications.
		/// It may change or be removed without further notice.
		/// </summary>
		public static SqlInsertClause RequireInsertClause(this SqlStatement statement)
		{
			var result = statement.GetInsertClause();
			if (result == null)
				throw new LinqToDBException($"Insert clause not found in {statement.GetType().Name}");
			return result;
		}

		/// <summary>
		/// This is internal API and is not intended for use by Linq To DB applications.
		/// It may change or be removed without further notice.
		/// </summary>
		public static SqlUpdateClause? GetUpdateClause(this SqlStatement statement)
		{
			return statement switch
			{
<<<<<<< HEAD
				SqlUpdateStatement update => update.Update,
				SqlInsertOrUpdateStatement insertOrUpdate => insertOrUpdate.Update,
				_ => null,
=======
				SqlUpdateStatement update                 => update.Update,
				SqlInsertOrUpdateStatement insertOrUpdate => insertOrUpdate.Update,
				_                                         => null,
>>>>>>> 8f242d79
			};
		}

		/// <summary>
		/// This is internal API and is not intended for use by Linq To DB applications.
		/// It may change or be removed without further notice.
		/// </summary>
		public static SqlUpdateClause RequireUpdateClause(this SqlStatement statement)
		{
			var result = statement.GetUpdateClause();
			if (result == null)
				throw new LinqToDBException($"Update clause not found in {statement.GetType().Name}");
			return result;
		}

		/// <summary>
		/// This is internal API and is not intended for use by Linq To DB applications.
		/// It may change or be removed without further notice.
		/// </summary>
		public static SqlOutputClause? GetOutputClause(this SqlStatement statement)
		{
			return statement switch
			{
				SqlInsertStatement insert => insert.Output,
				SqlUpdateStatement update => update.Output,
				SqlDeleteStatement delete => delete.Output,
				_ => null,
			};
		}

		/// <summary>
		/// This is internal API and is not intended for use by Linq To DB applications.
		/// It may change or be removed without further notice.
		/// </summary>
		public static SelectQuery EnsureQuery(this SqlStatement statement)
		{
			var selectQuery = statement.SelectQuery;
			if (selectQuery == null)
				throw new LinqToDBException("Sqlect Query required");
				return selectQuery;
		}

		/// <summary>
		/// This is internal API and is not intended for use by Linq To DB applications.
		/// It may change or be removed without further notice.
		/// </summary>
		public static T Clone<T>(this T cloneable)
			where T: ICloneableElement
		{
			return (T)cloneable.Clone(new Dictionary<ICloneableElement,ICloneableElement>(), _ => true);
		}

		/// <summary>
		/// This is internal API and is not intended for use by Linq To DB applications.
		/// It may change or be removed without further notice.
		/// </summary>
		public static T Clone<T>(this T cloneable, Predicate<ICloneableElement> doClone)
			where T: ICloneableElement
		{
			return (T)cloneable.Clone(new Dictionary<ICloneableElement,ICloneableElement>(), doClone);
		}
	}
}<|MERGE_RESOLUTION|>--- conflicted
+++ resolved
@@ -65,15 +65,9 @@
 		{
 			return statement switch
 			{
-<<<<<<< HEAD
-				SqlInsertStatement insert => insert.Insert,
-				SqlInsertOrUpdateStatement update => update.Insert,
-				_ => null,
-=======
 				SqlInsertStatement insert         => insert.Insert,
 				SqlInsertOrUpdateStatement update => update.Insert,
 				_                                 => null,
->>>>>>> 8f242d79
 			};
 		}
 
@@ -82,11 +76,7 @@
 			return statement switch
 			{
 				SqlStatementWithQueryBase query => query.With,
-<<<<<<< HEAD
-				_ => null,
-=======
 				_                               => null,
->>>>>>> 8f242d79
 			};
 		}
 
@@ -110,15 +100,9 @@
 		{
 			return statement switch
 			{
-<<<<<<< HEAD
-				SqlUpdateStatement update => update.Update,
-				SqlInsertOrUpdateStatement insertOrUpdate => insertOrUpdate.Update,
-				_ => null,
-=======
 				SqlUpdateStatement update                 => update.Update,
 				SqlInsertOrUpdateStatement insertOrUpdate => insertOrUpdate.Update,
 				_                                         => null,
->>>>>>> 8f242d79
 			};
 		}
 
