--- conflicted
+++ resolved
@@ -41,7 +41,6 @@
 			return null;
 		}
 
-<<<<<<< HEAD
 		IQueryElement? FindX(SqlNullabilityExpression ne)
 		{
 			return Find(ne.SqlExpression);
@@ -50,7 +49,8 @@
 		IQueryElement? FindX(SqlAnchor ne)
 		{
 			return Find(ne.SqlExpression);
-=======
+		}
+
 		IQueryElement? Find(List<SqlQueryExtension>? list)
 		{
 			if (list == null)
@@ -67,7 +67,6 @@
 			}
 
 			return null;
->>>>>>> 83486c1a
 		}
 
 		IQueryElement? FindX(SqlObjectExpression oe)
