--- conflicted
+++ resolved
@@ -72,7 +72,6 @@
 
 		QueryElementTextWriter IQueryElement.ToString(QueryElementTextWriter writer)
 		{
-<<<<<<< HEAD
 			writer.AppendLine()
 				.AppendLine("OUTPUT");
 
@@ -144,26 +143,6 @@
 					}
 
 					writer.AppendLine(")");
-=======
-			sb.AppendLine("OUTPUT");
-
-			if (_outputItems?.Count > 0)
-			{
-				foreach (var item in OutputItems)
-				{
-					sb.Append('\t');
-					((IQueryElement)item).ToString(sb, dic);
-					sb.AppendLine();
-				}
-			}
-			else if (OutputColumns != null)
-			{
-				foreach (var item in OutputColumns)
-				{
-					sb.Append('\t');
-					((IQueryElement)item).ToString(sb, dic);
-					sb.AppendLine();
->>>>>>> 0b8f1e08
 				}
 			}
 
