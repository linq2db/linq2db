--- conflicted
+++ resolved
@@ -1,4 +1,3 @@
-<<<<<<< HEAD
 ﻿using System;
 using System.Collections.Generic;
 using System.Diagnostics;
@@ -14,386 +13,6 @@
 		[DebuggerBrowsable(DebuggerBrowsableState.Never)]
 		protected string DebugSqlText => Common.Tools.ToDebugDisplay(SqlText);
 
-		#region Init
-
-		public SelectQuery()
-		{
-			SourceID = Interlocked.Increment(ref SourceIDCounter);
-
-			Select  = new SqlSelectClause (this);
-			From    = new SqlFromClause   (this);
-			Where   = new SqlWhereClause  (this);
-			GroupBy = new SqlGroupByClause(this);
-			Having  = new SqlWhereClause  (this);
-			OrderBy = new SqlOrderByClause(this);
-		}
-
-		internal SelectQuery(int id)
-		{
-			SourceID = id;
-		}
-
-		internal void Init(
-			SqlSelectClause  select,
-			SqlFromClause    from,
-			SqlWhereClause   where,
-			SqlGroupByClause groupBy,
-			SqlWhereClause   having,
-			SqlOrderByClause orderBy,
-			List<SqlUnion>   unions,
-			SelectQuery      parentSelect,
-			bool             parameterDependent)
-		{
-			Select               = select;
-			From                 = from;
-			Where                = where;
-			GroupBy              = groupBy;
-			Having               = having;
-			OrderBy              = orderBy;
-			_unions              = unions;
-			ParentSelect         = parentSelect;
-			IsParameterDependent = parameterDependent;
-
-			foreach (var col in select.Columns)
-				col.Parent = this;
-
-			Select. SetSqlQuery(this);
-			From.   SetSqlQuery(this);
-			Where.  SetSqlQuery(this);
-			GroupBy.SetSqlQuery(this);
-			Having. SetSqlQuery(this);
-			OrderBy.SetSqlQuery(this);
-		}
-
-		public SqlSelectClause  Select  { get; private set; }
-		public SqlFromClause    From    { get; private set; }
-		public SqlWhereClause   Where   { get; private set; }
-		public SqlGroupByClause GroupBy { get; private set; }
-		public SqlWhereClause   Having  { get; private set; }
-		public SqlOrderByClause OrderBy { get; private set; }
-
-		private List<object> _properties;
-		public  List<object>  Properties => _properties ?? (_properties = new List<object>());
-
-		public SelectQuery    ParentSelect         { get; set; }
-		public bool           IsSimple => !Select.HasModifier && Where.IsEmpty && GroupBy.IsEmpty && Having.IsEmpty && OrderBy.IsEmpty;
-		public bool           IsParameterDependent { get; set; }
-
-		#endregion
-
-		#region Union
-
-		private List<SqlUnion> _unions;
-		public  List<SqlUnion>  Unions   => _unions ?? (_unions = new List<SqlUnion>());
-
-		public  bool            HasUnion => _unions != null && _unions.Count > 0;
-
-		public void AddUnion(SelectQuery union, bool isAll)
-		{
-			Unions.Add(new SqlUnion(union, isAll));
-		}
-
-		#endregion
-
-		#region Clone
-
-		SelectQuery(SelectQuery clone, Dictionary<ICloneableElement,ICloneableElement> objectTree, Predicate<ICloneableElement> doClone)
-		{
-			objectTree.Add(clone,     this);
-			objectTree.Add(clone.All, All);
-
-			SourceID = Interlocked.Increment(ref SourceIDCounter);
-
-			ICloneableElement parentClone;
-
-			if (clone.ParentSelect != null)
-				ParentSelect = objectTree.TryGetValue(clone.ParentSelect, out parentClone) ? (SelectQuery)parentClone : clone.ParentSelect;
-
-			Select  = new SqlSelectClause (this, clone.Select,  objectTree, doClone);
-			From    = new SqlFromClause   (this, clone.From,    objectTree, doClone);
-			Where   = new SqlWhereClause  (this, clone.Where,   objectTree, doClone);
-			GroupBy = new SqlGroupByClause(this, clone.GroupBy, objectTree, doClone);
-			Having  = new SqlWhereClause  (this, clone.Having,  objectTree, doClone);
-			OrderBy = new SqlOrderByClause(this, clone.OrderBy, objectTree, doClone);
-
-			if (clone.HasUnion)
-			{
-				Unions.AddRange(
-					clone.Unions.Select(u =>
-						new SqlUnion((SelectQuery) u.SelectQuery.Clone(objectTree, doClone), u.IsAll)));
-			}
-
-			IsParameterDependent = clone.IsParameterDependent;
-
-			new QueryVisitor().Visit(this, expr =>
-			{
-				var sb = expr as SelectQuery;
-
-				if (sb != null && sb.ParentSelect == clone)
-					sb.ParentSelect = this;
-			});
-		}
-
-		public SelectQuery Clone()
-		{
-			return (SelectQuery)Clone(new Dictionary<ICloneableElement,ICloneableElement>(), _ => true);
-		}
-
-		public SelectQuery Clone(Predicate<ICloneableElement> doClone)
-		{
-			return (SelectQuery)Clone(new Dictionary<ICloneableElement,ICloneableElement>(), doClone);
-		}
-
-#endregion
-
-		#region Helpers
-
-		public void ForEachTable(Action<SqlTableSource> action, HashSet<SelectQuery> visitedQueries)
-		{
-			if (!visitedQueries.Add(this))
-				return;
-
-			foreach (var table in From.Tables)
-				table.ForEach(action, visitedQueries);
-
-			new QueryVisitor().Visit(this, e =>
-			{
-				if (e is SelectQuery query && e != this)
-					query.ForEachTable(action, visitedQueries);
-			});
-		}
-
-		public ISqlTableSource GetTableSource(ISqlTableSource table)
-		{
-			var ts = From[table];
-
-			return ts == null && ParentSelect != null ? ParentSelect.GetTableSource(table) : ts;
-		}
-
-		internal static SqlTableSource CheckTableSource(SqlTableSource ts, ISqlTableSource table, string alias)
-		{
-			if (ts.Source == table && (alias == null || ts.Alias == alias))
-				return ts;
-
-			var jt = ts[table, alias];
-
-			if (jt != null)
-				return jt;
-
-			if (ts.Source is SelectQuery)
-			{
-				var s = ((SelectQuery)ts.Source).From[table, alias];
-
-				if (s != null)
-					return s;
-			}
-
-			return null;
-		}
-
-		#endregion
-
-		#region Overrides
-
-#if OVERRIDETOSTRING
-
-		public override string ToString()
-		{
-			return ((IQueryElement)this).ToString(new StringBuilder(), new Dictionary<IQueryElement,IQueryElement>()).ToString();
-		}
-
-#endif
-
-		#endregion
-
-		#region ISqlExpression Members
-
-		public bool CanBeNull => true;
-		public int Precedence => SqlQuery.Precedence.Unknown;
-
-
-		public bool Equals(ISqlExpression other, Func<ISqlExpression,ISqlExpression,bool> comparer)
-		{
-			return this == other;
-		}
-
-		public Type SystemType
-		{
-			get
-			{
-				if (Select.Columns.Count == 1)
-					return Select.Columns[0].SystemType;
-
-				if (From.Tables.Count == 1 && From.Tables[0].Joins.Count == 0)
-					return From.Tables[0].SystemType;
-
-				return null;
-			}
-		}
-
-		#endregion
-
-		#region ICloneableElement Members
-
-		public ICloneableElement Clone(Dictionary<ICloneableElement, ICloneableElement> objectTree, Predicate<ICloneableElement> doClone)
-		{
-			if (!doClone(this))
-				return this;
-
-			if (!objectTree.TryGetValue(this, out var clone))
-				clone = new SelectQuery(this, objectTree, doClone);
-
-			return clone;
-		}
-
-		#endregion
-
-		#region ISqlExpressionWalkable Members
-
-		public ISqlExpression Walk(WalkOptions options, Func<ISqlExpression,ISqlExpression> func)
-		{
-			((ISqlExpressionWalkable)Select) .Walk(options, func);
-			((ISqlExpressionWalkable)From)   .Walk(options, func);
-			((ISqlExpressionWalkable)Where)  .Walk(options, func);
-			((ISqlExpressionWalkable)GroupBy).Walk(options, func);
-			((ISqlExpressionWalkable)Having) .Walk(options, func);
-			((ISqlExpressionWalkable)OrderBy).Walk(options, func);
-
-			if (HasUnion)
-				foreach (var union in Unions)
-					((ISqlExpressionWalkable)union.SelectQuery).Walk(options, func);
-
-			return func(this);
-		}
-
-		#endregion
-
-		#region IEquatable<ISqlExpression> Members
-
-		bool IEquatable<ISqlExpression>.Equals(ISqlExpression other)
-		{
-			return this == other;
-		}
-
-		#endregion
-
-		#region ISqlTableSource Members
-
-		public static int SourceIDCounter;
-
-		public int           SourceID { get; }
-		public SqlTableType  SqlTableType => SqlTableType.Table;
-
-		private SqlField _all;
-		public  SqlField  All
-		{
-			get => _all ?? (_all = new SqlField { Name = "*", PhysicalName = "*", Table = this });
-
-			internal set
-			{
-				_all = value;
-
-				if (_all != null)
-					_all.Table = this;
-			}
-		}
-
-		List<ISqlExpression> _keys;
-
-		public IList<ISqlExpression> GetKeys(bool allIfEmpty)
-		{
-			if (_keys == null)
-			{
-				if (Select.Columns.Count > 0 && From.Tables.Count == 1 && From.Tables[0].Joins.Count == 0)
-				{
-					var q =
-						from key in ((ISqlTableSource) From.Tables[0]).GetKeys(allIfEmpty)
-						from col in Select.Columns
-						where  col.Expression == key
-						select col as ISqlExpression;
-
-					_keys = q.ToList();
-				}
-				else
-					_keys = new List<ISqlExpression>();
-			}
-
-			return _keys;
-		}
-
-		#endregion
-
-		#region IQueryElement Members
-
-		public QueryElementType ElementType => QueryElementType.SqlQuery;
-
-		public string SqlText =>
-			((IQueryElement) this).ToString(new StringBuilder(), new Dictionary<IQueryElement, IQueryElement>())
-			.ToString();
-
-		public StringBuilder ToString(StringBuilder sb, Dictionary<IQueryElement,IQueryElement> dic)
-		{
-			if (dic.ContainsKey(this))
-				return sb.Append("...");
-
-			dic.Add(this, this);
-
-			sb
-				.Append("(")
-				.Append(SourceID)
-				.Append(") ");
-
-			((IQueryElement)Select). ToString(sb, dic);
-			((IQueryElement)From).   ToString(sb, dic);
-			((IQueryElement)Where).  ToString(sb, dic);
-			((IQueryElement)GroupBy).ToString(sb, dic);
-			((IQueryElement)Having). ToString(sb, dic);
-			((IQueryElement)OrderBy).ToString(sb, dic);
-
-			if (HasUnion)
-				foreach (IQueryElement u in Unions)
-					u.ToString(sb, dic);
-
-			dic.Remove(this);
-
-			return sb;
-		}
-
-		#endregion
-
-		#region Debug
-
-		internal void EnsureFindTables()
-		{
-			new QueryVisitor().Visit(this, e =>
-			{
-				if (e is SqlField f)
-				{
-					var ts = GetTableSource(f.Table);
-
-					if (ts == null && f != f.Table.All)
-						throw new SqlException("Table '{0}' not found.", f.Table);
-				}
-			});
-		}
-
-		#endregion
-
-	}
-}
-=======
-﻿using System;
-using System.Collections.Generic;
-using System.Diagnostics;
-using System.Linq;
-using System.Text;
-using System.Threading;
-
-namespace LinqToDB.SqlQuery
-{
-	[DebuggerDisplay("SQL = {" + nameof(SqlText) + "}")]
-	public class SelectQuery : ISqlTableSource
-	{
 		#region Init
 
 		public SelectQuery()
@@ -516,6 +135,13 @@
 			Having  = new SqlWhereClause  (this, clone.Having,  objectTree, doClone);
 			OrderBy = new SqlOrderByClause(this, clone.OrderBy, objectTree, doClone);
 
+			if (clone.HasUnion)
+			{
+				Unions.AddRange(
+					clone.Unions.Select(u =>
+						new SqlUnion((SelectQuery) u.SelectQuery.Clone(objectTree, doClone), u.IsAll)));
+			}
+
 			IsParameterDependent = clone.IsParameterDependent;
 
 			if (clone.HasUniqueKeys)
@@ -562,9 +188,6 @@
 		public ISqlTableSource GetTableSource(ISqlTableSource table)
 		{
 			var ts = From[table];
-
-//			if (ts == null && IsUpdate && Update.Table == table)
-//				return Update.Table;
 
 			return ts == null && ParentSelect != null ? ParentSelect.GetTableSource(table) : ts;
 		}
@@ -706,17 +329,20 @@
 
 		public IList<ISqlExpression> GetKeys(bool allIfEmpty)
 		{
-			if (_keys == null && From.Tables.Count == 1 && From.Tables[0].Joins.Count == 0)
-			{
-				_keys = new List<ISqlExpression>();
-
-				var q =
-					from key in ((ISqlTableSource)From.Tables[0]).GetKeys(allIfEmpty)
-					from col in Select.Columns
-					where col.Expression == key
-					select col as ISqlExpression;
-
-				_keys = q.ToList();
+			if (_keys == null)
+			{
+				if (Select.Columns.Count > 0 && From.Tables.Count == 1 && From.Tables[0].Joins.Count == 0)
+				{
+					var q =
+						from key in ((ISqlTableSource) From.Tables[0]).GetKeys(allIfEmpty)
+						from col in Select.Columns
+						where  col.Expression == key
+						select col as ISqlExpression;
+
+					_keys = q.ToList();
+				}
+				else
+					_keys = new List<ISqlExpression>();
 			}
 
 			return _keys;
@@ -781,5 +407,4 @@
 		#endregion
 
 	}
-}
->>>>>>> 50334847
+}