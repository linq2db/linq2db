--- conflicted
+++ resolved
@@ -3,12 +3,7 @@
 using System.Diagnostics.CodeAnalysis;
 using System.Linq;
 using System.Threading;
-<<<<<<< HEAD
-using LinqToDB.Common;
-using LinqToDB.Linq.Builder;
 using LinqToDB.ServiceModel;
-=======
->>>>>>> f4350ed7
 
 namespace LinqToDB.SqlQuery
 {
@@ -163,15 +158,12 @@
 					{
 						IsParameterDependent = selectQuery.IsParameterDependent,
 						DoNotRemove          = selectQuery.DoNotRemove,
-<<<<<<< HEAD
 						QueryName            = selectQuery.QueryName,
 						SqlQueryExtensions   = selectQuery.SqlQueryExtensions,
-=======
 						DoNotSetAliases      = selectQuery.DoNotSetAliases
->>>>>>> f4350ed7
-					};
-
-					_objectTree.Add(element,         clone = newSelectQuery);
+					};
+
+					_objectTree.Add(element, clone = newSelectQuery);
 					_objectTree.Add(selectQuery.All, newSelectQuery.All);
 
 					if (selectQuery.ParentSelect != null)
@@ -788,7 +780,7 @@
 						var rows   = new List<ISqlExpression[]>(values.Rows.Count);
 						CloneInto(rows, values.Rows);
 						clone = new SqlValuesTable(fields, fields.Select(f => f.ColumnDescriptor?.MemberInfo).ToArray(), rows);
-					}
+					}	
 					break;
 
 				}
