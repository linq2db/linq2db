--- conflicted
+++ resolved
@@ -172,14 +172,7 @@
 
 #else
 			if (Expression is SqlField)
-<<<<<<< HEAD
 				return this.ToDebugString();
-=======
-			{
-				using var sb = Pools.StringBuilder.Allocate();
-				return ((IQueryElement)this).ToString(sb.Value, new Dictionary<IQueryElement, IQueryElement>()).ToString();
-			}
->>>>>>> 675a1c07
 
 			return base.ToString()!;
 #endif
