--- conflicted
+++ resolved
@@ -63,11 +63,7 @@
 
 		public SqlField(ColumnDescriptor column)
 		{
-<<<<<<< HEAD
-			Type              = new DbDataType(column.MemberType, column.DataType, column.DbType, column.Length, column.Precision, column.Scale);
-=======
 			Type              = column.GetDbDataType(true);
->>>>>>> 3ba2d0ba
 			Name              = column.MemberName;
 			PhysicalName      = column.ColumnName;
 			CanBeNull         = column.CanBeNull;
