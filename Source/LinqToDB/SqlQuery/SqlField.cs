<<<<<<< HEAD
﻿using System;
using System.Collections.Generic;
using System.Text;

namespace LinqToDB.SqlQuery
{
	using Mapping;

	public class SqlField : ISqlExpression
	{
		public SqlField()
		{
			CanBeNull = true;
		}

		public SqlField(SqlField field)
		{
			SystemType       = field.SystemType;
			Alias            = field.Alias;
			Name             = field.Name;
			PhysicalName     = field.PhysicalName;
			CanBeNull        = field.CanBeNull;
			IsPrimaryKey     = field.IsPrimaryKey;
			PrimaryKeyOrder  = field.PrimaryKeyOrder;
			IsIdentity       = field.IsIdentity;
			IsInsertable     = field.IsInsertable;
			IsUpdatable      = field.IsUpdatable;
			DataType         = field.DataType;
			DbType           = field.DbType;
			Length           = field.Length;
			Precision        = field.Precision;
			Scale            = field.Scale;
			CreateFormat     = field.CreateFormat;
			CreateOrder      = field.CreateOrder;
			ColumnDescriptor = field.ColumnDescriptor;
		}

		public SqlField(ColumnDescriptor column)
		{
			SystemType       = column.MemberType;
			Name             = column.MemberName;
			PhysicalName     = column.ColumnName;
			CanBeNull        = column.CanBeNull;
			IsPrimaryKey     = column.IsPrimaryKey;
			PrimaryKeyOrder  = column.PrimaryKeyOrder;
			IsIdentity       = column.IsIdentity;
			IsInsertable     = !column.SkipOnInsert;
			IsUpdatable      = !column.SkipOnUpdate;
			DataType         = column.DataType;
			DbType           = column.DbType;
			Length           = column.Length;
			Precision        = column.Precision;
			Scale            = column.Scale;
			CreateFormat     = column.CreateFormat;
			CreateOrder      = column.Order;
			ColumnDescriptor = column;
		}

		public Type             SystemType       { get; set; }
		public string           Alias            { get; set; }
		public string           Name             { get; set; }
		public bool             IsPrimaryKey     { get; set; }
		public int              PrimaryKeyOrder  { get; set; }
		public bool             IsIdentity       { get; set; }
		public bool             IsInsertable     { get; set; }
		public bool             IsUpdatable      { get; set; }
		public DataType         DataType         { get; set; }
		public string           DbType           { get; set; }
		public int?             Length           { get; set; }
		public int?             Precision        { get; set; }
		public int?             Scale            { get; set; }
		public string           CreateFormat     { get; set; }
		public int?             CreateOrder      { get; set; }

		public ISqlTableSource  Table            { get; set; }
		public ColumnDescriptor ColumnDescriptor { get; set; }

		private string _physicalName;
		public  string  PhysicalName
		{
			get => _physicalName ?? Name;
			set => _physicalName = value;
		}

		#region Overrides

//#if OVERRIDETOSTRING

		public override string ToString()
		{
			return ((IQueryElement)this).ToString(new StringBuilder(), new Dictionary<IQueryElement,IQueryElement>()).ToString();
		}

//#endif

		#endregion

		#region ISqlExpression Members

		public bool CanBeNull { get; set; }

		public bool Equals(ISqlExpression other, Func<ISqlExpression,ISqlExpression,bool> comparer)
		{
			return this == other;
		}

		public int Precedence => SqlQuery.Precedence.Primary;

		#endregion

		#region ISqlExpressionWalkable Members

		ISqlExpression ISqlExpressionWalkable.Walk(WalkOptions options, Func<ISqlExpression,ISqlExpression> func)
		{
			return func(this);
		}

		#endregion

		#region IEquatable<ISqlExpression> Members

		bool IEquatable<ISqlExpression>.Equals(ISqlExpression other)
		{
			return this == other;
		}

		#endregion

		#region ICloneableElement Members

		public ICloneableElement Clone(Dictionary<ICloneableElement, ICloneableElement> objectTree, Predicate<ICloneableElement> doClone)
		{
			if (!doClone(this))
				return this;

			var table = Table.Clone(objectTree, doClone);
			if (table == Table)
				return this;

			return objectTree[this];
		}

		#endregion

		#region IQueryElement Members

		public QueryElementType ElementType => QueryElementType.SqlField;

		StringBuilder IQueryElement.ToString(StringBuilder sb, Dictionary<IQueryElement,IQueryElement> dic)
		{
			if (Table != null)
				sb
					.Append('t')
					.Append(Table.SourceID)
					.Append('.');

			return sb.Append(Name);
		}

		#endregion
	}
}
=======
﻿using System;
using System.Collections.Generic;
using System.Text;

namespace LinqToDB.SqlQuery
{
	using Mapping;

	public class SqlField : ISqlExpression
	{
		public SqlField()
		{
			CanBeNull = true;
		}

		public SqlField(SqlField field)
		{
			SystemType       = field.SystemType;
			Alias            = field.Alias;
			Name             = field.Name;
			PhysicalName     = field.PhysicalName;
			CanBeNull        = field.CanBeNull;
			IsPrimaryKey     = field.IsPrimaryKey;
			PrimaryKeyOrder  = field.PrimaryKeyOrder;
			IsIdentity       = field.IsIdentity;
			IsInsertable     = field.IsInsertable;
			IsUpdatable      = field.IsUpdatable;
			DataType         = field.DataType;
			DbType           = field.DbType;
			Length           = field.Length;
			Precision        = field.Precision;
			Scale            = field.Scale;
			CreateFormat     = field.CreateFormat;
			CreateOrder      = field.CreateOrder;
			ColumnDescriptor = field.ColumnDescriptor;
		}

		public SqlField(ColumnDescriptor column)
		{
			SystemType       = column.MemberType;
			Name             = column.MemberName;
			PhysicalName     = column.ColumnName;
			CanBeNull        = column.CanBeNull;
			IsPrimaryKey     = column.IsPrimaryKey;
			PrimaryKeyOrder  = column.PrimaryKeyOrder;
			IsIdentity       = column.IsIdentity;
			IsInsertable     = !column.SkipOnInsert;
			IsUpdatable      = !column.SkipOnUpdate;
			DataType         = column.DataType;
			DbType           = column.DbType;
			Length           = column.Length;
			Precision        = column.Precision;
			Scale            = column.Scale;
			CreateFormat     = column.CreateFormat;
			CreateOrder      = column.Order;
			ColumnDescriptor = column;
		}

		public Type             SystemType       { get; set; }
		public string           Alias            { get; set; }
		public string           Name             { get; set; }
		public bool             IsPrimaryKey     { get; set; }
		public int              PrimaryKeyOrder  { get; set; }
		public bool             IsIdentity       { get; set; }
		public bool             IsInsertable     { get; set; }
		public bool             IsUpdatable      { get; set; }
		public DataType         DataType         { get; set; }
		public string           DbType           { get; set; }
		public int?             Length           { get; set; }
		public int?             Precision        { get; set; }
		public int?             Scale            { get; set; }
		public string           CreateFormat     { get; set; }
		public int?             CreateOrder      { get; set; }

		public ISqlTableSource  Table            { get; set; }
		public ColumnDescriptor ColumnDescriptor { get; set; }

		private string _physicalName;
		public  string  PhysicalName
		{
			get => _physicalName ?? Name;
			set => _physicalName = value;
		}

		#region Overrides

//#if OVERRIDETOSTRING

		public override string ToString()
		{
			return ((IQueryElement)this).ToString(new StringBuilder(), new Dictionary<IQueryElement,IQueryElement>()).ToString();
		}

//#endif

		#endregion

		#region ISqlExpression Members

		public bool CanBeNull { get; set; }

		public bool Equals(ISqlExpression other, Func<ISqlExpression,ISqlExpression,bool> comparer)
		{
			return this == other;
		}

		public int Precedence => SqlQuery.Precedence.Primary;

		#endregion

		#region ISqlExpressionWalkable Members

		ISqlExpression ISqlExpressionWalkable.Walk(WalkOptions options, Func<ISqlExpression,ISqlExpression> func)
		{
			return func(this);
		}

		#endregion

		#region IEquatable<ISqlExpression> Members

		bool IEquatable<ISqlExpression>.Equals(ISqlExpression other)
		{
			return this == other;
		}

		#endregion

		#region ICloneableElement Members

		public ICloneableElement Clone(Dictionary<ICloneableElement, ICloneableElement> objectTree, Predicate<ICloneableElement> doClone)
		{
			if (!doClone(this))
				return this;

			Table.Clone(objectTree, doClone);

			return objectTree[this];
		}

		#endregion

		#region IQueryElement Members

		public QueryElementType ElementType => QueryElementType.SqlField;

		StringBuilder IQueryElement.ToString(StringBuilder sb, Dictionary<IQueryElement,IQueryElement> dic)
		{
			if (Table != null)
				sb
					.Append('t')
					.Append(Table.SourceID)
					.Append('.');

			return sb.Append(Name);
		}

		#endregion
	}
}
>>>>>>> 50334847
<|MERGE_RESOLUTION|>--- conflicted
+++ resolved
@@ -1,4 +1,3 @@
-<<<<<<< HEAD
 ﻿using System;
 using System.Collections.Generic;
 using System.Text;
@@ -160,166 +159,4 @@
 
 		#endregion
 	}
-}
-=======
-﻿using System;
-using System.Collections.Generic;
-using System.Text;
-
-namespace LinqToDB.SqlQuery
-{
-	using Mapping;
-
-	public class SqlField : ISqlExpression
-	{
-		public SqlField()
-		{
-			CanBeNull = true;
-		}
-
-		public SqlField(SqlField field)
-		{
-			SystemType       = field.SystemType;
-			Alias            = field.Alias;
-			Name             = field.Name;
-			PhysicalName     = field.PhysicalName;
-			CanBeNull        = field.CanBeNull;
-			IsPrimaryKey     = field.IsPrimaryKey;
-			PrimaryKeyOrder  = field.PrimaryKeyOrder;
-			IsIdentity       = field.IsIdentity;
-			IsInsertable     = field.IsInsertable;
-			IsUpdatable      = field.IsUpdatable;
-			DataType         = field.DataType;
-			DbType           = field.DbType;
-			Length           = field.Length;
-			Precision        = field.Precision;
-			Scale            = field.Scale;
-			CreateFormat     = field.CreateFormat;
-			CreateOrder      = field.CreateOrder;
-			ColumnDescriptor = field.ColumnDescriptor;
-		}
-
-		public SqlField(ColumnDescriptor column)
-		{
-			SystemType       = column.MemberType;
-			Name             = column.MemberName;
-			PhysicalName     = column.ColumnName;
-			CanBeNull        = column.CanBeNull;
-			IsPrimaryKey     = column.IsPrimaryKey;
-			PrimaryKeyOrder  = column.PrimaryKeyOrder;
-			IsIdentity       = column.IsIdentity;
-			IsInsertable     = !column.SkipOnInsert;
-			IsUpdatable      = !column.SkipOnUpdate;
-			DataType         = column.DataType;
-			DbType           = column.DbType;
-			Length           = column.Length;
-			Precision        = column.Precision;
-			Scale            = column.Scale;
-			CreateFormat     = column.CreateFormat;
-			CreateOrder      = column.Order;
-			ColumnDescriptor = column;
-		}
-
-		public Type             SystemType       { get; set; }
-		public string           Alias            { get; set; }
-		public string           Name             { get; set; }
-		public bool             IsPrimaryKey     { get; set; }
-		public int              PrimaryKeyOrder  { get; set; }
-		public bool             IsIdentity       { get; set; }
-		public bool             IsInsertable     { get; set; }
-		public bool             IsUpdatable      { get; set; }
-		public DataType         DataType         { get; set; }
-		public string           DbType           { get; set; }
-		public int?             Length           { get; set; }
-		public int?             Precision        { get; set; }
-		public int?             Scale            { get; set; }
-		public string           CreateFormat     { get; set; }
-		public int?             CreateOrder      { get; set; }
-
-		public ISqlTableSource  Table            { get; set; }
-		public ColumnDescriptor ColumnDescriptor { get; set; }
-
-		private string _physicalName;
-		public  string  PhysicalName
-		{
-			get => _physicalName ?? Name;
-			set => _physicalName = value;
-		}
-
-		#region Overrides
-
-//#if OVERRIDETOSTRING
-
-		public override string ToString()
-		{
-			return ((IQueryElement)this).ToString(new StringBuilder(), new Dictionary<IQueryElement,IQueryElement>()).ToString();
-		}
-
-//#endif
-
-		#endregion
-
-		#region ISqlExpression Members
-
-		public bool CanBeNull { get; set; }
-
-		public bool Equals(ISqlExpression other, Func<ISqlExpression,ISqlExpression,bool> comparer)
-		{
-			return this == other;
-		}
-
-		public int Precedence => SqlQuery.Precedence.Primary;
-
-		#endregion
-
-		#region ISqlExpressionWalkable Members
-
-		ISqlExpression ISqlExpressionWalkable.Walk(WalkOptions options, Func<ISqlExpression,ISqlExpression> func)
-		{
-			return func(this);
-		}
-
-		#endregion
-
-		#region IEquatable<ISqlExpression> Members
-
-		bool IEquatable<ISqlExpression>.Equals(ISqlExpression other)
-		{
-			return this == other;
-		}
-
-		#endregion
-
-		#region ICloneableElement Members
-
-		public ICloneableElement Clone(Dictionary<ICloneableElement, ICloneableElement> objectTree, Predicate<ICloneableElement> doClone)
-		{
-			if (!doClone(this))
-				return this;
-
-			Table.Clone(objectTree, doClone);
-
-			return objectTree[this];
-		}
-
-		#endregion
-
-		#region IQueryElement Members
-
-		public QueryElementType ElementType => QueryElementType.SqlField;
-
-		StringBuilder IQueryElement.ToString(StringBuilder sb, Dictionary<IQueryElement,IQueryElement> dic)
-		{
-			if (Table != null)
-				sb
-					.Append('t')
-					.Append(Table.SourceID)
-					.Append('.');
-
-			return sb.Append(Name);
-		}
-
-		#endregion
-	}
-}
->>>>>>> 50334847
+}