﻿using System;
using System.Diagnostics.CodeAnalysis;
using System.Globalization;

namespace LinqToDB.SqlQuery
{
	partial class QueryHelper
	{
		public static SqlParameterValue GetParameterValue(this SqlParameter parameter, IReadOnlyParameterValues? parameterValues)
		{
			if (parameterValues != null && parameterValues.TryGetValue(parameter, out var value))
			{
				return value;
			}
			return new SqlParameterValue(parameter.Value, parameter.Type);
		}

		public static bool TryEvaluateExpression(this IQueryElement expr, EvaluationContext context, out object? result)
		{
			(result, var success) = expr.TryEvaluateExpression(context);
			return success;
		}

		public static bool IsMutable(this IQueryElement expr)
		{
			if (expr.CanBeEvaluated(false))
				return false;
			return expr.CanBeEvaluated(true);
		}

		public static bool CanBeEvaluated(this IQueryElement expr, bool withParameters)
		{
			return expr.TryEvaluateExpression(new EvaluationContext(withParameters ? SqlParameterValues.Empty : null), out _);
		}

		public static bool CanBeEvaluated(this IQueryElement expr, EvaluationContext context)
		{
			return expr.TryEvaluateExpression(context, out _);
		}

		internal static (object? value, bool success) TryEvaluateExpression(this IQueryElement expr, EvaluationContext context)
		{
			if (!context.TryGetValue(expr, out var info))
			{
				if (TryEvaluateExpressionInternal(expr, context, out var result))
				{
					context.Register(expr, result);
					return (result, true);
				}
				else
				{
					context.RegisterError(expr);
					return (result, false);
				}
			}

			return info.Value;
		}

		static bool TryEvaluateExpressionInternal(this IQueryElement expr, EvaluationContext context, out object? result)
		{
			result = null;
			switch (expr.ElementType)
			{
				case QueryElementType.SqlValue           :
				{
					var sqlValue = (SqlValue)expr;
					result = sqlValue.Value;
					return true;
				}
				case QueryElementType.SqlParameter       :
				{
					var sqlParameter = (SqlParameter)expr;

					if (context.ParameterValues == null)
					{
						return false;
					}

					var parameterValue = sqlParameter.GetParameterValue(context.ParameterValues);

					result = parameterValue.ProviderValue;
					return true;
				}
				case QueryElementType.IsNullPredicate:
				{
					var isNullPredicate = (SqlPredicate.IsNull)expr;
					if (!isNullPredicate.Expr1.TryEvaluateExpression(context, out var value))
						return false;
					result = isNullPredicate.IsNot == (value != null);
					return true;
				}
				case QueryElementType.ExprExprPredicate:
				{
					var exprExpr = (SqlPredicate.ExprExpr)expr;
					/*
					var reduced = exprExpr.Reduce(context, TODO);
					if (!ReferenceEquals(reduced, expr))
<<<<<<< HEAD
						return TryEvaluateExpression(reduced, context, out result, out errorMessage);
					*/
=======
						return TryEvaluateExpression(reduced, context, out result);
>>>>>>> 675a1c07

					if (!exprExpr.Expr1.TryEvaluateExpression(context, out var value1) ||
					    !exprExpr.Expr2.TryEvaluateExpression(context, out var value2))
						return false;

					if (value1 != null && value2 != null)
					{
						if (value1.GetType().IsEnum != value2.GetType().IsEnum)
						{
							return false;
						}
					}

					switch (exprExpr.Operator)
					{
						case SqlPredicate.Operator.Equal:
						{
							if (value1 == null)
							{
								result = value2 == null;
							}
							else
							{
								result = (value2 != null) && value1.Equals(value2);
							}
							break;
						}
						case SqlPredicate.Operator.NotEqual:
						{
							if (value1 == null)
							{
								result = value2 != null;
							}
							else
							{
								result = value2 == null || !value1.Equals(value2);
							}
							break;
						}
						default:
						{
							if (!(value1 is IComparable comp1) || !(value2 is IComparable comp2))
							{
								result = false;
								return true;
							}

							switch (exprExpr.Operator)
							{
								case SqlPredicate.Operator.Greater:
									result = comp1.CompareTo(comp2) > 0;
									break;
								case SqlPredicate.Operator.GreaterOrEqual:
									result = comp1.CompareTo(comp2) >= 0;
									break;
								case SqlPredicate.Operator.NotGreater:
									result = !(comp1.CompareTo(comp2) > 0);
									break;
								case SqlPredicate.Operator.Less:
									result = comp1.CompareTo(comp2) < 0;
									break;
								case SqlPredicate.Operator.LessOrEqual:
									result = comp1.CompareTo(comp2) <= 0;
									break;
								case SqlPredicate.Operator.NotLess:
									result = !(comp1.CompareTo(comp2) < 0);
									break;

								default:
									return false;

							}
							break;
						}
					}

					return true;
				}
				case QueryElementType.IsTruePredicate:
				{
					var isTruePredicate = (SqlPredicate.IsTrue)expr;
					if (!isTruePredicate.Expr1.TryEvaluateExpression(context, out var value))
						return false;

					if (value == null)
					{
						result = false;
						return true;
					}

					if (value is bool boolValue)
					{
						result = boolValue != isTruePredicate.IsNot;
						return true;
					}

					return false;
				}
				case QueryElementType.SqlBinaryExpression:
				{
					var binary = (SqlBinaryExpression)expr;
					if (!binary.Expr1.TryEvaluateExpression(context, out var leftEvaluated))
						return false;
					if (!binary.Expr2.TryEvaluateExpression(context, out var rightEvaluated))
						return false;
					dynamic? left  = leftEvaluated;
					dynamic? right = rightEvaluated;
					if (left == null || right == null)
						return true;
					switch (binary.Operation)
					{
						case "+" : result = left + right; break;
						case "-" : result = left - right; break;
						case "*" : result = left * right; break;
						case "/" : result = left / right; break;
						case "%" : result = left % right; break;
						case "^" : result = left ^ right; break;
						case "&" : result = left & right; break;
						case "<" : result = left < right; break;
						case ">" : result = left > right; break;
						case "<=": result = left <= right; break;
						case ">=": result = left >= right; break;
						default:
							return false;
					}

					return true;
				}
				case QueryElementType.SqlFunction        :
				{
					var function = (SqlFunction)expr;

					switch (function.Name)
					{
						case "CASE":
						{
							if (function.Parameters.Length != 3)
							{
								return false;
							}

							if (!function.Parameters[0]
								.TryEvaluateExpression(context, out var cond))
								return false;

							if (!(cond is bool))
							{
								return false;
							}

							if ((bool)cond!)
								return function.Parameters[1]
									.TryEvaluateExpression(context, out result);
							else
								return function.Parameters[2]
									.TryEvaluateExpression(context, out result);
						}

						case "Length":
						{
							if (function.Parameters[0]
								.TryEvaluateExpression(context, out var strValue))
							{
								if (strValue == null)
									return true;
								if (strValue is string str)
								{
									result = str.Length;
									return true;
								}
							}

							return false;
						}

						case PseudoFunctions.TO_LOWER:
						{
							if (function.Parameters[0]
								.TryEvaluateExpression(context, out var strValue))
							{
								if (strValue == null)
									return true;
								if (strValue is string str)
								{
									result = str.ToLower(CultureInfo.InvariantCulture);
									return true;
								}
							}

							return false;
						}

						case PseudoFunctions.TO_UPPER:
						{
							if (function.Parameters[0]
								.TryEvaluateExpression(context, out var strValue))
							{
								if (strValue == null)
									return true;
								if (strValue is string str)
								{
									result = str.ToUpper(CultureInfo.InvariantCulture);
									return true;
								}
							}

							return false;
						}

						default:
							return false;
					}
				}

				case QueryElementType.SearchCondition    :
				{
					var cond     = (SqlSearchCondition)expr;

					if (cond.Conditions.Count == 0)
					{
						result = true;
						return true;
					}

					for (var i = 0; i < cond.Conditions.Count; i++)
					{
						var condition = cond.Conditions[i];
						if (condition.TryEvaluateExpression(context, out var evaluated))
						{
							if (evaluated is bool boolValue)
							{
								if (i == cond.Conditions.Count - 1 || condition.IsOr == boolValue)
								{
									result = boolValue;
									return true;
								}
							}
							else if (!condition.IsOr)
							{
								return false;
							}
						}
					}

					return false;
				}
				case QueryElementType.ExprPredicate      :
				{
					var predicate = (SqlPredicate.Expr)expr;
					if (!predicate.Expr1.TryEvaluateExpression(context, out var value))
						return false;

					result = value;
					return true;
				}
				case QueryElementType.Condition          :
				{
					var cond = (SqlCondition)expr;
					if (cond.Predicate.TryEvaluateExpression(context, out var evaluated))
					{
						if (evaluated is bool boolValue)
						{
							result = cond.IsNot ? !boolValue : boolValue;
							return true;
						}
						else
						{
							return false;
						}
					}

					return false;
				}

				default:
				{
					return false;
				}
			}
		}

		public static object? EvaluateExpression(this IQueryElement expr, EvaluationContext context)
		{
			var (value, success) = expr.TryEvaluateExpression(context);
			if (!success)
				throw new LinqToDBException($"Cannot evaluate expression: {expr}");

			return value;
		}

		public static bool? EvaluateBoolExpression(this IQueryElement expr, EvaluationContext context, bool? defaultValue = null)
		{
			var evaluated = expr.EvaluateExpression(context);

			if (evaluated is bool boolValue)
				return boolValue;

			return defaultValue;
		}
	}
}<|MERGE_RESOLUTION|>--- conflicted
+++ resolved
@@ -96,12 +96,8 @@
 					/*
 					var reduced = exprExpr.Reduce(context, TODO);
 					if (!ReferenceEquals(reduced, expr))
-<<<<<<< HEAD
-						return TryEvaluateExpression(reduced, context, out result, out errorMessage);
-					*/
-=======
 						return TryEvaluateExpression(reduced, context, out result);
->>>>>>> 675a1c07
+						*/
 
 					if (!exprExpr.Expr1.TryEvaluateExpression(context, out var value1) ||
 					    !exprExpr.Expr2.TryEvaluateExpression(context, out var value2))
