﻿using System;
using System.Linq;
using System.Collections.Generic;
using System.Diagnostics.CodeAnalysis;
using System.Text;
using System.Text.RegularExpressions;

namespace LinqToDB.SqlQuery
{
	using SqlProvider;
	using Tools;
	using Common;
	using Mapping;

	public static partial class QueryHelper
	{
		public static bool ContainsElement(IQueryElement testedRoot, IQueryElement element)
		{
			return null != new QueryVisitor().Find(testedRoot, e => e == element);
		}

		public static bool IsDependsOn(IQueryElement testedRoot, HashSet<ISqlTableSource> onSources, HashSet<IQueryElement>? elementsToIgnore = null)
		{
			var dependencyFound = false;

			new QueryVisitor().VisitParentFirst(testedRoot, e =>
			{
				if (dependencyFound)
					return false;

				if (elementsToIgnore != null && elementsToIgnore.Contains(e))
					return false;

				if (e is ISqlTableSource source && onSources.Contains(source))
				{
					dependencyFound = true;
					return false;
				}

				switch (e.ElementType)
				{
					case QueryElementType.Column :
						{
							var c = (SqlColumn) e;
							if (onSources.Contains(c.Parent!))
								dependencyFound = true;
							break;
						}
					case QueryElementType.SqlField :
						{
							var f = (SqlField) e;
							if (onSources.Contains(f.Table!))
								dependencyFound = true;
							break;
						}
				}

				return !dependencyFound;
			});

			return dependencyFound;
		}

		public static bool IsDependsOn(IQueryElement testedRoot, IQueryElement onElement, HashSet<IQueryElement>? elementsToIgnore = null)
		{
			var dependencyFound = false;

			new QueryVisitor().VisitParentFirst(testedRoot, e =>
			{
				if (elementsToIgnore != null && elementsToIgnore.Contains(e))
					return false;

				if (e == onElement)
					dependencyFound = true;

				return !dependencyFound;
			});

			return dependencyFound;
		}


		public static int DependencyCount(IQueryElement testedRoot, IQueryElement onElement, HashSet<IQueryElement>? elementsToIgnore = null)
		{
			var dependencyCount = 0;

			new QueryVisitor().VisitParentFirst(testedRoot, e =>
			{
				if (elementsToIgnore != null && elementsToIgnore.Contains(e))
					return false;

				if (e == onElement)
					++dependencyCount;

				return true;
			});

			return dependencyCount;
		}


		/// <summary>
		/// Returns <see cref="IValueConverter"/> for <paramref name="expr"/>.
		/// </summary>
		/// <param name="expr">Tested SQL Expression.</param>
		/// <returns>Associated converter or <c>null</c>.</returns>
		public static IValueConverter? GetValueConverter(ISqlExpression? expr)
		{
			return GetColumnDescriptor(expr)?.ValueConverter;
		}
		
		/// <summary>
		/// Returns <see cref="ColumnDescriptor"/> for <paramref name="expr"/>.
		/// </summary>
		/// <param name="expr">Tested SQL Expression.</param>
		/// <returns>Associated column descriptor or <c>null</c>.</returns>
		public static ColumnDescriptor? GetColumnDescriptor(ISqlExpression? expr)
		{
			if (expr == null)
				return null;
			
			switch (expr.ElementType)
			{
				case QueryElementType.Column:
					{
						return GetColumnDescriptor(((SqlColumn)expr).Expression);
					}
				case QueryElementType.SqlField:
					{
						return ((SqlField)expr).ColumnDescriptor;
					}
				case QueryElementType.SqlExpression:
					{
						var sqlExpr = (SqlExpression)expr;
						if (sqlExpr.Parameters.Length == 1 && sqlExpr.Expr == "{0}")
							return GetColumnDescriptor(sqlExpr.Parameters[0]);
						break;
					}
				case QueryElementType.SqlQuery:
					{
						var query = (SelectQuery)expr;
						if (query.Select.Columns.Count == 1)
							return GetColumnDescriptor(query.Select.Columns[0]);
						break;
					}
				case QueryElementType.SqlBinaryExpression:
				{
					var binary = (SqlBinaryExpression)expr;
					return GetColumnDescriptor(binary.Expr1) ?? GetColumnDescriptor(binary.Expr2);
				}
			}
			return null;
		}

		public static DbDataType GetDbDataType(ISqlExpression? expr)
		{
			if (expr == null)
				return new DbDataType(typeof(object), DataType.Undefined);

			var descriptor = GetColumnDescriptor(expr);
			if (descriptor == null)
			{
				return new DbDataType(expr.SystemType ?? typeof(object), DataType.Undefined);
			}

			return descriptor.GetDbDataType(true);
		}
		
		public static void CollectDependencies(IQueryElement root, IEnumerable<ISqlTableSource> sources, HashSet<ISqlExpression> found, IEnumerable<IQueryElement>? ignore = null)
		{
			var hash       = new HashSet<ISqlTableSource>(sources);
			var hashIgnore = new HashSet<IQueryElement>(ignore ?? Enumerable.Empty<IQueryElement>());

			new QueryVisitor().VisitParentFirst(root, e =>
			{
				if (e is ISqlTableSource source && hash.Contains(source) || hashIgnore.Contains(e))
					return false;

				switch (e.ElementType)
				{
					case QueryElementType.Column :
						{
							var c = (SqlColumn) e;
							if (hash.Contains(c.Parent!))
								found.Add(c);
							break;
						}
					case QueryElementType.SqlField :
						{
							var f = (SqlField) e;
							if (hash.Contains(f.Table!))
								found.Add(f);
							break;
						}
				}
				return true;
			});
		}

		public static void CollectUsedSources(IQueryElement root, HashSet<ISqlTableSource> found, IEnumerable<IQueryElement>? ignore = null)
		{
			var hashIgnore = new HashSet<IQueryElement>(ignore ?? Enumerable.Empty<IQueryElement>());

			new QueryVisitor().VisitParentFirst(root, e =>
			{
				if (e is SqlTableSource source)
				{
					if (hashIgnore.Contains(e))
						return false;
					found.Add(source.Source);
				}

				switch (e.ElementType)
				{
					case QueryElementType.Column :
					{
						var c = (SqlColumn) e;
						found.Add(c.Parent!);
						return false;
					}
					case QueryElementType.SqlField :
					{
						var f = (SqlField) e;
						found.Add(f.Table!);
						return false;
					}
				}
				return true;
			});
		}

		public static bool IsTransitiveExpression(SqlExpression sqlExpression)
		{
			if (sqlExpression.Parameters.Length == 1 && sqlExpression.Expr.Trim() == "{0}" && sqlExpression.CanBeNull == sqlExpression.Parameters[0].CanBeNull)
			{
				if (sqlExpression.Parameters[0] is SqlExpression argExpression)
					return IsTransitiveExpression(argExpression);
				return true;
			}

			return false;
		}

		public static ISqlExpression UnwrapExpression(ISqlExpression expr)
		{
			if (expr.ElementType == QueryElementType.SqlExpression)
			{
				var underlying = GetUnderlyingExpressionValue((SqlExpression)expr);
				if (!ReferenceEquals(expr, underlying))
					return UnwrapExpression(underlying);
			}

			return expr;
		}
	
		public static ISqlExpression GetUnderlyingExpressionValue(SqlExpression sqlExpression)
		{
			if (!IsTransitiveExpression(sqlExpression))
				return sqlExpression;

			if (sqlExpression.Parameters[0] is SqlExpression subExpr)
				return GetUnderlyingExpressionValue(subExpr);

			return sqlExpression.Parameters[0];
		}
	
		/// <summary>
		/// Returns true if it is anything except Field or Column.
		/// </summary>
		/// <param name="expr">Tested expression</param>
		/// <returns>true if tested expression is not a Field or Column</returns>
		public static bool IsExpression(ISqlExpression expr)
		{
			if (expr.ElementType == QueryElementType.SqlExpression)
			{
				var sqlExpression = (SqlExpression) expr;
				expr = GetUnderlyingExpressionValue(sqlExpression);
			}
			return expr.ElementType.NotIn(QueryElementType.Column, QueryElementType.SqlField);
		}
			
		/// <summary>
		/// Returns <c>true</c> if tested expression is constant during query execution (e.g. value or parameter).
		/// </summary>
		/// <param name="expr">Tested expression.</param>
		/// <returns></returns>
		public static bool IsConstant(ISqlExpression expr)
		{
			var result = null == new QueryVisitor()
				.Find(expr, e =>
				{
					// constants and parameters do not change during query execution
					if (e.ElementType.In(QueryElementType.SqlValue, QueryElementType.SqlParameter))
						return false;

					if (e.ElementType == QueryElementType.Column)
					{
						var sqlColumn = (SqlColumn) e;
						
						// we can not guarantee order here
						// set operation contains at least two expressions for column
						// (in theory we can test that they are equal, but it is not worth it)
						if (sqlColumn.Parent != null && sqlColumn.Parent.SetOperators.Count > 0)
							return true;
						
						// column can be generated from subquery which can reference to constant expression
						return !IsConstant(sqlColumn.Expression);
					}

					if (e.ElementType == QueryElementType.SqlExpression)
					{
						var sqlExpr = (SqlExpression) e;
						return !sqlExpr.IsPure || sqlExpr.IsAggregate;
					}
					
					if (e.ElementType == QueryElementType.SqlFunction)
					{
						var sqlFunc = (SqlFunction) e;
						return !sqlFunc.IsPure || sqlFunc.IsAggregate;
					}

					return e.ElementType.In(QueryElementType.SqlField,
						QueryElementType.SelectClause);
				});

			return result;
		}

		public static SelectQuery RootQuery(this SelectQuery query)
		{
			while (query.ParentSelect != null)
			{
				query = query.ParentSelect;
			}
			return query;
		}

		public static SqlJoinedTable? FindJoin(this SelectQuery query,
			Func<SqlJoinedTable, bool> match)
		{
			return new QueryVisitor().Find(query, e =>
			{
				if (e.ElementType == QueryElementType.JoinedTable)
				{
					if (match((SqlJoinedTable) e))
						return true;
				}
				return false;
			}) as SqlJoinedTable;
		}

		public static void ConcatSearchCondition(this SqlWhereClause where, SqlSearchCondition search)
		{
			if (where.IsEmpty)
			{
				where.SearchCondition.Conditions.AddRange(search.Conditions);
			}
			else
			{
				if (where.SearchCondition.Precedence < Precedence.LogicalConjunction)
				{
					var sc1 = new SqlSearchCondition();

					sc1.Conditions.AddRange(where.SearchCondition.Conditions);

					where.SearchCondition.Conditions.Clear();
					where.SearchCondition.Conditions.Add(new SqlCondition(false, sc1));
				}

				if (search.Precedence < Precedence.LogicalConjunction)
				{
					var sc2 = new SqlSearchCondition();

					sc2.Conditions.AddRange(search.Conditions);

					where.SearchCondition.Conditions.Add(new SqlCondition(false, sc2));
				}
				else
					where.SearchCondition.Conditions.AddRange(search.Conditions);
			}
		}

		/// <summary>
		/// Ensures that expression is not A OR B but (A OR B)
		/// Function makes all needed manipulations for that
		/// </summary>
		/// <param name="searchCondition"></param>
		public static SqlSearchCondition EnsureConjunction(this SqlSearchCondition searchCondition)
		{
			if (searchCondition.Conditions.Count > 0 && searchCondition.Precedence < Precedence.LogicalConjunction)
			{
				var sc1 = new SqlSearchCondition();

				sc1.Conditions.AddRange(searchCondition.Conditions);

				searchCondition.Conditions.Clear();
				searchCondition.Conditions.Add(new SqlCondition(false, sc1));
			}

			return searchCondition;
		}

		/// <summary>
		/// Ensures that expression is not A OR B but (A OR B)
		/// Function makes all needed manipulations for that
		/// </summary>
		/// <param name="whereClause"></param>
		public static SqlWhereClause EnsureConjunction(this SqlWhereClause whereClause)
		{
			whereClause.SearchCondition.EnsureConjunction();
			return whereClause;
		}

		public static bool IsEqualTables(SqlTable? table1, SqlTable? table2)
		{
			var result =
				table1                 != null
				&& table2              != null
				&& table1.ObjectType   == table2.ObjectType
				&& table1.Database     == table2.Database
				&& table1.Server       == table2.Server
				&& table1.Schema       == table2.Schema
				&& table1.Name         == table2.Name
				&& table1.PhysicalName == table2.PhysicalName;

			return result;
		}

		public static IEnumerable<ISqlTableSource> EnumerateAccessibleSources(SqlTableSource tableSource)
		{
			if (tableSource.Source is SelectQuery q)
			{
				foreach (var ts in EnumerateAccessibleSources(q))
					yield return ts;
			}
			else 
				yield return tableSource.Source;

			foreach (var join in tableSource.Joins)
			{
				foreach (var source in EnumerateAccessibleSources(join.Table))
					yield return source;
			}

		}

		/// <summary>
		/// Enumerates table sources recursively based on joins
		/// </summary>
		/// <param name="selectQuery"></param>
		/// <returns></returns>
		public static IEnumerable<ISqlTableSource> EnumerateAccessibleSources(SelectQuery selectQuery)
		{
			yield return selectQuery;

			foreach (var tableSource in selectQuery.Select.From.Tables)
			{
				foreach (var source in EnumerateAccessibleSources(tableSource))
					yield return source;
			}
		}

		public static IEnumerable<SqlTable> EnumerateAccessibleTables(SelectQuery selectQuery)
		{
			return EnumerateAccessibleSources(selectQuery)
				.OfType<SqlTableSource>()
				.Select(ts => ts.Source)
				.OfType<SqlTable>();
		}

		public static IEnumerable<ISqlTableSource> EnumerateLevelSources(SqlTableSource tableSource)
		{
			foreach (var j in tableSource.Joins)
			{
				yield return j.Table;

				foreach (var js in EnumerateLevelSources(j.Table))
				{
					yield return js;
				}
			}
		}

		public static IEnumerable<ISqlTableSource> EnumerateLevelSources(SelectQuery selectQuery)
		{
			foreach (var tableSource in selectQuery.Select.From.Tables)
			{
				yield return tableSource;

				foreach (var js in EnumerateLevelSources(tableSource))
				{
					yield return js;
				}
			}
		}

		public static IEnumerable<SqlTable> EnumerateLevelTables(SelectQuery selectQuery)
		{
			return EnumerateLevelSources(selectQuery)
				.OfType<SqlTableSource>()
				.Select(ts => ts.Source)
				.OfType<SqlTable>();
		}

		public static IEnumerable<SqlJoinedTable> EnumerateJoins(SelectQuery selectQuery)
		{
			return selectQuery.Select.From.Tables.SelectMany(t => EnumerateJoins(t));
		}

		public static IEnumerable<SqlJoinedTable> EnumerateJoins(SqlTableSource tableSource)
		{
			foreach (var tableSourceJoin in tableSource.Joins)
			{
				yield return tableSourceJoin;	
			}

			foreach (var tableSourceJoin in tableSource.Joins)
			{
				foreach (var subJoin in EnumerateJoins(tableSourceJoin.Table))
				{
					yield return subJoin;
				}
			}
		}

		public static IEnumerable<SqlTableSource> EnumerateInnerJoined(SqlTableSource tableSource)
		{
			yield return tableSource;

			foreach (var tableSourceJoin in tableSource.Joins)
			{
				if (tableSourceJoin.JoinType == JoinType.Inner)
					yield return tableSourceJoin.Table;
			}

			foreach (var tableSourceJoin in tableSource.Joins)
			{
				if (tableSourceJoin.JoinType == JoinType.Inner)
				{
					foreach (var subJoined in EnumerateInnerJoined(tableSourceJoin.Table))
					{
						yield return subJoined;
					}
				}
			}
		}

		public static IEnumerable<SqlTableSource> EnumerateInnerJoined(SelectQuery selectQuery)
		{
			return selectQuery.Select.From.Tables.SelectMany(t => EnumerateInnerJoined(t));
		}

		/// <summary>
		/// Converts ORDER BY DISTINCT to GROUP BY equivalent
		/// </summary>
		/// <param name="select"></param>
		/// <param name="flags"></param>
		/// <returns></returns>
		public static bool TryConvertOrderedDistinctToGroupBy(SelectQuery select, SqlProviderFlags flags)
		{
			if (!select.Select.IsDistinct || select.OrderBy.IsEmpty)
				return false;

			var nonProjecting = select.Select.OrderBy.Items.Select(i => i.Expression)
				.Except(select.Select.Columns.Select(c => c.Expression))
				.ToList();

			if (nonProjecting.Count > 0)
			{
				if (!flags.IsOrderByAggregateFunctionsSupported)
					throw new LinqToDBException("Can not convert sequence to SQL. DISTINCT with ORDER BY not supported.");

				// converting to Group By

				var newOrderItems = select.Select.OrderBy.Items
					.Select(oi =>
						!nonProjecting.Contains(oi.Expression)
							? oi
							: new SqlOrderByItem(
								new SqlFunction(oi.Expression.SystemType!, oi.IsDescending ? "Min" : "Max", true, oi.Expression),
								oi.IsDescending))
					.ToList();

				select.Select.OrderBy.Items.Clear();
				select.Select.OrderBy.Items.AddRange(newOrderItems);

				// add only missing group items
				var currentGroupItems = new HashSet<ISqlExpression>(select.Select.GroupBy.Items);
				select.Select.GroupBy.Items.AddRange(
					select.Select.Columns.Select(c => c.Expression)
						.Where(e => !currentGroupItems.Contains(e)));

				select.Select.IsDistinct = false;

				return true;
			}

			return false;
		}

		/// <summary>
		/// Detects when we can remove order
		/// </summary>
		/// <param name="selectQuery"></param>
		/// <param name="flags"></param>
		/// <param name="information"></param>
		/// <returns></returns>
		public static bool CanRemoveOrderBy(SelectQuery selectQuery, SqlProviderFlags flags, QueryInformation information)
		{
			if (selectQuery == null) throw new ArgumentNullException(nameof(selectQuery));

			if (selectQuery.OrderBy.IsEmpty || selectQuery.ParentSelect == null)
				return false;

			var current = selectQuery;
			do
			{
				if (current.Select.SkipValue != null || current.Select.TakeValue != null)
				{
					return false;
				}

				if (current != selectQuery)
				{
					if (!current.OrderBy.IsEmpty || current.Select.IsDistinct)
						return true;
				}

				var info = information.GetHierarchyInfo(current);
				if (info == null)
					break;

				switch (info.HierarchyType)
				{
					case QueryInformation.HierarchyType.From:
						if (!flags.IsSubQueryOrderBySupported)
							return true;
						current = info.MasterQuery;
						break;
					case QueryInformation.HierarchyType.Join:
						return true;
					case QueryInformation.HierarchyType.SetOperator:
						// currently removing ordering for all UNION
						return true;
					case QueryInformation.HierarchyType.InnerQuery:
						return true;
					default:
						throw new ArgumentOutOfRangeException();
				}

			} while (current != null);

			return false;
		}

		/// <summary>
		/// Detects when we can remove order
		/// </summary>
		/// <param name="selectQuery"></param>
		/// <param name="information"></param>
		/// <returns></returns>
		public static bool TryRemoveDistinct(SelectQuery selectQuery, QueryInformation information)
		{
			if (selectQuery == null) throw new ArgumentNullException(nameof(selectQuery));

			if (!selectQuery.Select.IsDistinct)
				return false;

			var info = information.GetHierarchyInfo(selectQuery);
			switch (info?.HierarchyType)
			{
				case QueryInformation.HierarchyType.InnerQuery:
					{
						if (info.ParentElement is SqlFunction func && func.Name == "EXISTS")
						{
							// ORDER BY not needed for EXISTS function, even when Take and Skip specified
							selectQuery.Select.OrderBy.Items.Clear();

							if (selectQuery.Select.SkipValue == null && selectQuery.Select.TakeValue == null)
							{
								// we can safely remove DISTINCT
								selectQuery.Select.IsDistinct = false;
								selectQuery.Select.Columns.Clear();
								return true;
							}
						}
					}
					break;
			}

			return false;
		}
		/// <summary>
		/// Transforms
		///   SELECT * FROM A
		///     INNER JOIN B ON A.ID = B.ID
		/// to
		///   SELECT * FROM A, B
		///   WHERE A.ID = B.ID
		/// </summary>
		/// <param name="selectQuery">Input SelectQuery.</param>
		/// <returns>The same query instance.</returns>
		public static SelectQuery TransformInnerJoinsToWhere(this SelectQuery selectQuery)
		{
			if (selectQuery.From.Tables.Count > 0 && selectQuery.From.Tables[0] is SqlTableSource tableSource)
			{
				if (tableSource.Joins.All(j => j.JoinType == JoinType.Inner))
				{
					while (tableSource.Joins.Count > 0)
					{
						// consider to remove join and simplify query
						var join = tableSource.Joins[0];
						selectQuery.Where.ConcatSearchCondition(@join.Condition);
						selectQuery.From.Tables.Add(@join.Table);
						tableSource.Joins.RemoveAt(0);
					}
				}
			}

			return selectQuery;
		}

		/// <summary>
		/// Unwraps SqlColumn and returns underlying expression.
		/// </summary>
		/// <param name="expression"></param>
		/// <returns>Underlying expression.</returns>
		public static ISqlExpression? GetUnderlyingExpression(ISqlExpression? expression)
		{
			var current = expression;
			HashSet<ISqlExpression>? visited = null;
			while (current is SqlColumn column && column.Parent?.HasSetOperators != true)
			{
				visited ??= new HashSet<ISqlExpression>();
				if (!visited.Add(column))
					return null;
<<<<<<< HEAD

				var column = (SqlColumn)current;
				if (column.Parent != null && !column.Parent.HasSetOperators)
					current = ((SqlColumn)current).Expression;
				else
					return null;
=======
				current = column.Expression;
>>>>>>> 94ebc7e4
			}

			return current;
		}

		/// <summary>
		/// Returns SqlField from specific expression. Usually from SqlColumn.
		/// Complex expressions ignored.
		/// </summary>
		/// <param name="expression"></param>
		/// <returns>Field instance associated with expression</returns>
		public static SqlField? GetUnderlyingField(ISqlExpression expression)
		{
			return GetUnderlyingExpression(expression) as SqlField;
		}

		public static SqlCondition GenerateEquality(ISqlExpression field1, ISqlExpression field2)
		{
			var compare = new SqlCondition(false,
				new SqlPredicate.ExprExpr(field1, SqlPredicate.Operator.Equal, field2,
					Configuration.Linq.CompareNullsAsValues ? true : (bool?)null));

			return compare;
		}

		/// <summary>
		/// Retrieves which sources are used in the <paramref name="root"/>expression
		/// </summary>
		/// <param name="root">Expression to analyze.</param>
		/// <param name="foundSources">Output container for detected sources/</param>
		public static void GetUsedSources(ISqlExpression root, HashSet<ISqlTableSource> foundSources)
		{
			if (foundSources == null) throw new ArgumentNullException(nameof(foundSources));

			new QueryVisitor().Visit(root, e =>
			{
				if (e is ISqlTableSource source)
					foundSources.Add(source);
				else
					switch (e.ElementType)
					{
						case QueryElementType.Column:
						{
							var c = (SqlColumn) e;
							foundSources.Add(c.Parent!);
							break;
						}
						case QueryElementType.SqlField:
						{
							var f = (SqlField) e;
							foundSources.Add(f.Table!);
							break;
						}
					}
			});
		}

		/// <summary>
		/// Returns correct column or field according to nesting.
		/// </summary>
		/// <param name="selectQuery">Analyzed query.</param>
		/// <param name="forExpression">Expression that has to be enveloped by column.</param>
		/// <param name="inProjection">If 'true', function ensures that column is created. If 'false' it may return Field if it fits to nesting level.</param>
		/// <returns>Returns Column of Field according to its nesting level. May return null if expression is not valid for <paramref name="selectQuery"/></returns>
		public static ISqlExpression? NeedColumnForExpression(SelectQuery selectQuery, ISqlExpression forExpression, bool inProjection)
		{
			var field = GetUnderlyingField(forExpression);

			SqlColumn? column = null;

			if (inProjection)
			{
				column = selectQuery.Select.Columns.Find(c =>
					{
						if (c.Expression.Equals(forExpression))
							return true;
						if (field != null && field.Equals(GetUnderlyingField(c.Expression)))
							return true;
						return false;
					}
				);
			}

			if (column != null)
				return column;

			var tableToCompare = field?.Table;

			var tableSources = EnumerateLevelSources(selectQuery).OfType<SqlTableSource>().Select(s => s.Source).ToArray();

			// enumerate tables first

			foreach (var table in tableSources.OfType<SqlTable>())
			{
				if (tableToCompare != null && tableToCompare == table)
				{
					if (inProjection)
						return selectQuery.Select.AddNewColumn(field!);
					return field;
				}
			}

			foreach (var subQuery in tableSources.OfType<SelectQuery>())
			{
				column = NeedColumnForExpression(subQuery, forExpression, true) as SqlColumn;
				if (column != null && inProjection)
				{
					column = selectQuery.Select.AddNewColumn(column);
				}

				if (column != null)
					break;
			}

			return column;
		}

		public static bool ValidateTable(SelectQuery selectQuery,  ISqlTableSource table)
		{
			var compared = new HashSet<SqlTable>();

			foreach (var t in EnumerateAccessibleTables(selectQuery))
			{
				// infinite recursion can be here. Usually it indicates that query malformed.
				if (compared.Contains(t))
					return false;

				if (t == table)
					return true;

				compared.Add(t);
			}

			return false;
		}

		/// <summary>
		/// Wraps tested query in subquery(s).
		/// Keeps columns count the same. After modification statement is equivalent semantically.
		/// <code>
		/// --before
		/// SELECT c1, c2           -- QA
		/// FROM A
		/// -- after (with 2 subqueries)
		/// SELECT C.c1, C.c2       -- QC
		/// FROM (
		///   SELECT B.c1, B.c2     -- QB
		///   FROM (
		///     SELECT c1, c2       -- QA
		///     FROM A
		///        ) B
		///   FROM 
		///      ) C
		/// </code>
		/// </summary>
		/// <typeparam name="TStatement"></typeparam>
		/// <param name="statement">Statement which may contain tested query</param>
		/// <param name="wrapTest">Delegate for testing which query needs to be enveloped.
		/// Result of delegate call tells how many subqueries needed.
		/// 0 - no changes
		/// 1 - one subquery
		/// N - N subqueries
		/// </param>
		/// <param name="onWrap">
		/// After wrapping query this function called for prcess needed optimizations. Array of queries contains [QC, QB, QA]
		/// </param>
		/// <returns>The same <paramref name="statement"/> or modified statement when wrapping has been performed.</returns>
		public static TStatement WrapQuery<TStatement>(
			TStatement             statement,
			Func<SelectQuery, int> wrapTest,
			Action<IReadOnlyList<SelectQuery>> onWrap)
			where TStatement : SqlStatement
		{
			if (statement == null) throw new ArgumentNullException(nameof(statement));
			if (wrapTest  == null) throw new ArgumentNullException(nameof(wrapTest));
			if (onWrap    == null) throw new ArgumentNullException(nameof(onWrap));

			var correctedTables = new Dictionary<ISqlTableSource, SelectQuery>();
			var newStatement = ConvertVisitor.Convert(statement, (visitor, element) =>
			{
				if (element is SelectQuery query)
				{
					var ec = wrapTest(query);
					if (ec <= 0)
						return element;

					var queries = new List<SelectQuery>();
					for (int i = 0; i < ec; i++)
					{
						var newQuery = new SelectQuery
						{
							IsParameterDependent = query.IsParameterDependent,
							ParentSelect         = query.ParentSelect
						};
						queries.Add(newQuery);
					}

					var objectTree = new Dictionary<ICloneableElement, ICloneableElement>();
					var clonedQuery = (SelectQuery)query.Clone(objectTree, e => e == query || e is SqlColumn c && c.Parent == query);

					queries.Add(clonedQuery);

					for (int i = queries.Count - 2; i >= 0; i--)
					{
						queries[i].From.Table(queries[i + 1]);
					}

					for (var index = 0; index < clonedQuery.Select.Columns.Count; index++)
					{
						var prevColumn = clonedQuery.Select.Columns[index];
						var newColumn = prevColumn;
						for (int ic = ec - 1; ic >= 0; ic--)
						{
							newColumn = queries[ic].Select.AddNewColumn(newColumn);
						}

						// correct mapping
						visitor.VisitedElements[prevColumn] = newColumn;
						visitor.VisitedElements[query.Select.Columns[index]] = newColumn;
					}

					onWrap(queries);

					var levelTables = EnumerateLevelTables(query).ToArray();
					var resultQuery = queries[0];
					foreach (var table in levelTables)
					{
						correctedTables.Add(table, resultQuery);
					}

					var toMap = levelTables.SelectMany(t => t.Fields);

					foreach (var field in toMap)
						visitor.VisitedElements.Remove(field);

					return resultQuery;
				} 
				
				if (element is SqlField f && f.Table != null && correctedTables.TryGetValue(f.Table, out var levelQuery))
				{
					return NeedColumnForExpression(levelQuery, f, false)!;
				} 

				return element;
			});

			return newStatement;
		}

		/// <summary>
		/// Wraps <paramref name="queryToWrap"/> by another select.
		/// Keeps columns count the same. After modification statement is equivalent symantically.
		/// <code>
		/// --before
		/// SELECT c1, c2
		/// FROM A
		/// -- after
		/// SELECT B.c1, B.c2 
		/// FROM (
		///   SELECT c1, c2
		///   FROM A
		///      ) B
		/// </code>
		/// </summary>
		/// <typeparam name="TStatement"></typeparam>
		/// <param name="statement">Statement which may contain tested query</param>
		/// <param name="queryToWrap">Tells which select query needs enveloping</param>
		/// <returns>The same <paramref name="statement"/> or modified statement when wrapping has been performed.</returns>
		public static TStatement WrapQuery<TStatement>(TStatement statement, SelectQuery queryToWrap)
			where TStatement : SqlStatement
		{
			if (statement == null) throw new ArgumentNullException(nameof(statement));

			return WrapQuery(statement, q => q == queryToWrap, (q1, q2) => { });
		}

		/// <summary>
		/// Wraps queries by another select.
		/// Keeps columns count the same. After modification statement is equivalent symantically.
		/// </summary>
		/// <typeparam name="TStatement"></typeparam>
		/// <param name="statement"></param>
		/// <param name="wrapTest">Delegate for testing when query needs to be wrapped.</param>
		/// <param name="onWrap">After enveloping query this function called for prcess needed optimizations.</param>
		/// <returns>The same <paramref name="statement"/> or modified statement when wrapping has been performed.</returns>
		public static TStatement WrapQuery<TStatement>(
			TStatement                       statement,
			Func<SelectQuery, bool>          wrapTest,
			Action<SelectQuery, SelectQuery> onWrap)
			where TStatement : SqlStatement
		{
			if (statement == null) throw new ArgumentNullException(nameof(statement));
			if (wrapTest == null)  throw new ArgumentNullException(nameof(wrapTest));
			if (onWrap == null)    throw new ArgumentNullException(nameof(onWrap));

			return WrapQuery(statement, q => wrapTest(q) ? 1 : 0, queries => onWrap(queries[0], queries[1]));
		}


		/// <summary>
		/// Removes Join from query based on <paramref name="joinFunc"/> result.
		/// </summary>
		/// <param name="statement">Source statement.</param>
		/// <param name="joinFunc"></param>
		/// <returns>Same or new statement with removed joins.</returns>
		public static SqlStatement JoinRemoval(SqlStatement statement, Func<SqlStatement, SqlJoinedTable, bool> joinFunc)
		{
			var newStatement = ConvertVisitor.ConvertAll(statement, (visitor, e) =>
			{
				if (e.ElementType == QueryElementType.TableSource)
				{
					var tableSource = (SqlTableSource)e;
					if (tableSource.Joins.Count > 0)
					{
						List<SqlJoinedTable>? joins = null;
						for (var i = 0; i < tableSource.Joins.Count; i++)
						{
							var joinedTable = tableSource.Joins[i];
							if (joinFunc(statement, joinedTable))
							{
								joins ??= new List<SqlJoinedTable>(tableSource.Joins.Take(i));
							}
							else
							{
								joins?.Add(joinedTable);
							}
						}

						if (joins != null)
						{
							var newTableSource = new SqlTableSource(
								tableSource.Source,
								tableSource._alias,
								joins,
								tableSource.HasUniqueKeys ? tableSource.UniqueKeys : null);
							return newTableSource;
						}
					}
				}

				return e;
			});

			return newStatement;
		}


		/// <summary>
		/// Helper function for moving Ordering up in select tree.
		/// </summary>
		/// <param name="queries">Array of queries</param>
		public static void MoveOrderByUp(params SelectQuery[] queries)
		{
			// move order up if possible
			for (int qi = queries.Length - 2; qi >= 0; qi--)
			{
				var prevQuery = queries[qi + 1];
				if (prevQuery.Select.OrderBy.IsEmpty || prevQuery.Select.TakeValue != null || prevQuery.Select.SkipValue != null)
					continue;

				var currentQuery = queries[qi];

				for (var index = 0; index < prevQuery.Select.OrderBy.Items.Count; index++)
				{
					var item = prevQuery.Select.OrderBy.Items[index];
					var foundColumn = prevQuery.Select.Columns.Find(c => c.Expression.Equals(item.Expression));
					if (foundColumn != null)
					{
						currentQuery.OrderBy.Items.Add(new SqlOrderByItem(foundColumn, item.IsDescending));
						prevQuery.OrderBy.Items.RemoveAt(index--);
					}
				}
			}
		}

		static Regex _paramsRegex = new Regex(@"(?<open>{+)(?<key>\w+)(?<format>:[^}]+)?(?<close>}+)", RegexOptions.Compiled);

		public static string TransformExpressionIndexes(string expression, Func<int, int> transformFunc)
		{
			if (expression    == null) throw new ArgumentNullException(nameof(expression));
			if (transformFunc == null) throw new ArgumentNullException(nameof(transformFunc));

			var str = _paramsRegex.Replace(expression, match =>
			{
				string open   = match.Groups["open"].Value;
				string key    = match.Groups["key"].Value;

				//string close  = match.Groups["close"].Value;
				//string format = match.Groups["format"].Value;

				if (open.Length % 2 == 0)
					return match.Value;

				if (!int.TryParse(key, out var idx))
					return match.Value;

				var newIndex = transformFunc(idx);

				return $"{{{newIndex}}}";
			});

			return str;
		}

		public static ISqlExpression ConvertFormatToConcatenation(string format, IList<ISqlExpression> parameters)
		{
			if (format     == null) throw new ArgumentNullException(nameof(format));
			if (parameters == null) throw new ArgumentNullException(nameof(parameters));

			string StripDoubleQuotes(string str)
			{
				str = str.Replace("{{", "{");
				str = str.Replace("}}", "}");
				return str;
			}

			var matches = _paramsRegex.Matches(format);

			ISqlExpression? result = null;
			var lastMatchPosition = 0;

			foreach (Match? match in matches)
			{
				if (match == null)
					continue;

				string open = match.Groups["open"].Value;
				string key  = match.Groups["key"].Value;

				if (open.Length % 2 == 0)
					continue;

				if (!int.TryParse(key, out var idx))
					continue;

				var current = parameters[idx];

				var brackets = open.Length / 2;
				if (match.Index > lastMatchPosition)
				{

					current = new SqlBinaryExpression(typeof(string),
						new SqlValue(typeof(string),
							StripDoubleQuotes(format.Substring(lastMatchPosition, match.Index - lastMatchPosition + brackets))),
						"+", current,
						Precedence.Additive);
				}

				result = result == null ? current : new SqlBinaryExpression(typeof(string), result, "+", current);

				lastMatchPosition = match.Index + match.Length - brackets;
			}

			if (result != null && lastMatchPosition < format.Length)
			{
				result = new SqlBinaryExpression(typeof(string),
					result, "+", new SqlValue(typeof(string),
						StripDoubleQuotes(format.Substring(lastMatchPosition, format.Length - lastMatchPosition))), Precedence.Additive);
			}

			result ??= new SqlValue(typeof(string), format);

			return result;
		}

		public static bool IsAggregationFunction(IQueryElement expr)
		{
			if (expr is SqlFunction func)
				return func.IsAggregate;

			if (expr is SqlExpression expression)
				return expression.IsAggregate;

			return false;
		}

		/// <summary>
		/// Collects unique keys from different sources.
		/// </summary>
		/// <param name="tableSource"></param>
		/// <param name="knownKeys">List with found keys.</param>
		public static void CollectUniqueKeys(SqlTableSource tableSource, List<IList<ISqlExpression>> knownKeys)
		{
			if (tableSource.HasUniqueKeys)
				knownKeys.AddRange(tableSource.UniqueKeys);

			CollectUniqueKeys(tableSource.Source, true, knownKeys);
		}


		/// <summary>
		/// Collects unique keys from different sources.
		/// </summary>
		/// <param name="tableSource"></param>
		/// <param name="includeDistinct">Flag to include Distinct as unique key.</param>
		/// <param name="knownKeys">List with found keys.</param>
		public static void CollectUniqueKeys(ISqlTableSource tableSource, bool includeDistinct, List<IList<ISqlExpression>> knownKeys)
		{
			switch (tableSource)
			{
				case SqlTable table:
				{
					var keys = table.GetKeys(false);
					if (keys != null && keys.Count > 0)
						knownKeys.Add(keys);

					break;
				}
				case SelectQuery selectQuery:
				{
					if (selectQuery.HasUniqueKeys)
						knownKeys.AddRange(selectQuery.UniqueKeys);

					if (includeDistinct && selectQuery.Select.IsDistinct)
						knownKeys.Add(selectQuery.Select.Columns.OfType<ISqlExpression>().ToList());

					if (!selectQuery.Select.GroupBy.IsEmpty)
					{
						var columns = selectQuery.Select.GroupBy.Items
							.Select(i => selectQuery.Select.Columns.Find(c => c.Expression.Equals(i))).Where(c => c != null)
							.ToArray();
						if (columns.Length == selectQuery.Select.GroupBy.Items.Count)
							knownKeys.Add(columns.OfType<ISqlExpression>().ToList());
					}

					if (selectQuery.From.Tables.Count == 1)
					{
						var table = selectQuery.From.Tables[0];
						if (table.HasUniqueKeys && table.Joins.Count == 0)
						{
							knownKeys.AddRange(table.UniqueKeys);
						}
					}

					break;
				}
			}
		}

		public static bool? GetBoolValue(ISqlExpression expression, EvaluationContext context)
		{
			if (expression.TryEvaluateExpression(context, out var value))
			{
				if (value is bool b)
					return b;
			}
			else if (expression is SqlSearchCondition searchCondition)
			{
				if (searchCondition.Conditions.Count == 0)
					return true;
				if (searchCondition.Conditions.Count == 1)
				{
					var cond = searchCondition.Conditions[0];
					if (cond.Predicate.ElementType == QueryElementType.ExprPredicate)
					{
						var boolValue = GetBoolValue(((SqlPredicate.Expr)cond.Predicate).Expr1, context);
						if (boolValue.HasValue)
							return cond.IsNot ? !boolValue : boolValue;
					}
				}
			}

			return null;
		}

		public static string ToDebugString(this IQueryElement expr)
		{
			try
			{
				var str = expr.ToString(new StringBuilder(), new Dictionary<IQueryElement, IQueryElement>())
					.ToString();
				return str;
			}
			catch
			{
				return $"FAIL ToDebugString('{expr.GetType().Name}').";
			}
		}

		public static SqlCondition CorrectSearchConditionNesting(SelectQuery sql, SqlCondition condition, HashSet<ISqlTableSource> forTableSources)
		{
			var newCondition = ConvertVisitor.Convert(condition, (v, e) =>
			{
				if (   e is SqlColumn column && column.Parent != null && forTableSources.Contains(column.Parent) 
				    || e is SqlField field   && field.Table   != null && forTableSources.Contains(field.Table))
				{
					e = sql.Select.AddColumn((ISqlExpression)e);
				}

				return e;
			});

			return newCondition;
		}

		public static void MoveSearchConditionsToJoin(SelectQuery sql, SqlJoinedTable joinedTable, List<SqlCondition>? movedConditions)
		{
			var usedTableSources = new HashSet<ISqlTableSource>(sql.Select.From.Tables.Select(t => t.Source));

			var tableSources = new HashSet<ISqlTableSource>();

			((ISqlExpressionWalkable)sql.Where.SearchCondition).Walk(new WalkOptions(), e =>
			{
				if (e is ISqlTableSource ts && usedTableSources.Contains(ts))
					tableSources.Add(ts);
				return e;
			});

			bool ContainsTable(ISqlTableSource tbl, IQueryElement qe)
			{
				return null != new QueryVisitor().Find(qe, e =>
					e == tbl ||
					e.ElementType == QueryElementType.SqlField && tbl == ((SqlField) e).Table ||
					e.ElementType == QueryElementType.Column   && tbl == ((SqlColumn)e).Parent);
			}

			var conditions = sql.Where.SearchCondition.Conditions;

			if (conditions.Count > 0)
			{
				for (var i = conditions.Count - 1; i >= 0; i--)
				{
					var condition = conditions[i];

					if (!tableSources.Any(ts => ContainsTable(ts, condition)))
					{
						var corrected = CorrectSearchConditionNesting(sql, condition, usedTableSources);
						joinedTable.Condition.Conditions.Insert(0, corrected);
						conditions.RemoveAt(i);
						movedConditions?.Insert(0, condition);
					}
				}
			}
		}

		public static bool HasQueryParameters(ISqlExpression expression)
		{
			return null != new QueryVisitor().Find(expression, e => (e.ElementType == QueryElementType.SqlParameter) && ((SqlParameter)e).IsQueryParameter);
		}

		public static bool NeedParameterInlining(ISqlExpression expression)
		{
			bool hasParameter     = false;
			bool isQueryParameter = false;
			new QueryVisitor().Visit(expression, e =>
			{
				if (e.ElementType == QueryElementType.SqlParameter)
				{
					hasParameter = true;
					isQueryParameter = isQueryParameter || ((SqlParameter)e).IsQueryParameter;
				}
			});

			if (hasParameter && isQueryParameter)
				return false;

			return hasParameter;
		}

		static IDictionary<QueryElementType, int> CountElements(this ISqlExpression expr)
		{
			var result = new Dictionary<QueryElementType, int>();
			new QueryVisitor().VisitAll(expr, e =>
			{
				if (!result.TryGetValue(e.ElementType, out var cnt))
				{
					result[e.ElementType] = 1;
				}
				else
				{
					result[e.ElementType] = cnt + 1;
				}
			});

			return result;
		}

		public static bool IsComplexExpression(this ISqlExpression expr)
		{
			var counts = CountElements(expr);

			if (counts.ContainsKey(QueryElementType.SqlQuery) ||
			    counts.ContainsKey(QueryElementType.LikePredicate) ||
			    counts.ContainsKey(QueryElementType.SearchStringPredicate) ||
			    counts.ContainsKey(QueryElementType.SearchCondition)
			)
			{
				return true;
			}

			int count;
			if (counts.TryGetValue(QueryElementType.SqlBinaryExpression, out count) && count > 1)
			{
				return true;
			}

			if (counts.TryGetValue(QueryElementType.SqlFunction, out count) && count > 1)
			{
				return true;
			}

			return false;
		}

		public static bool ShouldCheckForNull(this ISqlExpression expr)
		{
			if (!expr.CanBeNull)
				return false;

			if (expr.ElementType == QueryElementType.SqlBinaryExpression)
				return false;

			if (expr.ElementType.In(QueryElementType.SqlField, QueryElementType.Column, QueryElementType.SqlValue, QueryElementType.SqlParameter))
				return true;

			if (null != new QueryVisitor().Find(expr, e => e.ElementType.In(QueryElementType.SqlQuery)))
				return false;

			return true;
		}

		public static DbDataType GetExpressionType(this ISqlExpression expr)
		{
			switch (expr.ElementType)
			{
				case QueryElementType.SqlParameter: return ((SqlParameter)expr).Type;
				case QueryElementType.SqlValue    : return ((SqlValue)expr).ValueType;
			}

			var descriptor = GetColumnDescriptor(expr);
			if (descriptor != null)
				return descriptor.GetDbDataType(true);

			return new DbDataType(expr.SystemType!);
		}


	}
}<|MERGE_RESOLUTION|>--- conflicted
+++ resolved
@@ -729,21 +729,17 @@
 		{
 			var current = expression;
 			HashSet<ISqlExpression>? visited = null;
-			while (current is SqlColumn column && column.Parent?.HasSetOperators != true)
+			while (current?.ElementType == QueryElementType.Column)
 			{
 				visited ??= new HashSet<ISqlExpression>();
-				if (!visited.Add(column))
+				if (!visited.Add(current))
 					return null;
-<<<<<<< HEAD
 
 				var column = (SqlColumn)current;
 				if (column.Parent != null && !column.Parent.HasSetOperators)
 					current = ((SqlColumn)current).Expression;
 				else
 					return null;
-=======
-				current = column.Expression;
->>>>>>> 94ebc7e4
 			}
 
 			return current;
