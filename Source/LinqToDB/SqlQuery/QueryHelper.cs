--- conflicted
+++ resolved
@@ -96,32 +96,6 @@
 			}
 		}
 
-		public static IEnumerable<ISqlTableSource> EnumerateLevelSources(SqlTableSource tableSource)
-		{
-			foreach (var j in tableSource.Joins)
-			{
-				yield return j.Table;
-
-				foreach (var js in EnumerateLevelSources(j.Table))
-				{
-					yield return js;
-				}
-			}
-		}
-
-		public static IEnumerable<ISqlTableSource> EnumerateLevelSources(SelectQuery selectQuery)
-		{
-			foreach (var tableSource in selectQuery.Select.From.Tables)
-			{
-				yield return tableSource;
-
-				foreach (var js in EnumerateLevelSources(tableSource))
-				{
-					yield return js;
-				}
-			}
-		}
-
 		/// <summary>
 		/// Ensures that expression is not A OR B but (A OR B)
 		/// Function makes all needed manipulations for that
@@ -453,71 +427,7 @@
 			return null;
 		}
 
-<<<<<<< HEAD
 		public static SqlCondition GenerateEquality(ISqlExpression field1, ISqlExpression field2)
-=======
-		/// <summary>
-		/// Returns correct column or field according to nesting.
-		/// </summary>
-		/// <param name="selectQuery">Analyzed query.</param>
-		/// <param name="forExpression">Expression that has to be enveloped by column.</param>
-		/// <param name="inProjection">If 'true', function ensures that column is created. If 'false' it may return Field if it fits to nesting level.</param>
-		/// <returns>Returns Column of Field according to its nesting level. May return null if expression is not valid for <paramref name="selectQuery"/></returns>
-		public static ISqlExpression NeedColumnForExpression(SelectQuery selectQuery, ISqlExpression forExpression, bool inProjection)
-		{
-			var field = GetUnderlyingField(forExpression);
-
-			SqlColumn column = null;
-
-			if (inProjection)
-			{
-				column = selectQuery.Select.Columns.Find(c =>
-					{
-						if (c.Expression.Equals(forExpression))
-							return true;
-						if (field != null && field.Equals(GetUnderlyingField(c.Expression)))
-							return true;
-						return false;
-					}
-				);
-			}
-
-			if (column != null)
-				return column;
-
-			var tableToCompare = field?.Table;
-
-			var tableSources = EnumerateLevelSources(selectQuery).OfType<SqlTableSource>().Select(s => s.Source).ToArray();
-
-			// enumerate tables first
-
-			foreach (var table in tableSources.OfType<SqlTable>())
-			{
-				if (tableToCompare != null && tableToCompare == table)
-				{
-					if (inProjection)
-						return selectQuery.Select.AddNewColumn(field);
-					return field;
-				}
-			}
-
-			foreach (var subQuery in tableSources.OfType<SelectQuery>())
-			{
-				column = NeedColumnForExpression(subQuery, forExpression, true) as SqlColumn;
-				if (column != null && inProjection)
-				{
-					column = selectQuery.Select.AddNewColumn(column);
-				}
-
-				if (column != null)
-					break;
-			}
-
-			return column;
-		}
-
-		public static bool IsEqualTables(SqlTable table1, SqlTable table2)
->>>>>>> e6d3199c
 		{
 			var compare = new SqlCondition(false, new SqlPredicate.ExprExpr(field1, SqlPredicate.Operator.Equal, field2));
 
