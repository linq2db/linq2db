--- conflicted
+++ resolved
@@ -1747,23 +1747,6 @@
 			return null;
 		}
 
-<<<<<<< HEAD
-=======
-		public static string ToDebugString(this IQueryElement expr)
-		{
-			try
-			{
-				using var sb = Pools.StringBuilder.Allocate();
-				var str = expr.ToString(sb.Value, new Dictionary<IQueryElement, IQueryElement>()).ToString();
-				return str;
-			}
-			catch
-			{
-				return $"FAIL ToDebugString('{expr.GetType().Name}').";
-			}
-		}
-
->>>>>>> 675a1c07
 		public static SqlCondition CorrectSearchConditionNesting(SelectQuery sql, SqlCondition condition, HashSet<ISqlTableSource> forTableSources)
 		{
 			var newCondition = condition.Convert((sql, forTableSources), static (v, e) =>
