--- conflicted
+++ resolved
@@ -1438,7 +1438,9 @@
 			return false;
 		}
 
-<<<<<<< HEAD
+		// TODO: IsAggregationOrWindowFunction use needs review - maybe we should call ContainsAggregationOrWindowFunction there
+		public static bool ContainsAggregationOrWindowFunction(IQueryElement expr) => null != expr.Find(IsAggregationOrWindowFunction);
+
 		public static bool IsAggregation(IQueryElement expr)
 		{
 			if (expr is SqlFunction func)
@@ -1449,10 +1451,6 @@
 
 			return false;
 		}
-=======
-		// TODO: IsAggregationOrWindowFunction use needs review - maybe we should call ContainsAggregationOrWindowFunction there
-		public static bool ContainsAggregationOrWindowFunction(IQueryElement expr) => null != expr.Find(IsAggregationOrWindowFunction);
->>>>>>> 8fb36cb7
 
 		/// <summary>
 		/// Collects unique keys from different sources.
