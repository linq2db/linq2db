﻿using System;
using System.Collections.Generic;

namespace LinqToDB.SqlQuery
{
	public abstract class SqlPredicate : ISqlPredicate
	{
		public enum Operator
		{
			Equal,          // =     Is the operator used to test the equality between two expressions.
			NotEqual,       // <> != Is the operator used to test the condition of two expressions not being equal to each other.
			Greater,        // >     Is the operator used to test the condition of one expression being greater than the other.
			GreaterOrEqual, // >=    Is the operator used to test the condition of one expression being greater than or equal to the other expression.
			NotGreater,     // !>    Is the operator used to test the condition of one expression not being greater than the other expression.
			Less,           // <     Is the operator used to test the condition of one expression being less than the other.
			LessOrEqual,    // <=    Is the operator used to test the condition of one expression being less than or equal to the other expression.
			NotLess,        // !<    Is the operator used to test the condition of one expression not being less than the other expression.
			Overlaps,       // x OVERLAPS y Is the operator used to test Overlaps operator.
		}

		public class Expr : SqlPredicate
		{
			public Expr(ISqlExpression exp1, int precedence)
				: base(precedence)
			{
				Expr1 = exp1 ?? throw new ArgumentNullException(nameof(exp1));
			}

			public Expr(ISqlExpression exp1)
				: base(exp1.Precedence)
			{
				Expr1 = exp1 ?? throw new ArgumentNullException(nameof(exp1));
			}

			public ISqlExpression Expr1 { get; set; }

			public override bool Equals(ISqlPredicate other, Func<ISqlExpression, ISqlExpression, bool> comparer)
			{
				return other is Expr expr
					&& Precedence == expr.Precedence
					&& Expr1.Equals(expr.Expr1, comparer);
			}

			protected override void Walk<TContext>(WalkOptions options, TContext context, Func<TContext, ISqlExpression, ISqlExpression> func)
			{
				Expr1 = Expr1.Walk(options, context, func)!;

				if (Expr1 == null)
					throw new InvalidOperationException();
			}

			public override QueryElementType ElementType => QueryElementType.ExprPredicate;

			protected override void ToString(QueryElementTextWriter writer)
			{
				writer.AppendElement(Expr1);
			}
		}

		public abstract class BaseNotExpr : Expr, IInvertibleElement
		{
			protected BaseNotExpr(ISqlExpression exp1, bool isNot, int precedence)
				: base(exp1, precedence)
			{
				IsNot = isNot;
			}

			public bool IsNot { get; }

			public bool CanInvert() => true;

			public abstract IQueryElement Invert();

			public override bool Equals(ISqlPredicate other, Func<ISqlExpression, ISqlExpression, bool> comparer)
			{
				return other is BaseNotExpr expr
					&& IsNot == expr.IsNot
					&& base.Equals(other, comparer);
			}

			protected override void ToString(QueryElementTextWriter writer)
			{
				if (IsNot) writer.Append("NOT (");
				base.ToString(writer);
				if (IsNot) writer.Append(')');
			}
		}

		public class NotExpr : BaseNotExpr
		{
			public NotExpr(ISqlExpression exp1, bool isNot, int precedence)
				: base(exp1, isNot, precedence)
			{
			}

			public override IQueryElement Invert()
			{
				return new NotExpr(Expr1, !IsNot, Precedence);
			}

			public override QueryElementType ElementType => QueryElementType.NotExprPredicate;
		}

		// { expression { = | <> | != | > | >= | ! > | < | <= | !< } expression
		//
		public class ExprExpr : Expr, IInvertibleElement
		{
			public ExprExpr(ISqlExpression exp1, Operator op, ISqlExpression exp2, bool? withNull)
				: base(exp1, SqlQuery.Precedence.Comparison)
			{
				Operator = op;
				Expr2    = exp2;
				WithNull = withNull;
			}

			public new Operator   Operator { get; }
			public ISqlExpression Expr2    { get; internal set; }

			public bool? WithNull          { get; }

			public override bool Equals(ISqlPredicate other, Func<ISqlExpression, ISqlExpression, bool> comparer)
			{
				return other is ExprExpr expr
					&& WithNull == expr.WithNull
					&& Operator == expr.Operator
					&& Expr2.Equals(expr.Expr2, comparer)
					&& base.Equals(other, comparer);
			}

			protected override void Walk<TContext>(WalkOptions options, TContext context, Func<TContext, ISqlExpression, ISqlExpression> func)
			{
				base.Walk(options, context, func);
				Expr2 = Expr2.Walk(options, context, func)!;
			}

			public override QueryElementType ElementType => QueryElementType.ExprExprPredicate;

			protected override void ToString(QueryElementTextWriter writer)
			{
				writer.AppendElement(Expr1);
				var op = Operator switch
				{
					Operator.Equal          => "=",
					Operator.NotEqual       => "<>",
					Operator.Greater        => ">",
					Operator.GreaterOrEqual => ">=",
					Operator.NotGreater     => "!>",
					Operator.Less           => "<",
					Operator.LessOrEqual    => "<=",
					Operator.NotLess        => "!<",
					Operator.Overlaps       => "OVERLAPS",
					_                       => throw new InvalidOperationException(),
				};
				writer.Append(' ').Append(op).Append(' ')
					.AppendElement(Expr2);
			}

			static Operator InvertOperator(Operator op)
			{
				switch (op)
				{
					case Operator.Equal          : return Operator.NotEqual;
					case Operator.NotEqual       : return Operator.Equal;
					case Operator.Greater        : return Operator.LessOrEqual;
					case Operator.NotLess        :
					case Operator.GreaterOrEqual : return Operator.Less;
					case Operator.Less           : return Operator.GreaterOrEqual;
					case Operator.NotGreater     :
					case Operator.LessOrEqual    : return Operator.Greater;
					default: throw new InvalidOperationException();
				}
			}

			public bool CanInvert()
			{
				return true;
			}

			public IQueryElement Invert()
			{
				return new ExprExpr(Expr1, InvertOperator(Operator), Expr2, !WithNull);
			}

			static ISqlExpression ReduceNullabilityExpression(ISqlExpression expression, NullabilityContext nullability)
			{
				if (expression is SqlBinaryExpression binary)
				{
					var left  = binary.Expr1.CanBeNullable(nullability);
					var right = binary.Expr2.CanBeNullable(nullability);

					if (left == right)
						return expression;

					if (left)
						return ReduceNullabilityExpression(binary.Expr1, nullability);
					if (right)
						return ReduceNullabilityExpression(binary.Expr2, nullability);
				}
				else if (expression is SqlFunction func)
				{
					if (func.Name == PseudoFunctions.CONVERT)
						return ReduceNullabilityExpression(func.Parameters[0], nullability);
				}

				return expression;
			}

			public ISqlPredicate Reduce(NullabilityContext nullability, EvaluationContext context)
			{
				if (Operator == Operator.Equal || Operator == Operator.NotEqual)
				{
					if (Expr1.TryEvaluateExpression(context, out var value1))
					{
						if (value1 == null)
							return new IsNull(Expr2, Operator != Operator.Equal);

					} else if (Expr2.TryEvaluateExpression(context, out var value2))
					{
						if (value2 == null)
							return new IsNull(Expr1, Operator != Operator.Equal);
					}
				}

				if (WithNull == null)
					return this;

				var canBeNull_1 = nullability.CanBeNull(Expr1);
				var canBeNull_2 = nullability.CanBeNull(Expr2);

				var isInverted = !WithNull.Value;

				var predicate = new ExprExpr(Expr1, Operator, Expr2, null);

				if (!canBeNull_1 && !canBeNull_2)
					return predicate;

				SqlSearchCondition? search = null;

				var expr1Reduced = ReduceNullabilityExpression(Expr1, nullability);
				var expr2Reduced = ReduceNullabilityExpression(Expr2, nullability);

				if (Expr1.CanBeEvaluated(context))
				{
					if (!Expr2.CanBeEvaluated(context))
					{
						if (canBeNull_2)
						{
							if (isInverted)
							{
								if (Operator != Operator.Equal)
								{
									(search ??= new()).Conditions.Add(new SqlCondition(false, predicate, true));
									search.Conditions.Add(new SqlCondition(false, new IsNull(expr2Reduced, false), false));
								}
							}
							else if (Operator == Operator.NotEqual)
							{
								(search ??= new()).Conditions.Add(new SqlCondition(false, predicate, true));
								search.Conditions.Add(new SqlCondition(false, new IsNull(expr2Reduced, false), false));
							}
						}
					}
				}
				else if (Expr2.CanBeEvaluated(context))
				{
					if (canBeNull_1)
					{
						if (isInverted)
						{
							if (Operator != Operator.Equal)
							{
								(search ??= new()).Conditions.Add(new SqlCondition(false, predicate, true));
								search.Conditions.Add(new SqlCondition(false, new IsNull(expr1Reduced, false), false));
							}
						}
						else if (Operator == Operator.NotEqual)
						{
							(search ??= new()).Conditions.Add(new SqlCondition(false, predicate, true));
							search.Conditions.Add(new SqlCondition(false, new IsNull(expr1Reduced, false), false));
						}
					}
				}
				else
				{
					if (canBeNull_2)
					{
						if (canBeNull_1)
						{
							if (isInverted)
							{
								if (Operator == Operator.Equal)
								{
									(search = new()).Conditions.Add(new SqlCondition(false, predicate, true));

									search.Conditions.Add(new SqlCondition(false, new IsNull(expr1Reduced, false), false));
									search.Conditions.Add(new SqlCondition(false, new IsNull(expr2Reduced, true), true));

									search.Conditions.Add(new SqlCondition(false, new IsNull(expr1Reduced, true), false));
									search.Conditions.Add(new SqlCondition(false, new IsNull(expr2Reduced, false), false));
								}
								else if (Operator == Operator.NotEqual)
								{
									(search = new()).Conditions.Add(new SqlCondition(false, predicate, true));

									search.Conditions.Add(new SqlCondition(false, new IsNull(expr1Reduced, false), false));
									search.Conditions.Add(new SqlCondition(false, new IsNull(expr2Reduced, true), true));

									search.Conditions.Add(new SqlCondition(false, new IsNull(expr1Reduced, true), false));
									search.Conditions.Add(new SqlCondition(false, new IsNull(expr2Reduced, false), false));
								}
								else if (Operator == Operator.LessOrEqual || Operator == Operator.GreaterOrEqual)
								{
									(search ??= new()).Conditions.Add(new SqlCondition(false, predicate, true));
									search.Conditions.Add(new SqlCondition(false, new IsNull(expr1Reduced, false), true));
									search.Conditions.Add(new SqlCondition(false, new IsNull(expr2Reduced, false), false));
								}
								else
								{
									(search ??= new()).Conditions.Add(new SqlCondition(false, predicate, true));
									search.Conditions.Add(new SqlCondition(false, new IsNull(expr1Reduced, false), false));
									search.Conditions.Add(new SqlCondition(false, new IsNull(expr2Reduced, false), false));
								}
							}
							else if (Operator == Operator.Equal)
							{
								(search ??= new()).Conditions.Add(new SqlCondition(false, predicate, true));
								search.Conditions.Add(new SqlCondition(false, new IsNull(expr1Reduced, false), false));
								search.Conditions.Add(new SqlCondition(false, new IsNull(expr2Reduced, false), false));
							}
							else if (Operator == Operator.NotEqual)
							{
								(search = new()).Conditions.Add(new SqlCondition(false, predicate, true));

								search.Conditions.Add(new SqlCondition(false, new IsNull(expr1Reduced, false), false));
								search.Conditions.Add(new SqlCondition(false, new IsNull(expr2Reduced, true), true));

								search.Conditions.Add(new SqlCondition(false, new IsNull(expr1Reduced, true), false));
								search.Conditions.Add(new SqlCondition(false, new IsNull(expr2Reduced, false), false));
							}
						}
						else
							if (isInverted)
							{
								(search ??= new()).Conditions.Add(new SqlCondition(false, predicate, true));
								search.Conditions.Add(new SqlCondition(false, new IsNull(expr2Reduced, false), false));
							}
					}
					else
					{
						if (canBeNull_1)
						{
							if (isInverted)
							{
								(search ??= new()).Conditions.Add(new SqlCondition(false, predicate, true));
								search.Conditions.Add(new SqlCondition(false, new IsNull(expr1Reduced, false), false));
							}
							else
							{
								if (Operator == Operator.NotEqual)
								{
									(search ??= new()).Conditions.Add(new SqlCondition(false, predicate, true));
									search.Conditions.Add(new SqlCondition(false, new IsNull(expr1Reduced, false), true));
								}
							}
						}
						else
						{
							(search ??= new()).Conditions.Add(new SqlCondition(false, predicate, true));
							search.Conditions.Add(new SqlCondition(false, new IsNull(expr1Reduced, false), false));
							search.Conditions.Add(new SqlCondition(false, new IsNull(expr2Reduced, false), false));
						}
					}
				}


				if (search == null)
					return predicate;

				return search;
			}

			public void Deconstruct(out ISqlExpression expr1, out Operator @operator, out ISqlExpression expr2, out bool? withNull)
			{
				expr1 = Expr1;
				@operator = Operator;
				expr2 = Expr2;
				withNull = WithNull;
			}
		}

		// string_expression [ NOT ] LIKE string_expression [ ESCAPE 'escape_character' ]
		//
		public class Like : BaseNotExpr
		{
			public Like(ISqlExpression exp1, bool isNot, ISqlExpression exp2, ISqlExpression? escape, string? functionName = null)
				: base(exp1, isNot, SqlQuery.Precedence.Comparison)
			{
				Expr2     = exp2;
				Escape    = escape;
				FunctionName = functionName;
			}

			public ISqlExpression  Expr2        { get; internal set; }
			public ISqlExpression? Escape       { get; internal set; }
			public string?         FunctionName { get; internal set; }

			public override bool Equals(ISqlPredicate other, Func<ISqlExpression, ISqlExpression, bool> comparer)
			{
				return other is Like expr
					&& FunctionName == expr.FunctionName
					&& Expr2.Equals(expr.Expr2, comparer)
					&& (   (Escape != null && expr.Escape != null && Escape.Equals(expr.Escape, comparer))
						|| (Escape == null && expr.Escape == null))
					&& base.Equals(other, comparer);
			}

			protected override void Walk<TContext>(WalkOptions options, TContext context, Func<TContext, ISqlExpression, ISqlExpression> func)
			{
				base.Walk(options, context, func);
				Expr2 = Expr2.Walk(options, context, func)!;

				Escape = Escape?.Walk(options, context, func);
			}

			public override IQueryElement Invert()
			{
				return new Like(Expr1, !IsNot, Expr2, Escape);
			}

			public override QueryElementType ElementType => QueryElementType.LikePredicate;

			protected override void ToString(QueryElementTextWriter writer)
			{
				writer.AppendElement(Expr1);

				if (IsNot) writer.Append(" NOT");

				writer.Append(' ').Append(FunctionName ?? "LIKE").Append(' ');

				writer.AppendElement(Expr2);

				if (Escape != null)
				{
					writer.Append(" ESCAPE ");
					writer.AppendElement(Escape);
				}
			}
		}

		// virtual predicate for simplifying string search operations
		// string_expression [ NOT ] STARTS_WITH | ENDS_WITH | CONTAINS string_expression
		//
		public class SearchString : BaseNotExpr
		{
			public enum SearchKind
			{
				StartsWith,
				EndsWith,
				Contains
			}

			public SearchString(ISqlExpression exp1, bool isNot, ISqlExpression exp2, SearchKind searchKind, ISqlExpression caseSensitive)
				: base(exp1, isNot, SqlQuery.Precedence.Comparison)
			{
				Expr2         = exp2;
				Kind          = searchKind;
				CaseSensitive = caseSensitive;
			}

			public ISqlExpression Expr2         { get; internal set; }
			public SearchKind     Kind          { get; }
			public ISqlExpression CaseSensitive { get; private set; }

			public override bool Equals(ISqlPredicate other, Func<ISqlExpression, ISqlExpression, bool> comparer)
			{
				return other is SearchString expr
					&& Kind == expr.Kind
					&& Expr2.Equals(expr.Expr2, comparer)
					&& CaseSensitive.Equals(expr.CaseSensitive, comparer)
					&& base.Equals(other, comparer);
			}

			protected override void Walk<TContext>(WalkOptions options, TContext context, Func<TContext, ISqlExpression, ISqlExpression> func)
			{
				base.Walk(options, context, func);
				Expr2 = Expr2.Walk(options, context, func)!;
			}

			public override IQueryElement Invert()
			{
				return new SearchString(Expr1, !IsNot, Expr2, Kind, CaseSensitive);
			}

			public override QueryElementType ElementType => QueryElementType.SearchStringPredicate;

			protected override void ToString(QueryElementTextWriter writer)
			{
				writer.AppendElement(Expr1);

				if (IsNot) writer.Append(" NOT");
				switch (Kind)
				{
					case SearchKind.StartsWith:
						writer.Append(" STARTS_WITH ");
						break;
					case SearchKind.EndsWith:
						writer.Append(" ENDS_WITH ");
						break;
					case SearchKind.Contains:
						writer.Append(" CONTAINS ");
						break;
					default:
						throw new InvalidOperationException($"Unexpected search kind: {Kind}");
				}

				writer.AppendElement(Expr2);
			}

			public void Modify(ISqlExpression expr1, ISqlExpression expr2, ISqlExpression caseSensitive)
			{
				Expr1 = expr1;
				Expr2 = expr2;
				CaseSensitive = caseSensitive;
			}
		}

		// expression IS [ NOT ] DISTINCT FROM expression
		//
		public class IsDistinct : BaseNotExpr
		{
			public IsDistinct(ISqlExpression exp1, bool isNot, ISqlExpression exp2)
				: base(exp1, isNot, SqlQuery.Precedence.Comparison)
			{
				Expr2 = exp2;
			}

			public ISqlExpression Expr2 { get; internal set; }

			public override bool Equals(ISqlPredicate other, Func<ISqlExpression, ISqlExpression, bool> comparer)
			{
				return other is IsDistinct expr
					&& Expr2.Equals(expr.Expr2, comparer)
					&& base.Equals(other, comparer);
			}

			protected override void Walk<TContext>(WalkOptions options, TContext context, Func<TContext, ISqlExpression, ISqlExpression> func)
			{
				base.Walk(options, context, func);
				Expr2 = Expr2.Walk(options, context, func)!;
			}

			public override IQueryElement Invert() => new IsDistinct(Expr1, !IsNot, Expr2);

			public override QueryElementType ElementType => QueryElementType.IsDistinctPredicate;

			protected override void ToString(QueryElementTextWriter writer)
			{
				writer.AppendElement(Expr1);
				writer.Append(IsNot ? " IS NOT DISTINCT FROM " : " IS DISTINCT FROM ");
				writer.AppendElement(Expr2);
			}

		}

		// expression [ NOT ] BETWEEN expression AND expression
		//
		public class Between : BaseNotExpr
		{
			public Between(ISqlExpression exp1, bool isNot, ISqlExpression exp2, ISqlExpression exp3)
				: base(exp1, isNot, SqlQuery.Precedence.Comparison)
			{
				Expr2 = exp2;
				Expr3 = exp3;
			}

			public ISqlExpression Expr2 { get; internal set; }
			public ISqlExpression Expr3 { get; internal set; }

			public override bool Equals(ISqlPredicate other, Func<ISqlExpression, ISqlExpression, bool> comparer)
			{
				return other is Between expr
					&& Expr2.Equals(expr.Expr2, comparer)
					&& Expr3.Equals(expr.Expr3, comparer)
					&& base.Equals(other, comparer);
			}

			protected override void Walk<TContext>(WalkOptions options, TContext context, Func<TContext, ISqlExpression, ISqlExpression> func)
			{
				base.Walk(options, context, func);
				Expr2 = Expr2.Walk(options, context, func)!;
				Expr3 = Expr3.Walk(options, context, func)!;
			}

			public override IQueryElement Invert()
			{
				return new Between(Expr1, !IsNot, Expr2, Expr3);
			}

			public override QueryElementType ElementType => QueryElementType.BetweenPredicate;

			protected override void ToString(QueryElementTextWriter writer)
			{
				writer.AppendElement(Expr1);

				if (IsNot) writer.Append(" NOT");

				writer.Append(" BETWEEN ")
					.AppendElement(Expr2)
					.Append(" AND ")
					.AppendElement(Expr3);
			}
		}

		// [NOT] expression = 1, expression = 0, expression IS NULL OR expression = 0
		//
		public class IsTrue : BaseNotExpr
		{
			public ISqlExpression TrueValue   { get; set; }
			public ISqlExpression FalseValue  { get; set; }
			public bool?          WithNull    { get; }

			public IsTrue(ISqlExpression exp1, ISqlExpression trueValue, ISqlExpression falseValue, bool? withNull, bool isNot)
				: base(exp1, isNot, SqlQuery.Precedence.Comparison)
			{
				TrueValue  = trueValue;
				FalseValue = falseValue;
				WithNull   = withNull;
			}

			public override bool Equals(ISqlPredicate other, Func<ISqlExpression, ISqlExpression, bool> comparer)
			{
				return other is IsTrue expr
					&& WithNull == expr.WithNull
					&& TrueValue.Equals(expr.TrueValue, comparer)
					&& FalseValue.Equals(expr.FalseValue, comparer)
					&& base.Equals(other, comparer);
			}

			protected override void ToString(QueryElementTextWriter writer)
			{
				writer.AppendElement(Reduce(writer.Nullability));
			}

			public ISqlPredicate Reduce(NullabilityContext nullability)
			{
				if (Expr1.ElementType == QueryElementType.SearchCondition)
				{
					if (!IsNot)
						return (ISqlPredicate)Expr1;
					return new SqlSearchCondition(new SqlCondition(true, (ISqlPredicate)Expr1));
				}

				var predicate = new ExprExpr(Expr1, Operator.Equal, IsNot ? FalseValue : TrueValue, null);
<<<<<<< HEAD
				if (WithNull == null || !Expr1.ShouldCheckForNull(nullability)) 
=======
				if (WithNull == null || !Expr1.ShouldCheckForNull())
>>>>>>> f9b0ec75
					return predicate;

				var search = new SqlSearchCondition();
				search.Conditions.Add(new SqlCondition(false, predicate, WithNull.Value));
				search.Conditions.Add(new SqlCondition(false, new IsNull(Expr1, !WithNull.Value), WithNull.Value));
				return search;
			}

			public override IQueryElement Invert()
			{
				return new IsTrue(Expr1, TrueValue, FalseValue, !WithNull, !IsNot);
			}

			public override QueryElementType ElementType => QueryElementType.IsTruePredicate;

		}

		// expression IS [ NOT ] NULL
		//
		public class IsNull : BaseNotExpr
		{
			public IsNull(ISqlExpression exp1, bool isNot)
				: base(exp1, isNot, SqlQuery.Precedence.Comparison)
			{
			}

			public override IQueryElement Invert()
			{
				return new IsNull(Expr1, !IsNot);
			}

			protected override void ToString(QueryElementTextWriter writer)
			{
				writer
					.AppendElement(Expr1)
					.Append(" IS ")
					.Append(IsNot ? "NOT " : "")
					.Append("NULL");
			}

			public override QueryElementType ElementType => QueryElementType.IsNullPredicate;
		}

		// expression [ NOT ] IN ( subquery | expression [ ,...n ] )
		//
		public class InSubQuery : BaseNotExpr
		{
			public InSubQuery(ISqlExpression exp1, bool isNot, SelectQuery subQuery)
				: base(exp1, isNot, SqlQuery.Precedence.Comparison)
			{
				SubQuery = subQuery;
			}

			public SelectQuery SubQuery { get; private set; }

			public void Modify(ISqlExpression exp1, SelectQuery subQuery)
			{
				Expr1    = exp1;
				SubQuery = subQuery;
			}

			public override bool Equals(ISqlPredicate other, Func<ISqlExpression, ISqlExpression, bool> comparer)
			{
				return other is InSubQuery expr
					&& SubQuery.Equals(expr.SubQuery, comparer)
					&& base.Equals(other, comparer);
			}

			protected override void Walk<TContext>(WalkOptions options, TContext context, Func<TContext, ISqlExpression, ISqlExpression> func)
			{
				base.Walk(options, context, func);
				SubQuery = (SelectQuery)((ISqlExpression)SubQuery).Walk(options, context, func)!;
			}

			public override IQueryElement Invert()
			{
				return new InSubQuery(Expr1, !IsNot, SubQuery);
			}

			public override QueryElementType ElementType => QueryElementType.InSubQueryPredicate;

			protected override void ToString(QueryElementTextWriter writer)
			{
				writer.AppendElement(Expr1);

				if (IsNot) writer.Append(" NOT");

				writer.Append(" IN (")
					.AppendElement(SubQuery)
					.Append(')');
			}

			public void Deconstruct(out ISqlExpression exp1, out bool isNot, out SelectQuery subQuery)
			{
				exp1     = Expr1;
				isNot    = IsNot;
				subQuery = SubQuery;
			}
		}

		public class InList : BaseNotExpr
		{
			public bool?          WithNull    { get; }

			public InList(ISqlExpression exp1, bool? withNull, bool isNot)
				: base(exp1, isNot, SqlQuery.Precedence.Comparison)
			{
				WithNull = withNull;
			}

			public InList(ISqlExpression exp1, bool? withNull, bool isNot, ISqlExpression value)
				: base(exp1, isNot, SqlQuery.Precedence.Comparison)
			{
				WithNull = withNull;
				Values.Add(value);
			}

			public InList(ISqlExpression exp1, bool? withNull, bool isNot, IEnumerable<ISqlExpression>? values)
				: base(exp1, isNot, SqlQuery.Precedence.Comparison)
			{
				WithNull = withNull;
				if (values != null)
					Values.AddRange(values);
			}

			public List<ISqlExpression> Values { get; private set; } = new();

			public void Modify(ISqlExpression expr1, List<ISqlExpression> values)
			{
				Expr1  = expr1;
				Values = values;
			}

			public override bool Equals(ISqlPredicate other, Func<ISqlExpression, ISqlExpression, bool> comparer)
			{
				if (other is not InList expr
					|| WithNull != expr.WithNull
					|| Values.Count != expr.Values.Count
					|| !base.Equals(other, comparer))
					return false;

				for (var i = 0; i < Values.Count; i++)
					if (!Values[i].Equals(expr.Values[i], comparer))
						return false;

				return true;
			}

			protected override void Walk<TContext>(WalkOptions options, TContext context, Func<TContext, ISqlExpression, ISqlExpression> func)
			{
				base.Walk(options, context, func);
				for (var i = 0; i < Values.Count; i++)
					Values[i] = Values[i].Walk(options, context, func)!;
			}

			public override IQueryElement Invert()
			{
				return new InList(Expr1, !WithNull, !IsNot, Values);
			}

			public override QueryElementType ElementType => QueryElementType.InListPredicate;

			protected override void ToString(QueryElementTextWriter writer)
			{
				writer.AppendElement(Expr1);

				if (IsNot) writer.Append(" NOT");
				writer.Append(" IN (");

				foreach (var value in Values)
				{
					writer
						.AppendElement(value)
						.Append(',');
				}

				if (Values.Count > 0)
					writer.Length--;

				writer.Append(')');
			}
		}

		// CONTAINS ( { column | * } , '< contains_search_condition >' )
		// FREETEXT ( { column | * } , 'freetext_string' )
		// expression { = | <> | != | > | >= | !> | < | <= | !< } { ALL | SOME | ANY } ( subquery )
		// EXISTS ( subquery )

		public class FuncLike : SqlPredicate
		{
			public FuncLike(SqlFunction func)
				: base(func.Precedence)
			{
				Function = func;
			}

			public SqlFunction Function { get; private set; }

			public void Modify(SqlFunction function)
			{
				Function = function;
			}

			public override bool Equals(ISqlPredicate other, Func<ISqlExpression, ISqlExpression, bool> comparer)
			{
				return other is FuncLike expr
					&& Function.Equals(expr.Function, comparer);
			}

			protected override void Walk<TContext>(WalkOptions options, TContext context, Func<TContext, ISqlExpression, ISqlExpression> func)
			{
				Function = (SqlFunction)((ISqlExpression)Function).Walk(options, context, func)!;
			}

			public override QueryElementType ElementType => QueryElementType.FuncLikePredicate;

			protected override void ToString(QueryElementTextWriter writer)
			{
				writer.AppendElement(Function);
			}
		}

		#region Overrides

#if OVERRIDETOSTRING

		public override string ToString()
		{
			return this.ToDebugString();
		}

#endif

		#endregion

		protected SqlPredicate(int precedence)
		{
			Precedence = precedence;
		}

		#region IPredicate Members

		public int  Precedence { get; }

		public abstract bool     Equals(ISqlPredicate other, Func<ISqlExpression, ISqlExpression, bool> comparer);
		protected abstract void  Walk<TContext>(WalkOptions options, TContext context, Func<TContext, ISqlExpression, ISqlExpression> func);

		ISqlExpression? ISqlExpressionWalkable.Walk<TContext>(WalkOptions options, TContext context, Func<TContext, ISqlExpression, ISqlExpression> func)
		{
			Walk(options, context, func);
			return null;
		}

		#endregion

		#region IQueryElement Members

#if DEBUG
		public string DebugText => this.ToDebugString();
#endif
		public abstract QueryElementType ElementType { get; }

		protected abstract void ToString(QueryElementTextWriter writer);

		QueryElementTextWriter IQueryElement.ToString(QueryElementTextWriter writer)
		{
			if (!writer.AddVisited(this))
				return writer.Append("...");

			ToString(writer);

			writer.RemoveVisited(this);

			return writer;
		}

		#endregion
	}
}<|MERGE_RESOLUTION|>--- conflicted
+++ resolved
@@ -651,11 +651,7 @@
 				}
 
 				var predicate = new ExprExpr(Expr1, Operator.Equal, IsNot ? FalseValue : TrueValue, null);
-<<<<<<< HEAD
 				if (WithNull == null || !Expr1.ShouldCheckForNull(nullability)) 
-=======
-				if (WithNull == null || !Expr1.ShouldCheckForNull())
->>>>>>> f9b0ec75
 					return predicate;
 
 				var search = new SqlSearchCondition();
