﻿using System;
using System.Collections.Generic;
using System.Linq;

using LinqToDB.Common;

namespace LinqToDB.SqlQuery
{
	public abstract class SqlPredicate : QueryElement, ISqlPredicate
	{
		public enum Operator
		{
			Equal,          // =     Is the operator used to test the equality between two expressions.
			NotEqual,       // <> != Is the operator used to test the condition of two expressions not being equal to each other.
			Greater,        // >     Is the operator used to test the condition of one expression being greater than the other.
			GreaterOrEqual, // >=    Is the operator used to test the condition of one expression being greater than or equal to the other expression.
			NotGreater,     // !>    Is the operator used to test the condition of one expression not being greater than the other expression.
			Less,           // <     Is the operator used to test the condition of one expression being less than the other.
			LessOrEqual,    // <=    Is the operator used to test the condition of one expression being less than or equal to the other expression.
			NotLess,        // !<    Is the operator used to test the condition of one expression not being less than the other expression.
			Overlaps,       // x OVERLAPS y Is the operator used to test Overlaps operator.
		}

#if DEBUG
		static readonly TruePredicate  _trueInstance  = new();
		static readonly FalsePredicate _falseInstance = new();

		public static TruePredicate True
		{
			get
			{
				return _trueInstance;
			}
		}

		public static FalsePredicate False
		{
			get
			{
				return _falseInstance;
			}
		}
#else
		public static readonly TruePredicate True   = new();
		public static readonly FalsePredicate False = new();
#endif

		public abstract bool CanBeUnknown(NullabilityContext nullability);

		public static ISqlPredicate MakeBool(bool isTrue)
		{
			return isTrue ? SqlPredicate.True : SqlPredicate.False;
		}

		public sealed class Not : SqlPredicate
		{
			public Not(ISqlPredicate predicate) : base(SqlQuery.Precedence.LogicalNegation)
			{
				Predicate = predicate;
			}

			public ISqlPredicate Predicate { get; private set; }

			public override QueryElementType ElementType => QueryElementType.NotPredicate;

			public override bool          CanInvert(NullabilityContext    nullability) => true;
			public override ISqlPredicate Invert(NullabilityContext       nullability) => Predicate;
			public override bool          CanBeUnknown(NullabilityContext nullability) => Predicate.CanBeUnknown(nullability);

			public override bool Equals(ISqlPredicate other, Func<ISqlExpression, ISqlExpression, bool> comparer)
			{
				if (other is not Not notPredicate)
					return false;

				return notPredicate.Predicate.Equals(notPredicate.Predicate, comparer);
			}

			public void Modify(ISqlPredicate predicate)
			{
				Predicate = predicate;
			}

			protected override void WritePredicate(QueryElementTextWriter writer)
			{
				writer.Append("NOT (");
				writer.Append(Predicate);
				writer.Append(')');
			}
		}

		public sealed class TruePredicate : SqlPredicate
		{
			public TruePredicate() : base(SqlQuery.Precedence.Primary)
			{
			}

			public override QueryElementType ElementType => QueryElementType.TruePredicate;

			public override bool Equals(ISqlPredicate other, Func<ISqlExpression, ISqlExpression, bool> comparer)
			{
				if (other is not TruePredicate)
					return false;

				return true;
			}

			protected override void WritePredicate(QueryElementTextWriter writer)
			{
				writer.Append("True");
			}

			public override bool          CanInvert(NullabilityContext    nullability) => true;
			public override ISqlPredicate Invert(NullabilityContext       nullability) => False;
			public override bool          CanBeUnknown(NullabilityContext nullability) => false;
		}

		public sealed class FalsePredicate : SqlPredicate
		{
			public FalsePredicate() : base(SqlQuery.Precedence.Primary)
			{
			}

			public override QueryElementType ElementType => QueryElementType.FalsePredicate;

			public override bool Equals(ISqlPredicate other, Func<ISqlExpression, ISqlExpression, bool> comparer)
			{
				if (other is not TruePredicate)
					return false;

				return true;
			}

			protected override void WritePredicate(QueryElementTextWriter writer)
			{
				writer.Append("False");
			}

			public override bool          CanInvert(NullabilityContext    nullability) => true;
			public override ISqlPredicate Invert(NullabilityContext       nullability) => True;
			public override bool          CanBeUnknown(NullabilityContext nullability) => false;
		}

		public class Expr : SqlPredicate
		{
			public Expr(ISqlExpression exp1, int precedence)
				: base(precedence)
			{
				Expr1 = exp1 ?? throw new ArgumentNullException(nameof(exp1));
			}

			public Expr(ISqlExpression exp1)
				: base(exp1.Precedence)
			{
				Expr1 = exp1 ?? throw new ArgumentNullException(nameof(exp1));
			}

			public ISqlExpression Expr1 { get; set; }

			public override bool          CanInvert(NullabilityContext    nullability) => false;
			public override ISqlPredicate Invert(NullabilityContext       nullability) => throw new InvalidOperationException();
			public override bool          CanBeUnknown(NullabilityContext nullability) => Expr1.CanBeNullableOrUnknown(nullability);

			public override bool Equals(ISqlPredicate other, Func<ISqlExpression, ISqlExpression, bool> comparer)
			{
				return other is Expr expr
					&& Precedence == expr.Precedence
					&& Expr1.Equals(expr.Expr1, comparer);
			}

			public override QueryElementType ElementType => QueryElementType.ExprPredicate;

			protected override void WritePredicate(QueryElementTextWriter writer)
			{
				writer.AppendElement(Expr1);
			}
		}

		public abstract class BaseNotExpr : Expr
		{
			protected BaseNotExpr(ISqlExpression exp1, bool isNot, int precedence)
				: base(exp1, precedence)
			{
				IsNot = isNot;
			}

			public bool IsNot { get; }

			public override bool CanInvert(NullabilityContext nullability) => true;

			public override bool Equals(ISqlPredicate other, Func<ISqlExpression, ISqlExpression, bool> comparer)
			{
				return other is BaseNotExpr expr
					&& IsNot == expr.IsNot
					&& base.Equals(other, comparer);
			}

			protected override void WritePredicate(QueryElementTextWriter writer)
			{
				if (IsNot) writer.Append("NOT (");
				base.WritePredicate(writer);
				if (IsNot) writer.Append(')');
			}
		}

		// { expression { = | <> | != | > | >= | ! > | < | <= | !< } expression
		//
		public sealed class ExprExpr : Expr
		{
			public ExprExpr(ISqlExpression exp1, Operator op, ISqlExpression exp2, bool? withNull)
				: base(exp1, SqlQuery.Precedence.Comparison)
			{
				Operator = op;
				Expr2    = exp2;
				WithNull = withNull;
			}

			public new Operator       Operator { get; }
			public     ISqlExpression Expr2    { get; internal set; }

			public override bool CanBeUnknown(NullabilityContext nullability)
			{
				return Expr1.CanBeNullableOrUnknown(nullability) || Expr2.CanBeNullableOrUnknown(nullability);
			}

			/// <summary>
			/// Describes how predicate should be reduced when used with nullable operands.
			/// For equality
			/// <list type="bullet">
			/// <item><c>null</c>: predicate translated as is without special treatment of potential NULL values.</item>
			/// <item><c>true</c> or <c>false</c> for equality (==/!=): predicate translated to DISTINCT FROM if needed.</item>
			/// <item><c>false</c> for comparison</item>: keep comparison as-is.
			/// <item><c>true</c> for comparison</item>: add null checks to implement client (.net) semantics.
			/// </list>
			/// </summary>
			public bool? WithNull          { get; }

			public override bool Equals(ISqlPredicate other, Func<ISqlExpression, ISqlExpression, bool> comparer)
			{
				return other is ExprExpr expr
					&& WithNull == expr.WithNull
					&& Operator == expr.Operator
					&& Expr2.Equals(expr.Expr2, comparer)
					&& base.Equals(other, comparer);
			}

			public override QueryElementType ElementType => QueryElementType.ExprExprPredicate;

			protected override void WritePredicate(QueryElementTextWriter writer)
			{
				//writer.DebugAppendUniqueId(this);
				writer.AppendElement(Expr1);
				var op = Operator switch
				{
					Operator.Equal          => "=",
					Operator.NotEqual       => "<>",
					Operator.Greater        => ">",
					Operator.GreaterOrEqual => ">=",
					Operator.NotGreater     => "!>",
					Operator.Less           => "<",
					Operator.LessOrEqual    => "<=",
					Operator.NotLess        => "!<",
					Operator.Overlaps       => "OVERLAPS",
					_                       => throw new InvalidOperationException(),
				};
				writer.Append(' ').Append(op).Append(' ')
					.AppendElement(Expr2);
			}

			static Operator InvertOperator(Operator op)
			{
				switch (op)
				{
					case Operator.Equal          : return Operator.NotEqual;
					case Operator.NotEqual       : return Operator.Equal;
					case Operator.Greater        : return Operator.LessOrEqual;
					case Operator.NotLess        :
					case Operator.GreaterOrEqual : return Operator.Less;
					case Operator.Less           : return Operator.GreaterOrEqual;
					case Operator.NotGreater     :
					case Operator.LessOrEqual    : return Operator.Greater;
					default: throw new InvalidOperationException();
				}
			}

			public static Operator SwapOperator(Operator op)
			{
				switch (op)
				{
					case Operator.Equal:          return Operator.Equal;
					case Operator.NotEqual:       return Operator.NotEqual;
					case Operator.Greater:        return Operator.Less;
					case Operator.NotLess:        return Operator.NotGreater;
					case Operator.GreaterOrEqual: return Operator.LessOrEqual;
					case Operator.Less:           return Operator.Greater;
					case Operator.NotGreater:     return Operator.NotLess;
					case Operator.LessOrEqual:    return Operator.GreaterOrEqual;
					case Operator.Overlaps:       return Operator.Overlaps;
					default:                      throw new InvalidOperationException();
				}
			}

			public override bool CanInvert(NullabilityContext nullability) => true;

			public override ISqlPredicate Invert(NullabilityContext nullability)
			{
				return new ExprExpr(Expr1, InvertOperator(Operator), Expr2, !WithNull);
			}

			/// <summary>
			/// Converts predicate to final form based on null comparison options.
			/// </summary>
			public ISqlPredicate Reduce(NullabilityContext nullability, EvaluationContext context, LinqOptions options)
			{
				if (options.CompareNulls == CompareNulls.LikeSql)
					return this;

				ISqlPredicate MakeWithoutNulls()
				{
					return new ExprExpr(Expr1, Operator, Expr2, null);
				}

				// CompareNulls.LikeSqlExceptParameters and CompareNulls.LikeClr
				// always sniffs parameters to == and != (for backward compatibility).
				if (Operator == Operator.Equal || Operator == Operator.NotEqual)
				{
					if (Expr1.TryEvaluateExpression(context, out var value1))
					{
						if (value1 == null)
							return new IsNull(Expr2, Operator != Operator.Equal);
					} else if (Expr2.TryEvaluateExpression(context, out var value2))
					{
						if (value2 == null)
							return new IsNull(Expr1, Operator != Operator.Equal);
					}

					if (!WithNull == null && Operator == Operator.NotEqual)
					{
						if (Expr1 is SqlValue { Value: bool } sqlValue1)
						{
							return new ExprExpr(Expr2, Operator.Equal, new SqlValue(sqlValue1.ValueType, !(bool)sqlValue1.Value), null);
						}
						else if (Expr2 is SqlValue { Value: bool } sqlValue2)
						{
							return new ExprExpr(Expr1, Operator.Equal, new SqlValue(sqlValue2.ValueType, !(bool)sqlValue2.Value), null);
						}
					}
				}

				// Only CompareNulls.LikeClr handles all conditions.
				// Notice that it sometimes creates operands `WithNull: null`
				// when it wants specific expressions to work as LikeSql.
				if (WithNull == null || nullability.IsEmpty)
					return this;

				var canBeNull1 = Expr1.CanBeNullableOrUnknown(nullability);
				var canBeNull2 = Expr2.CanBeNullableOrUnknown(nullability);
				if (!canBeNull1 && !canBeNull2)
					return MakeWithoutNulls();

				switch (Operator)
				{
					case Operator.NotEqual:
					{
						var search = new SqlSearchCondition(true)
							.Add(MakeWithoutNulls())
							.AddAnd(sc => sc
								.Add(new IsNull(Expr1, false))
								.Add(new IsNull(Expr2, true)))
							.AddAnd(sc => sc
								.Add(new IsNull(Expr1, true))
								.Add(new IsNull(Expr2, false))
							);

						return search;
					}
					case Operator.Equal:
					{
<<<<<<< HEAD
						if (canBeNull1 ^ canBeNull2)
						{
							var search = new SqlSearchCondition(false)
								.Add(MakeWithoutNulls())
								.AddAnd(sc => sc
									.Add(new IsNull(canBeNull1 ? Expr1 : Expr2, true))
								);

							return search;
						}
						else
						{
							var search = new SqlSearchCondition(true)
								.AddAnd(sc => sc
									.Add(MakeWithoutNulls())
									.Add(new IsNull(Expr1, true))
									.Add(new IsNull(Expr2, true))
									)
								.AddAnd(sc => sc
									.Add(new IsNull(Expr1, false))
									.Add(new IsNull(Expr2, false))
								);
=======
						var search = new SqlSearchCondition(true)
							.Add(MakeWithoutNulls())
							.AddAnd(sc => sc
								.Add(new IsNull(Expr1, false))
								.Add(new IsNull(Expr2, false))
							);
>>>>>>> a89ae205

							return search;
						}
					}
					default:
					{
						if (canBeNull1 ^ canBeNull2)
						{
							var search = new SqlSearchCondition(false)
								.AddAnd(sc => sc
									.Add(MakeWithoutNulls())
									.Add(new IsNull(canBeNull1 ? Expr1 : Expr2, true))
									);

							return search;
						}
						else
						{
							var search = new SqlSearchCondition(false)
								.AddAnd(sc => sc
									.Add(MakeWithoutNulls())
									.Add(new IsNull(Expr1, true))
									.Add(new IsNull(Expr2, true))
									);

							return search;
						}
					}
				}
			}

			public void Deconstruct(out ISqlExpression expr1, out Operator @operator, out ISqlExpression expr2, out bool? withNull)
			{
				expr1 = Expr1;
				@operator = Operator;
				expr2 = Expr2;
				withNull = WithNull;
			}
		}

		// string_expression [ NOT ] LIKE string_expression [ ESCAPE 'escape_character' ]
		//
		public sealed class Like : BaseNotExpr
		{
			public Like(ISqlExpression exp1, bool isNot, ISqlExpression exp2, ISqlExpression? escape, string? functionName = null)
				: base(exp1, isNot, SqlQuery.Precedence.Comparison)
			{
				Expr2     = exp2;
				Escape    = escape;
				FunctionName = functionName;
			}

			public ISqlExpression  Expr2        { get; internal set; }
			public ISqlExpression? Escape       { get; internal set; }
			public string?         FunctionName { get; internal set; }

			public override bool Equals(ISqlPredicate other, Func<ISqlExpression, ISqlExpression, bool> comparer)
			{
				return other is Like expr
					&& FunctionName == expr.FunctionName
					&& Expr2.Equals(expr.Expr2, comparer)
					&& (   (Escape != null && expr.Escape != null && Escape.Equals(expr.Escape, comparer))
						|| (Escape == null && expr.Escape == null))
					&& base.Equals(other, comparer);
			}

			public override ISqlPredicate Invert(NullabilityContext nullability)
			{
				return new Like(Expr1, !IsNot, Expr2, Escape);
			}

			public override bool CanBeUnknown(NullabilityContext nullability)
			{
				return Expr1.CanBeNullable(nullability) || Expr2.CanBeNullable(nullability);
			}

			public override QueryElementType ElementType => QueryElementType.LikePredicate;

			protected override void WritePredicate(QueryElementTextWriter writer)
			{
				writer.AppendElement(Expr1);

				if (IsNot) writer.Append(" NOT");

				writer.Append(' ').Append(FunctionName ?? "LIKE").Append(' ');

				writer.AppendElement(Expr2);

				if (Escape != null)
				{
					writer.Append(" ESCAPE ");
					writer.AppendElement(Escape);
				}
			}
		}

		// virtual predicate for simplifying string search operations
		// string_expression [ NOT ] STARTS_WITH | ENDS_WITH | CONTAINS string_expression
		//
		public sealed class SearchString : BaseNotExpr
		{
			public enum SearchKind
			{
				StartsWith,
				EndsWith,
				Contains
			}

			public SearchString(ISqlExpression exp1, bool isNot, ISqlExpression exp2, SearchKind searchKind, ISqlExpression caseSensitive)
				: base(exp1, isNot, SqlQuery.Precedence.Comparison)
			{
				Expr2         = exp2;
				Kind          = searchKind;
				CaseSensitive = caseSensitive;
			}

			public ISqlExpression Expr2         { get; internal set; }
			public SearchKind     Kind          { get; }
			public ISqlExpression CaseSensitive { get; private set; }

			public override bool Equals(ISqlPredicate other, Func<ISqlExpression, ISqlExpression, bool> comparer)
			{
				return other is SearchString expr
					&& Kind == expr.Kind
					&& Expr2.Equals(expr.Expr2, comparer)
					&& CaseSensitive.Equals(expr.CaseSensitive, comparer)
					&& base.Equals(other, comparer);
			}

			public override ISqlPredicate Invert(NullabilityContext nullability)
			{
				return new SearchString(Expr1, !IsNot, Expr2, Kind, CaseSensitive);
			}

			public override bool CanBeUnknown(NullabilityContext nullability)
			{
				return Expr1.CanBeNullable(nullability) || Expr2.CanBeNullable(nullability);
			}

			public override QueryElementType ElementType => QueryElementType.SearchStringPredicate;

			protected override void WritePredicate(QueryElementTextWriter writer)
			{
				writer.AppendElement(Expr1);

				if (IsNot) writer.Append(" NOT");
				switch (Kind)
				{
					case SearchKind.StartsWith:
						writer.Append(" STARTS_WITH ");
						break;
					case SearchKind.EndsWith:
						writer.Append(" ENDS_WITH ");
						break;
					case SearchKind.Contains:
						writer.Append(" CONTAINS ");
						break;
					default:
						throw new InvalidOperationException($"Unexpected search kind: {Kind}");
				}

				writer.AppendElement(Expr2);
			}

			public void Modify(ISqlExpression expr1, ISqlExpression expr2, ISqlExpression caseSensitive)
			{
				Expr1 = expr1;
				Expr2 = expr2;
				CaseSensitive = caseSensitive;
			}
		}

		// expression IS [ NOT ] DISTINCT FROM expression
		//
		public sealed class IsDistinct : BaseNotExpr
		{
			public IsDistinct(ISqlExpression exp1, bool isNot, ISqlExpression exp2)
				: base(exp1, isNot, SqlQuery.Precedence.Comparison)
			{
				Expr2 = exp2;
			}

			public ISqlExpression Expr2 { get; internal set; }

			public override bool Equals(ISqlPredicate other, Func<ISqlExpression, ISqlExpression, bool> comparer)
			{
				return other is IsDistinct expr
					&& Expr2.Equals(expr.Expr2, comparer)
					&& base.Equals(other, comparer);
			}

			public override ISqlPredicate Invert(NullabilityContext nullability) => new IsDistinct(Expr1, !IsNot, Expr2);

			public override bool CanBeUnknown(NullabilityContext nullability) => false;

			public override QueryElementType ElementType => QueryElementType.IsDistinctPredicate;

			protected override void WritePredicate(QueryElementTextWriter writer)
			{
				writer.AppendElement(Expr1);
				writer.Append(IsNot ? " IS NOT DISTINCT FROM " : " IS DISTINCT FROM ");
				writer.AppendElement(Expr2);
			}

		}

		// expression [ NOT ] BETWEEN expression AND expression
		//
		public sealed class Between : BaseNotExpr
		{
			public Between(ISqlExpression exp1, bool isNot, ISqlExpression exp2, ISqlExpression exp3)
				: base(exp1, isNot, SqlQuery.Precedence.Comparison)
			{
				Expr2 = exp2;
				Expr3 = exp3;
			}

			public ISqlExpression Expr2 { get; internal set; }
			public ISqlExpression Expr3 { get; internal set; }

			public override bool CanBeUnknown(NullabilityContext nullability)
			{
				return Expr1.CanBeNullable(nullability) || Expr2.CanBeNullable(nullability) || Expr3.CanBeNullable(nullability);
			}

			public override bool Equals(ISqlPredicate other, Func<ISqlExpression, ISqlExpression, bool> comparer)
			{
				return other is Between expr
					&& Expr2.Equals(expr.Expr2, comparer)
					&& Expr3.Equals(expr.Expr3, comparer)
					&& base.Equals(other, comparer);
			}

			public override ISqlPredicate Invert(NullabilityContext nullability)
			{
				return new Between(Expr1, !IsNot, Expr2, Expr3);
			}

			public override QueryElementType ElementType => QueryElementType.BetweenPredicate;

			protected override void WritePredicate(QueryElementTextWriter writer)
			{
				writer.AppendElement(Expr1);

				if (IsNot) writer.Append(" NOT");

				writer.Append(" BETWEEN ")
					.AppendElement(Expr2)
					.Append(" AND ")
					.AppendElement(Expr3);
			}
		}

		// [NOT] expression = 1, expression = 0, expression IS NULL OR expression = 0
		//
		public sealed class IsTrue : BaseNotExpr
		{
			public ISqlExpression TrueValue   { get; set; }
			public ISqlExpression FalseValue  { get; set; }
			public bool?          WithNull    { get; }

			public IsTrue(ISqlExpression exp1, ISqlExpression trueValue, ISqlExpression falseValue, bool? withNull, bool isNot)
				: base(exp1, isNot, SqlQuery.Precedence.Comparison)
			{
				TrueValue  = trueValue;
				FalseValue = falseValue;
				WithNull   = withNull;
			}

			public override bool Equals(ISqlPredicate other, Func<ISqlExpression, ISqlExpression, bool> comparer)
			{
				return other is IsTrue expr
					&& WithNull == expr.WithNull
					&& TrueValue.Equals(expr.TrueValue, comparer)
					&& FalseValue.Equals(expr.FalseValue, comparer)
					&& base.Equals(other, comparer);
			}

			protected override void WritePredicate(QueryElementTextWriter writer)
			{
				writer.AppendElement(Reduce(writer.Nullability, true));
			}

			public ISqlPredicate Reduce(NullabilityContext nullability, bool insideNot)
			{
				if (Expr1.ElementType == QueryElementType.SearchCondition)
				{
					return ((ISqlPredicate)Expr1).MakeNot(IsNot);
				}

				var predicate = new ExprExpr(Expr1, Operator.Equal, IsNot ? FalseValue : TrueValue, null);

				if (WithNull == null || !Expr1.ShouldCheckForNull(nullability))
					return predicate;

				if (!insideNot)
				{
					if (WithNull == false)
						return predicate;
				}

				if (!Expr1.CanBeNullableOrUnknown(nullability))
					return predicate;

				var search = new SqlSearchCondition(WithNull.Value);

				search.Predicates.Add(predicate);
				search.Predicates.Add(new IsNull(Expr1, !WithNull.Value));

				if (search.IsOr)
				{
					search = new SqlSearchCondition(false, search);
				}

				return search;
				
			}

			public override ISqlPredicate Invert(NullabilityContext nullability)
			{
				return new IsTrue(Expr1, TrueValue, FalseValue, !WithNull, !IsNot);
			}

			public override QueryElementType ElementType => QueryElementType.IsTruePredicate;

			public override bool CanBeUnknown(NullabilityContext nullability) => Expr1.CanBeNullableOrUnknown(nullability);
		}

		// expression IS [ NOT ] NULL
		//
		public sealed class IsNull : BaseNotExpr
		{
			public IsNull(ISqlExpression exp1, bool isNot)
				: base(exp1, isNot, SqlQuery.Precedence.Comparison)
			{
			}

			public override ISqlPredicate Invert(NullabilityContext nullability)
			{
				return new IsNull(Expr1, !IsNot);
			}

			public override bool CanBeUnknown(NullabilityContext nullability) => false;

			protected override void WritePredicate(QueryElementTextWriter writer)
			{
				writer
					//.DebugAppendUniqueId(this)
					.AppendElement(Expr1)
					.Append(" IS ")
					.Append(IsNot ? "NOT " : "")
					.Append("NULL");
			}

			public override QueryElementType ElementType => QueryElementType.IsNullPredicate;
		}

		// expression [ NOT ] IN ( subquery | expression [ ,...n ] )
		//
		public sealed class InSubQuery : BaseNotExpr
		{
			public InSubQuery(ISqlExpression exp1, bool isNot, SelectQuery subQuery, bool doNotConvert)
				: base(exp1, isNot, SqlQuery.Precedence.Comparison)
			{
				SubQuery     = subQuery;
				DoNotConvert = doNotConvert;
			}

			public bool        DoNotConvert { get; }
			public SelectQuery SubQuery     { get; private set; }

			public void Modify(ISqlExpression exp1, SelectQuery subQuery)
			{
				Expr1    = exp1;
				SubQuery = subQuery;
			}

			public override bool Equals(ISqlPredicate other, Func<ISqlExpression, ISqlExpression, bool> comparer)
			{
				return other is InSubQuery expr
					&& SubQuery.Equals(expr.SubQuery, comparer)
					&& base.Equals(other, comparer);
			}

			public override bool CanInvert(NullabilityContext nullability)
			{
				return true;
			}

			public override ISqlPredicate Invert(NullabilityContext nullability)
			{
				return new InSubQuery(Expr1, !IsNot, SubQuery, DoNotConvert);
			}

			public override bool CanBeUnknown(NullabilityContext nullability) => base.CanBeUnknown(nullability) || SubQuery.CanBeNullable(nullability);

			public override QueryElementType ElementType => QueryElementType.InSubQueryPredicate;

			protected override void WritePredicate(QueryElementTextWriter writer)
			{
				//writer.DebugAppendUniqueId(this);
				writer.AppendElement(Expr1);

				if (IsNot) writer.Append(" NOT");

				writer.Append(" IN");
				writer.AppendLine();
				using (writer.IndentScope())
				{
					writer.AppendLine('(');
					using (writer.IndentScope())
					{
						writer.AppendElement(SubQuery);
					}

					writer.AppendLine();
					writer.Append(')');
				}
	
			}

			public void Deconstruct(out ISqlExpression exp1, out bool isNot, out SelectQuery subQuery)
			{
				exp1     = Expr1;
				isNot    = IsNot;
				subQuery = SubQuery;
			}
		}

		public sealed class InList : BaseNotExpr
		{
			public bool?          WithNull    { get; }

			public InList(ISqlExpression exp1, bool? withNull, bool isNot)
				: base(exp1, isNot, SqlQuery.Precedence.Comparison)
			{
				WithNull = withNull;
			}

			public InList(ISqlExpression exp1, bool? withNull, bool isNot, ISqlExpression value)
				: base(exp1, isNot, SqlQuery.Precedence.Comparison)
			{
				WithNull = withNull;
				Values.Add(value);
			}

			public InList(ISqlExpression exp1, bool? withNull, bool isNot, IEnumerable<ISqlExpression>? values)
				: base(exp1, isNot, SqlQuery.Precedence.Comparison)
			{
				WithNull = withNull;
				if (values != null)
					Values.AddRange(values);
			}

			public List<ISqlExpression> Values { get; private set; } = new();

			public void Modify(ISqlExpression expr1)
			{
				Expr1  = expr1;
			}

			public override bool Equals(ISqlPredicate other, Func<ISqlExpression, ISqlExpression, bool> comparer)
			{
				if (other is not InList expr
					|| WithNull != expr.WithNull
					|| Values.Count != expr.Values.Count
					|| !base.Equals(other, comparer))
					return false;

				for (var i = 0; i < Values.Count; i++)
					if (!Values[i].Equals(expr.Values[i], comparer))
						return false;

				return true;
			}

			public override bool CanBeUnknown(NullabilityContext nullability)
			{
				if (base.CanBeUnknown(nullability))
					return true;

				return Values.Any(e => e.CanBeNullable(nullability));
			}

			public override ISqlPredicate Invert(NullabilityContext nullability)
			{
				return new InList(Expr1, !WithNull, !IsNot, Values);
			}

			public override QueryElementType ElementType => QueryElementType.InListPredicate;

			protected override void WritePredicate(QueryElementTextWriter writer)
			{
				writer.AppendElement(Expr1);

				if (IsNot) writer.Append(" NOT");
				writer.Append(" IN (");

				foreach (var value in Values)
				{
					writer
						.AppendElement(value)
						.Append(',');
				}

				if (Values.Count > 0)
					writer.Length--;

				writer.Append(')');
			}
		}

		public sealed class Exists : SqlPredicate
		{
			public Exists(bool isNot, SelectQuery subQuery)
				: base(isNot ? SqlQuery.Precedence.LogicalNegation : SqlQuery.Precedence.Primary)
			{
				IsNot    = isNot;
				SubQuery = subQuery;
			}

			public bool        IsNot    { get; }
			public SelectQuery SubQuery { get; private set; }

			public void Modify(SelectQuery subQuery)
			{
				SubQuery = subQuery;
			}

			public override bool Equals(ISqlPredicate other, Func<ISqlExpression, ISqlExpression, bool> comparer)
			{
				return other is Exists expr
					&& IsNot == expr.IsNot
					&& SubQuery.Equals(expr.SubQuery, comparer);
			}

			public override bool CanInvert(NullabilityContext nullability) => true;

			public override ISqlPredicate Invert(NullabilityContext nullability)
			{
				return new Exists(!IsNot, SubQuery);
			}

			public override bool CanBeUnknown(NullabilityContext nullability) => false;

			public override QueryElementType ElementType => QueryElementType.ExistsPredicate;

			protected override void WritePredicate(QueryElementTextWriter writer)
			{
				if (IsNot) writer.Append(" NOT");

				writer.Append(" EXISTS");
				writer.AppendLine();
				using (writer.IndentScope())
				{
					writer.AppendLine('(');
					using (writer.IndentScope())
					{
						writer.AppendElement(SubQuery);
					}

					writer.AppendLine();
					writer.Append(')');
				}
			}

			public void Deconstruct(out bool isNot, out SelectQuery subQuery)
			{
				isNot    = IsNot;
				subQuery = SubQuery;
			}
		}

		protected SqlPredicate(int precedence)
		{
			Precedence = precedence;
		}

		#region IPredicate Members

		public int  Precedence { get; }

		public abstract bool          CanInvert(NullabilityContext nullability);
		public abstract ISqlPredicate Invert(NullabilityContext    nullability);

		public abstract bool Equals(ISqlPredicate other, Func<ISqlExpression, ISqlExpression, bool> comparer);

		#endregion

		#region IQueryElement Members

		protected abstract void WritePredicate(QueryElementTextWriter writer);

		public override QueryElementTextWriter ToString(QueryElementTextWriter writer)
		{
			if (!writer.AddVisited(this))
				return writer.Append("...");

			WritePredicate(writer);

			writer.RemoveVisited(this);

			return writer;
		}

		#endregion
	}
}<|MERGE_RESOLUTION|>--- conflicted
+++ resolved
@@ -375,7 +375,7 @@
 					}
 					case Operator.Equal:
 					{
-<<<<<<< HEAD
+/*
 						if (canBeNull1 ^ canBeNull2)
 						{
 							var search = new SqlSearchCondition(false)
@@ -398,14 +398,13 @@
 									.Add(new IsNull(Expr1, false))
 									.Add(new IsNull(Expr2, false))
 								);
-=======
+*/
 						var search = new SqlSearchCondition(true)
 							.Add(MakeWithoutNulls())
 							.AddAnd(sc => sc
 								.Add(new IsNull(Expr1, false))
 								.Add(new IsNull(Expr2, false))
 							);
->>>>>>> a89ae205
 
 							return search;
 						}
