<<<<<<< HEAD
﻿using System;

namespace LinqToDB.SqlQuery
{
	public enum SqlTableType
	{
		Table = 0,
		SystemTable,
		Function,
		Expression,
		Cte,
		RawSql
	}
}
=======
﻿using System;

namespace LinqToDB.SqlQuery
{
	public enum SqlTableType
	{
		Table = 0,
		Function,
		Expression,
		Cte,
		RawSql,
		MergeSource,
		Values
	}
}
>>>>>>> 9850e493
<|MERGE_RESOLUTION|>--- conflicted
+++ resolved
@@ -1,4 +1,3 @@
-<<<<<<< HEAD
 ﻿using System;
 
 namespace LinqToDB.SqlQuery
@@ -10,23 +9,8 @@
 		Function,
 		Expression,
 		Cte,
-		RawSql
-	}
-}
-=======
-﻿using System;
-
-namespace LinqToDB.SqlQuery
-{
-	public enum SqlTableType
-	{
-		Table = 0,
-		Function,
-		Expression,
-		Cte,
 		RawSql,
 		MergeSource,
 		Values
 	}
-}
->>>>>>> 9850e493
+}