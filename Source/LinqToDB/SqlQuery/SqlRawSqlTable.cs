<<<<<<< HEAD
﻿using System;
using System.Collections.Generic;
using System.Text;
using LinqToDB.Mapping;

namespace LinqToDB.SqlQuery
{
	//TODO: Investigate how to implement only ISqlTableSource interface
	public class SqlRawSqlTable : SqlTable, IQueryElement
	{
		[JetBrains.Annotations.NotNull]
		public string SQL { get; }

		public ISqlExpression[] Parameters { get; }

		public SqlRawSqlTable(
			[JetBrains.Annotations.NotNull] MappingSchema mappingSchema,
			[JetBrains.Annotations.NotNull] Type objectType,
			[JetBrains.Annotations.NotNull] string sql,
			[JetBrains.Annotations.NotNull] params ISqlExpression[] parameters) : base(mappingSchema, objectType)
		{
			SQL = sql ?? throw new ArgumentNullException(nameof(sql));
			Parameters = parameters ?? throw new ArgumentNullException(nameof(parameters));

			foreach (var value in parameters)
				if (value == null) throw new ArgumentNullException(nameof(parameters));
		}

		internal SqlRawSqlTable(
			int id, string alias, Type objectType,
			SqlField[]       fields,
			string           sql,
			ISqlExpression[] parameters)  : base(id, string.Empty, alias, null, null, null, string.Empty, objectType, null, fields, SqlTableType.RawSql, null)
		{
			SQL        = sql;
			Parameters = parameters;
		}

		public SqlRawSqlTable(SqlRawSqlTable table, IEnumerable<SqlField> fields, ISqlExpression[] parameters)
		{
			Alias              = table.Alias;
			Server             = table.Server;
			Database           = table.Database;
			Schema             = table.Schema;

			PhysicalName       = table.PhysicalName;
			ObjectType         = table.ObjectType;
			SequenceAttributes = table.SequenceAttributes;

			SQL                = table.SQL;
			Parameters         = parameters;

			AddRange(fields);
		}

		public override QueryElementType ElementType  => QueryElementType.SqlRawSqlTable;

		StringBuilder IQueryElement.ToString(StringBuilder sb, Dictionary<IQueryElement, IQueryElement> dic)
		{
			return sb
				.AppendLine("(")
				.Append(SQL)
				.Append(")")
				.AppendLine();
		}

		public override string ToString()
		{
			return ((IQueryElement)this).ToString(new StringBuilder(), new Dictionary<IQueryElement,IQueryElement>()).ToString();
		}

		#region IQueryElement Members

		public string SqlText =>
			((IQueryElement) this).ToString(new StringBuilder(), new Dictionary<IQueryElement, IQueryElement>())
			.ToString();


		#endregion

		#region ISqlExpressionWalkable Members

		public override ISqlExpression Walk(WalkOptions options, Func<ISqlExpression,ISqlExpression> func)
		{
			if (Parameters != null)
				for (var i = 0; i < Parameters.Length; i++)
					Parameters[i] = Parameters[i].Walk(options, func);

			return func(this);
		}

		#endregion

	}
}
=======
﻿using System;
using System.Collections.Generic;
using System.Text;
using LinqToDB.Mapping;

namespace LinqToDB.SqlQuery
{
	//TODO: Investigate how to implement only ISqlTableSource interface
	public class SqlRawSqlTable : SqlTable, IQueryElement
	{
		[JetBrains.Annotations.NotNull]
		public string SQL { get; }

		public ISqlExpression[] Parameters { get; }

		public SqlRawSqlTable(
			[JetBrains.Annotations.NotNull] MappingSchema mappingSchema,
			[JetBrains.Annotations.NotNull] Type objectType,
			[JetBrains.Annotations.NotNull] string sql,
			[JetBrains.Annotations.NotNull] params ISqlExpression[] parameters) : base(mappingSchema, objectType)
		{
			SQL = sql ?? throw new ArgumentNullException(nameof(sql));
			Parameters = parameters ?? throw new ArgumentNullException(nameof(parameters));

			foreach (var value in parameters)
				if (value == null) throw new ArgumentNullException(nameof(parameters));
		}

		internal SqlRawSqlTable(
			int id, string alias, Type objectType,
			SqlField[]       fields,
			string           sql,
			ISqlExpression[] parameters)  : base(id, string.Empty, alias, string.Empty, string.Empty, string.Empty, objectType, null, fields, SqlTableType.RawSql, null)
		{
			SQL        = sql;
			Parameters = parameters;
		}

		public SqlRawSqlTable(SqlRawSqlTable table, IEnumerable<SqlField> fields, ISqlExpression[] parameters)
		{
			Alias              = table.Alias;
			Database           = table.Database;
			Schema             = table.Schema;

			PhysicalName       = table.PhysicalName;
			ObjectType         = table.ObjectType;
			SequenceAttributes = table.SequenceAttributes;

			SQL                = table.SQL;
			Parameters         = parameters;

			AddRange(fields);
		}

		public override QueryElementType ElementType  => QueryElementType.SqlRawSqlTable;

		StringBuilder IQueryElement.ToString(StringBuilder sb, Dictionary<IQueryElement, IQueryElement> dic)
		{
			return sb
				.AppendLine("(")
				.Append(SQL)
				.Append(")")
				.AppendLine();
		}

		public override string ToString()
		{
			return ((IQueryElement)this).ToString(new StringBuilder(), new Dictionary<IQueryElement,IQueryElement>()).ToString();
		}

		#region IQueryElement Members

		public string SqlText =>
			((IQueryElement) this).ToString(new StringBuilder(), new Dictionary<IQueryElement, IQueryElement>())
			.ToString();


		#endregion

		#region ISqlExpressionWalkable Members

		public override ISqlExpression Walk(WalkOptions options, Func<ISqlExpression,ISqlExpression> func)
		{
			if (Parameters != null)
				for (var i = 0; i < Parameters.Length; i++)
					Parameters[i] = Parameters[i].Walk(options, func);

			return func(this);
		}

		#endregion

	}
}
>>>>>>> 5e26fa16
<|MERGE_RESOLUTION|>--- conflicted
+++ resolved
@@ -1,4 +1,3 @@
-<<<<<<< HEAD
 ﻿using System;
 using System.Collections.Generic;
 using System.Text;
@@ -93,100 +92,4 @@
 		#endregion
 
 	}
-}
-=======
-﻿using System;
-using System.Collections.Generic;
-using System.Text;
-using LinqToDB.Mapping;
-
-namespace LinqToDB.SqlQuery
-{
-	//TODO: Investigate how to implement only ISqlTableSource interface
-	public class SqlRawSqlTable : SqlTable, IQueryElement
-	{
-		[JetBrains.Annotations.NotNull]
-		public string SQL { get; }
-
-		public ISqlExpression[] Parameters { get; }
-
-		public SqlRawSqlTable(
-			[JetBrains.Annotations.NotNull] MappingSchema mappingSchema,
-			[JetBrains.Annotations.NotNull] Type objectType,
-			[JetBrains.Annotations.NotNull] string sql,
-			[JetBrains.Annotations.NotNull] params ISqlExpression[] parameters) : base(mappingSchema, objectType)
-		{
-			SQL = sql ?? throw new ArgumentNullException(nameof(sql));
-			Parameters = parameters ?? throw new ArgumentNullException(nameof(parameters));
-
-			foreach (var value in parameters)
-				if (value == null) throw new ArgumentNullException(nameof(parameters));
-		}
-
-		internal SqlRawSqlTable(
-			int id, string alias, Type objectType,
-			SqlField[]       fields,
-			string           sql,
-			ISqlExpression[] parameters)  : base(id, string.Empty, alias, string.Empty, string.Empty, string.Empty, objectType, null, fields, SqlTableType.RawSql, null)
-		{
-			SQL        = sql;
-			Parameters = parameters;
-		}
-
-		public SqlRawSqlTable(SqlRawSqlTable table, IEnumerable<SqlField> fields, ISqlExpression[] parameters)
-		{
-			Alias              = table.Alias;
-			Database           = table.Database;
-			Schema             = table.Schema;
-
-			PhysicalName       = table.PhysicalName;
-			ObjectType         = table.ObjectType;
-			SequenceAttributes = table.SequenceAttributes;
-
-			SQL                = table.SQL;
-			Parameters         = parameters;
-
-			AddRange(fields);
-		}
-
-		public override QueryElementType ElementType  => QueryElementType.SqlRawSqlTable;
-
-		StringBuilder IQueryElement.ToString(StringBuilder sb, Dictionary<IQueryElement, IQueryElement> dic)
-		{
-			return sb
-				.AppendLine("(")
-				.Append(SQL)
-				.Append(")")
-				.AppendLine();
-		}
-
-		public override string ToString()
-		{
-			return ((IQueryElement)this).ToString(new StringBuilder(), new Dictionary<IQueryElement,IQueryElement>()).ToString();
-		}
-
-		#region IQueryElement Members
-
-		public string SqlText =>
-			((IQueryElement) this).ToString(new StringBuilder(), new Dictionary<IQueryElement, IQueryElement>())
-			.ToString();
-
-
-		#endregion
-
-		#region ISqlExpressionWalkable Members
-
-		public override ISqlExpression Walk(WalkOptions options, Func<ISqlExpression,ISqlExpression> func)
-		{
-			if (Parameters != null)
-				for (var i = 0; i < Parameters.Length; i++)
-					Parameters[i] = Parameters[i].Walk(options, func);
-
-			return func(this);
-		}
-
-		#endregion
-
-	}
-}
->>>>>>> 5e26fa16
+}