﻿using System;
using System.Collections.Generic;
using System.Diagnostics.CodeAnalysis;
using System.Linq;
using System.Runtime.CompilerServices;
using LinqToDB.Remote;

namespace LinqToDB.SqlQuery
{
<<<<<<< HEAD
	using Remote;
=======
	using Linq.Builder;
>>>>>>> f6ae79d6

	public class ConvertVisitor<TContext>
	{
		// when true, only changed (and explicitly added) elements added to VisitedElements
		// greatly reduce memory allocation for majority of cases, where there is nothing to replace
		private bool                                                       _visitAll;
		private Func<ConvertVisitor<TContext>,IQueryElement,IQueryElement> _convert;
		private Func<ConvertVisitor<TContext>, bool>?                      _parentAction;

		public TContext Context;
		public bool     AllowMutation;
		public bool     HasStack;

		delegate T Clone<T>(T obj);

		private Dictionary<IQueryElement, IQueryElement?>? _visitedElements;
		private List<IQueryElement>?                       _stack;

		public List<IQueryElement> Stack         => _stack ??= (HasStack ? new () : throw new InvalidOperationException("Stack tracking is not enabled for current visitor instance"));
		public IQueryElement?      ParentElement => Stack.Count == 0 ? null : Stack[Stack.Count - 1];
		public IQueryElement       CurrentElement = null!;

		internal ConvertVisitor(
			TContext                                                     context,
			Func<ConvertVisitor<TContext>, IQueryElement, IQueryElement> convertAction,
			bool                                                         visitAll,
			bool                                                         allowMutation,
			bool                                                         withStack,
			Func<ConvertVisitor<TContext>, bool>?                        parentAction = default)
		{
			_visitAll     = visitAll;
			_convert      = convertAction;
			AllowMutation = allowMutation;
			HasStack      = withStack;
			_parentAction = parentAction;
			Context       = context;
		}

		internal void Reset(
			TContext                                                     context,
			Func<ConvertVisitor<TContext>, IQueryElement, IQueryElement> convertAction,
			bool                                                         visitAll,
			bool                                                         allowMutation,
			bool                                                         withStack,
			Func<ConvertVisitor<TContext>, bool>?                        parentAction = default)
		{
			_visitAll     = visitAll;
			_convert      = convertAction;
			AllowMutation = allowMutation;
			HasStack      = withStack;
			_parentAction = parentAction;
			Context       = context;

			_visitedElements?.Clear();
			_stack?          .Clear();
		}

		void CorrectQueryHierarchy(SelectQuery? parentQuery)
		{
			if (parentQuery == null)
				return;

			parentQuery.Visit(parentQuery, static (parentQuery, element) =>
			{
				if (element is SelectQuery q)
					q.ParentSelect = parentQuery;
			});

			parentQuery.ParentSelect = null;
		}

		[MethodImpl(MethodImplOptions.AggressiveInlining)]
		private void Push(IQueryElement element)
		{
			if (HasStack)
				(_stack ??= new()).Add(element);
		}

		[MethodImpl(MethodImplOptions.AggressiveInlining)]
		private void Pop()
		{
			// don't return last value as we don't need it at call sites
			if (_stack != null && _stack.Count > 0)
				_stack.RemoveAt(_stack.Count - 1);
		}

		[MethodImpl(MethodImplOptions.AggressiveInlining)]
		public void AddVisited(IQueryElement element, IQueryElement? newElement)
		{
			(_visitedElements ??= new())[element] = newElement;
		}

		[MethodImpl(MethodImplOptions.AggressiveInlining)]
		public void RemoveVisited(IQueryElement element)
		{
			if (_visitedElements != null)
				_visitedElements.Remove(element);
		}

		[MethodImpl(MethodImplOptions.AggressiveInlining)]
		void ReplaceVisited(IQueryElement element, IQueryElement? newElement)
		{
			List<IQueryElement>? forDelete = null;

			if (_visitedElements != null)
				foreach (var pair in _visitedElements)
					if (pair.Value != null && QueryHelper.ContainsElement(pair.Value, element))
						(forDelete ??= new ()).Add(pair.Key);

			if (forDelete != null && _visitedElements != null)
				foreach (var e in forDelete)
					_visitedElements.Remove(e);

			AddVisited(element, newElement);
		}

		[MethodImpl(MethodImplOptions.AggressiveInlining)]
		IQueryElement? GetCurrentReplaced(IQueryElement element)
		{
			if (_visitedElements != null && _visitedElements.TryGetValue(element, out var replaced))
			{
				if (replaced != null && replaced != element)
				{
					while (replaced != null && _visitedElements.TryGetValue(replaced, out var another))
					{
						if (replaced == another)
							break;
						replaced = another;
					}
				}
				return replaced;
			}

			return null;
		}

		[return: NotNullIfNotNull("element")]
		internal IQueryElement? ConvertInternal(IQueryElement? element)
		{
			if (element == null)
				return null;

			// if element manually added outside to VisitedElements as null, it will be processed continuously.
			// Useful when we have to duplicate such items, especially parameters
			var newElement = GetCurrentReplaced(element);
			if (newElement != null)
				return newElement;

			CurrentElement = element;
			if (_parentAction != null)
			{
				if (!_parentAction(this))
					return CurrentElement;
				element = CurrentElement;
			}

			Push(element);
			{
				switch (element.ElementType)
				{
					case QueryElementType.SqlFunction:
					{
						var func  = (SqlFunction)element;
						var parms = Convert(func.Parameters);

						if (parms != null && !ReferenceEquals(parms, func.Parameters))
							newElement =
								new SqlFunction(func.SystemType, func.Name, func.IsAggregate, func.IsPure, func.Precedence, parms)
								{ CanBeNull = func.CanBeNull, DoNotOptimize = func.DoNotOptimize };

						break;
					}

					case QueryElementType.SqlExpression:
					{
						var expr      = (SqlExpression)element;
						var parameter = Convert(expr.Parameters);

						if (parameter != null && !ReferenceEquals(parameter, expr.Parameters))
							newElement = new SqlExpression(expr.SystemType, expr.Expr, expr.Precedence, expr.Flags, parameter);

						break;
					}

					case QueryElementType.SqlObjectExpression:
					{
						var expr      = (SqlObjectExpression)element;

						if (AllowMutation)
						{
							for (int i = 0; i < expr.InfoParameters.Length; i++)
							{
								var sqlInfo = expr.InfoParameters[i];

								expr.InfoParameters[i] = sqlInfo.WithSql((ISqlExpression)ConvertInternal(sqlInfo.Sql));
							}
						}
						else
						{
							SqlGetValue[]? currentParams = null;

							for (int i = 0; i < expr.InfoParameters.Length; i++)
							{
								var sqlInfo = expr.InfoParameters[i];

								var newExpr = (ISqlExpression)ConvertInternal(sqlInfo.Sql);

								if (!ReferenceEquals(newExpr, sqlInfo.Sql))
								{
									if (currentParams == null)
									{
										currentParams = new SqlGetValue[expr.InfoParameters.Length];
										Array.Copy(expr.InfoParameters, currentParams, i);
									}

									var newInfo = sqlInfo.WithSql(newExpr);
									currentParams[i] = newInfo;
								}
								else if (currentParams != null)
									currentParams[i] = sqlInfo;
							}

							if (currentParams != null)
								newElement = new SqlObjectExpression(expr.MappingSchema, currentParams);
						}

						break;
					}

					case QueryElementType.SqlBinaryExpression:
					{
						var bexpr = (SqlBinaryExpression)element;
						var expr1 = (ISqlExpression?)ConvertInternal(bexpr.Expr1);
						var expr2 = (ISqlExpression?)ConvertInternal(bexpr.Expr2);

						if (expr1 != null && !ReferenceEquals(expr1, bexpr.Expr1) ||
							expr2 != null && !ReferenceEquals(expr2, bexpr.Expr2))
							newElement = new SqlBinaryExpression(bexpr.SystemType, expr1 ?? bexpr.Expr1, bexpr.Operation, expr2 ?? bexpr.Expr2, bexpr.Precedence);

						break;
					}

					case QueryElementType.SqlTable:
					{
						var table    = (SqlTable)element;
						var newTable = (SqlTable)_convert(this, table);

						if (ReferenceEquals(newTable, table))
						{
							var targs = table.TableArguments == null || table.TableArguments.Length == 0 ?
									null : Convert(table.TableArguments);

							if (targs != null && !ReferenceEquals(table.TableArguments, targs))
							{
								var newFields = table.Fields.Select(static f => new SqlField(f));
								newTable = new SqlTable(table, newFields, targs);
							}
						}

						if (!ReferenceEquals(table, newTable))
						{
							AddVisited(table.All, newTable.All);
							foreach (var prevField in table.Fields)
							{
								var newField = newTable[prevField.Name];
								if (newField != null)
									AddVisited(prevField, newField);
							}
						}

						newElement = newTable;

						break;
					}

					case QueryElementType.SqlCteTable:
					{
						var table = (SqlCteTable)element;
						var cte   = (CteClause?)ConvertInternal(table.Cte);

						if (cte != null && !ReferenceEquals(table.Cte, cte))
						{
							var newFields = table.Fields.Select(static f => new SqlField(f));
							var newTable  = new SqlCteTable(table, newFields, cte!);

							ReplaceVisited(table.All, newTable.All);
							foreach (var prevField in table.Fields)
							{
								var newField = newTable[prevField.Name];
								if (newField != null)
								{
									ReplaceVisited(prevField, newField);
								}
							}

							newElement = newTable;
						}

						break;
					}

					case QueryElementType.Column:
					{
						break;
					}

					case QueryElementType.TableSource:
					{
						var table  = (SqlTableSource)element;
						var source = (ISqlTableSource?)ConvertInternal(table.Source);
						var joins  = Convert(table.Joins);

						List<ISqlExpression[]>? uk = null;
						if (table.HasUniqueKeys)
							uk = ConvertListArray(table.UniqueKeys, null);

						if (source != null && !ReferenceEquals(source, table.Source) ||
						joins != null && !ReferenceEquals(table.Joins, joins))
							newElement = new SqlTableSource(
								source ?? table.Source,
								table.RawAlias,
								joins ?? table.Joins,
								uk ?? (table.HasUniqueKeys ? table.UniqueKeys : null));

						break;
					}

					case QueryElementType.JoinedTable:
					{
						var join  = (SqlJoinedTable)element;
						var table = (SqlTableSource?)    ConvertInternal(join.Table    );
						var cond  = (SqlSearchCondition?)ConvertInternal(join.Condition);

						if (table != null && !ReferenceEquals(table, join.Table) ||
							cond != null && !ReferenceEquals(cond, join.Condition))
							newElement = new SqlJoinedTable(join.JoinType, table ?? join.Table, join.IsWeak, cond ?? join.Condition);

						break;
					}

					case QueryElementType.SearchCondition:
					{
						var sc    = (SqlSearchCondition)element;
						var conds = Convert(sc.Conditions);

						if (conds != null && !ReferenceEquals(sc.Conditions, conds))
							newElement = new SqlSearchCondition(conds);

						break;
					}

					case QueryElementType.Condition:
					{
						var c = (SqlCondition)element;
						var p = (ISqlPredicate?)ConvertInternal(c.Predicate);

						if (p != null && !ReferenceEquals(c.Predicate, p))
							newElement = new SqlCondition(c.IsNot, p, c.IsOr);

						break;
					}

					case QueryElementType.ExprPredicate:
					{
						var p = (SqlPredicate.Expr)element;
						var e = (ISqlExpression?)ConvertInternal(p.Expr1);

						if (e != null && !ReferenceEquals(p.Expr1, e))
							newElement = new SqlPredicate.Expr(e, p.Precedence);

						break;
					}

					case QueryElementType.NotExprPredicate:
					{
						var p = (SqlPredicate.NotExpr)element;
						var e = (ISqlExpression?)ConvertInternal(p.Expr1);

						if (e != null && !ReferenceEquals(p.Expr1, e))
							newElement = new SqlPredicate.NotExpr(e, p.IsNot, p.Precedence);

						break;
					}

					case QueryElementType.ExprExprPredicate:
					{
						var p  = (SqlPredicate.ExprExpr)element;
						var e1 = (ISqlExpression?)ConvertInternal(p.Expr1);
						var e2 = (ISqlExpression?)ConvertInternal(p.Expr2);

						if (e1 != null && !ReferenceEquals(p.Expr1, e1) || e2 != null && !ReferenceEquals(p.Expr2, e2))
							newElement = new SqlPredicate.ExprExpr(e1 ?? p.Expr1, p.Operator, e2 ?? p.Expr2, p.WithNull);

						break;
					}

					case QueryElementType.LikePredicate:
					{
						var p  = (SqlPredicate.Like)element;
						var e1 = (ISqlExpression?)ConvertInternal(p.Expr1 );
						var e2 = (ISqlExpression?)ConvertInternal(p.Expr2 );
						var es = (ISqlExpression?)ConvertInternal(p.Escape);

						if (e1 != null && !ReferenceEquals(p.Expr1, e1) ||
							e2 != null && !ReferenceEquals(p.Expr2, e2) ||
							es != null && !ReferenceEquals(p.Escape, es))
							newElement = new SqlPredicate.Like(e1 ?? p.Expr1, p.IsNot, e2 ?? p.Expr2, es ?? p.Escape);

						break;
					}

					case QueryElementType.SearchStringPredicate:
					{
						var p  = (SqlPredicate.SearchString)element;
						var e1 = (ISqlExpression?)ConvertInternal(p.Expr1 );
						var e2 = (ISqlExpression?)ConvertInternal(p.Expr2 );
						var cs = (ISqlExpression?)ConvertInternal(p.CaseSensitive);

						if (e1 != null && !ReferenceEquals(p.Expr1, e1) ||
							e2 != null && !ReferenceEquals(p.Expr2, e2) ||
							cs != null && !ReferenceEquals(p.CaseSensitive, cs)
							)
							newElement = new SqlPredicate.SearchString(e1 ?? p.Expr1, p.IsNot, e2 ?? p.Expr2, p.Kind, cs ?? p.CaseSensitive);

						break;
					}

					case QueryElementType.BetweenPredicate:
					{
						var p = (SqlPredicate.Between)element;
						var e1 = (ISqlExpression?)ConvertInternal(p.Expr1);
						var e2 = (ISqlExpression?)ConvertInternal(p.Expr2);
						var e3 = (ISqlExpression?)ConvertInternal(p.Expr3);

						if (e1 != null && !ReferenceEquals(p.Expr1, e1) ||
							e2 != null && !ReferenceEquals(p.Expr2, e2) ||
							e3 != null && !ReferenceEquals(p.Expr3, e3))
							newElement = new SqlPredicate.Between(e1 ?? p.Expr1, p.IsNot, e2 ?? p.Expr2, e3 ?? p.Expr3);

						break;
					}

					case QueryElementType.IsTruePredicate:
					{
						var p = (SqlPredicate.IsTrue)element;
						var e = (ISqlExpression?)ConvertInternal(p.Expr1);
						var t = (ISqlExpression?)ConvertInternal(p.TrueValue);
						var f = (ISqlExpression?)ConvertInternal(p.FalseValue);

						if (e != null && !ReferenceEquals(p.Expr1, e) ||
							t != null && !ReferenceEquals(p.TrueValue, t) ||
							f != null && !ReferenceEquals(p.FalseValue, f)
							)
							newElement = new SqlPredicate.IsTrue(e ?? p.Expr1, t ?? p.TrueValue, f ?? p.FalseValue, p.WithNull, p.IsNot);

						break;
					}

					case QueryElementType.IsNullPredicate:
					{
						var p = (SqlPredicate.IsNull)element;
						var e = (ISqlExpression?)ConvertInternal(p.Expr1);

						if (e != null && !ReferenceEquals(p.Expr1, e))
							newElement = new SqlPredicate.IsNull(e, p.IsNot);

						break;
					}

					case QueryElementType.IsDistinctPredicate:
					{
						var p  = (SqlPredicate.IsDistinct)element;
						var e1 = (ISqlExpression?)ConvertInternal(p.Expr1) ?? p.Expr1;
						var e2 = (ISqlExpression?)ConvertInternal(p.Expr2) ?? p.Expr2;

						if (!ReferenceEquals(p.Expr1, e1) || !ReferenceEquals(p.Expr2, e2))
							newElement = new SqlPredicate.IsDistinct(e1, p.IsNot, e2);

						break;
					}

					case QueryElementType.InSubQueryPredicate:
					{
						var p = (SqlPredicate.InSubQuery)element;
						var e = (ISqlExpression?)ConvertInternal(p.Expr1);
						var q = (SelectQuery?)   ConvertInternal(p.SubQuery);

						if (e != null && !ReferenceEquals(p.Expr1, e) || q != null && !ReferenceEquals(p.SubQuery, q))
							newElement = new SqlPredicate.InSubQuery(e ?? p.Expr1, p.IsNot, q ?? p.SubQuery);

						break;
					}

					case QueryElementType.InListPredicate:
					{
						var p = (SqlPredicate.InList)element;
						var e = (ISqlExpression?)ConvertInternal(p.Expr1);
						var v = Convert(p.Values);

						if (e != null && !ReferenceEquals(p.Expr1, e) || v != null && !ReferenceEquals(p.Values, v))
							newElement = new SqlPredicate.InList(e ?? p.Expr1, p.WithNull, p.IsNot, v ?? p.Values);

						break;
					}

					case QueryElementType.FuncLikePredicate:
					{
						var p = (SqlPredicate.FuncLike)element;
						var f = (ISqlExpression?)ConvertInternal(p.Function);

						if (f != null && !ReferenceEquals(p.Function, f))
						{
							if (f is SqlFunction function)
								newElement = new SqlPredicate.FuncLike(function);
							else if (f is ISqlPredicate predicate)
								newElement = predicate;
							else
								throw new InvalidCastException("Converted FuncLikePredicate expression is not a Predicate expression.");
						}

						break;
					}

					case QueryElementType.SetExpression:
					{
						var s = (SqlSetExpression)element;
						var e = (ISqlExpression?) ConvertInternal(s.Expression);

						var c = (ISqlExpression?)ConvertInternal(s.Column);
						if (c != null && !ReferenceEquals(s.Column, c) || e != null && !ReferenceEquals(s.Expression, e))
							newElement = new SqlSetExpression(c ?? s.Column, e ?? s.Expression);

						break;
					}

					case QueryElementType.InsertClause:
					{
						var s = (SqlInsertClause)element;
						var t = s.Into != null ? (SqlTable?)ConvertInternal(s.Into) : null;
						var i = Convert(s.Items);

						if (t != null && !ReferenceEquals(s.Into, t) || i != null && !ReferenceEquals(s.Items, i))
						{
							var sc = new SqlInsertClause { Into = t ?? s.Into };

							sc.Items.AddRange(i ?? s.Items);
							sc.WithIdentity = s.WithIdentity;

							newElement = sc;
						}

						break;
					}

					case QueryElementType.UpdateClause:
					{
						var s = (SqlUpdateClause)element;
						var t = s.Table != null ? (SqlTable?)ConvertInternal(s.Table) : null;
						var i = Convert(s.Items);
						var k = Convert(s.Keys );

						if (t != null && !ReferenceEquals(s.Table, t) ||
							i != null && !ReferenceEquals(s.Items, i) ||
							k != null && !ReferenceEquals(s.Keys, k))
						{
							var sc = new SqlUpdateClause { Table = t ?? s.Table };

							sc.Items.AddRange(i ?? s.Items);
							sc.Keys.AddRange(k ?? s.Keys);

							newElement = sc;
						}

						break;
					}

					case QueryElementType.SelectStatement:
					{
						var s = (SqlSelectStatement)element;
						var tag         = s.Tag         != null ? (SqlComment?   )ConvertInternal(s.Tag ) : null;
						var with        = s.With        != null ? (SqlWithClause?)ConvertInternal(s.With) : null;
						var selectQuery = (SelectQuery?)ConvertInternal(s.SelectQuery);

						if (selectQuery != null && !ReferenceEquals(s.SelectQuery, selectQuery) ||
							tag         != null && !ReferenceEquals(s.Tag, tag)                 ||
							with        != null && !ReferenceEquals(s.With, with))
						{
							newElement = new SqlSelectStatement(selectQuery ?? s.SelectQuery)
							{
								Tag  = tag ?? s.Tag,
								With = with ?? s.With
							};
							CorrectQueryHierarchy(((SqlSelectStatement)newElement).SelectQuery);
						}

						break;
					}

					case QueryElementType.InsertStatement:
					{
						var s = (SqlInsertStatement)element;
						var tag         = s.Tag         != null ? (SqlComment?   )  ConvertInternal(s.Tag   ) : null;
						var with        = s.With        != null ? (SqlWithClause?)  ConvertInternal(s.With  ) : null;
						var selectQuery = (SelectQuery?    )ConvertInternal(s.SelectQuery);
						var insert      = (SqlInsertClause?)ConvertInternal(s.Insert);
						var output      = s.Output      != null ? (SqlOutputClause?)ConvertInternal(s.Output) : null;

						if (insert      != null && !ReferenceEquals(s.Insert, insert)           ||
							selectQuery != null && !ReferenceEquals(s.SelectQuery, selectQuery) ||
							tag         != null && !ReferenceEquals(s.Tag, tag)                 ||
							with        != null && !ReferenceEquals(s.With, with)               ||
							output      != null && !ReferenceEquals(s.Output, output))
						{
							newElement = new SqlInsertStatement(selectQuery ?? s.SelectQuery)
							{
								Insert = insert ?? s.Insert,
								Output = output ?? s.Output,
								Tag    = tag    ?? s.Tag,
								With   = with   ?? s.With
							};
							CorrectQueryHierarchy(((SqlInsertStatement)newElement).SelectQuery);
						}

						break;
					}

					case QueryElementType.UpdateStatement:
					{
						var s = (SqlUpdateStatement)element;
						var tag         = s.Tag         != null ? (SqlComment?   )  ConvertInternal(s.Tag ) : null;
						var with        = s.With        != null ? (SqlWithClause?)  ConvertInternal(s.With) : null;
						var selectQuery = (SelectQuery?    )ConvertInternal(s.SelectQuery);
						var update      = (SqlUpdateClause?)ConvertInternal(s.Update);
						var output      = (SqlOutputClause?)ConvertInternal(s.Output);

						if (update      != null && !ReferenceEquals(s.Update, update)           ||
							output      != null && !ReferenceEquals(s.Output, output)           ||
							selectQuery != null && !ReferenceEquals(s.SelectQuery, selectQuery) ||
							tag         != null && !ReferenceEquals(s.Tag, tag)                 ||
							with        != null && !ReferenceEquals(s.With, with))
						{
							newElement = new SqlUpdateStatement(selectQuery ?? s.SelectQuery)
							{
								Update = update ?? s.Update,
								Output = output ?? s.Output,
								Tag    = tag    ?? s.Tag,
								With   = with   ?? s.With,
							};
							CorrectQueryHierarchy(((SqlUpdateStatement)newElement).SelectQuery);
						}

						break;
					}

					case QueryElementType.InsertOrUpdateStatement:
					{
						var s = (SqlInsertOrUpdateStatement)element;

						var tag         = s.Tag         != null ? (SqlComment?   )  ConvertInternal(s.Tag ) : null;
						var with        = s.With        != null ? (SqlWithClause?)  ConvertInternal(s.With) : null;
						var selectQuery = (SelectQuery?    )ConvertInternal(s.SelectQuery);
						var insert      = (SqlInsertClause?)ConvertInternal(s.Insert);
						var update      = (SqlUpdateClause?)ConvertInternal(s.Update);

						if (insert      != null && !ReferenceEquals(s.Insert, insert)           ||
							update      != null && !ReferenceEquals(s.Update, update)           ||
							selectQuery != null && !ReferenceEquals(s.SelectQuery, selectQuery) ||
							tag         != null && !ReferenceEquals(s.Tag, tag)                 ||
							with        != null && !ReferenceEquals(s.With, with))
						{
							newElement = new SqlInsertOrUpdateStatement(selectQuery ?? s.SelectQuery)
							{
								Insert = insert ?? s.Insert,
								Update = update ?? s.Update,
								Tag    = tag    ?? s.Tag,
								With   = with   ?? s.With
							};
							CorrectQueryHierarchy(((SqlInsertOrUpdateStatement)newElement).SelectQuery);
						}

						break;
					}

					case QueryElementType.DeleteStatement:
					{
						var s = (SqlDeleteStatement)element;
						var tag         = s.Tag         != null ? (SqlComment?   )  ConvertInternal(s.Tag        ) : null;
						var with        = s.With        != null ? (SqlWithClause?)  ConvertInternal(s.With       ) : null;
						var selectQuery = s.SelectQuery != null ? (SelectQuery?)    ConvertInternal(s.SelectQuery) : null;
						var table       = s.Table       != null ? (SqlTable?)       ConvertInternal(s.Table      ) : null;
						var top         = s.Top         != null ? (ISqlExpression?) ConvertInternal(s.Top        ) : null;
						var output      = s.Output      != null ? (SqlOutputClause?)ConvertInternal(s.Output     ) : null;

						if (table       != null && !ReferenceEquals(s.Table, table)             ||
							top         != null && !ReferenceEquals(s.Top, top)                 ||
							selectQuery != null && !ReferenceEquals(s.SelectQuery, selectQuery) ||
							tag         != null && !ReferenceEquals(s.Tag, tag)                 ||
							with        != null && !ReferenceEquals(s.With, with)               ||
							output      != null && !ReferenceEquals(s.Output, output))
						{
							newElement = new SqlDeleteStatement
							{
								Table                = table       ?? s.Table,
								SelectQuery          = selectQuery ?? s.SelectQuery,
								Top                  = top         ?? s.Top!,
								Output               = output      ?? s.Output,
								Tag                  = tag         ?? s.Tag,
								With                 = with        ?? s.With,
								IsParameterDependent = s.IsParameterDependent,
							};
							CorrectQueryHierarchy(((SqlDeleteStatement)newElement).SelectQuery);
						}

						break;
					}

					case QueryElementType.CreateTableStatement:
					{
						var s   = (SqlCreateTableStatement)element;
						var tag = s.Tag != null ? (SqlComment?)ConvertInternal(s.Tag) : null;
						var t   = (SqlTable)ConvertInternal(s.Table);

						if (t   != null && !ReferenceEquals(s.Table, t) ||
							tag != null && !ReferenceEquals(s.Tag, tag))
						{
							newElement = new SqlCreateTableStatement(t ?? s.Table)
							{
								Tag = tag ?? s.Tag
							};
						}

						break;
					}

					case QueryElementType.DropTableStatement:
					{
						var s   = (SqlDropTableStatement)element;
						var tag = s.Tag != null ? (SqlComment?)ConvertInternal(s.Tag) : null;
						var t   = (SqlTable)ConvertInternal(s.Table);

						if (!ReferenceEquals(s.Table, t))
						{
							newElement = new SqlDropTableStatement(t)
							{
								Tag = tag ?? s.Tag
							};
						}

						break;
					}

					case QueryElementType.SelectClause:
					{
						var sc   = (SqlSelectClause)element;

						List<SqlColumn>? cols = null;

						if (AllowMutation)
						{
							for (int i = 0; i < sc.Columns.Count; i++)
							{
								var column = sc.Columns[i];

								Push(column);
								var expr = (ISqlExpression)ConvertInternal(column.Expression);
								Pop();

								if (!ReferenceEquals(column.Expression, expr))
									column.Expression = expr;
							}
						}
						else
						{
							for (int i = 0; i < sc.Columns.Count; i++)
							{
								var column = sc.Columns[i];

								Push(column);
								var expr = (ISqlExpression)ConvertInternal(column.Expression);
								Pop();

								if (!ReferenceEquals(expr, column.Expression))
								{
									cols ??= new List<SqlColumn>(sc.Columns.Take(i));

									var newColumn = new SqlColumn(null, expr, column.Alias);
									cols.Add(newColumn);
									AddVisited(column, newColumn);
								}
								else
								{
									cols?.Add(column);
									AddVisited(column, column);
								}
							}
						}

						var take = (ISqlExpression?)ConvertInternal(sc.TakeValue);
						var skip = (ISqlExpression?)ConvertInternal(sc.SkipValue);

						if (
							cols != null && !ReferenceEquals(sc.Columns, cols)   ||
							take != null && !ReferenceEquals(sc.TakeValue, take) ||
							skip != null && !ReferenceEquals(sc.SkipValue, skip))
						{
							newElement = new SqlSelectClause(sc.IsDistinct, take ?? sc.TakeValue, sc.TakeHints, skip ?? sc.SkipValue, cols ?? sc.Columns);
						}

						break;
					}

					case QueryElementType.FromClause:
					{
						var fc   = (SqlFromClause)element;
						var ts = Convert(fc.Tables);

						if (ts != null && !ReferenceEquals(fc.Tables, ts))
						{
							newElement = new SqlFromClause(ts ?? fc.Tables);
							((SqlFromClause)newElement).SetSqlQuery(fc.SelectQuery);
						}

						break;
					}

					case QueryElementType.WhereClause:
					{
						var wc   = (SqlWhereClause)element;
						var cond = (SqlSearchCondition?)ConvertInternal(wc.SearchCondition);

						if (cond != null && !ReferenceEquals(wc.SearchCondition, cond))
						{
							newElement = new SqlWhereClause(cond ?? wc.SearchCondition);
							((SqlWhereClause)newElement).SetSqlQuery(wc.SelectQuery);
						}

						break;
					}

					case QueryElementType.GroupByClause:
					{
						var gc = (SqlGroupByClause)element;
						var es = Convert(gc.Items);

						if (es != null && !ReferenceEquals(gc.Items, es))
						{
							newElement = new SqlGroupByClause(gc.GroupingType, es ?? gc.Items);
							((SqlGroupByClause)newElement).SetSqlQuery(gc.SelectQuery);
						}

						break;
					}

					case QueryElementType.GroupingSet:
					{
						var gc = (SqlGroupingSet)element;
						var es = Convert(gc.Items);

						if (es != null && !ReferenceEquals(gc.Items, es))
							newElement = new SqlGroupingSet(es ?? gc.Items);

						break;
					}

					case QueryElementType.OrderByClause:
					{
						var oc = (SqlOrderByClause)element;
						var es = Convert(oc.Items);

						if (es != null && !ReferenceEquals(oc.Items, es))
						{
							newElement = new SqlOrderByClause(es ?? oc.Items);
							((SqlOrderByClause)newElement).SetSqlQuery(oc.SelectQuery);
						}

						break;
					}

					case QueryElementType.OrderByItem:
					{
						var i = (SqlOrderByItem)element;
						var e = (ISqlExpression?)ConvertInternal(i.Expression);

						if (e != null && !ReferenceEquals(i.Expression, e))
							newElement = new SqlOrderByItem(e, i.IsDescending);

						break;
					}

					case QueryElementType.SetOperator:
					{
						var u = (SqlSetOperator)element;
						var q = (SelectQuery?)ConvertInternal(u.SelectQuery);

						if (q != null && !ReferenceEquals(u.SelectQuery, q))
							newElement = new SqlSetOperator(q, u.Operation);

						break;
					}

					case QueryElementType.SqlQuery:
					{
						var q = (SelectQuery)element;
						var fc = (SqlFromClause?)   ConvertInternal(q.From   ) ?? q.From;
						var sc = (SqlSelectClause?) ConvertInternal(q.Select ) ?? q.Select;
						var wc = (SqlWhereClause?)  ConvertInternal(q.Where  ) ?? q.Where;
						var gc = (SqlGroupByClause?)ConvertInternal(q.GroupBy) ?? q.GroupBy;
						var hc = (SqlWhereClause?)  ConvertInternal(q.Having ) ?? q.Having;
						var oc = (SqlOrderByClause?)ConvertInternal(q.OrderBy) ?? q.OrderBy;
						var us = q.HasSetOperators ?Convert(q.SetOperators)     : q.SetOperators;

						List<ISqlExpression[]>? uk = null;

						if (q.HasUniqueKeys)
							uk = ConvertListArray(q.UniqueKeys, null) ?? q.UniqueKeys;

						if (!ReferenceEquals(fc, q.From)
							|| !ReferenceEquals(sc, q.Select)
							|| !ReferenceEquals(wc, q.Where)
							|| !ReferenceEquals(gc, q.GroupBy)
							|| !ReferenceEquals(hc, q.Having)
							|| !ReferenceEquals(oc, q.OrderBy)
							|| us != null && !ReferenceEquals(us, q.SetOperators)
							|| uk != null && !ReferenceEquals(uk, q.UniqueKeys)
						)
						{
							var nq = new SelectQuery();

							Dictionary<IQueryElement, IQueryElement>? objTree = null;

							// try to correct if there q.* in columns expressions
							// TODO: not performant, it is bad that Columns has reference on this select query
							sc = sc.ConvertAll((q, nq), static (v, e) => ReferenceEquals(e, v.Context.q.All) ? v.Context.nq.All : e);

							// TODO: refactor
							if (ReferenceEquals(sc, q.Select))
							{
								objTree = new();

								sc = new SqlSelectClause(nq)
								{
									IsDistinct = q.Select.IsDistinct,
									TakeValue  = q.Select.TakeValue.Clone(q, objTree, static (q, e) => e is SqlColumn c && c.Parent == q),
									SkipValue  = q.Select.SkipValue.Clone(q, objTree, static (q, e) => e is SqlColumn c && c.Parent == q),
								};

								foreach (var column in q.Select.Columns)
									sc.Columns.Add(column.Clone(q, objTree, static (q, e) => e is SqlColumn c && c.Parent == q));
							}
							else
							{
								for (var i = 0; i < q.Select.Columns.Count; i++)
									if (ReferenceEquals(sc.Columns[i], q.Select.Columns[i]))
										sc.Columns[i] = q.Select.Columns[i].Clone(q, objTree ??= new(), static (q, e) => e is SqlColumn c && c.Parent == q);
							}

							if (ReferenceEquals(fc, q.From))
							{
								fc = new SqlFromClause(nq);
								fc.Tables.AddRange(q.From.Tables);
							}
							if (ReferenceEquals(wc, q.Where))
							{
								wc = new SqlWhereClause(nq);
								wc.SearchCondition = q.Where.SearchCondition;
							}
							if (ReferenceEquals(gc, q.GroupBy))
							{
								gc = new SqlGroupByClause(nq)
								{
									GroupingType = q.GroupBy.GroupingType
								};
								gc.Items.AddRange(q.GroupBy.Items);
							}
							if (ReferenceEquals(hc, q.Having))
							{
								hc = new SqlWhereClause(nq);
								hc.SearchCondition = q.Having.SearchCondition;
							}
							if (ReferenceEquals(oc, q.OrderBy))
							{
								oc = new SqlOrderByClause(nq);
								oc.Items.AddRange(q.OrderBy.Items);
							}
							if (us == null || ReferenceEquals(us, q.SetOperators))
								us = new List<SqlSetOperator>(us ?? q.SetOperators);

							AddVisited(q.All, nq.All);

							nq.Init(sc, fc, wc, gc, hc, oc, us, uk,
								q.ParentSelect,
								q.IsParameterDependent,
								q.QueryName,
								q.DoNotSetAliases);

							// update visited in case if columns were cloned
							if (objTree != null)
								foreach (var pair in objTree)
									AddVisited(pair.Key, pair.Value);

							newElement = nq;
						}

						break;
					}

					case QueryElementType.MergeStatement:
					{
						var merge = (SqlMergeStatement)element;

						var tag        = merge.Tag != null    ? (SqlComment?)ConvertInternal(merge.Tag) : null;
						var with       = (SqlWithClause?)     ConvertInternal(merge.With);
						var target     = (SqlTableSource?)    ConvertInternal(merge.Target);
						var source     = (SqlTableLikeSource?)ConvertInternal(merge.Source);
						var on         = (SqlSearchCondition?)ConvertInternal(merge.On);
						var output      = merge.Output != null ? (SqlOutputClause?)ConvertInternal(merge.Output) : null;
						var operations = ConvertSafe(merge.Operations);

						if (target     != null && !ReferenceEquals(merge.Target, target) ||
							source     != null && !ReferenceEquals(merge.Source, source) ||
							on         != null && !ReferenceEquals(merge.On, on)         ||
							output     != null && !ReferenceEquals(merge.Output, output) ||
							tag        != null && !ReferenceEquals(merge.Tag, tag)       ||
							operations != null && !ReferenceEquals(merge.Operations, operations))
						{
							newElement = new SqlMergeStatement(
								with,
								merge.Hint,
								target     ?? merge.Target,
								source     ?? merge.Source,
								on         ?? merge.On,
								operations ?? merge.Operations)
							{
								Tag    = tag    ?? merge.Tag,
								Output = output ?? merge.Output
							};
						}

						break;
					}

					case QueryElementType.MultiInsertStatement:
					{
						var insert  = (SqlMultiInsertStatement)element;
						var source  = (SqlTableLikeSource?    )ConvertInternal(insert.Source);
						var inserts = ConvertSafe(insert.Inserts);

						if (source  != null && !ReferenceEquals(insert.Source, source) ||
							inserts != null && !ReferenceEquals(insert.Inserts, inserts))
						{
							newElement = new SqlMultiInsertStatement(
								insert.InsertType,
								source ?? insert.Source,
								inserts ?? insert.Inserts);
						}

						break;
					}

					case QueryElementType.ConditionalInsertClause:
					{
						var clause = (SqlConditionalInsertClause)element;
						var when   = (SqlSearchCondition?)ConvertInternal(clause.When);
						var insert = (SqlInsertClause?   )ConvertInternal(clause.Insert);

						if (when   != null && !ReferenceEquals(clause.When, when) ||
							insert != null && !ReferenceEquals(clause.Insert, insert))
						{
							newElement = new SqlConditionalInsertClause(
								insert ?? clause.Insert,
								when   ?? clause.When);
						}

						break;
					}

					case QueryElementType.SqlTableLikeSource:
					{
						var source = (SqlTableLikeSource)element;

						var enumerableSource = (SqlValuesTable?)ConvertInternal(source.SourceEnumerable);
						var querySource      = (SelectQuery?)   ConvertInternal(source.SourceQuery);

						if (enumerableSource != null && !ReferenceEquals(source.SourceEnumerable, enumerableSource) ||
							querySource      != null && !ReferenceEquals(source.SourceQuery, querySource))
						{
							var newFields = new SqlField[source.SourceFields.Count];
							for (var i = 0; i < source.SourceFields.Count; i++)
							{
								var oldField = source.SourceFields[i];
								var newField = newFields[i] = new SqlField(oldField);
								ReplaceVisited(oldField, newField);
							}

							newElement = new SqlTableLikeSource(
								source.SourceID,
								enumerableSource ?? source.SourceEnumerable!,
								querySource      ?? source.SourceQuery!,
								newFields);

							ReplaceVisited(((ISqlTableSource)source).All, ((ISqlTableSource)newElement).All);
						}

						break;
					}

					case QueryElementType.SqlValuesTable:
					{
						var table = (SqlValuesTable)element;

						var converted = _convert(this, element);

						if (!ReferenceEquals(converted, element) && converted is SqlValuesTable table2)
						{
							var fields1 = table.Fields;
							var fields2 = table2.Fields;

							for (var i = 0; i < fields2.Count; i++)
							{
								var field = fields1[i];
								//ReplaceVisited(field, fields2[i]);
								AddVisited(field, fields2[i]);
							}

							newElement = converted;
						}
						else
						{
							List<ISqlExpression[]>? convertedRows = null;
							var                     rowsConverted = false;

							if (table.Rows != null)
							{
								convertedRows = new List<ISqlExpression[]>();
								foreach (var row in table.Rows)
								{
									var convertedRow = ConvertSafe(row);
									rowsConverted = rowsConverted || (convertedRow != null && !ReferenceEquals(convertedRow, row));

									convertedRows.Add(convertedRow ?? row!);
								}
							}

							if (rowsConverted)
							{
								var prevFields = table.Fields;
								var newFields  = new SqlField[prevFields.Count];

								for (var i = 0; i < prevFields.Count; i++)
								{
									var field = prevFields[i];

									var newField = new SqlField(field);
									newFields[i] = newField;

									AddVisited(field, newField);
								}

								newElement = new SqlValuesTable(table.Source!, table.ValueBuilders!, newFields, rowsConverted ? convertedRows : table.Rows);
							}
						}

						break;
					}

					case QueryElementType.OutputClause:
					{
						var output    = (SqlOutputClause)element;
						var insertedT = ConvertInternal(output.InsertedTable) as SqlTable;
						var deletedT  = ConvertInternal(output.DeletedTable)  as SqlTable;
						var outputT   = ConvertInternal(output.OutputTable)   as SqlTable;
						var outputС   = output.OutputColumns != null ? ConvertSafe(output.OutputColumns) : null;

						List<SqlSetExpression>? outputItems = null;

						if (output.HasOutputItems)
							outputItems = ConvertSafe(output.OutputItems);

						if (
							insertedT != null && !ReferenceEquals(output.InsertedTable, insertedT) ||
							deletedT  != null && !ReferenceEquals(output.DeletedTable, deletedT)   ||
							outputT   != null && !ReferenceEquals(output.OutputTable, outputT)     ||
							outputС   != null && !ReferenceEquals(output.OutputColumns, outputС)   ||
							output.HasOutputItems && outputItems != null && !ReferenceEquals(output.OutputItems, outputItems)
						)
						{
							newElement = new SqlOutputClause
							{
								InsertedTable = insertedT ?? output.InsertedTable,
								DeletedTable  = deletedT  ?? output.DeletedTable,
								OutputTable   = outputT   ?? output.OutputTable,
								OutputColumns = outputС   ?? output.OutputColumns,
							};

							if (outputItems != null)
								((SqlOutputClause)newElement).OutputItems.AddRange(outputItems);

						}

						break;
					}

					case QueryElementType.MergeOperationClause:
					{
						var operation = (SqlMergeOperationClause)element;

						var where       = (SqlSearchCondition?)ConvertInternal(operation.Where);
						var whereDelete = (SqlSearchCondition?)ConvertInternal(operation.WhereDelete);
						var items       = ConvertSafe(operation.Items);

						if (where       != null && !ReferenceEquals(operation.Where, where)             ||
							whereDelete != null && !ReferenceEquals(operation.WhereDelete, whereDelete) ||
							items       != null && !ReferenceEquals(operation.Items, items))
						{
							newElement = new SqlMergeOperationClause(
								operation.OperationType,
								where ?? operation.Where,
								whereDelete ?? operation.WhereDelete,
								items ?? operation.Items);
						}

						break;
					}

					case QueryElementType.TruncateTableStatement:
					{
						var truncate = (SqlTruncateTableStatement)element;

						var table = (SqlTable?)ConvertInternal(truncate.Table);
						var tag   = truncate.Tag != null ? (SqlComment?)ConvertInternal(truncate.Tag) : null;

						if ((table != null && !ReferenceEquals(truncate.Table, table)) ||
							(tag   != null && !ReferenceEquals(truncate.Tag, tag)))
						{
							newElement = new SqlTruncateTableStatement()
							{
								Table         = table ?? truncate.Table,
								Tag           = tag ?? truncate.Tag,
								ResetIdentity = truncate.ResetIdentity,
							};
						}

						break;
					}

					case QueryElementType.SqlRawSqlTable:
					{
						var table   = (SqlRawSqlTable)element;
						var targs   = table.Parameters == null || table.Parameters.Length == 0 ?
								null : Convert(table.Parameters);

						if (targs != null && !ReferenceEquals(table.Parameters, targs))
						{
							var newTable = new SqlRawSqlTable(table, targs ?? table.Parameters!);
							newElement   = newTable;

							AddVisited(table.All, newTable.All);
							foreach (var prevField in table.Fields)
							{
								var newField = new SqlField(prevField);
								newTable.Add(newField);
								AddVisited(prevField, newField);
							}
						}

						break;
					}

					case QueryElementType.CteClause:
					{
						// element converted by owner (QueryElementType.WithClause)
						// to avoid conversion when used as table
						break;
					}

					case QueryElementType.WithClause:
					{
						var with = (SqlWithClause)element;

						List<CteClause>? newClauses = null;
						for (var i = 0; i < with.Clauses.Count; i++)
						{
							var cte = with.Clauses[i];
							Push(cte);

							var body = (SelectQuery?)ConvertInternal(cte.Body);

							CteClause? newCte = null;
							if (body != null && !ReferenceEquals(cte.Body, body))
							{
								var objTree = new Dictionary<IQueryElement, IQueryElement>();

								var clonedFields = cte.Fields!.Clone(objTree);

								newCte = new CteClause(
									body,
									clonedFields,
									cte.ObjectType,
									cte.IsRecursive,
									cte.Name);

								var correctedBody = body.Convert(
									(cte, newCte, objTree),
									static (v, e) =>
									{
										if (e.ElementType == QueryElementType.CteClause)
										{
											var inner = (CteClause)e;
											if (ReferenceEquals(inner, v.Context.cte))
												return v.Context.newCte;
										}

										if (v.Context.objTree.TryGetValue(e, out var newValue))
											return newValue;
										return e;

									});

								// update visited for cloned fields
								foreach (var pair in objTree)
								{
									if (pair.Key is IQueryElement queryElement)
										AddVisited(queryElement, pair.Value);
								}

								AddVisited(cte, newCte);

								newCte.Body = correctedBody;

								newClauses ??= new(with.Clauses);

								newClauses[i] = newCte;
							}

							Pop();

							newCte = (CteClause)_convert(this, newCte ?? cte);

							if (!_visitAll || !ReferenceEquals(cte, newCte))
							{
								newClauses ??= new(with.Clauses);
								newClauses[i] = newCte;

								AddVisited(cte, newCte);
							}
						}

						if (newClauses != null)
							newElement = new SqlWithClause() { Clauses = newClauses };

						break;
					}

					case QueryElementType.SqlRow:
					{
						var row    = (SqlRow)element;
						var values = Convert(row.Values);

						if (values != null && !ReferenceEquals(row.Values, values))
						{
							newElement = new SqlRow(values);
						}
						break;
					}

					case QueryElementType.SqlField:
					case QueryElementType.SqlParameter:
					case QueryElementType.SqlValue:
					case QueryElementType.SqlDataType:
					case QueryElementType.SqlAliasPlaceholder:
					case QueryElementType.Comment:
						break;

					default:
						throw new InvalidOperationException($"Convert visitor not implemented for element {element.ElementType}");
				}

				if (element != newElement && element is IQueryExtendible { SqlQueryExtensions.Count: > 0 } qe && newElement is IQueryExtendible ne)
				{
					ne.SqlQueryExtensions = new(qe.SqlQueryExtensions.Count);

					foreach (var item in qe.SqlQueryExtensions)
					{
						var ext = new SqlQueryExtension
						{
							Configuration = item.Configuration,
							Scope         = item.Scope,
							BuilderType   = item.BuilderType,
						};

						foreach (var arg in item.Arguments)
							ext.Arguments.Add(arg.Key, (ISqlExpression)ConvertInternal(arg.Value));

						ne.SqlQueryExtensions.Add(ext);
					}
				}
			}
			Pop();

			newElement = _convert(this, newElement ?? element);

			if (!_visitAll || !ReferenceEquals(element, newElement))
				AddVisited(element, newElement);

			return newElement;
		}

		T[]? Convert<T>(T[] arr)
			where T : class, IQueryElement
		{
			return Convert(arr, null);
		}

		T[]? Convert<T>(T[] arr1, Clone<T>? clone)
			where T : class, IQueryElement
		{
			if (AllowMutation)
			{
				for (var i = 0; i < arr1.Length; i++)
				{
					var elem = (T?)ConvertInternal(arr1[i]);
					if (elem != null)
						arr1[i] = elem;
				}
				return arr1;
			}

			T[]? arr2 = null;

			for (var i = 0; i < arr1.Length; i++)
			{
				var elem1 = arr1[i];
				var elem2 = (T?)ConvertInternal(elem1);

				if (elem2 != null && !ReferenceEquals(elem1, elem2))
				{
					if (arr2 == null)
					{
						arr2 = new T[arr1.Length];

						for (var j = 0; j < i; j++)
							arr2[j] = clone == null ? arr1[j] : clone(arr1[j]);
					}

					arr2[i] = elem2;
				}
				else if (arr2 != null)
					arr2[i] = clone == null ? elem1 : clone(elem1);
			}

			return arr2;
		}

		List<T>? ConvertSafe<T>(List<T> list)
			where T : class, IQueryElement
		{
			return ConvertSafe(list, null);
		}

		T[]? ConvertSafe<T>(T[] array)
			where T : class, IQueryElement
		{
			return ConvertSafe(array, null);
		}

		List<T>? ConvertSafe<T>(List<T> list1, Clone<T>? clone)
			where T : class, IQueryElement
		{
			if (AllowMutation)
			{
				for (var i = 0; i < list1.Count; i++)
				{
					var elem = (T?)ConvertInternal(list1[i]);
					if (elem != null)
						list1[i] = elem;
				}
				return null;
			}

			List<T>? list2 = null;

			for (var i = 0; i < list1.Count; i++)
			{
				var elem1 = list1[i];

				if (ConvertInternal(elem1) is T elem2 && !ReferenceEquals(elem1, elem2))
				{
					if (list2 == null)
					{
						list2 = new List<T>(list1.Count);

						for (var j = 0; j < i; j++)
							list2.Add(clone == null ? list1[j] : clone(list1[j]));
					}

					list2.Add(elem2);
				}
				else
					list2?.Add(clone == null ? elem1 : clone(elem1));
			}

			return list2;
		}

		T[]? ConvertSafe<T>(T[] array1, Clone<T>? clone)
			where T : class, IQueryElement
		{
			if (AllowMutation)
			{
				for (var i = 0; i < array1.Length; i++)
				{
					var elem = (T?)ConvertInternal(array1[i]);
					if (elem != null)
						array1[i] = elem;
				}
				return null;
			}

			T[]? array2 = null;

			for (var i = 0; i < array1.Length; i++)
			{
				var elem1 = array1[i];

				if (ConvertInternal(elem1) is T elem2 && !ReferenceEquals(elem1, elem2))
				{
					if (array2 == null)
					{
						array2 = new T[array1.Length];

						for (var j = 0; j < i; j++)
							array2[j] = clone == null ? array1[j] : clone(array1[j]);
					}

					array2[i] = elem2;
				}
				else if (array2 != null)
					array2[i] = clone == null ? elem1 : clone(elem1);
			}

			return array2;
		}

		List<T>? Convert<T>(List<T> list)
			where T : class, IQueryElement
		{
			return Convert(list, null);
		}

		List<T>? Convert<T>(List<T> list1, Clone<T>? clone)
			where T : class, IQueryElement
		{
			if (AllowMutation)
			{
				for (var i = 0; i < list1.Count; i++)
				{
					var elem = (T?)ConvertInternal(list1[i]);
					if (elem != null)
						list1[i] = elem;
				}
				return list1;
			}

			List<T>? list2 = null;

			for (var i = 0; i < list1.Count; i++)
			{
				var elem1 = list1[i];
				var elem2 = (T?)ConvertInternal(elem1);

				if (elem2 != null && !ReferenceEquals(elem1, elem2))
				{
					if (list2 == null)
					{
						list2 = new List<T>(list1.Count);

						for (var j = 0; j < i; j++)
						{
							var elem = list1[j];
							if (clone != null)
								AddVisited(elem, elem = clone(elem));

							list2.Add(elem);
						}
					}

					list2.Add(elem2);
				}
				else if (list2 != null)
				{
					if (clone != null)
						AddVisited(elem1, elem1 = clone(elem1));

					list2.Add(elem1);
				}
			}

			return list2;
		}

		List<T[]>? ConvertListArray<T>(List<T[]> list1, Clone<T>? clone)
			where T : class, IQueryElement
		{
			if (AllowMutation)
			{
				for (var i = 0; i < list1.Count; i++)
				{
					var elem = Convert(list1[i]);
					if (elem != null)
						list1[i] = elem;
				}
				return list1;
			}

			List<T[]>? list2 = null;

			for (var i = 0; i < list1.Count; i++)
			{
				var elem1 = list1[i];
				var elem2 = Convert(elem1);

				if (elem2 != null && !ReferenceEquals(elem1, elem2))
				{
					if (list2 == null)
					{
						list2 = new List<T[]>(list1.Count);

						for (var j = 0; j < i; j++)
						{
							if (clone == null)
								list2.Add(list1[j]);
							else
							{
								var clonedArr = new T[list1[j].Length];
								for (var ii = 0; ii < clonedArr.Length; ii++)
									clonedArr[ii] = clone(list1[j][ii]);

								list2.Add(clonedArr);
							}
						}
					}

					list2.Add(elem2);
				}
				else if (list2 != null)
				{
					if (clone == null)
						list2.Add(elem1);
					else
					{
						var clonedArr = new T[elem1.Length];
						for (var ii = 0; ii < clonedArr.Length; ii++)
							clonedArr[ii] = clone(elem1[ii]);

						list2.Add(clonedArr);
					}
				}
			}

			return list2;
		}
	}
}<|MERGE_RESOLUTION|>--- conflicted
+++ resolved
@@ -7,11 +7,7 @@
 
 namespace LinqToDB.SqlQuery
 {
-<<<<<<< HEAD
 	using Remote;
-=======
-	using Linq.Builder;
->>>>>>> f6ae79d6
 
 	public class ConvertVisitor<TContext>
 	{
