--- conflicted
+++ resolved
@@ -27,16 +27,10 @@
 
 		delegate T Clone<T>(T obj);
 
-<<<<<<< HEAD
-		public Dictionary<IQueryElement, IQueryElement?> VisitedElements { get; } =  new Dictionary<IQueryElement, IQueryElement?>();
+		public Dictionary<IQueryElement,IQueryElement?> VisitedElements { get; } =  new Dictionary<IQueryElement,IQueryElement?>();
 		public List<IQueryElement>                       Stack           { get; } =  new List<IQueryElement>();
 		public IQueryElement?                            ParentElement            => Stack.Count == 0 ? null : Stack[Stack.Count - 1];
 		public IQueryElement?                            SecondParentElement      => Stack.Count < 2 ? null  : Stack[Stack.Count - 2];
-=======
-		public Dictionary<IQueryElement,IQueryElement?> VisitedElements { get; } =  new Dictionary<IQueryElement,IQueryElement?>();
-		public List<IQueryElement>                      Stack           { get; } =  new List<IQueryElement>();
-		public IQueryElement?                           ParentElement            => Stack.Count == 0 ? null : Stack[Stack.Count - 1];
->>>>>>> 044969da
 
 		public static T Convert<T>(T element, Func<ConvertVisitor,IQueryElement,IQueryElement> convertAction)
 			where T : class, IQueryElement
@@ -200,20 +194,20 @@
 						}
 
 					case QueryElementType.SqlCteTable:
-					{
-						var table    = (SqlCteTable)element;
-						var cte      = (CteClause?)ConvertInternal(table.Cte);
+						{
+							var table    = (SqlCteTable)element;
+								var cte = (CteClause?)ConvertInternal(table.Cte);
 
 						if (cte != null && !ReferenceEquals(table.Cte, cte))
-						{
-							var newFields = table.Fields.Select(f => new SqlField(f));
+								{
+									var newFields = table.Fields.Select(f => new SqlField(f));
 							var newTable  = new SqlCteTable(table, newFields, cte!);
 
 							ReplaceVisited(table.All, newTable.All);
-							foreach (var prevField in table.Fields)
-							{
-								var newField = newTable[prevField.Name];
-								if (newField != null)
+								foreach (var prevField in table.Fields)
+								{
+									var newField = newTable[prevField.Name];
+									if (newField != null)
 								{
 									ReplaceVisited(prevField, newField);
 								}
@@ -223,8 +217,8 @@
 						}
 
 
-						break;
-					}
+							break;
+						}
 
 					case QueryElementType.Column:
 						{
@@ -378,9 +372,9 @@
 							var f = (ISqlExpression?)ConvertInternal(p.FalseValue);
 
 							if (e != null && !ReferenceEquals(p.Expr1, e) ||
-								t != null && !ReferenceEquals(p.TrueValue,  t) ||
+							    t != null && !ReferenceEquals(p.TrueValue,  t) ||
 								f != null && !ReferenceEquals(p.FalseValue, f)
-								)
+							    )
 								newElement = new SqlPredicate.IsTrue(e ?? p.Expr1, t ?? p.TrueValue, f ?? p.FalseValue, p.WithNull, p.IsNot);
 
 							break;
@@ -499,7 +493,7 @@
 							var selectQuery = (SelectQuery?)ConvertInternal(s.SelectQuery);
 
 							if (selectQuery != null && !ReferenceEquals(s.SelectQuery, selectQuery)  ||
-							    with        != null && !ReferenceEquals(s.With,        with))
+								with        != null && !ReferenceEquals(s.With,        with))
 							{
 								newElement = new SqlSelectStatement(selectQuery ?? s.SelectQuery);
 								((SqlSelectStatement)newElement).With = with ?? s.With;
@@ -523,7 +517,7 @@
 								output      != null && !ReferenceEquals(s.Output,      output))
 							{
 								newElement = new SqlInsertStatement(selectQuery ?? s.SelectQuery)
-								{
+							{
 									Insert = insert ?? s.Insert,
 									Output = output ?? s.Output,
 									With   = with   ?? s.With
@@ -579,8 +573,8 @@
 						{
 							var s = (SqlDeleteStatement)element;
 							var with        = s.With        != null ? (SqlWithClause?)  ConvertInternal(s.With       ) : null;
-							var selectQuery = s.SelectQuery != null ? (SelectQuery?)    ConvertInternal(s.SelectQuery) : null;
-							var table       = s.Table       != null ? (SqlTable?)       ConvertInternal(s.Table      ) : null;
+							var selectQuery = s.SelectQuery != null ? (SelectQuery?)   ConvertInternal(s.SelectQuery) : null;
+							var table       = s.Table       != null ? (SqlTable?)      ConvertInternal(s.Table      ) : null;
 							var top         = s.Top         != null ? (ISqlExpression?) ConvertInternal(s.Top        ) : null;
 							var output      = s.Output      != null ? (SqlOutputClause?)ConvertInternal(s.Output     ) : null;
 
@@ -608,24 +602,11 @@
 					case QueryElementType.CreateTableStatement:
 						{
 							var s  = (SqlCreateTableStatement)element;
-<<<<<<< HEAD
-							var t  = s.Table != null ? (SqlTable?)ConvertInternal(s.Table) : null;
-=======
 							var t  = (SqlTable)ConvertInternal(s.Table);
-							var ps = ConvertSafe(s.Parameters);
->>>>>>> 044969da
-
-							if (t  != null && !ReferenceEquals(s.Table, t))
-							{
-<<<<<<< HEAD
-								newElement = new SqlCreateTableStatement { Table = t ?? s.Table };
-=======
+
+							if (t != null && !ReferenceEquals(s.Table, t))
+							{
 								newElement = new SqlCreateTableStatement(t ?? s.Table);
-								if (ps != null)
-									((SqlCreateTableStatement)newElement).Parameters.AddRange(ps);
-								else
-									((SqlCreateTableStatement)newElement).Parameters.AddRange(s.Parameters);
->>>>>>> 044969da
 							}
 
 							break;
@@ -634,25 +615,11 @@
 					case QueryElementType.DropTableStatement:
 						{
 							var s  = (SqlDropTableStatement)element;
-<<<<<<< HEAD
-							var t  = s.Table != null ? (SqlTable?)ConvertInternal(s.Table) : null;
-
-							if (t  != null && !ReferenceEquals(s.Table, t))
-							{
-								newElement = new SqlDropTableStatement(s.IfExists) { Table = t ?? s.Table };
-=======
 							var t  = (SqlTable)ConvertInternal(s.Table);
-							var ps = ConvertSafe(s.Parameters);
-
-							if (!ReferenceEquals(s.Table, t) || ps != null && !ReferenceEquals(s.Parameters,  ps))
+
+							if (!ReferenceEquals(s.Table, t))
 							{
 								newElement = new SqlDropTableStatement(t);
-
-								if (ps != null)
-									((SqlDropTableStatement)newElement).Parameters.AddRange(ps);
-								else
-									((SqlDropTableStatement)newElement).Parameters.AddRange(s.Parameters);
->>>>>>> 044969da
 							}
 
 							break;
@@ -880,16 +847,11 @@
 									querySource ?? source.SourceQuery!,
 									newFields);
 
-<<<<<<< HEAD
 								ReplaceVisited(((ISqlTableSource)source).All, ((ISqlTableSource)newElement).All);
-							}
-=======
-							break;
-						}
->>>>>>> 044969da
-
-							break;
-						}
+						}
+
+								break;
+							}
 
 					case QueryElementType.SqlValuesTable:
 						{
@@ -1046,32 +1008,32 @@
 						}
 
 					case QueryElementType.CteClause:
-					{
-						var cte = (CteClause)element;
+						{
+							var cte = (CteClause)element;
 
 						// for avoiding recursion
 						if (SecondParentElement?.ElementType != QueryElementType.WithClause)
 							break;
 
-						var body   = (SelectQuery?)ConvertInternal(cte.Body);
+								var body   = (SelectQuery?)ConvertInternal(cte.Body);
 
 						if (body   != null && !ReferenceEquals(cte.Body, body))
-						{
+								{
 							var objTree = new Dictionary<ICloneableElement, ICloneableElement>();
 
-							newElement = new CteClause(
+									newElement = new CteClause(
 								body,
 								cte.Fields!.Select(f => (SqlField)f.Clone(objTree, e => true)).ToList(),
-								cte.ObjectType,
-								cte.IsRecursive,
-								cte.Name);
+										cte.ObjectType,
+										cte.IsRecursive,
+										cte.Name);
 
 
 							var correctedBody = ConvertVisitor.Convert(body,
 								(v, e) =>
 								{
 									if (e.ElementType == QueryElementType.CteClause)
-									{
+							{
 										var inner = (CteClause)e;
 										if (ReferenceEquals(inner, cte))
 											return newElement;
@@ -1094,10 +1056,10 @@
 							AddVisited(element, newElement);
 
 							((CteClause)newElement).Body = correctedBody;
-						}
-
-						break;
-					}
+							}
+
+							break;
+						}
 
 					case QueryElementType.WithClause:
 						{
