--- conflicted
+++ resolved
@@ -20,15 +20,9 @@
 	/// </summary>
 	public static class Methods
 	{
-<<<<<<< HEAD
-		public static class Object
-		{
-			public static readonly MethodInfo ToStringMethod = MemberHelper.MethodOf<object>(r => r.ToString());
-=======
 		internal static class Query
 		{
 			public static readonly MethodInfo GetIQueryable = MemberHelper.MethodOf<Linq.Query>(a => a.GetIQueryable(default, default!, default));
->>>>>>> 52fc7194
 		}
 
 		public static class ADONet
