--- conflicted
+++ resolved
@@ -5,8 +5,6 @@
 
 namespace LinqToDB.Interceptors
 {
-	using Common.Internal;
-
 	public sealed class ConnectionOptionsConnectionInterceptor : ConnectionInterceptor
 	{
 		internal readonly Action<DbConnection>?                        OnConnectionOpening;
@@ -37,11 +35,7 @@
 				return OnConnectionOpeningAsync(connection, cancellationToken);
 
 			OnConnectionOpening?.Invoke(connection);
-<<<<<<< HEAD
-			return TaskCache.CompletedTask;
-=======
 			return Task.CompletedTask;
->>>>>>> f973e5b6
 		}
 
 		public override void ConnectionOpened(ConnectionEventData eventData, DbConnection connection)
@@ -55,11 +49,7 @@
 				return OnConnectionOpenedAsync(connection, cancellationToken);
 
 			OnConnectionOpened?.Invoke(connection);
-<<<<<<< HEAD
-			return TaskCache.CompletedTask;
-=======
 			return Task.CompletedTask;
->>>>>>> f973e5b6
 		}
 	}
 }