﻿using System;
using System.Collections.Generic;
using System.Runtime.CompilerServices;
using System.Threading.Tasks;

namespace LinqToDB.Interceptors
{
	abstract class AggregatedInterceptor<TInterceptor>: IInterceptor
		where TInterceptor : IInterceptor
	{
		public List<TInterceptor> Interceptors { get; } = new ();

		// as we support interceptor removal we should delay removal when interceptors collection enumerated to
		// avoid errors
		bool _enumerating;
		readonly List<TInterceptor> _removeList = new ();

		public void Add(TInterceptor interceptor)
		{
			Interceptors.Add(interceptor);
		}

		public void Remove(TInterceptor interceptor)
		{
			if (!_enumerating)
				Interceptors.Remove(interceptor);
			else
				_removeList.Add(interceptor);
		}

		[MethodImpl(MethodImplOptions.AggressiveInlining)]
		protected void RemoveDelayed()
		{
			foreach (var interceptor in _removeList)
				Interceptors.Remove(interceptor);
			_removeList.Clear();
		}

		[MethodImpl(MethodImplOptions.AggressiveInlining)]
		protected void Apply(Action func)
		{
			_enumerating = true;

			try
			{
				func();
			}
			finally
			{
				_enumerating = false;
				RemoveDelayed();
			}
		}

		[MethodImpl(MethodImplOptions.AggressiveInlining)]
		protected T Apply<T>(Func<T> func)
		{
			_enumerating = true;

<<<<<<< HEAD
		// void event(arg1, arg2, arg3, arg4)
		[MethodImpl(MethodImplOptions.AggressiveInlining)]
		public void Apply<TArg1, TArg2, TArg3, TArg4>(Action<TInterceptor, TArg1, TArg2, TArg3, TArg4> apply, TArg1 arg1, TArg2 arg2, TArg3 arg3, TArg4 arg4)
		{
			_enumerating = true;
			try
			{
				foreach (var interceptor in _interceptors)
					apply(interceptor, arg1, arg2, arg3, arg4);
			}
			finally
			{
				_enumerating = false;
				RemoveDelayed();
			}
		}

		// Task event(arg)
		[MethodImpl(MethodImplOptions.AggressiveInlining)]
		public async Task Apply<TArg>(Func<TInterceptor, TArg, Task> apply, TArg arg)
		{
			_enumerating = true;
=======
>>>>>>> 8fb36cb7
			try
			{
				return func();
			}
			finally
			{
				_enumerating = false;
				RemoveDelayed();
			}
		}

		[MethodImpl(MethodImplOptions.AggressiveInlining)]
		protected async Task Apply(Func<Task> func)
		{
			_enumerating = true;

			try
			{
				await func().ConfigureAwait(Common.Configuration.ContinueOnCapturedContext);
			}
			finally
			{
				_enumerating = false;
				RemoveDelayed();
			}
		}

		[MethodImpl(MethodImplOptions.AggressiveInlining)]
		protected async Task<T> Apply<T>(Func<Task<T>> func)
		{
			_enumerating = true;

			try
			{
				return await func().ConfigureAwait(Common.Configuration.ContinueOnCapturedContext);
			}
			finally
			{
				_enumerating = false;
				RemoveDelayed();
			}
		}

		protected abstract AggregatedInterceptor<TInterceptor> Create();

		public AggregatedInterceptor<TInterceptor> Clone()
		{
			var clone = Create();
			clone.Interceptors.AddRange(Interceptors);
			return clone;
		}
	}
}<|MERGE_RESOLUTION|>--- conflicted
+++ resolved
@@ -57,31 +57,6 @@
 		{
 			_enumerating = true;
 
-<<<<<<< HEAD
-		// void event(arg1, arg2, arg3, arg4)
-		[MethodImpl(MethodImplOptions.AggressiveInlining)]
-		public void Apply<TArg1, TArg2, TArg3, TArg4>(Action<TInterceptor, TArg1, TArg2, TArg3, TArg4> apply, TArg1 arg1, TArg2 arg2, TArg3 arg3, TArg4 arg4)
-		{
-			_enumerating = true;
-			try
-			{
-				foreach (var interceptor in _interceptors)
-					apply(interceptor, arg1, arg2, arg3, arg4);
-			}
-			finally
-			{
-				_enumerating = false;
-				RemoveDelayed();
-			}
-		}
-
-		// Task event(arg)
-		[MethodImpl(MethodImplOptions.AggressiveInlining)]
-		public async Task Apply<TArg>(Func<TInterceptor, TArg, Task> apply, TArg arg)
-		{
-			_enumerating = true;
-=======
->>>>>>> 8fb36cb7
 			try
 			{
 				return func();
