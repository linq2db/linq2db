﻿using System;
using System.Data.Common;

namespace LinqToDB
{
	using Data;
	using Interceptors;

	using LinqToDB.Interceptors.Internal;

	/// <summary>
	/// Contains extensions that add one-time interceptors to connection.
	/// </summary>
	public static class InterceptorExtensions
	{
		#region ICommandInterceptor

		// CommandInitialized

		/// <summary>
		/// Adds <see cref="ICommandInterceptor.CommandInitialized(CommandEventData, DbCommand)"/> interceptor, fired on next command only.
		/// </summary>
		/// <param name="dataConnection">Data connection to apply interceptor to.</param>
		/// <param name="onCommandInitialized">Interceptor delegate.</param>
		public static void OnNextCommandInitialized(this DataConnection dataConnection, Func<CommandEventData, DbCommand, DbCommand> onCommandInitialized)
		{
			dataConnection.AddInterceptor(new OneTimeCommandInterceptor(onCommandInitialized));
		}

		/// <summary>
		/// Adds <see cref="ICommandInterceptor.CommandInitialized(CommandEventData, DbCommand)"/> interceptor, fired on next command only.
		/// </summary>
		/// <param name="dataContext">Data context to apply interceptor to.</param>
		/// <param name="onCommandInitialized">Interceptor delegate.</param>
		public static void OnNextCommandInitialized(this DataContext dataContext, Func<CommandEventData, DbCommand, DbCommand> onCommandInitialized)
		{
			dataContext.AddInterceptor(new OneTimeCommandInterceptor(onCommandInitialized));
		}

		#endregion

		internal static void AddInterceptorImpl(this IInterceptable interceptable, IInterceptor interceptor)
		{
			switch (interceptor)
			{
				case ICommandInterceptor          cm : AddInterceptorImpl(interceptable, cm); break;
				case IConnectionInterceptor       cn : AddInterceptorImpl(interceptable, cn); break;
				case IDataContextInterceptor      dc : AddInterceptorImpl(interceptable, dc); break;
				case IEntityServiceInterceptor    es : AddInterceptorImpl(interceptable, es); break;
				case IUnwrapDataObjectInterceptor wr : AddInterceptorImpl(interceptable, wr); break;
<<<<<<< HEAD
				case IExpressionInterceptor       ex : AddInterceptorImpl(interceptable, ex); break;
=======
				case IEntityBindingInterceptor    ex : AddInterceptorImpl(interceptable, ex); break;
>>>>>>> 6903786a
			}
		}

		internal static void AddInterceptorImpl<T>(this IInterceptable interceptable, T interceptor)
			where T : IInterceptor
		{
			if (interceptable is not IInterceptable<T> typedInterceptable)
				throw new ArgumentException($"Context of type {interceptable.GetType()} doesn't support {typeof(T)} interceptor");

			if (typedInterceptable.Interceptor == null)
				typedInterceptable.Interceptor = interceptor;
			else if (typedInterceptable.Interceptor is AggregatedInterceptor<T> aggregated)
				aggregated.Interceptors.Add(interceptor);
			else switch (typedInterceptable)
			{
				case IInterceptable<ICommandInterceptor> cmi when interceptor is ICommandInterceptor cm:
					cmi.Interceptor = new AggregatedCommandInterceptor          { Interceptors = { cmi.Interceptor!, cm } };
					break;
				case IInterceptable<IConnectionInterceptor> ci when interceptor is IConnectionInterceptor c:
					ci.Interceptor = new AggregatedConnectionInterceptor        { Interceptors = { ci. Interceptor!, c  } };
					break;
				case IInterceptable<IDataContextInterceptor> dci when interceptor is IDataContextInterceptor dc:
					dci.Interceptor = new AggregatedDataContextInterceptor      { Interceptors = { dci.Interceptor!, dc } };
					break;
				case IInterceptable<IEntityServiceInterceptor> esi when interceptor is IEntityServiceInterceptor es:
					esi.Interceptor = new AggregatedEntityServiceInterceptor    { Interceptors = { esi.Interceptor!, es } };
					break;
				case IInterceptable<IUnwrapDataObjectInterceptor> wri when interceptor is IUnwrapDataObjectInterceptor wr:
					wri.Interceptor = new AggregatedUnwrapDataObjectInterceptor { Interceptors = { wri.Interceptor!, wr } };
					break;
<<<<<<< HEAD
				case IInterceptable<IExpressionInterceptor> exi when interceptor is IExpressionInterceptor ex:
					exi.Interceptor = new AggregatedExpressionInterceptor       { Interceptors = { exi.Interceptor!, ex } };
=======
				case IInterceptable<IEntityBindingInterceptor> exi when interceptor is IEntityBindingInterceptor ex:
					exi.Interceptor = new AggregatedEntityBindingInterceptor    { Interceptors = { exi.Interceptor!, ex } };
>>>>>>> 6903786a
					break;
				default:
					throw new NotImplementedException($"AddInterceptor for '{typeof(T).Name}' is not implemented.");
			}
		}

		internal static void RemoveInterceptor<T>(this IInterceptable<T> interceptable, IInterceptor interceptor)
			where T : IInterceptor
		{
			if (interceptor is T i)
			{
				switch (interceptable.Interceptor)
				{
					case null :
						break;
					case AggregatedInterceptor<T> ae :
						ae.Remove(i);
						break;
					case IInterceptor e when e == interceptor :
						interceptable.Interceptor = default;
						break;
				}
			}
		}
	}
}<|MERGE_RESOLUTION|>--- conflicted
+++ resolved
@@ -48,11 +48,7 @@
 				case IDataContextInterceptor      dc : AddInterceptorImpl(interceptable, dc); break;
 				case IEntityServiceInterceptor    es : AddInterceptorImpl(interceptable, es); break;
 				case IUnwrapDataObjectInterceptor wr : AddInterceptorImpl(interceptable, wr); break;
-<<<<<<< HEAD
-				case IExpressionInterceptor       ex : AddInterceptorImpl(interceptable, ex); break;
-=======
 				case IEntityBindingInterceptor    ex : AddInterceptorImpl(interceptable, ex); break;
->>>>>>> 6903786a
 			}
 		}
 
@@ -83,13 +79,8 @@
 				case IInterceptable<IUnwrapDataObjectInterceptor> wri when interceptor is IUnwrapDataObjectInterceptor wr:
 					wri.Interceptor = new AggregatedUnwrapDataObjectInterceptor { Interceptors = { wri.Interceptor!, wr } };
 					break;
-<<<<<<< HEAD
-				case IInterceptable<IExpressionInterceptor> exi when interceptor is IExpressionInterceptor ex:
-					exi.Interceptor = new AggregatedExpressionInterceptor       { Interceptors = { exi.Interceptor!, ex } };
-=======
 				case IInterceptable<IEntityBindingInterceptor> exi when interceptor is IEntityBindingInterceptor ex:
 					exi.Interceptor = new AggregatedEntityBindingInterceptor    { Interceptors = { exi.Interceptor!, ex } };
->>>>>>> 6903786a
 					break;
 				default:
 					throw new NotImplementedException($"AddInterceptor for '{typeof(T).Name}' is not implemented.");
