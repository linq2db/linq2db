﻿using System;
using System.Collections;
using System.Linq.Expressions;
using System.Reflection;
using LinqToDB.Linq.Builder;

namespace LinqToDB.Mapping
{
	using Common;
	using Extensions;

	/// <summary>
	/// Stores association descriptor.
	/// </summary>
	public class AssociationDescriptor
	{
		/// <summary>
		/// Creates descriptor instance.
		/// </summary>
		/// <param name="type">From (this) side entity mapping type.</param>
		/// <param name="memberInfo">Association member (field, property or method).</param>
		/// <param name="thisKey">List of names of from (this) key members.</param>
		/// <param name="otherKey">List of names of to (other) key members.</param>
		/// <param name="expressionPredicate">Optional predicate expression source property or method.</param>
		/// <param name="predicate">Optional predicate expression.</param>
		/// <param name="expressionQueryMethod">Optional name of query method.</param>
		/// <param name="expressionQuery">Optional query expression.</param>
		/// <param name="storage">Optional association value storage field or property name.</param>
		/// <param name="canBeNull">If <c>true</c>, association will generate outer join, otherwise - inner join.</param>
		/// <param name="aliasName">Optional alias for representation in SQL.</param>
		public AssociationDescriptor(
			Type        type,
			MemberInfo  memberInfo,
			string[]    thisKey,
			string[]    otherKey,
			string?     expressionPredicate,
			Expression? predicate,
			string?     expressionQueryMethod,
			Expression? expressionQuery,
			string?     storage,
			bool?       canBeNull,
			string?     aliasName)
		{
			if (memberInfo == null) throw new ArgumentNullException(nameof(memberInfo));
			if (thisKey    == null) throw new ArgumentNullException(nameof(thisKey));
			if (otherKey   == null) throw new ArgumentNullException(nameof(otherKey));

			if (thisKey.Length == 0 && string.IsNullOrEmpty(expressionPredicate) && predicate == null && string.IsNullOrEmpty(expressionQueryMethod) && expressionQuery == null)
				throw new ArgumentOutOfRangeException(
					nameof(thisKey),
					$"Association '{type.Name}.{memberInfo.Name}' does not define keys.");

			if (thisKey.Length != otherKey.Length)
				throw new ArgumentException(
					$"Association '{type.Name}.{memberInfo.Name}' has different number of keys for parent and child objects.");

			MemberInfo            = memberInfo;
			ThisKey               = thisKey;
			OtherKey              = otherKey;
			ExpressionPredicate   = expressionPredicate;
			Predicate             = predicate;
			ExpressionQueryMethod = expressionQueryMethod;
			ExpressionQuery       = expressionQuery;
			Storage               = storage;
			CanBeNull             = canBeNull ?? AnalyzeCanBeNull();
			AliasName             = aliasName;
		}

		/// <summary>
		/// Gets association member (field, property or method).
		/// </summary>
		public MemberInfo  MemberInfo          { get; }
		/// <summary>
		/// Gets list of names of from (this) key members. Could be empty, if association has predicate expression.
		/// </summary>
		public string[]    ThisKey             { get; }
		/// <summary>
		/// Gets list of names of to (other) key members. Could be empty, if association has predicate expression.
		/// </summary>
		public string[]    OtherKey            { get; }
		/// <summary>
		/// Gets optional predicate expression source property or method.
		/// </summary>
		public string?     ExpressionPredicate { get; }
		/// <summary>
		/// Gets optional query method source property or method.
		/// </summary>
		public string?     ExpressionQueryMethod { get; }
		/// <summary>
		/// Gets optional query expression.
		/// </summary>
		public Expression? ExpressionQuery     { get; }
		/// <summary>
		/// Gets optional predicate expression.
		/// </summary>
		public Expression? Predicate           { get; }
		/// <summary>
		/// Gets optional association value storage field or property name. Used with LoadWith.
		/// </summary>
		public string?     Storage             { get; }
		/// <summary>
		/// Gets join type, generated for current association.
		/// If <c>true</c>, association will generate outer join, otherwise - inner join.
		/// </summary>
		public bool        CanBeNull           { get; }
		/// <summary>
		/// Gets alias for association. Used in SQL generation process.
		/// </summary>
		public string?     AliasName           { get; }

		/// <summary>
		/// Parse comma-separated list of association key column members into string array.
		/// </summary>
		/// <param name="keys">Comma-separated (spaces allowed) list of association key column members.</param>
		/// <returns>Returns array with names of association key column members.</returns>
		public static string[] ParseKeys(string? keys)
		{
			return keys?.Replace(" ", "").Split(',') ?? Array<string>.Empty;
		}

		/// <summary>
		/// Generates table alias for association.
		/// </summary>
		/// <returns>Generated alias.</returns>
		public string GenerateAlias()
		{
			if (!string.IsNullOrEmpty(AliasName))
				return AliasName!;

			if (!string.IsNullOrEmpty(Configuration.Sql.AssociationAlias))
				return string.Format(Configuration.Sql.AssociationAlias, MemberInfo.Name);

			return string.Empty;
		}

		public bool IsList
		{
			get
			{
				var type = MemberInfo.GetMemberType();
				return typeof(IEnumerable).IsSameOrParentOf(type);
			}
		}

		public Type GetElementType(MappingSchema mappingSchema)
		{
			var type = MemberInfo.GetMemberType();
			return EagerLoading.GetEnumerableElementType(type, mappingSchema);
		}

		public Type GetParentElementType()
		{
			if (MemberInfo.MemberType == MemberTypes.Method)
			{
				var methodInfo = (MethodInfo)MemberInfo;
				if (methodInfo.IsStatic)
				{
					var pms = methodInfo.GetParameters();
					if (pms.Length > 0)
					{
						return pms[0].ParameterType;
					}
				}
				else
				{
					return methodInfo.DeclaringType!;
				}

				throw new LinqToDBException($"Can not retrieve declaring type form member {methodInfo}");
			}

			return MemberInfo.DeclaringType!;
		}


		/// <summary>
		/// Loads predicate expression from <see cref="ExpressionPredicate"/> member.
		/// </summary>
		/// <param name="parentType">Type of object that declares association</param>
		/// <param name="objectType">Type of object associated with expression predicate</param>
		/// <returns><c>null</c> of association has no custom predicate expression or predicate expression, specified
		/// by <see cref="ExpressionPredicate"/> member.</returns>
		public LambdaExpression? GetPredicate(Type parentType, Type objectType)
		{
			if (Predicate == null && string.IsNullOrEmpty(ExpressionPredicate))
				return null;

			Expression? predicate = null;

			var type = MemberInfo.DeclaringType;

			if (type == null)
				throw new ArgumentException($"Member '{MemberInfo.Name}' has no declaring type");

			if (!string.IsNullOrEmpty(ExpressionPredicate))
			{
				var members = type.GetStaticMembersEx(ExpressionPredicate!);

				if (members.Length == 0)
					throw new LinqToDBException($"Static member '{ExpressionPredicate}' for type '{type.Name}' not found");

				if (members.Length > 1)
					throw new LinqToDBException($"Ambiguous members '{ExpressionPredicate}' for type '{type.Name}' has been found");

				var propInfo = members[0] as PropertyInfo;

				if (propInfo != null)
				{
					var value = propInfo.GetValue(null, null);
					if (value == null)
						return null;

					predicate = value as Expression;
					if (predicate == null)
						throw new LinqToDBException($"Property '{ExpressionPredicate}' for type '{type.Name}' should return expression");
				}
				else
				{
					var method = members[0] as MethodInfo;
					if (method != null)
					{
						if (method.GetParameters().Length > 0)
							throw new LinqToDBException($"Method '{ExpressionPredicate}' for type '{type.Name}' should have no parameters");
						var value = method.Invoke(null, Array<object>.Empty);
						if (value == null)
							return null;

						predicate = value as Expression;
						if (predicate == null)
							throw new LinqToDBException($"Method '{ExpressionPredicate}' for type '{type.Name}' should return expression");
					}
				}
				if (predicate == null)
					throw new LinqToDBException(
						$"Member '{ExpressionPredicate}' for type '{type.Name}' should be static property or method");
			}
			else
				predicate = Predicate;

			var lambda = predicate as LambdaExpression;
			if (lambda == null || lambda.Parameters.Count != 2)
				if (!string.IsNullOrEmpty(ExpressionPredicate))
					throw new LinqToDBException(
						$"Invalid predicate expression in {type.Name}.{ExpressionPredicate}. Expected: Expression<Func<{parentType.Name}, {objectType.Name}, bool>>");
				else
					throw new LinqToDBException(
						$"Invalid predicate expression in {type.Name}. Expected: Expression<Func<{parentType.Name}, {objectType.Name}, bool>>");

			var firstParameter = lambda.Parameters[0];
			if (!firstParameter.Type.IsSameOrParentOf(parentType) && !parentType.IsSameOrParentOf(firstParameter.Type))
			{
				throw new LinqToDBException($"First parameter of expression predicate should be '{parentType.Name}'");
			}

			if (lambda.Parameters[1].Type != objectType)
				throw new LinqToDBException($"Second parameter of expression predicate should be '{objectType.Name}'");

			if (lambda.ReturnType != typeof(bool))
				throw new LinqToDBException("Result type of expression predicate should be 'bool'");

			return lambda;
		}

		public bool HasQueryMethod()
		{
			return ExpressionQuery != null || !string.IsNullOrEmpty(ExpressionQueryMethod);
		}

		/// <summary>
		/// Loads query method expression from <see cref="ExpressionQueryMethod"/> member.
		/// </summary>
		/// <param name="parentType">Type of object that declares association</param>
		/// <param name="objectType">Type of object associated with query method expression</param>
		/// <returns><c>null</c> of association has no custom query method expression or query method expression, specified
		/// by <see cref="ExpressionQueryMethod"/> member.</returns>
		public LambdaExpression? GetQueryMethod(Type parentType, Type objectType)
		{
			if (!HasQueryMethod())
				return null;

			Expression queryExpression;

			var type = MemberInfo.DeclaringType;

			if (type == null)
				throw new ArgumentException($"Member '{MemberInfo.Name}' has no declaring type");

			if (!string.IsNullOrEmpty(ExpressionQueryMethod))
				queryExpression = type.GetExpressionFromExpressionMember<Expression>(ExpressionQueryMethod!);
			else
				queryExpression = ExpressionQuery!;

			var lambda = queryExpression as LambdaExpression;
			if (lambda == null || lambda.Parameters.Count < 1)
				if (!string.IsNullOrEmpty(ExpressionQueryMethod))
					throw new LinqToDBException(
						$"Invalid predicate expression in {type.Name}.{ExpressionQueryMethod}. Expected: Expression<Func<{parentType.Name}, IDataContext, IQueryable<{objectType.Name}>>>");
				else
					throw new LinqToDBException(
						$"Invalid predicate expression in {type.Name}. Expected: Expression<Func<{parentType.Name}, IDataContext, IQueryable<{objectType.Name}>>>");

			if (!lambda.Parameters[0].Type.IsSameOrParentOf(parentType))
				throw new LinqToDBException($"First parameter of expression predicate should be '{parentType.Name}'");

			if (!(typeof(IQueryable<>).IsSameOrParentOf(lambda.ReturnType) &&
			      lambda.ReturnType.GetGenericArguments()[0].IsSameOrParentOf(objectType)))
				throw new LinqToDBException("Result type of expression predicate should be 'IQueryable<{objectType.Name}>'");

			return lambda;
		}

<<<<<<< HEAD
		public override string ToString()
		{
			return MemberInfo.Name;
=======
		private bool AnalyzeCanBeNull()
		{
			// Note that nullability of Collections can't be determined from types.
			// OUTER JOIN are usually materialized in non-nullable, but empty, collections.
			// For example, `IList<Product> Products` might well require an OUTER JOIN.
			// Neither `IList<Product>?` nor `IList<Product?>` would be correct.
			return Configuration.UseNullableTypesMetadata && !IsList && Nullability.TryAnalyzeMember(MemberInfo, out var isNullable)
				? isNullable
				: true;
>>>>>>> 675a1c07
		}
	}
}<|MERGE_RESOLUTION|>--- conflicted
+++ resolved
@@ -309,11 +309,6 @@
 			return lambda;
 		}
 
-<<<<<<< HEAD
-		public override string ToString()
-		{
-			return MemberInfo.Name;
-=======
 		private bool AnalyzeCanBeNull()
 		{
 			// Note that nullability of Collections can't be determined from types.
@@ -323,7 +318,11 @@
 			return Configuration.UseNullableTypesMetadata && !IsList && Nullability.TryAnalyzeMember(MemberInfo, out var isNullable)
 				? isNullable
 				: true;
->>>>>>> 675a1c07
+		}
+
+		public override string ToString()
+		{
+			return MemberInfo.Name;
 		}
 	}
 }