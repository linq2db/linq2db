--- conflicted
+++ resolved
@@ -1,4 +1,3 @@
-<<<<<<< HEAD
 ﻿using System;
 using System.Linq;
 using System.Linq.Expressions;
@@ -463,471 +462,4 @@
 		}
 
 	}
-}
-=======
-﻿using System;
-using System.Linq;
-using System.Linq.Expressions;
-using System.Reflection;
-
-namespace LinqToDB.Mapping
-{
-	using Expressions;
-	using Extensions;
-	using SqlQuery;
-	using System.Collections.Generic;
-
-	/// <summary>
-	/// Column or association fluent mapping builder.
-	/// </summary>
-	/// <typeparam name="T">Column or asociation member type.</typeparam>
-	public class PropertyMappingBuilder<T>
-	{
-		#region Init
-
-		/// <summary>
-		/// Creates column or association fluent mapping builder.
-		/// </summary>
-		/// <param name="entity">Entity fluent mapping builder.</param>
-		/// <param name="memberGetter">Column or association member getter expression.</param>
-		public PropertyMappingBuilder(
-			[JetBrains.Annotations.NotNull] EntityMappingBuilder<T>    entity,
-			[JetBrains.Annotations.NotNull] Expression<Func<T,object>> memberGetter)
-		{
-			_entity       = entity       ?? throw new ArgumentNullException(nameof(entity));
-			_memberGetter = memberGetter ?? throw new ArgumentNullException(nameof(memberGetter));
-			_memberInfo   = MemberHelper.MemberOf(memberGetter);
-
-			if (_memberInfo.ReflectedTypeEx() != typeof(T))
-				_memberInfo = typeof(T).GetMemberEx(_memberInfo) ?? _memberInfo;
-		}
-
-		readonly Expression<Func<T,object>> _memberGetter;
-		readonly MemberInfo                 _memberInfo;
-		readonly EntityMappingBuilder<T>    _entity;
-
-		#endregion
-		/// <summary>
-		/// Adds attribute to current mapping member.
-		/// </summary>
-		/// <param name="attribute">Mapping attribute to add to specified member.</param>
-		/// <returns>Returns current column or association mapping builder.</returns>
-		public PropertyMappingBuilder<T> HasAttribute(Attribute attribute)
-		{
-			_entity.HasAttribute(_memberInfo, attribute);
-			return this;
-		}
-
-		/// <summary>
-		/// Creates entity builder for specified mapping type.
-		/// </summary>
-		/// <typeparam name="TE">Mapping type.</typeparam>
-		/// <param name="configuration">Optional mapping schema configuration name, for which this entity builder should be taken into account.
-		/// <see cref="ProviderName"/> for standard configuration names.</param>
-		/// <returns>Returns entity mapping builder.</returns>
-		public EntityMappingBuilder<TE> Entity<TE>(string configuration = null)
-		{
-			return _entity.Entity<TE>(configuration);
-		}
-
-		/// <summary>
-		/// Adds new column mapping to current column's entity.
-		/// </summary>
-		/// <param name="func">Column mapping property or field getter expression.</param>
-		/// <returns>Returns property mapping builder.</returns>
-		public PropertyMappingBuilder<T> Property(Expression<Func<T,object>> func)
-		{
-			return _entity.Property(func);
-		}
-
-		/// <summary>
-		/// Adds member mapping to current entity.
-		/// </summary>
-		/// <param name="func">Column mapping property or field getter expression.</param>
-		/// <returns>Returns fluent property mapping builder.</returns>
-		public PropertyMappingBuilder<T> Member(Expression<Func<T,object>> func)
-		{
-			return _entity.Member(func);
-		}
-
-		/// <summary>
-		/// Adds association mapping to current column's entity.
-		/// </summary>
-		/// <typeparam name="S">Association member type.</typeparam>
-		/// <typeparam name="ID1">This association side key type.</typeparam>
-		/// <typeparam name="ID2">Other association side key type.</typeparam>
-		/// <param name="prop">Association member getter expression.</param>
-		/// <param name="thisKey">This association key getter expression.</param>
-		/// <param name="otherKey">Other association key getter expression.</param>
-		/// <param name="canBeNull">Defines type of join. True - left join, False - inner join.</param>
-		/// <returns>Returns association mapping builder.</returns>
-		public PropertyMappingBuilder<T> Association<S, ID1, ID2>(
-			Expression<Func<T, S>>   prop,
-			Expression<Func<T, ID1>> thisKey,
-			Expression<Func<S, ID2>> otherKey,
-			bool                     canBeNull = true)
-		{
-			return _entity.Association(prop, thisKey, otherKey, canBeNull);
-		}
-
-		/// <summary>
-		/// Adds association mapping to current column's entity.
-		/// </summary>
-		/// <typeparam name="S">Association member type.</typeparam>
-		/// <typeparam name="ID1">This association side key type.</typeparam>
-		/// <typeparam name="ID2">Other association side key type.</typeparam>
-		/// <param name="prop">Association member getter expression.</param>
-		/// <param name="thisKey">This association key getter expression.</param>
-		/// <param name="otherKey">Other association key getter expression.</param>
-		/// <param name="canBeNull">Defines type of join. True - left join, False - inner join.</param>
-		/// <returns>Returns fluent property mapping builder.</returns>
-		public PropertyMappingBuilder<T> Association<S, ID1, ID2>(
-			[JetBrains.Annotations.NotNull] Expression<Func<T, IEnumerable<S>>> prop,
-			[JetBrains.Annotations.NotNull] Expression<Func<T, ID1>>            thisKey,
-			[JetBrains.Annotations.NotNull] Expression<Func<S, ID2>>            otherKey,
-			                                bool                                canBeNull = true)
-		{
-			return _entity.Association(prop, thisKey, otherKey, canBeNull);
-		}
-
-		/// <summary>
-		/// Adds association mapping to current column's entity.
-		/// </summary>
-		/// <typeparam name="TOther">Other association side type</typeparam>
-		/// <param name="prop">Association member getter expression.</param>
-		/// <param name="predicate">Predicate expression.</param>
-		/// <param name="canBeNull">Defines type of join. True - left join, False - inner join.</param>
-		/// <returns>Returns fluent property mapping builder.</returns>
-		public PropertyMappingBuilder<T> Association<TOther>(
-			[JetBrains.Annotations.NotNull] Expression<Func<T, IEnumerable<TOther>>> prop,
-			[JetBrains.Annotations.NotNull] Expression<Func<T, TOther, bool>>        predicate,
-			                                bool                                     canBeNull = true)
-		{
-			return _entity.Association(prop, predicate, canBeNull);
-		}
-
-		/// <summary>
-		/// Adds association mapping to current column's entity.
-		/// </summary>
-		/// <typeparam name="TOther">Other association side type</typeparam>
-		/// <param name="prop">Association member getter expression.</param>
-		/// <param name="predicate">Predicate expression</param>
-		/// <param name="canBeNull">Defines type of join. True - left join, False - inner join.</param>
-		/// <returns>Returns fluent property mapping builder.</returns>
-		public PropertyMappingBuilder<T> Association<TOther>(
-			[JetBrains.Annotations.NotNull] Expression<Func<T, TOther>>       prop,
-			[JetBrains.Annotations.NotNull] Expression<Func<T, TOther, bool>> predicate,
-			                                bool                              canBeNull = true)
-		{
-			return _entity.Association(prop, predicate, canBeNull);
-		}
-
-		/// <summary>
-		/// Adds association mapping to current column's entity.
-		/// </summary>
-		/// <typeparam name="TOther">Other association side type</typeparam>
-		/// <param name="prop">Association member getter expression.</param>
-		/// <param name="queryExpression">Query expression.</param>
-		/// <param name="canBeNull">Defines type of join. True - left join, False - inner join.</param>
-		/// <returns>Returns fluent property mapping builder.</returns>
-		public PropertyMappingBuilder<T> Association<TOther>(
-			[JetBrains.Annotations.NotNull] Expression<Func<T, IEnumerable<TOther>>>              prop,
-			[JetBrains.Annotations.NotNull] Expression<Func<T, IDataContext, IQueryable<TOther>>> queryExpression,
-			                                bool                                     canBeNull = true)
-		{
-			return _entity.Association(prop, queryExpression, canBeNull);
-		}
-
-		/// <summary>
-		/// Adds association mapping to current column's entity.
-		/// </summary>
-		/// <typeparam name="TOther">Other association side type</typeparam>
-		/// <param name="prop">Association member getter expression.</param>
-		/// <param name="queryExpression">Query expression.</param>
-		/// <param name="canBeNull">Defines type of join. True - left join, False - inner join.</param>
-		/// <returns>Returns fluent property mapping builder.</returns>
-		public PropertyMappingBuilder<T> Association<TOther>(
-			[JetBrains.Annotations.NotNull] Expression<Func<T, TOther>>       prop,
-			[JetBrains.Annotations.NotNull] Expression<Func<T, IDataContext, IQueryable<TOther>>> queryExpression,
-			                                bool                              canBeNull = true)
-		{
-			return _entity.Association(prop, queryExpression, canBeNull);
-		}
-
-		/// <summary>
-		/// Marks current column as primary key member.
-		/// </summary>
-		/// <param name="order">Order of property in primary key.</param>
-		/// <returns>Returns current column mapping builder.</returns>
-		public PropertyMappingBuilder<T> IsPrimaryKey(int order = -1)
-		{
-			_entity.HasPrimaryKey(_memberGetter, order);
-			return this;
-		}
-
-		/// <summary>
-		/// Marks current column as identity column.
-		/// </summary>
-		/// <returns>Returns current column mapping builder.</returns>
-		public PropertyMappingBuilder<T> IsIdentity()
-		{
-			_entity.HasIdentity(_memberGetter);
-			return this;
-		}
-
-		PropertyMappingBuilder<T> SetColumn(Action<ColumnAttribute> setColumn)
-		{
-			var getter     = _memberGetter;
-			var memberName = null as string;
-			var me         = _memberGetter.Body.Unwrap() as MemberExpression;
-
-			if (me != null && me.Expression is MemberExpression)
-			{
-				for (var m = me; m != null; m = m.Expression as MemberExpression)
-				{
-					memberName = m.Member.Name + (memberName != null ? "." + memberName : "");
-				}
-
-				_entity.SetAttribute(
-					() =>
-					{
-						var a = new ColumnAttribute { Configuration = _entity.Configuration, MemberName = memberName };
-						setColumn(a);
-						return a;
-					},
-					setColumn,
-					a => a.Configuration,
-					attrs => attrs.FirstOrDefault(_ => memberName == null || memberName.Equals(_.MemberName)));
-
-				return this;
-			}
-
-			_entity.SetAttribute(
-					getter,
-					false,
-					 _ =>
-					 {
-						var a = new ColumnAttribute { Configuration = _entity.Configuration, MemberName = memberName};
-						setColumn(a);
-						return a;
-					 },
-					(_,a) => setColumn(a),
-					a     => a.Configuration,
-					a     => new ColumnAttribute(a),
-					attrs => attrs.FirstOrDefault(_ => memberName == null || memberName.Equals(_.MemberName)));
-
-			return this;
-		}
-
-		/// <summary>
-		/// Sets name for current column.
-		/// </summary>
-		/// <param name="columnName">Column name.</param>
-		/// <returns>Returns current column mapping builder.</returns>
-		public PropertyMappingBuilder<T> HasColumnName(string columnName)
-		{
-			return SetColumn(a => a.Name = columnName);
-		}
-
-		/// <summary>
-		/// Sets LINQ to DB type for current column.
-		/// </summary>
-		/// <param name="dataType">Data type.</param>
-		/// <returns>Returns current column mapping builder.</returns>
-		public PropertyMappingBuilder<T> HasDataType(DataType dataType)
-		{
-			return SetColumn(a => a.DataType = dataType);
-		}
-
-		/// <summary>
-		/// Sets database type for current column.
-		/// </summary>
-		/// <param name="dbType">Column type.</param>
-		/// <returns>Returns current column mapping builder.</returns>
-		public PropertyMappingBuilder<T> HasDbType(string dbType)
-		{
-			return SetColumn(a => a.DbType = dbType);
-		}
-
-		/// <summary>
-		/// Sets custom column create SQL template.
-		/// </summary>
-		/// <param name="format">
-		/// Custom template for column definition in create table SQL expression, generated using
-		/// <see cref="DataExtensions.CreateTable{T}(IDataContext, string, string, string, string, string, DefaultNullable)"/> methods.
-		/// Template accepts following string parameters:
-		/// - {0} - column name;
-		/// - {1} - column type;
-		/// - {2} - NULL specifier;
-		/// - {3} - identity specification.
-		/// </param>
-		/// <returns>Returns current column mapping builder.</returns>
-		public PropertyMappingBuilder<T> HasCreateFormat(string format)
-		{
-			return SetColumn(a => a.CreateFormat = format);
-		}
-
-		/// <summary>
-		/// Adds data storage property or field for current column.
-		/// </summary>
-		/// <param name="storage">Name of storage property or field for current column.</param>
-		/// <returns>Returns current column mapping builder.</returns>
-		public PropertyMappingBuilder<T> HasStorage(string storage)
-		{
-			return SetColumn(a => a.Storage = storage);
-		}
-
-		/// <summary>
-		/// Marks current column as discriminator column for inheritance mapping.
-		/// </summary>
-		/// <param name="isDiscriminator">If <c>true</c> - column is used as inheritance mapping discriminator.</param>
-		/// <returns>Returns current column mapping builder.</returns>
-		public PropertyMappingBuilder<T> IsDiscriminator(bool isDiscriminator = true)
-		{
-			return SetColumn(a => a.IsDiscriminator = isDiscriminator);
-		}
-
-		/// <summary>
-		/// Sets whether a column is insertable.
-		/// This flag will affect only insert operations with implicit columns specification like
-		/// <see cref="DataExtensions.Insert{T}(IDataContext, T, string, string, string)"/>
-		/// method and will be ignored when user explicitly specifies value for this column.
-		/// </summary>
-		/// <param name="skipOnInsert">If <c>true</c> - column will be ignored for implicit insert operations.</param>
-		/// <returns>Returns current column mapping builder.</returns>
-		public PropertyMappingBuilder<T> HasSkipOnInsert(bool skipOnInsert = true)
-		{
-			return SetColumn(a => a.SkipOnInsert = skipOnInsert);
-		}
-
-		/// <summary>
-		/// Sets whether a column is updatable.
-		/// This flag will affect only update operations with implicit columns specification like
-		/// <see cref="DataExtensions.Update{T}(IDataContext, T, string, string, string)"/>
-		/// method and will be ignored when user explicitly specifies value for this column.
-		/// </summary>
-		/// <param name="skipOnUpdate">If <c>true</c> - column will be ignored for implicit update operations.</param>
-		/// <returns>Returns current column mapping builder.</returns>
-		public PropertyMappingBuilder<T> HasSkipOnUpdate(bool skipOnUpdate = true)
-		{
-			return SetColumn(a => a.SkipOnUpdate = skipOnUpdate);
-		}
-
-		/// <summary>
-		/// Sets whether a column can contain <c>NULL</c> values.
-		/// </summary>
-		/// <param name="isNullable">If <c>true</c> - column could contain <c>NULL</c> values.</param>
-		/// <returns>Returns current column mapping builder.</returns>
-		public PropertyMappingBuilder<T> IsNullable(bool isNullable = true)
-		{
-			return SetColumn(a => a.CanBeNull = isNullable);
-		}
-
-		/// <summary>
-		/// Sets current member to be excluded from mapping.
-		/// </summary>
-		/// <returns>Returns current mapping builder.</returns>
-		public PropertyMappingBuilder<T> IsNotColumn()
-		{
-			return SetColumn(a => a.IsColumn = false);
-		}
-
-		/// <summary>
-		/// Sets current member to be included into mapping as column.
-		/// </summary>
-		/// <returns>Returns current column mapping builder.</returns>
-		public PropertyMappingBuilder<T> IsColumn()
-		{
-			return SetColumn(a => a.IsColumn = true);
-		}
-
-		/// <summary>
-		/// Sets the length of the database column.
-		/// </summary>
-		/// <param name="length">Column length.</param>
-		/// <returns>Returns current column mapping builder.</returns>
-		public PropertyMappingBuilder<T> HasLength(int length)
-		{
-			return SetColumn(a => a.Length = length);
-		}
-
-		/// <summary>
-		/// Sets the precision of the database column.
-		/// </summary>
-		/// <param name="precision">Column precision.</param>
-		/// <returns>Returns current column mapping builder.</returns>
-		public PropertyMappingBuilder<T> HasPrecision(int precision)
-		{
-			return SetColumn(a => a.Precision = precision);
-		}
-
-		/// <summary>
-		/// Sets the Scale of the database column.
-		/// </summary>
-		/// <param name="scale">Column scale.</param>
-		/// <returns>Returns current column mapping builder.</returns>
-		public PropertyMappingBuilder<T> HasScale(int scale)
-		{
-			return SetColumn(a => a.Scale = scale);
-		}
-
-		/// <summary>
-		/// Sets the Order of the database column.
-		/// </summary>
-		/// <param name="order">Column order.</param>
-		/// <returns>Returns current column mapping builder.</returns>
-		public PropertyMappingBuilder<T> HasOrder(int order)
-		{
-			return SetColumn(a => a.Order = order);
-		}
-
-		/// <summary>
-		/// Sets that property is alias to another member.
-		/// </summary>
-		/// <param name="aliasMember">Alias member getter expression.</param>
-		/// <returns>Returns current column mapping builder.</returns>
-		public PropertyMappingBuilder<T> IsAlias([JetBrains.Annotations.NotNull] Expression<Func<T, object>> aliasMember)
-		{
-			if (aliasMember == null) throw new ArgumentNullException(nameof(aliasMember));
-
-			var memberInfo = MemberHelper.GetMemberInfo(aliasMember);
-
-			if (memberInfo == null)
-				throw new ArgumentException($"Can not deduce MemberInfo from Lambda: '{aliasMember}'");
-
-			return HasAttribute(new ColumnAliasAttribute(memberInfo.Name));
-		}
-
-		/// <summary>
-		/// Sets that property is alias to another member.
-		/// </summary>
-		/// <param name="aliasMember">Alias member name.</param>
-		/// <returns>Returns current column mapping builder.</returns>
-		public PropertyMappingBuilder<T> IsAlias([JetBrains.Annotations.NotNull] string aliasMember)
-		{
-			if (string.IsNullOrEmpty(aliasMember))
-				throw new ArgumentException("Value cannot be null or empty.", nameof(aliasMember));
-
-			var memberInfo = typeof(T).GetMember(aliasMember);
-			if (memberInfo == null)
-				throw new ArgumentException($"Member '{aliasMember}' not found in type '{typeof(T)}'");
-
-			return HasAttribute(new ColumnAliasAttribute(aliasMember));
-		}
-
-		/// <summary>
-		/// Configure property as alias to another member.
-		/// </summary>
-		/// <param name="expression">Expression for mapping member during read.</param>
-		/// <param name="isColumn">Indicates whether a property value should be filled during entity materialization (calculated property).</param>
-		/// <returns>Returns current column mapping builder.</returns>
-		public PropertyMappingBuilder<T> IsExpression<TR>([JetBrains.Annotations.NotNull] Expression<Func<T, TR>> expression, bool isColumn = false)
-		{
-			if (expression == null) throw new ArgumentNullException(nameof(expression));
-
-			return HasAttribute(new ExpressionMethodAttribute(expression) {  IsColumn = isColumn }).IsNotColumn();
-		}
-
-	}
-}
->>>>>>> 5e26fa16
+}