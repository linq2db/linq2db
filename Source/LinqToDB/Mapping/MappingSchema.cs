﻿using System;
using System.Collections;
using System.Collections.Concurrent;
using System.Collections.Generic;
using System.Data.Linq;
using System.Globalization;
using System.Linq;
using System.Linq.Expressions;
using System.Reflection;
using System.Text;
using System.Threading;
using System.Xml;
using System.Xml.Linq;

using JetBrains.Annotations;

namespace LinqToDB.Mapping
{
	using Common;
	using Expressions;
	using Extensions;
	using Metadata;
	using SqlProvider;
	using SqlQuery;
	using Common.Internal.Cache;

	/// <summary>
	/// Mapping schema.
	/// </summary>
	[PublicAPI]
	public class MappingSchema
	{
		#region Init

		/// <summary>
		/// Creates mapping schema instance.
		/// </summary>
		public MappingSchema()
			: this(null, (MappingSchema[])null)
		{
		}

		/// <summary>
		/// Creates mapping schema, derived from other mapping schemas.
		/// </summary>
		/// <param name="schemas">Base mapping schemas.</param>
		public MappingSchema(params MappingSchema[] schemas)
			: this(null, schemas)
		{
		}

		/// <summary>
		/// Creates mapping schema for specified configuration name.
		/// </summary>
		/// <param name="configuration">Mapping schema configuration name.
		/// <see cref="ProviderName"/> for standard names.
		/// </param>
		/// <remarks>Schema name should be unique for mapping schemas with different mappings.
		/// Using same name could lead to incorrect mapping used when mapping schemas with same name define different
		/// mappings for same type.</remarks>
		public MappingSchema(string configuration)
			: this(configuration, null)
		{
		}

		static long _configurationCounter;

		/// <summary>
		/// Creates mapping schema with specified configuration name and base mapping schemas.
		/// </summary>
		/// <param name="configuration">Mapping schema configuration name.
		/// <see cref="ProviderName"/> for standard names.</param>
		/// <param name="schemas">Base mapping schemas.</param>
		/// <remarks>Schema name should be unique for mapping schemas with different mappings.
		/// Using same name could lead to incorrect mapping used when mapping schemas with same name define different
		/// mappings for same type.</remarks>
		public MappingSchema(string configuration, params MappingSchema[] schemas)
		{
			if (configuration.IsNullOrEmpty() && (schemas == null || schemas.Length == 0))
				configuration = "auto_" + Interlocked.Increment(ref _configurationCounter);

			var schemaInfo = new MappingSchemaInfo(configuration);

			if (schemas == null || schemas.Length == 0)
			{
				Schemas = new[] { schemaInfo, Default.Schemas[0] };

				ValueToSqlConverter = new ValueToSqlConverter(Default.ValueToSqlConverter);
			}
			else if (schemas.Length == 1)
			{
				Schemas = new MappingSchemaInfo[1 + schemas[0].Schemas.Length];
				Schemas[0] = schemaInfo;
				Array.Copy(schemas[0].Schemas, 0, Schemas, 1, schemas[0].Schemas.Length);

				var baseConverters = new ValueToSqlConverter[1 + schemas[0].ValueToSqlConverter.BaseConverters.Length];
				baseConverters[0] = schemas[0].ValueToSqlConverter;
				Array.Copy(schemas[0].ValueToSqlConverter.BaseConverters, 0, baseConverters, 1, schemas[0].ValueToSqlConverter.BaseConverters.Length);

				ValueToSqlConverter = new ValueToSqlConverter(baseConverters);
			}
			else
			{
				var schemaList     = new Dictionary<MappingSchemaInfo,   int>(schemas.Length);
				var baseConverters = new Dictionary<ValueToSqlConverter, int>(10);

				var i = 0;
				var j = 0;

				schemaList[schemaInfo] = i++;

				foreach (var schema in schemas)
				{
					foreach (var sc in schema.Schemas)
						schemaList[sc] = i++;

					baseConverters[schema.ValueToSqlConverter] = j++;

					foreach (var bc in schema.ValueToSqlConverter.BaseConverters)
						baseConverters[bc] = j++;
				}

				Schemas             = schemaList.OrderBy(_ => _.Value).Select(_ => _.Key).ToArray();
				ValueToSqlConverter = new ValueToSqlConverter(baseConverters.OrderBy(_ => _.Value).Select(_ => _.Key).ToArray());
			}
		}

		internal readonly MappingSchemaInfo[] Schemas;

		#endregion

		#region ValueToSqlConverter

		/// <summary>
		/// Gets value to SQL (usually literal) converter.
		/// </summary>
		public ValueToSqlConverter ValueToSqlConverter { get; private set; }

		/// <summary>
		/// Sets value to SQL converter action for specific value type.
		/// </summary>
		/// <param name="type">Value type.</param>
		/// <param name="converter">Converter action. Action accepts three parameters:
		/// - SQL string builder to write generated value SQL to;
		/// - value SQL type descriptor;
		/// - value.
		/// </param>
		public void SetValueToSqlConverter(Type type, Action<StringBuilder,SqlDataType,object> converter)
		{
			ValueToSqlConverter.SetConverter(type, converter);
		}

		#endregion

		#region Default Values

		const FieldAttributes EnumField = FieldAttributes.Public | FieldAttributes.Static | FieldAttributes.Literal;

		/// <summary>
		/// Returns default value for specified type.
		/// Default value is a value, used instead of <c>NULL</c> value, read from database.
		/// </summary>
		/// <param name="type">Value type.</param>
		/// <returns>Returns default value for type.</returns>
		public object GetDefaultValue(Type type)
		{
			foreach (var info in Schemas)
			{
				var o = info.GetDefaultValue(type);
				if (o.IsSome)
					return o.Value;
			}

			if (type.IsEnumEx())
			{
				var mapValues = GetMapValues(type);

				if (mapValues != null)
				{
					var fields =
						from f in mapValues
						where f.MapValues.Any(a => a.Value == null)
						select f.OrigValue;

					var value = fields.FirstOrDefault();

					if (value != null)
					{
						SetDefaultValue(type, value);
						return value;
					}
				}
			}

			return DefaultValue.GetValue(type, this);
		}

		/// <summary>
		/// Sets default value for specific type.
		/// Default value is a value, used instead of <c>NULL</c> value, read from database.
		/// </summary>
		/// <param name="type">Value type.</param>
		/// <param name="value">Default value.</param>
		public void SetDefaultValue(Type type, object value)
		{
			Schemas[0].SetDefaultValue(type, value);
		}

		#endregion

		#region CanBeNull

		/// <summary>
		/// Returns <c>true</c>, if value of specified type could contain <c>null</c>.
		/// </summary>
		/// <param name="type">Value type.</param>
		/// <returns>Returns <c>true</c> if specified type supports <c>null</c> values.</returns>
		public bool GetCanBeNull(Type type)
		{
			foreach (var info in Schemas)
			{
				var o = info.GetCanBeNull(type);
				if (o.IsSome)
					return o.Value;
			}

			if (type.IsEnumEx())
			{
				var mapValues = GetMapValues(type);

				if (mapValues != null)
				{
					var fields =
						from f in mapValues
						where f.MapValues.Any(a => a.Value == null)
						select f.OrigValue;

					var value = fields.FirstOrDefault();

					if (value != null)
					{
						SetCanBeNull(type, true);
						return true;
					}
				}
			}

			return type.IsClassEx() || type.IsNullable();
		}

		/// <summary>
		/// Sets <c>null</c> value support flag for specified type.
		/// </summary>
		/// <param name="type">Value type.</param>
		/// <param name="value">If <c>true</c>, specified type value could contain <c>null</c>.</param>
		public void SetCanBeNull(Type type, bool value)
		{
			Schemas[0].SetCanBeNull(type, value);
		}

		#endregion

		#region GenericConvertProvider

		/// <summary>
		/// Initialize generic conversions for specific type parameter.
		/// </summary>
		/// <typeparam name="T">Generic type parameter, for which converters should be initialized.</typeparam>
		public void InitGenericConvertProvider<T>()
		{
			InitGenericConvertProvider(typeof(T));
		}

		/// <summary>
		/// Initialize generic conversions for specific type parameters.
		/// </summary>
		/// <param name="types">Generic type parameters.</param>
		/// <returns>Returns <c>true</c> if new generic type conversions could have added to mapping schema.</returns>
		public bool InitGenericConvertProvider(params Type[] types)
		{
			return Schemas.Aggregate(false, (cur, info) => cur || info.InitGenericConvertProvider(types, this));
		}

		/// <summary>
		/// Adds generic type conversions provider.
		/// Type converter must implement <see cref="IGenericInfoProvider"/> interface.
		/// <see cref="IGenericInfoProvider"/> for more details and examples.
		/// </summary>
		/// <param name="type">Generic type conversions provider.</param>
		public void SetGenericConvertProvider(Type type)
		{
			if (!type.IsGenericTypeDefinitionEx())
				throw new LinqToDBException($"'{type}' must be a generic type.");

			if (!typeof(IGenericInfoProvider).IsSameOrParentOf(type))
				throw new LinqToDBException($"'{type}' must inherit from '{nameof(IGenericInfoProvider)}'.");

			Schemas[0].SetGenericConvertProvider(type);
		}

		#endregion

		#region Convert

		/// <summary>
		/// Converts value to specified type.
		/// </summary>
		/// <typeparam name="T">Target type.</typeparam>
		/// <param name="value">Value to convert.</param>
		/// <returns>Converted value.</returns>
		public T ChangeTypeTo<T>(object value)
		{
			return Converter.ChangeTypeTo<T>(value, this);
		}

		/// <summary>
		/// Converts value to specified type.
		/// </summary>
		/// <param name="value">Value to convert.</param>
		/// <param name="conversionType">Target type.</param>
		/// <returns>Converted value.</returns>
		public object ChangeType(object value, Type conversionType)
		{
			return Converter.ChangeType(value, conversionType, this);
		}

		/// <summary>
		/// Converts enum value to database value.
		/// </summary>
		/// <param name="value">Enum value.</param>
		/// <returns>Database value.</returns>
		public object EnumToValue(Enum value)
		{
			var toType = ConvertBuilder.GetDefaultMappingFromEnumType(this, value.GetType());
			return Converter.ChangeType(value, toType, this);
		}

		/// <summary>
		/// Returns custom value conversion expression from <paramref name="from"/> type to <paramref name="to"/> type if it
		/// is defined in mapping schema, or <c>null</c> otherwise.
		/// </summary>
		/// <param name="from">Source type.</param>
		/// <param name="to">Target type.</param>
		/// <returns>Conversion expression or <c>null</c>, if conversion is not defined.</returns>
		public virtual LambdaExpression TryGetConvertExpression(Type @from, Type to)
		{
			return null;
		}

		internal ConcurrentDictionary<object,Func<object,object>> Converters
		{
			get { return Schemas[0].Converters; }
		}

		/// <summary>
		/// Returns conversion expression from <typeparamref name="TFrom"/> type to <typeparamref name="TTo"/> type.
		/// </summary>
		/// <typeparam name="TFrom">Source type.</typeparam>
		/// <typeparam name="TTo">Target type.</typeparam>
		/// <param name="checkNull">If <c>true</c>, and source type could contain <c>null</c>, conversion expression will check converted value for <c>null</c> and replace it with default value.
		/// <see cref="SetDefaultValue(Type, object)"/> for more details.
		/// </param>
		/// <param name="createDefault">Create new conversion expression, if conversion is not defined.</param>
		/// <returns>Conversion expression or <c>null</c>, if there is no such conversion and <paramref name="createDefault"/> is <c>false</c>.</returns>
		public Expression<Func<TFrom,TTo>> GetConvertExpression<TFrom,TTo>(bool checkNull = true, bool createDefault = true)
		{
			return (Expression<Func<TFrom, TTo>>)GetConvertExpression(typeof(TFrom), typeof(TTo), checkNull, createDefault);
		}

		/// <summary>
		/// Returns conversion expression from <paramref name="from"/> type to <paramref name="to"/> type.
		/// </summary>
		/// <param name="from">Source type.</param>
		/// <param name="to">Target type.</param>
		/// <param name="checkNull">If <c>true</c>, and source type could contain <c>null</c>, conversion expression will check converted value for <c>null</c> and replace it with default value.
		/// <see cref="SetDefaultValue(Type, object)"/> for more details.
		/// </param>
		/// <param name="createDefault">Create new conversion expression, if conversion is not defined.</param>
		/// <returns>Conversion expression or <c>null</c>, if there is no such conversion and <paramref name="createDefault"/> is <c>false</c>.</returns>
		public LambdaExpression GetConvertExpression(Type from, Type to, bool checkNull = true, bool createDefault = true)
		{
			return GetConvertExpression(new DbDataType(from), new DbDataType(to), checkNull, createDefault);
		}

		/// <summary>
		/// Returns conversion expression from <paramref name="from"/> type to <paramref name="to"/> type.
		/// </summary>
		/// <param name="from">Source type.</param>
		/// <param name="to">Target type.</param>
		/// <param name="checkNull">If <c>true</c>, and source type could contain <c>null</c>, conversion expression will check converted value for <c>null</c> and replace it with default value.
		/// <see cref="SetDefaultValue(Type, object)"/> for more details.
		/// </param>
		/// <param name="createDefault">Create new conversion expression, if conversion is not defined.</param>
		/// <returns>Conversion expression or <c>null</c>, if there is no such conversion and <paramref name="createDefault"/> is <c>false</c>.</returns>
		public LambdaExpression GetConvertExpression(DbDataType from, DbDataType to, bool checkNull = true, bool createDefault = true)
		{
			var li = GetConverter(from, to, createDefault);
			return li == null ? null : (LambdaExpression)ReduceDefaultValue(checkNull ? li.CheckNullLambda : li.Lambda);
		}


		/// <summary>
		/// Returns conversion delegate for conversion from <typeparamref name="TFrom"/> type to <typeparamref name="TTo"/> type.
		/// </summary>
		/// <typeparam name="TFrom">Source type.</typeparam>
		/// <typeparam name="TTo">Target type.</typeparam>
		/// <returns>Conversion delegate.</returns>
		public Func<TFrom,TTo> GetConverter<TFrom,TTo>()
		{
			var from = new DbDataType(typeof(TFrom));
			var to   = new DbDataType(typeof(TTo));
			var li   = GetConverter(from, to, true);

			if (li.Delegate == null)
			{
				var rex = (Expression<Func<TFrom,TTo>>)ReduceDefaultValue(li.CheckNullLambda);
				var l   = rex.Compile();

				Schemas[0].SetConvertInfo(from, to, new ConvertInfo.LambdaInfo(li.CheckNullLambda, null, l, li.IsSchemaSpecific));

				return l;
			}

			return (Func<TFrom,TTo>)li.Delegate;
		}

		/// <summary>
		/// Specify conversion expression for conversion from <paramref name="fromType"/> type to <paramref name="toType"/> type.
		/// </summary>
		/// <param name="fromType">Source type.</param>
		/// <param name="toType">Target type.</param>
		/// <param name="expr">Conversion expression.</param>
		/// <param name="addNullCheck">If <c>true</c>, conversion expression will be wrapped with default value substitution logic for <c>null</c> values.
		/// Wrapper will be added only if source type can have <c>null</c> values and conversion expression doesn't use
		/// default value provider.
		/// See <see cref="DefaultValue{T}"/> and <see cref="DefaultValue"/> types for more details.
		/// </param>
		public void SetConvertExpression(
			[JetBrains.Annotations.NotNull] Type fromType,
			[JetBrains.Annotations.NotNull] Type toType,
			[JetBrains.Annotations.NotNull] LambdaExpression expr,
			bool addNullCheck = true)
		{
			if (fromType == null) throw new ArgumentNullException(nameof(fromType));
			if (toType   == null) throw new ArgumentNullException(nameof(toType));
			if (expr     == null) throw new ArgumentNullException(nameof(expr));

			var ex = addNullCheck && expr.Find(Converter.IsDefaultValuePlaceHolder) == null?
				AddNullCheck(expr) :
				expr;

			Schemas[0].SetConvertInfo(new DbDataType(fromType), new DbDataType(toType), new ConvertInfo.LambdaInfo(ex, expr, null, false));
		}

		/// <summary>
		/// Specify conversion expression for conversion from <paramref name="fromType"/> type to <paramref name="toType"/> type.
		/// </summary>
		/// <param name="fromType">Source type.</param>
		/// <param name="toType">Target type.</param>
		/// <param name="expr">Conversion expression.</param>
		/// <param name="addNullCheck">If <c>true</c>, conversion expression will be wrapped with default value substitution logic for <c>null</c> values.
		/// Wrapper will be added only if source type can have <c>null</c> values and conversion expression doesn't use
		/// default value provider.
		/// See <see cref="DefaultValue{T}"/> and <see cref="DefaultValue"/> types for more details.
		/// </param>
		public void SetConvertExpression(
			DbDataType                      fromType,
			DbDataType                      toType,
			[JetBrains.Annotations.NotNull] LambdaExpression expr,
			bool addNullCheck = true)
		{
			if (expr == null) throw new ArgumentNullException(nameof(expr));

			var ex = addNullCheck && expr.Find(Converter.IsDefaultValuePlaceHolder) == null?
				AddNullCheck(expr) :
				expr;

			Schemas[0].SetConvertInfo(fromType, toType, new ConvertInfo.LambdaInfo(ex, expr, null, false));
		}

		/// <summary>
		/// Specify conversion expression for conversion from <typeparamref name="TFrom"/> type to <typeparamref name="TTo"/> type.
		/// </summary>
		/// <typeparam name="TFrom">Source type.</typeparam>
		/// <typeparam name="TTo">Target type.</typeparam>
		/// <param name="expr">Conversion expression.</param>
		/// <param name="addNullCheck">If <c>true</c>, conversion expression will be wrapped with default value substitution logic for <c>null</c> values.
		/// Wrapper will be added only if source type can have <c>null</c> values and conversion expression doesn't use
		/// default value provider.
		/// See <see cref="DefaultValue{T}"/> and <see cref="DefaultValue"/> types for more details.
		/// </param>
		public void SetConvertExpression<TFrom,TTo>(
			[JetBrains.Annotations.NotNull] Expression<Func<TFrom,TTo>> expr,
			bool addNullCheck = true)
		{
			if (expr == null) throw new ArgumentNullException(nameof(expr));

			var ex = addNullCheck && expr.Find(Converter.IsDefaultValuePlaceHolder) == null?
				AddNullCheck(expr) :
				expr;

			Schemas[0].SetConvertInfo(typeof(TFrom), typeof(TTo), new ConvertInfo.LambdaInfo(ex, expr, null, false));
		}

		/// <summary>
		/// Specify conversion expression for conversion from <typeparamref name="TFrom"/> type to <typeparamref name="TTo"/> type.
		/// </summary>
		/// <typeparam name="TFrom">Source type.</typeparam>
		/// <typeparam name="TTo">Target type.</typeparam>
		/// <param name="checkNullExpr"><c>null</c> values conversion expression.</param>
		/// <param name="expr">Conversion expression.</param>
		public void SetConvertExpression<TFrom,TTo>(
			[JetBrains.Annotations.NotNull] Expression<Func<TFrom,TTo>> checkNullExpr,
			[JetBrains.Annotations.NotNull] Expression<Func<TFrom,TTo>> expr)
		{
			if (expr == null) throw new ArgumentNullException(nameof(expr));

			Schemas[0].SetConvertInfo(typeof(TFrom), typeof(TTo), new ConvertInfo.LambdaInfo(checkNullExpr, expr, null, false));
		}

		/// <summary>
		/// Specify conversion delegate for conversion from <typeparamref name="TFrom"/> type to <typeparamref name="TTo"/> type.
		/// </summary>
		/// <typeparam name="TFrom">Source type.</typeparam>
		/// <typeparam name="TTo">Target type.</typeparam>
		/// <param name="func">Conversion delegate.</param>
		public void SetConverter<TFrom,TTo>([JetBrains.Annotations.NotNull] Func<TFrom,TTo> func)
		{
			if (func == null) throw new ArgumentNullException(nameof(func));

			var p  = Expression.Parameter(typeof(TFrom), "p");
			var ex = Expression.Lambda<Func<TFrom,TTo>>(Expression.Invoke(Expression.Constant(func), p), p);

			Schemas[0].SetConvertInfo(typeof(TFrom), typeof(TTo), new ConvertInfo.LambdaInfo(ex, null, func, false));
		}


		/// <summary>
		/// Specify conversion delegate for conversion from <typeparamref name="TFrom"/> type to <typeparamref name="TTo"/> type.
		/// </summary>
		/// <typeparam name="TFrom">Source type.</typeparam>
		/// <typeparam name="TTo">Target type.</typeparam>
		/// <param name="func">Conversion delegate.</param>
		/// <param name="from">Source type detalization</param>
		/// <param name="to">Target type detalization</param>
		public void SetConverter<TFrom,TTo>([JetBrains.Annotations.NotNull] Func<TFrom,TTo> func, DbDataType from, DbDataType to)
		{
			if (func == null) throw new ArgumentNullException(nameof(func));

			if (from.SystemType != typeof(TFrom))
				throw new ArgumentException($"'{nameof(from)}' parameter expects the same SystemType as in generic definition.", nameof(from));

			if (to.SystemType != typeof(TTo))
				throw new ArgumentException($"'{nameof(to)}' parameter expects the same SystemType as in generic definition.", nameof(to));

			var p  = Expression.Parameter(typeof(TFrom), "p");
			var ex = Expression.Lambda<Func<TFrom,TTo>>(Expression.Invoke(Expression.Constant(func), p), p);

			Schemas[0].SetConvertInfo(from, to, new ConvertInfo.LambdaInfo(ex, null, func, false));
		}

		LambdaExpression AddNullCheck(LambdaExpression expr)
		{
			var p = expr.Parameters[0];

			if (p.Type.IsNullable())
				return Expression.Lambda(
					Expression.Condition(
						Expression.PropertyOrField(p, "HasValue"),
						expr.Body,
						new DefaultValueExpression(this, expr.Body.Type)),
					expr.Parameters);

			if (p.Type.IsClassEx())
				return Expression.Lambda(
					Expression.Condition(
						Expression.NotEqual(p, Expression.Constant(null, p.Type)),
						expr.Body,
						new DefaultValueExpression(this, expr.Body.Type)),
					expr.Parameters);

			return expr;
		}

		static bool IsSimple (ref DbDataType type) 
			=> type.DataType == DataType.Undefined && string.IsNullOrEmpty(type.DbType) && type.Length == null;

		static void Simplify(ref DbDataType type)
		{
			if (!string.IsNullOrEmpty(type.DbType))
				type = type.WithDbType(null);

			if (type.DataType != DataType.Undefined)
				type = type.WithDataType(DataType.Undefined);

			if (type.Length != null)
				type = type.WithLength(null);
		}

		internal ConvertInfo.LambdaInfo GetConverter(DbDataType from, DbDataType to, bool create)
		{
			do
			{
				for (var i = 0; i < Schemas.Length; i++)
				{
					var info = Schemas[i];
					var li   = info.GetConvertInfo(from, to);

					if (li != null && (i == 0 || !li.IsSchemaSpecific))
						return i == 0 ? li : new ConvertInfo.LambdaInfo(li.CheckNullLambda, li.Lambda, null, false);
				}

				if (!IsSimple(ref from))
					Simplify(ref from);
				else if (!IsSimple(ref to))
					Simplify(ref to);
				else break;

			} while (true);

			var isFromGeneric = from.SystemType.IsGenericTypeEx() && !from.SystemType.IsGenericTypeDefinitionEx();
			var isToGeneric   = to.SystemType.  IsGenericTypeEx() && !to.SystemType.  IsGenericTypeDefinitionEx();

			if (isFromGeneric || isToGeneric)
			{
				var fromGenericArgs = isFromGeneric ? from.SystemType.GetGenericArgumentsEx() : Array<Type>.Empty;
				var toGenericArgs   = isToGeneric   ? to.SystemType.  GetGenericArgumentsEx() : Array<Type>.Empty;

				var args = fromGenericArgs.SequenceEqual(toGenericArgs) ?
					fromGenericArgs : fromGenericArgs.Concat(toGenericArgs).ToArray();

				if (InitGenericConvertProvider(args))
					return GetConverter(from, to, create);
			}

			if (create)
			{
				var ufrom = from.SystemType.ToNullableUnderlying();
				var uto   = to.SystemType.  ToNullableUnderlying();

				LambdaExpression ex;
				bool             ss = false;

				if (from.SystemType != ufrom)
				{
					var li = GetConverter(new DbDataType(ufrom), to, false);

					if (li != null)
					{
						var b  = li.CheckNullLambda.Body;
						var ps = li.CheckNullLambda.Parameters;

						// For int? -> byte try to find int -> byte and convert int to int?
						//
						var p = Expression.Parameter(from.SystemType, ps[0].Name);

						ss = li.IsSchemaSpecific;
						ex = Expression.Lambda(
							b.Transform(e => e == ps[0] ? Expression.Convert(p, ufrom) : e),
							p);
					}
					else if (to.SystemType != uto)
					{
						li = GetConverter(new DbDataType(ufrom), new DbDataType(uto), false);

						if (li != null)
						{
							var b  = li.CheckNullLambda.Body;
							var ps = li.CheckNullLambda.Parameters;

							// For int? -> byte? try to find int -> byte and convert int to int? and result to byte?
							//
							var p = Expression.Parameter(from.SystemType, ps[0].Name);

							ss = li.IsSchemaSpecific;
							ex = Expression.Lambda(
								Expression.Convert(
									b.Transform(e => e == ps[0] ? Expression.Convert(p, ufrom) : e),
									to.SystemType),
								p);
						}
						else
							ex = null;
					}
					else
						ex = null;
				}
				else if (to.SystemType != uto)
				{
					// For int? -> byte? try to find int -> byte and convert int to int? and result to byte?
					//
					var li = GetConverter(from, new DbDataType(uto), false);

					if (li != null)
					{
						var b  = li.CheckNullLambda.Body;
						var ps = li.CheckNullLambda.Parameters;

						ss = li.IsSchemaSpecific;
						ex = Expression.Lambda(Expression.Convert(b, to.SystemType), ps);
					}
					else
						ex = null;
				}
				else
					ex = null;

				if (ex != null)
					return new ConvertInfo.LambdaInfo(AddNullCheck(ex), ex, null, ss);

				var d = ConvertInfo.Default.Get(from, to);

				if (d == null || d.IsSchemaSpecific)
					d = ConvertInfo.Default.Create(this, from, to);

				return new ConvertInfo.LambdaInfo(d.CheckNullLambda, d.Lambda, null, d.IsSchemaSpecific);
			}

			return null;
		}

		Expression ReduceDefaultValue(Expression expr)
		{
			return expr.Transform(e =>
				Converter.IsDefaultValuePlaceHolder(e) ?
					Expression.Constant(GetDefaultValue(e.Type), e.Type) :
					e);
		}

		/// <summary>
		/// Set conversion expressions for conversion from and to <c>string</c> for basic types
		/// (<c>byte</c>, <c>sbyte</c>, <c>short</c>, <c>ushort</c>, <c>int</c>, <c>uint</c>, <c>long</c>, <c>ulong</c>
		/// , <c>float</c>, <c>double</c>, <c>decimal</c>, <c>DateTime</c>, <c>DateTimeOffset</c>)
		/// using provided culture format providers.
		/// </summary>
		/// <param name="info">Culture with format providers for conversions.</param>
		public void SetCultureInfo(CultureInfo info)
		{
			SetConvertExpression((SByte     v) =>           v.      ToString(info.NumberFormat));
			SetConvertExpression((SByte?    v) =>           v.Value.ToString(info.NumberFormat));
			SetConvertExpression((string    s) =>             SByte.Parse(s, info.NumberFormat));
			SetConvertExpression((string    s) =>     (SByte?)SByte.Parse(s, info.NumberFormat));

			SetConvertExpression((Int16     v) =>           v.      ToString(info.NumberFormat));
			SetConvertExpression((Int16?    v) =>           v.Value.ToString(info.NumberFormat));
			SetConvertExpression((string    s) =>             Int16.Parse(s, info.NumberFormat));
			SetConvertExpression((string    s) =>     (Int16?)Int16.Parse(s, info.NumberFormat));

			SetConvertExpression((Int32     v) =>           v.      ToString(info.NumberFormat));
			SetConvertExpression((Int32?    v) =>           v.Value.ToString(info.NumberFormat));
			SetConvertExpression((string    s) =>             Int32.Parse(s, info.NumberFormat));
			SetConvertExpression((string    s) =>     (Int32?)Int32.Parse(s, info.NumberFormat));

			SetConvertExpression((Int64     v) =>           v.      ToString(info.NumberFormat));
			SetConvertExpression((Int64?    v) =>           v.Value.ToString(info.NumberFormat));
			SetConvertExpression((string    s) =>             Int64.Parse(s, info.NumberFormat));
			SetConvertExpression((string    s) =>     (Int64?)Int64.Parse(s, info.NumberFormat));

			SetConvertExpression((Byte      v) =>           v.      ToString(info.NumberFormat));
			SetConvertExpression((Byte?     v) =>           v.Value.ToString(info.NumberFormat));
			SetConvertExpression((string    s) =>              Byte.Parse(s, info.NumberFormat));
			SetConvertExpression((string    s) =>       (Byte?)Byte.Parse(s, info.NumberFormat));

			SetConvertExpression((UInt16    v) =>           v.      ToString(info.NumberFormat));
			SetConvertExpression((UInt16?   v) =>           v.Value.ToString(info.NumberFormat));
			SetConvertExpression((string    s) =>            UInt16.Parse(s, info.NumberFormat));
			SetConvertExpression((string    s) =>   (UInt16?)UInt16.Parse(s, info.NumberFormat));

			SetConvertExpression((UInt32    v) =>           v.      ToString(info.NumberFormat));
			SetConvertExpression((UInt32?   v) =>           v.Value.ToString(info.NumberFormat));
			SetConvertExpression((string    s) =>            UInt32.Parse(s, info.NumberFormat));
			SetConvertExpression((string    s) =>   (UInt32?)UInt32.Parse(s, info.NumberFormat));

			SetConvertExpression((UInt64    v) =>           v.      ToString(info.NumberFormat));
			SetConvertExpression((UInt64?   v) =>           v.Value.ToString(info.NumberFormat));
			SetConvertExpression((string    s) =>            UInt64.Parse(s, info.NumberFormat));
			SetConvertExpression((string    s) =>   (UInt64?)UInt64.Parse(s, info.NumberFormat));

			SetConvertExpression((Single    v) =>           v.      ToString(info.NumberFormat));
			SetConvertExpression((Single?   v) =>           v.Value.ToString(info.NumberFormat));
			SetConvertExpression((string    s) =>            Single.Parse(s, info.NumberFormat));
			SetConvertExpression((string    s) =>   (Single?)Single.Parse(s, info.NumberFormat));

			SetConvertExpression((Double    v) =>           v.      ToString(info.NumberFormat));
			SetConvertExpression((Double?   v) =>           v.Value.ToString(info.NumberFormat));
			SetConvertExpression((string    s) =>            Double.Parse(s, info.NumberFormat));
			SetConvertExpression((string    s) =>   (Double?)Double.Parse(s, info.NumberFormat));

			SetConvertExpression((Decimal   v) =>           v.      ToString(info.NumberFormat));
			SetConvertExpression((Decimal?  v) =>           v.Value.ToString(info.NumberFormat));
			SetConvertExpression((string    s) =>           Decimal.Parse(s, info.NumberFormat));
			SetConvertExpression((string    s) => (Decimal?)Decimal.Parse(s, info.NumberFormat));

			SetConvertExpression((DateTime  v) =>                       v.      ToString(info.DateTimeFormat));
			SetConvertExpression((DateTime? v) =>                       v.Value.ToString(info.DateTimeFormat));
			SetConvertExpression((string    s) =>                      DateTime.Parse(s, info.DateTimeFormat));
			SetConvertExpression((string    s) =>           (DateTime?)DateTime.Parse(s, info.DateTimeFormat));

			SetConvertExpression((DateTimeOffset  v) =>                 v.      ToString(info.DateTimeFormat));
			SetConvertExpression((DateTimeOffset? v) =>                 v.Value.ToString(info.DateTimeFormat));
			SetConvertExpression((string  s) =>                  DateTimeOffset.Parse(s, info.DateTimeFormat));
			SetConvertExpression((string  s) => (DateTimeOffset?)DateTimeOffset.Parse(s, info.DateTimeFormat));
		}

		#endregion

		#region MetadataReader

		readonly object _metadataReadersSyncRoot = new object();

		void InitMetadataReaders()
		{
			var list = new List   <IMetadataReader>(Schemas.Length);
			var hash = new HashSet<IMetadataReader>();

			for (var i = 0; i < Schemas.Length; i++)
			{
				var s = Schemas[i];
				if (s.MetadataReader != null && hash.Add(s.MetadataReader))
					list.Add(s.MetadataReader);
			}

			_metadataReaders = list.ToArray();
		}

#if !NETSTANDARD1_6 && !NETSTANDARD2_0
		/// <summary>
		/// Gets or sets metadata attributes provider for current schema.
		/// Metadata providers, shipped with LINQ to DB:
		/// - <see cref="LinqToDB.Metadata.MetadataReader"/> - aggregation metadata provider over collection of other providers;
		/// - <see cref="AttributeReader"/> - .NET attributes provider;
		/// - <see cref="FluentMetadataReader"/> - fluent mappings metadata provider;
		/// - <see cref="SystemDataLinqAttributeReader"/> - metadata provider that converts <see cref="System.Data.Linq.Mapping"/> attributes to LINQ to DB mapping attributes;
		/// - <see cref="SystemDataSqlServerAttributeReader"/> - metadata provider that converts <see cref="Microsoft.SqlServer.Server"/> attributes to LINQ to DB mapping attributes;
		/// - <see cref="XmlAttributeReader"/> - XML-based mappings metadata provider.
		/// </summary>
#else
		/// <summary>
		/// Gets or sets metadata attributes provider for current schema.
		/// Metadata providers, shipped with LINQ to DB:
		/// - <see cref="LinqToDB.Metadata.MetadataReader"/> - aggregation metadata provider over collection of other providers;
		/// - <see cref="AttributeReader"/> - .NET attributes provider;
		/// - <see cref="FluentMetadataReader"/> - fluent mappings metadata provider;
		/// - <see cref="XmlAttributeReader"/> - XML-based mappings metadata provider.
		/// </summary>
#endif
		public IMetadataReader MetadataReader
		{
			get { return Schemas[0].MetadataReader; }
			set
			{
				lock (_metadataReadersSyncRoot)
				{
					Schemas[0].MetadataReader = value;
					InitMetadataReaders();
				}
			}
		}

		/// <summary>
		/// Adds additional metadata attributes provider to current schema.
		/// </summary>
		/// <param name="reader">Metadata attributes provider.</param>
		public void AddMetadataReader(IMetadataReader reader)
		{
			lock (_metadataReadersSyncRoot)
			{
				var currentReader = MetadataReader;
				if (currentReader is MetadataReader metadataReader)
				{
					metadataReader.AddReader(reader);
					return;
				}

				MetadataReader = currentReader == null ? reader : new MetadataReader(reader, currentReader);
			}
		}

		IMetadataReader[] _metadataReaders;
		IMetadataReader[]  MetadataReaders
		{
			get
			{
				if (_metadataReaders == null)
					lock (_metadataReadersSyncRoot)
						if (_metadataReaders == null)
							InitMetadataReaders();

				return _metadataReaders;
			}
		}

		/// <summary>
		/// Gets attributes of specified type, associated with specified type.
		/// </summary>
		/// <typeparam name="T">Attribute type.</typeparam>
		/// <param name="type">Attributes owner type.</param>
		/// <param name="inherit">If <c>true</c> - include inherited attributes.</param>
		/// <returns>Attributes of specified type.</returns>
		public T[] GetAttributes<T>(Type type, bool inherit = true)
			where T : Attribute
		{
			var q =
				from mr in MetadataReaders
				from a in mr.GetAttributes<T>(type, inherit)
				select a;

			return q.ToArray();
		}

		/// <summary>
		/// Gets attributes of specified type, associated with specified type member.
		/// </summary>
		/// <typeparam name="T">Attribute type.</typeparam>
		/// <param name="type">Member's owner type.</param>
		/// <param name="memberInfo">Attributes owner member.</param>
		/// <param name="inherit">If <c>true</c> - include inherited attributes.</param>
		/// <returns>Attributes of specified type.</returns>
		public T[] GetAttributes<T>(Type type, MemberInfo memberInfo, bool inherit = true)
			where T : Attribute
		{
			var q =
				from mr in MetadataReaders
				from a in mr.GetAttributes<T>(type, memberInfo, inherit)
				select a;

			return q.ToArray();
		}

		/// <summary>
		/// Gets attribute of specified type, associated with specified type.
		/// </summary>
		/// <typeparam name="T">Attribute type.</typeparam>
		/// <param name="type">Attribute owner type.</param>
		/// <param name="inherit">If <c>true</c> - include inherited attribute.</param>
		/// <returns>First found attribute of specified type or <c>null</c>, if no attributes found.</returns>
		public T GetAttribute<T>(Type type, bool inherit = true)
			where T : Attribute
		{
			var attrs = GetAttributes<T>(type, inherit);
			return attrs.Length == 0 ? null : attrs[0];
		}

		/// <summary>
		/// Gets attribute of specified type, associated with specified type member.
		/// </summary>
		/// <typeparam name="T">Attribute type.</typeparam>
		/// <param name="type">Member's owner type.</param>
		/// <param name="memberInfo">Attribute owner member.</param>
		/// <param name="inherit">If <c>true</c> - include inherited attribute.</param>
		/// <returns>First found attribute of specified type or <c>null</c>, if no attributes found.</returns>
		public T GetAttribute<T>(Type type, MemberInfo memberInfo, bool inherit = true)
			where T : Attribute
		{
			var attrs = GetAttributes<T>(type, memberInfo, inherit);
			return attrs.Length == 0 ? null : attrs[0];
		}

		/// <summary>
		/// Gets attributes of specified type, associated with specified type.
		/// Attributes filtered by schema's configuration names (see  <see cref="ConfigurationList"/>).
		/// </summary>
		/// <typeparam name="T">Attribute type.</typeparam>
		/// <param name="type">Attributes owner type.</param>
		/// <param name="configGetter">Attribute configuration name provider.</param>
		/// <param name="inherit">If <c>true</c> - include inherited attributes.</param>
		/// <returns>Attributes of specified type.</returns>
		public T[] GetAttributes<T>(Type type, Func<T,string> configGetter, bool inherit = true)
			where T : Attribute
		{
			var list  = new List<T>();
			var attrs = GetAttributes<T>(type, inherit);

			foreach (var c in ConfigurationList)
				foreach (var a in attrs)
					if (configGetter(a) == c)
						list.Add(a);

			return list.Concat(attrs.Where(a => string.IsNullOrEmpty(configGetter(a)))).ToArray();
		}

		/// <summary>
		/// Gets attributes of specified type, associated with specified type member.
		/// Attributes filtered by schema's configuration names (see  <see cref="ConfigurationList"/>).
		/// </summary>
		/// <typeparam name="T">Attribute type.</typeparam>
		/// <param name="type">Member's owner type.</param>
		/// <param name="memberInfo">Attributes owner member.</param>
		/// <param name="configGetter">Attribute configuration name provider.</param>
		/// <param name="inherit">If <c>true</c> - include inherited attributes.</param>
		/// <returns>Attributes of specified type.</returns>
		public T[] GetAttributes<T>(Type type, MemberInfo memberInfo, Func<T,string> configGetter, bool inherit = true)
			where T : Attribute
		{
			var list  = new List<T>();
			var attrs = GetAttributes<T>(type, memberInfo, inherit);

			foreach (var c in ConfigurationList)
				foreach (var a in attrs)
					if (configGetter(a) == c)
						list.Add(a);

			return list.Concat(attrs.Where(a => string.IsNullOrEmpty(configGetter(a)))).ToArray();
		}

		/// <summary>
		/// Gets attribute of specified type, associated with specified type.
		/// Attributes filtered by schema's configuration names (see  <see cref="ConfigurationList"/>).
		/// </summary>
		/// <typeparam name="T">Attribute type.</typeparam>
		/// <param name="type">Attribute owner type.</param>
		/// <param name="configGetter">Attribute configuration name provider.</param>
		/// <param name="inherit">If <c>true</c> - include inherited attribute.</param>
		/// <returns>First found attribute of specified type or <c>null</c>, if no attributes found.</returns>
		public T GetAttribute<T>(Type type, Func<T,string> configGetter, bool inherit = true)
			where T : Attribute
		{
			var attrs = GetAttributes(type, configGetter, inherit);
			return attrs.Length == 0 ? null : attrs[0];
		}

		/// <summary>
		/// Gets attribute of specified type, associated with specified type member.
		/// Attributes filtered by schema's configuration names (see  <see cref="ConfigurationList"/>).
		/// </summary>
		/// <typeparam name="T">Attribute type.</typeparam>
		/// <param name="type">Member's owner type.</param>
		/// <param name="memberInfo">Attribute owner member.</param>
		/// <param name="configGetter">Attribute configuration name provider.</param>
		/// <param name="inherit">If <c>true</c> - include inherited attribute.</param>
		/// <returns>First found attribute of specified type or <c>null</c>, if no attributes found.</returns>
		public T GetAttribute<T>(Type type, MemberInfo memberInfo, Func<T,string> configGetter, bool inherit = true)
			where T : Attribute
		{
			var attrs = GetAttributes(type, memberInfo, configGetter, inherit);
			return attrs.Length == 0 ? null : attrs[0];
		}

		/// <summary>
		/// Gets the dynamic columns defined on given type.
		/// </summary>
		/// <param name="type">The type.</param>
		/// <returns>All dynamic columns defined on given type.</returns>
		public MemberInfo[] GetDynamicColumns(Type type)
			=> MetadataReaders.SelectMany(mr => mr.GetDynamicColumns(type)).ToArray();

		/// <summary>
		/// Gets fluent mapping builder for current schema.
		/// </summary>
		/// <returns>Fluent mapping builder.</returns>
		public FluentMappingBuilder GetFluentMappingBuilder()
		{
			return new FluentMappingBuilder(this);
		}

		#endregion

		#region Configuration

		private string _configurationID;
		// TODO: V2 - make internal
		/// <summary>
		/// Unique schema configuration identifier. For internal use only.
		/// </summary>
		public  string  ConfigurationID
		{
			get { return _configurationID ?? (_configurationID = string.Join(".", ConfigurationList)); }
		}

		private string[] _configurationList;
		/// <summary>
		/// Gets configurations, associated with current mapping schema.
		/// </summary>
		public  string[]  ConfigurationList
		{
			get
			{
				if (_configurationList == null)
				{
					var hash = new HashSet<string>();
					var list = new List<string>();

					foreach (var s in Schemas)
						if (!string.IsNullOrEmpty(s.Configuration) && hash.Add(s.Configuration))
							list.Add(s.Configuration);

					_configurationList = list.ToArray();
				}

				return _configurationList;
			}
		}

		#endregion

		#region DefaultMappingSchema

		internal MappingSchema(MappingSchemaInfo mappingSchemaInfo)
		{
			Schemas = new[] { mappingSchemaInfo };

			ValueToSqlConverter = new ValueToSqlConverter();
		}

		/// <summary>
		/// Default mapping schema, used by LINQ to DB, when more specific mapping schema not provided.
		/// </summary>
		public static MappingSchema Default = new DefaultMappingSchema();

		class DefaultMappingSchema : MappingSchema
		{
			public DefaultMappingSchema()
				: base(new MappingSchemaInfo("") { MetadataReader = Metadata.MetadataReader.Default })
			{
				AddScalarType(typeof(char),            new SqlDataType(DataType.NChar, typeof(char),  1, null, null));
				AddScalarType(typeof(char?),           new SqlDataType(DataType.NChar, typeof(char?), 1, null, null));
				AddScalarType(typeof(string),          DataType.NVarChar);
				AddScalarType(typeof(decimal),         DataType.Decimal);
				AddScalarType(typeof(decimal?),        DataType.Decimal);
				AddScalarType(typeof(DateTime),        DataType.DateTime2);
				AddScalarType(typeof(DateTime?),       DataType.DateTime2);
				AddScalarType(typeof(DateTimeOffset),  DataType.DateTimeOffset);
				AddScalarType(typeof(DateTimeOffset?), DataType.DateTimeOffset);
				AddScalarType(typeof(TimeSpan),        DataType.Time);
				AddScalarType(typeof(TimeSpan?),       DataType.Time);
				AddScalarType(typeof(byte[]),          DataType.VarBinary);
				AddScalarType(typeof(Binary),          DataType.VarBinary);
				AddScalarType(typeof(Guid),            DataType.Guid);
				AddScalarType(typeof(Guid?),           DataType.Guid);
				AddScalarType(typeof(object),          DataType.Variant);
				AddScalarType(typeof(XmlDocument),     DataType.Xml);
				AddScalarType(typeof(XDocument),       DataType.Xml);
				AddScalarType(typeof(bool),            DataType.Boolean);
				AddScalarType(typeof(bool?),           DataType.Boolean);
				AddScalarType(typeof(sbyte),           DataType.SByte);
				AddScalarType(typeof(sbyte?),          DataType.SByte);
				AddScalarType(typeof(short),           DataType.Int16);
				AddScalarType(typeof(short?),          DataType.Int16);
				AddScalarType(typeof(int),             DataType.Int32);
				AddScalarType(typeof(int?),            DataType.Int32);
				AddScalarType(typeof(long),            DataType.Int64);
				AddScalarType(typeof(long?),           DataType.Int64);
				AddScalarType(typeof(byte),            DataType.Byte);
				AddScalarType(typeof(byte?),           DataType.Byte);
				AddScalarType(typeof(ushort),          DataType.UInt16);
				AddScalarType(typeof(ushort?),         DataType.UInt16);
				AddScalarType(typeof(uint),            DataType.UInt32);
				AddScalarType(typeof(uint?),           DataType.UInt32);
				AddScalarType(typeof(ulong),           DataType.UInt64);
				AddScalarType(typeof(ulong?),          DataType.UInt64);
				AddScalarType(typeof(float),           DataType.Single);
				AddScalarType(typeof(float?),          DataType.Single);
				AddScalarType(typeof(double),          DataType.Double);
				AddScalarType(typeof(double?),         DataType.Double);

				AddScalarType(typeof(BitArray),        DataType.BitArray);

				ValueToSqlConverter.SetDefaults();
			}
		}

		#endregion

		#region Scalar Types

		/// <summary>
		/// Returns <c>true</c>, if provided type mapped to scalar database type in current schema.
		/// </summary>
		/// <param name="type">Type to check.</param>
		/// <returns><c>true</c>, if type mapped to scalar database type.</returns>
		public bool IsScalarType(Type type)
		{
			foreach (var info in Schemas)
			{
				var o = info.GetScalarType(type);
				if (o.IsSome)
					return o.Value;
			}

			var attr = GetAttribute<ScalarTypeAttribute>(type, a => a.Configuration);
			var ret  = false;

			if (attr != null)
			{
				ret = attr.IsScalar;
			}
			else
			{
				type = type.ToNullableUnderlying();

				if (type.IsEnumEx() || type.IsPrimitiveEx() || (Configuration.IsStructIsScalarType && type.IsValueTypeEx()))
					ret = true;
			}

			SetScalarType(type, ret);

			return ret;
		}

		/// <summary>
		/// Configure how provided type should be handled during mapping to database - as scalar value or composite type.
		/// </summary>
		/// <param name="type">Type to configure.</param>
		/// <param name="isScalarType"><c>true</c>, if provided type should be mapped to scalar database value.</param>
		public void SetScalarType(Type type, bool isScalarType = true)
		{
			Schemas[0].SetScalarType(type, isScalarType);
		}

		/// <summary>
		/// Configure provided type mapping to scalar database type.
		/// </summary>
		/// <param name="type">Type to configure.</param>
		/// <param name="defaultValue">Default value. See <see cref="SetDefaultValue(Type, object)"/> for more details.</param>
		/// <param name="dataType">Optional scalar data type.</param>
		public void AddScalarType(Type type, object defaultValue, DataType dataType = DataType.Undefined)
		{
			SetScalarType  (type);
			SetDefaultValue(type, defaultValue);

			if (dataType != DataType.Undefined)
				SetDataType(type, dataType);
		}

		/// <summary>
		/// Configure provided type mapping to scalar database type.
		/// </summary>
		/// <param name="type">Type to configure.</param>
		/// <param name="defaultValue">Default value. See <see cref="SetDefaultValue(Type, object)"/> for more details.</param>
		/// <param name="canBeNull">Set <c>null</c> value support flag. See <see cref="SetCanBeNull(Type, bool)"/> for more details.</param>
		/// <param name="dataType">Optional scalar data type.</param>
		public void AddScalarType(Type type, object defaultValue, bool canBeNull, DataType dataType = DataType.Undefined)
		{
			SetScalarType  (type);
			SetDefaultValue(type, defaultValue);
			SetCanBeNull   (type, canBeNull);

			if (dataType != DataType.Undefined)
				SetDataType(type, dataType);
		}

		/// <summary>
		/// Configure provided type mapping to scalar database type.
		/// </summary>
		/// <param name="type">Type to configure.</param>
		/// <param name="dataType">Optional scalar data type.</param>
		public void AddScalarType(Type type, DataType dataType = DataType.Undefined)
		{
			SetScalarType(type);

			if (dataType != DataType.Undefined)
				SetDataType(type, dataType);
		}

		/// <summary>
		/// Configure provided type mapping to scalar database type.
		/// </summary>
		/// <param name="type">Type to configure.</param>
		/// <param name="dataType">Database data type.</param>
		public void AddScalarType(Type type, SqlDataType dataType)
		{
			SetScalarType(type);

			SetDataType(type, dataType);
		}

		#endregion

		#region DataTypes

		/// <summary>
		/// Returns database type mapping information for specified type.
		/// </summary>
		/// <param name="type">Mapped type.</param>
		/// <returns>Database type information.</returns>
		public SqlDataType GetDataType(Type type)
		{
			foreach (var info in Schemas)
			{
				var o = info.GetDataType(type);
				if (o.IsSome)
					return o.Value;
			}

			return SqlDataType.Undefined;
		}

		/// <summary>
		/// Associate specified type with LINQ to DB data type.
		/// </summary>
		/// <param name="type">Mapped type.</param>
		/// <param name="dataType">LINQ to DB data type.</param>
		public void SetDataType(Type type, DataType dataType)
		{
			Schemas[0].SetDataType(type, dataType);
		}

		/// <summary>
		/// Associate specified type with database data type.
		/// </summary>
		/// <param name="type">Mapped type.</param>
		/// <param name="dataType">Database data type.</param>
		public void SetDataType(Type type, SqlDataType dataType)
		{
			Schemas[0].SetDataType(type, dataType);
		}

		/// <summary>
		/// Returns scalar database type mapping information for provided type.
		/// </summary>
		/// <param name="type">Mapped type.</param>
		/// <param name="canBeNull">Returns <c>true</c>, if <paramref name="type"/> type is enum with mapping to <c>null</c> value.
		/// Initial parameter value, passed to this method is not used.</param>
		/// <returns>Scalar database type information.</returns>
		public SqlDataType GetUnderlyingDataType(Type type, ref bool canBeNull)
		{
			int? length = null;

			var underlyingType = type.ToNullableUnderlying();

			if (underlyingType.IsEnumEx())
			{
				var attrs =
				(
					from f in underlyingType.GetFieldsEx()
					where (f.Attributes & EnumField) == EnumField
					from attr in GetAttributes<MapValueAttribute>(underlyingType, f, a => a.Configuration).Select(attr => attr)
					orderby attr.IsDefault ? 0 : 1
					select attr
				).ToList();

				if (attrs.Count == 0)
				{
					underlyingType = Enum.GetUnderlyingType(underlyingType);
				}
				else
				{
					var  minLen    = 0;
					Type valueType = null;

					foreach (var attr in attrs)
					{
						if (attr.Value == null)
						{
							canBeNull = true;
						}
						else
						{
							if (valueType == null)
								valueType = attr.Value.GetType();

							if (attr.Value is string)
							{
								var len = attr.Value.ToString().Length;

								if (length == null)
								{
									length = minLen = len;
								}
								else
								{
									if (minLen > len) minLen = len;
									if (length < len) length = len;
								}
							}
						}
					}

					if (valueType == null)
						return SqlDataType.Undefined;

					var dt = GetDataType(valueType);

					if (dt.DataType == DataType.NVarChar && minLen == length)
						return new SqlDataType(DataType.NChar, valueType, length.Value);

					if (length.HasValue && dt.IsCharDataType)
						return new SqlDataType(dt.DataType, valueType, length.Value);

					return dt;
				}
			}

			if (underlyingType != type)
				return GetDataType(underlyingType);

			return SqlDataType.Undefined;
		}


		#endregion

		#region GetMapValues

		ConcurrentDictionary<Type,MapValue[]> _mapValues;

		/// <summary>
		/// Returns enum type mapping information or <c>null</c> for non-enum types.
		/// </summary>
		/// <param name="type">Mapped type.</param>
		/// <returns>Mapping values for enum type and <c>null</c> for non-enum types.</returns>
		public virtual MapValue[] GetMapValues([JetBrains.Annotations.NotNull] Type type)
		{
			if (type == null) throw new ArgumentNullException("type");

			if (_mapValues == null)
				_mapValues = new ConcurrentDictionary<Type,MapValue[]>();

			if (_mapValues.TryGetValue(type, out var mapValues))
				return mapValues;

			var underlyingType = type.ToNullableUnderlying();

			if (underlyingType.IsEnumEx())
			{
				var fields =
				(
					from f in underlyingType.GetFieldsEx()
					where (f.Attributes & EnumField) == EnumField
					let attrs = GetAttributes<MapValueAttribute>(underlyingType, f, a => a.Configuration)
					select new MapValue(Enum.Parse(underlyingType, f.Name, false), attrs)
				).ToArray();

				if (fields.Any(f => f.MapValues.Length > 0))
					mapValues = fields;
			}

			_mapValues[type] = mapValues;

			return mapValues;
		}

		#endregion

		#region Options

		/// <summary>
		/// Gets or sets column name comparison rules for comparison of column names in mapping with column name,
		///  returned by provider's data reader.
		/// </summary>
		public StringComparer ColumnNameComparer
		{
			get
			{
				if (Schemas[0].ColumnNameComparer == null)
				{
					Schemas[0].ColumnNameComparer = Schemas
						.Select        (s => s.ColumnNameComparer)
						.FirstOrDefault(s => s != null)
						??
						StringComparer.Ordinal;
				}

				return Schemas[0].ColumnNameComparer;
			}

			set => Schemas[0].ColumnNameComparer = value;
		}

		#endregion

		#region EntityDescriptor

		/// <summary>
		/// Gets or sets action, called when the EntityDescriptor is created.
		/// Could be used to adjust created descriptor before use.
		/// </summary>
		public Action<MappingSchema, IEntityChangeDescriptor> EntityDescriptorCreatedCallback { get; set; }

		internal static MemoryCache EntityDescriptorsCache { get; } = new MemoryCache(new MemoryCacheOptions());

		/// <summary>
		/// Returns mapped entity descriptor.
		/// </summary>
		/// <param name="type">Mapped type.</param>
		/// <returns>Mapping descriptor.</returns>
		public EntityDescriptor GetEntityDescriptor(Type type)
		{
			var key = new { Type = type, ConfigurationID };
			var ed = EntityDescriptorsCache.GetOrCreate(key,
				o =>
				{
					o.SlidingExpiration = Configuration.Linq.CacheSlidingExpiration;
					var edNew = new EntityDescriptor(this, type);
					EntityDescriptorCreatedCallback?.Invoke(this, edNew);
					return edNew;
				});

			return ed;
		}

		// TODO: V3 cleanup
		/// <summary>
		/// Enumerates types, registered by FluentMetadataBuilder.
		/// </summary>
		/// <returns>
		/// Returns array with all types, mapped by fluent mappings.
		/// </returns>
<<<<<<< HEAD
		public Type[] GetEntities()
		{
			return Schemas[0].GetEntities();
=======
		[Obsolete("Use 'GetDefinedTypes() method instead'")]
		public Type[] GetEntites()
		{
			return GetDefinedTypes();
		}

		/// <summary>
		/// Enumerates types registered by FluentMetadataBuilder.
		/// </summary>
		/// <returns>
		/// Returns array with all types, mapped by fluent mappings.
		/// </returns>
		public Type[] GetDefinedTypes()
		{
			return Schemas.SelectMany(s => s.GetRegisteredTypes()).ToArray();
		}

		/// <summary>
		/// Clears EntityDescriptor cache.
		/// </summary>
		public static void ClearCache()
		{
			EntityDescriptorsCache.Compact(1);
>>>>>>> f810c1d9
		}

		internal void ResetEntityDescriptor(Type type)
		{
			var key = new { Type = type, ConfigurationID };
			EntityDescriptorsCache.Remove(key);
		}

		#endregion

		#region Enum

		/// <summary>
		/// Returns type, to which provided enumeration type is mapped or <c>null</c>, if type is not configured.
		/// See <see cref="SetDefaultFromEnumType(Type, Type)"/>.
		/// </summary>
		/// <param name="enumType">Enumeration type.</param>
		/// <returns>Mapped type or <c>null</c>.</returns>
		public Type GetDefaultFromEnumType(Type enumType)
		{
			foreach (var info in Schemas)
			{
				var type = info.GetDefaultFromEnumType(enumType);
				if (type != null)
					return type;
			}
			return null;
		}

		/// <summary>
		/// Sets type, to which provided enumeration type should be mapped.
		/// </summary>
		/// <param name="enumType">Enumeration type.</param>
		/// <param name="defaultFromType">Mapped type.</param>
		public void SetDefaultFromEnumType(Type enumType, Type defaultFromType)
		{
			Schemas[0].SetDefaultFromEnumType(enumType, defaultFromType);
		}

		#endregion
	}
}
<|MERGE_RESOLUTION|>--- conflicted
+++ resolved
@@ -1,1569 +1,1550 @@
-﻿using System;
-using System.Collections;
-using System.Collections.Concurrent;
-using System.Collections.Generic;
-using System.Data.Linq;
-using System.Globalization;
-using System.Linq;
-using System.Linq.Expressions;
-using System.Reflection;
-using System.Text;
-using System.Threading;
-using System.Xml;
-using System.Xml.Linq;
-
-using JetBrains.Annotations;
-
-namespace LinqToDB.Mapping
-{
-	using Common;
-	using Expressions;
-	using Extensions;
-	using Metadata;
-	using SqlProvider;
-	using SqlQuery;
-	using Common.Internal.Cache;
-
-	/// <summary>
-	/// Mapping schema.
-	/// </summary>
-	[PublicAPI]
-	public class MappingSchema
-	{
-		#region Init
-
-		/// <summary>
-		/// Creates mapping schema instance.
-		/// </summary>
-		public MappingSchema()
-			: this(null, (MappingSchema[])null)
-		{
-		}
-
-		/// <summary>
-		/// Creates mapping schema, derived from other mapping schemas.
-		/// </summary>
-		/// <param name="schemas">Base mapping schemas.</param>
-		public MappingSchema(params MappingSchema[] schemas)
-			: this(null, schemas)
-		{
-		}
-
-		/// <summary>
-		/// Creates mapping schema for specified configuration name.
-		/// </summary>
-		/// <param name="configuration">Mapping schema configuration name.
-		/// <see cref="ProviderName"/> for standard names.
-		/// </param>
-		/// <remarks>Schema name should be unique for mapping schemas with different mappings.
-		/// Using same name could lead to incorrect mapping used when mapping schemas with same name define different
-		/// mappings for same type.</remarks>
-		public MappingSchema(string configuration)
-			: this(configuration, null)
-		{
-		}
-
-		static long _configurationCounter;
-
-		/// <summary>
-		/// Creates mapping schema with specified configuration name and base mapping schemas.
-		/// </summary>
-		/// <param name="configuration">Mapping schema configuration name.
-		/// <see cref="ProviderName"/> for standard names.</param>
-		/// <param name="schemas">Base mapping schemas.</param>
-		/// <remarks>Schema name should be unique for mapping schemas with different mappings.
-		/// Using same name could lead to incorrect mapping used when mapping schemas with same name define different
-		/// mappings for same type.</remarks>
-		public MappingSchema(string configuration, params MappingSchema[] schemas)
-		{
-			if (configuration.IsNullOrEmpty() && (schemas == null || schemas.Length == 0))
-				configuration = "auto_" + Interlocked.Increment(ref _configurationCounter);
-
-			var schemaInfo = new MappingSchemaInfo(configuration);
-
-			if (schemas == null || schemas.Length == 0)
-			{
-				Schemas = new[] { schemaInfo, Default.Schemas[0] };
-
-				ValueToSqlConverter = new ValueToSqlConverter(Default.ValueToSqlConverter);
-			}
-			else if (schemas.Length == 1)
-			{
-				Schemas = new MappingSchemaInfo[1 + schemas[0].Schemas.Length];
-				Schemas[0] = schemaInfo;
-				Array.Copy(schemas[0].Schemas, 0, Schemas, 1, schemas[0].Schemas.Length);
-
-				var baseConverters = new ValueToSqlConverter[1 + schemas[0].ValueToSqlConverter.BaseConverters.Length];
-				baseConverters[0] = schemas[0].ValueToSqlConverter;
-				Array.Copy(schemas[0].ValueToSqlConverter.BaseConverters, 0, baseConverters, 1, schemas[0].ValueToSqlConverter.BaseConverters.Length);
-
-				ValueToSqlConverter = new ValueToSqlConverter(baseConverters);
-			}
-			else
-			{
-				var schemaList     = new Dictionary<MappingSchemaInfo,   int>(schemas.Length);
-				var baseConverters = new Dictionary<ValueToSqlConverter, int>(10);
-
-				var i = 0;
-				var j = 0;
-
-				schemaList[schemaInfo] = i++;
-
-				foreach (var schema in schemas)
-				{
-					foreach (var sc in schema.Schemas)
-						schemaList[sc] = i++;
-
-					baseConverters[schema.ValueToSqlConverter] = j++;
-
-					foreach (var bc in schema.ValueToSqlConverter.BaseConverters)
-						baseConverters[bc] = j++;
-				}
-
-				Schemas             = schemaList.OrderBy(_ => _.Value).Select(_ => _.Key).ToArray();
-				ValueToSqlConverter = new ValueToSqlConverter(baseConverters.OrderBy(_ => _.Value).Select(_ => _.Key).ToArray());
-			}
-		}
-
-		internal readonly MappingSchemaInfo[] Schemas;
-
-		#endregion
-
-		#region ValueToSqlConverter
-
-		/// <summary>
-		/// Gets value to SQL (usually literal) converter.
-		/// </summary>
-		public ValueToSqlConverter ValueToSqlConverter { get; private set; }
-
-		/// <summary>
-		/// Sets value to SQL converter action for specific value type.
-		/// </summary>
-		/// <param name="type">Value type.</param>
-		/// <param name="converter">Converter action. Action accepts three parameters:
-		/// - SQL string builder to write generated value SQL to;
-		/// - value SQL type descriptor;
-		/// - value.
-		/// </param>
-		public void SetValueToSqlConverter(Type type, Action<StringBuilder,SqlDataType,object> converter)
-		{
-			ValueToSqlConverter.SetConverter(type, converter);
-		}
-
-		#endregion
-
-		#region Default Values
-
-		const FieldAttributes EnumField = FieldAttributes.Public | FieldAttributes.Static | FieldAttributes.Literal;
-
-		/// <summary>
-		/// Returns default value for specified type.
-		/// Default value is a value, used instead of <c>NULL</c> value, read from database.
-		/// </summary>
-		/// <param name="type">Value type.</param>
-		/// <returns>Returns default value for type.</returns>
-		public object GetDefaultValue(Type type)
-		{
-			foreach (var info in Schemas)
-			{
-				var o = info.GetDefaultValue(type);
-				if (o.IsSome)
-					return o.Value;
-			}
-
-			if (type.IsEnumEx())
-			{
-				var mapValues = GetMapValues(type);
-
-				if (mapValues != null)
-				{
-					var fields =
-						from f in mapValues
-						where f.MapValues.Any(a => a.Value == null)
-						select f.OrigValue;
-
-					var value = fields.FirstOrDefault();
-
-					if (value != null)
-					{
-						SetDefaultValue(type, value);
-						return value;
-					}
-				}
-			}
-
-			return DefaultValue.GetValue(type, this);
-		}
-
-		/// <summary>
-		/// Sets default value for specific type.
-		/// Default value is a value, used instead of <c>NULL</c> value, read from database.
-		/// </summary>
-		/// <param name="type">Value type.</param>
-		/// <param name="value">Default value.</param>
-		public void SetDefaultValue(Type type, object value)
-		{
-			Schemas[0].SetDefaultValue(type, value);
-		}
-
-		#endregion
-
-		#region CanBeNull
-
-		/// <summary>
-		/// Returns <c>true</c>, if value of specified type could contain <c>null</c>.
-		/// </summary>
-		/// <param name="type">Value type.</param>
-		/// <returns>Returns <c>true</c> if specified type supports <c>null</c> values.</returns>
-		public bool GetCanBeNull(Type type)
-		{
-			foreach (var info in Schemas)
-			{
-				var o = info.GetCanBeNull(type);
-				if (o.IsSome)
-					return o.Value;
-			}
-
-			if (type.IsEnumEx())
-			{
-				var mapValues = GetMapValues(type);
-
-				if (mapValues != null)
-				{
-					var fields =
-						from f in mapValues
-						where f.MapValues.Any(a => a.Value == null)
-						select f.OrigValue;
-
-					var value = fields.FirstOrDefault();
-
-					if (value != null)
-					{
-						SetCanBeNull(type, true);
-						return true;
-					}
-				}
-			}
-
-			return type.IsClassEx() || type.IsNullable();
-		}
-
-		/// <summary>
-		/// Sets <c>null</c> value support flag for specified type.
-		/// </summary>
-		/// <param name="type">Value type.</param>
-		/// <param name="value">If <c>true</c>, specified type value could contain <c>null</c>.</param>
-		public void SetCanBeNull(Type type, bool value)
-		{
-			Schemas[0].SetCanBeNull(type, value);
-		}
-
-		#endregion
-
-		#region GenericConvertProvider
-
-		/// <summary>
-		/// Initialize generic conversions for specific type parameter.
-		/// </summary>
-		/// <typeparam name="T">Generic type parameter, for which converters should be initialized.</typeparam>
-		public void InitGenericConvertProvider<T>()
-		{
-			InitGenericConvertProvider(typeof(T));
-		}
-
-		/// <summary>
-		/// Initialize generic conversions for specific type parameters.
-		/// </summary>
-		/// <param name="types">Generic type parameters.</param>
-		/// <returns>Returns <c>true</c> if new generic type conversions could have added to mapping schema.</returns>
-		public bool InitGenericConvertProvider(params Type[] types)
-		{
-			return Schemas.Aggregate(false, (cur, info) => cur || info.InitGenericConvertProvider(types, this));
-		}
-
-		/// <summary>
-		/// Adds generic type conversions provider.
-		/// Type converter must implement <see cref="IGenericInfoProvider"/> interface.
-		/// <see cref="IGenericInfoProvider"/> for more details and examples.
-		/// </summary>
-		/// <param name="type">Generic type conversions provider.</param>
-		public void SetGenericConvertProvider(Type type)
-		{
-			if (!type.IsGenericTypeDefinitionEx())
-				throw new LinqToDBException($"'{type}' must be a generic type.");
-
-			if (!typeof(IGenericInfoProvider).IsSameOrParentOf(type))
-				throw new LinqToDBException($"'{type}' must inherit from '{nameof(IGenericInfoProvider)}'.");
-
-			Schemas[0].SetGenericConvertProvider(type);
-		}
-
-		#endregion
-
-		#region Convert
-
-		/// <summary>
-		/// Converts value to specified type.
-		/// </summary>
-		/// <typeparam name="T">Target type.</typeparam>
-		/// <param name="value">Value to convert.</param>
-		/// <returns>Converted value.</returns>
-		public T ChangeTypeTo<T>(object value)
-		{
-			return Converter.ChangeTypeTo<T>(value, this);
-		}
-
-		/// <summary>
-		/// Converts value to specified type.
-		/// </summary>
-		/// <param name="value">Value to convert.</param>
-		/// <param name="conversionType">Target type.</param>
-		/// <returns>Converted value.</returns>
-		public object ChangeType(object value, Type conversionType)
-		{
-			return Converter.ChangeType(value, conversionType, this);
-		}
-
-		/// <summary>
-		/// Converts enum value to database value.
-		/// </summary>
-		/// <param name="value">Enum value.</param>
-		/// <returns>Database value.</returns>
-		public object EnumToValue(Enum value)
-		{
-			var toType = ConvertBuilder.GetDefaultMappingFromEnumType(this, value.GetType());
-			return Converter.ChangeType(value, toType, this);
-		}
-
-		/// <summary>
-		/// Returns custom value conversion expression from <paramref name="from"/> type to <paramref name="to"/> type if it
-		/// is defined in mapping schema, or <c>null</c> otherwise.
-		/// </summary>
-		/// <param name="from">Source type.</param>
-		/// <param name="to">Target type.</param>
-		/// <returns>Conversion expression or <c>null</c>, if conversion is not defined.</returns>
-		public virtual LambdaExpression TryGetConvertExpression(Type @from, Type to)
-		{
-			return null;
-		}
-
-		internal ConcurrentDictionary<object,Func<object,object>> Converters
-		{
-			get { return Schemas[0].Converters; }
-		}
-
-		/// <summary>
-		/// Returns conversion expression from <typeparamref name="TFrom"/> type to <typeparamref name="TTo"/> type.
-		/// </summary>
-		/// <typeparam name="TFrom">Source type.</typeparam>
-		/// <typeparam name="TTo">Target type.</typeparam>
-		/// <param name="checkNull">If <c>true</c>, and source type could contain <c>null</c>, conversion expression will check converted value for <c>null</c> and replace it with default value.
-		/// <see cref="SetDefaultValue(Type, object)"/> for more details.
-		/// </param>
-		/// <param name="createDefault">Create new conversion expression, if conversion is not defined.</param>
-		/// <returns>Conversion expression or <c>null</c>, if there is no such conversion and <paramref name="createDefault"/> is <c>false</c>.</returns>
-		public Expression<Func<TFrom,TTo>> GetConvertExpression<TFrom,TTo>(bool checkNull = true, bool createDefault = true)
-		{
-			return (Expression<Func<TFrom, TTo>>)GetConvertExpression(typeof(TFrom), typeof(TTo), checkNull, createDefault);
-		}
-
-		/// <summary>
-		/// Returns conversion expression from <paramref name="from"/> type to <paramref name="to"/> type.
-		/// </summary>
-		/// <param name="from">Source type.</param>
-		/// <param name="to">Target type.</param>
-		/// <param name="checkNull">If <c>true</c>, and source type could contain <c>null</c>, conversion expression will check converted value for <c>null</c> and replace it with default value.
-		/// <see cref="SetDefaultValue(Type, object)"/> for more details.
-		/// </param>
-		/// <param name="createDefault">Create new conversion expression, if conversion is not defined.</param>
-		/// <returns>Conversion expression or <c>null</c>, if there is no such conversion and <paramref name="createDefault"/> is <c>false</c>.</returns>
-		public LambdaExpression GetConvertExpression(Type from, Type to, bool checkNull = true, bool createDefault = true)
-		{
-			return GetConvertExpression(new DbDataType(from), new DbDataType(to), checkNull, createDefault);
-		}
-
-		/// <summary>
-		/// Returns conversion expression from <paramref name="from"/> type to <paramref name="to"/> type.
-		/// </summary>
-		/// <param name="from">Source type.</param>
-		/// <param name="to">Target type.</param>
-		/// <param name="checkNull">If <c>true</c>, and source type could contain <c>null</c>, conversion expression will check converted value for <c>null</c> and replace it with default value.
-		/// <see cref="SetDefaultValue(Type, object)"/> for more details.
-		/// </param>
-		/// <param name="createDefault">Create new conversion expression, if conversion is not defined.</param>
-		/// <returns>Conversion expression or <c>null</c>, if there is no such conversion and <paramref name="createDefault"/> is <c>false</c>.</returns>
-		public LambdaExpression GetConvertExpression(DbDataType from, DbDataType to, bool checkNull = true, bool createDefault = true)
-		{
-			var li = GetConverter(from, to, createDefault);
-			return li == null ? null : (LambdaExpression)ReduceDefaultValue(checkNull ? li.CheckNullLambda : li.Lambda);
-		}
-
-
-		/// <summary>
-		/// Returns conversion delegate for conversion from <typeparamref name="TFrom"/> type to <typeparamref name="TTo"/> type.
-		/// </summary>
-		/// <typeparam name="TFrom">Source type.</typeparam>
-		/// <typeparam name="TTo">Target type.</typeparam>
-		/// <returns>Conversion delegate.</returns>
-		public Func<TFrom,TTo> GetConverter<TFrom,TTo>()
-		{
-			var from = new DbDataType(typeof(TFrom));
-			var to   = new DbDataType(typeof(TTo));
-			var li   = GetConverter(from, to, true);
-
-			if (li.Delegate == null)
-			{
-				var rex = (Expression<Func<TFrom,TTo>>)ReduceDefaultValue(li.CheckNullLambda);
-				var l   = rex.Compile();
-
-				Schemas[0].SetConvertInfo(from, to, new ConvertInfo.LambdaInfo(li.CheckNullLambda, null, l, li.IsSchemaSpecific));
-
-				return l;
-			}
-
-			return (Func<TFrom,TTo>)li.Delegate;
-		}
-
-		/// <summary>
-		/// Specify conversion expression for conversion from <paramref name="fromType"/> type to <paramref name="toType"/> type.
-		/// </summary>
-		/// <param name="fromType">Source type.</param>
-		/// <param name="toType">Target type.</param>
-		/// <param name="expr">Conversion expression.</param>
-		/// <param name="addNullCheck">If <c>true</c>, conversion expression will be wrapped with default value substitution logic for <c>null</c> values.
-		/// Wrapper will be added only if source type can have <c>null</c> values and conversion expression doesn't use
-		/// default value provider.
-		/// See <see cref="DefaultValue{T}"/> and <see cref="DefaultValue"/> types for more details.
-		/// </param>
-		public void SetConvertExpression(
-			[JetBrains.Annotations.NotNull] Type fromType,
-			[JetBrains.Annotations.NotNull] Type toType,
-			[JetBrains.Annotations.NotNull] LambdaExpression expr,
-			bool addNullCheck = true)
-		{
-			if (fromType == null) throw new ArgumentNullException(nameof(fromType));
-			if (toType   == null) throw new ArgumentNullException(nameof(toType));
-			if (expr     == null) throw new ArgumentNullException(nameof(expr));
-
-			var ex = addNullCheck && expr.Find(Converter.IsDefaultValuePlaceHolder) == null?
-				AddNullCheck(expr) :
-				expr;
-
-			Schemas[0].SetConvertInfo(new DbDataType(fromType), new DbDataType(toType), new ConvertInfo.LambdaInfo(ex, expr, null, false));
-		}
-
-		/// <summary>
-		/// Specify conversion expression for conversion from <paramref name="fromType"/> type to <paramref name="toType"/> type.
-		/// </summary>
-		/// <param name="fromType">Source type.</param>
-		/// <param name="toType">Target type.</param>
-		/// <param name="expr">Conversion expression.</param>
-		/// <param name="addNullCheck">If <c>true</c>, conversion expression will be wrapped with default value substitution logic for <c>null</c> values.
-		/// Wrapper will be added only if source type can have <c>null</c> values and conversion expression doesn't use
-		/// default value provider.
-		/// See <see cref="DefaultValue{T}"/> and <see cref="DefaultValue"/> types for more details.
-		/// </param>
-		public void SetConvertExpression(
-			DbDataType                      fromType,
-			DbDataType                      toType,
-			[JetBrains.Annotations.NotNull] LambdaExpression expr,
-			bool addNullCheck = true)
-		{
-			if (expr == null) throw new ArgumentNullException(nameof(expr));
-
-			var ex = addNullCheck && expr.Find(Converter.IsDefaultValuePlaceHolder) == null?
-				AddNullCheck(expr) :
-				expr;
-
-			Schemas[0].SetConvertInfo(fromType, toType, new ConvertInfo.LambdaInfo(ex, expr, null, false));
-		}
-
-		/// <summary>
-		/// Specify conversion expression for conversion from <typeparamref name="TFrom"/> type to <typeparamref name="TTo"/> type.
-		/// </summary>
-		/// <typeparam name="TFrom">Source type.</typeparam>
-		/// <typeparam name="TTo">Target type.</typeparam>
-		/// <param name="expr">Conversion expression.</param>
-		/// <param name="addNullCheck">If <c>true</c>, conversion expression will be wrapped with default value substitution logic for <c>null</c> values.
-		/// Wrapper will be added only if source type can have <c>null</c> values and conversion expression doesn't use
-		/// default value provider.
-		/// See <see cref="DefaultValue{T}"/> and <see cref="DefaultValue"/> types for more details.
-		/// </param>
-		public void SetConvertExpression<TFrom,TTo>(
-			[JetBrains.Annotations.NotNull] Expression<Func<TFrom,TTo>> expr,
-			bool addNullCheck = true)
-		{
-			if (expr == null) throw new ArgumentNullException(nameof(expr));
-
-			var ex = addNullCheck && expr.Find(Converter.IsDefaultValuePlaceHolder) == null?
-				AddNullCheck(expr) :
-				expr;
-
-			Schemas[0].SetConvertInfo(typeof(TFrom), typeof(TTo), new ConvertInfo.LambdaInfo(ex, expr, null, false));
-		}
-
-		/// <summary>
-		/// Specify conversion expression for conversion from <typeparamref name="TFrom"/> type to <typeparamref name="TTo"/> type.
-		/// </summary>
-		/// <typeparam name="TFrom">Source type.</typeparam>
-		/// <typeparam name="TTo">Target type.</typeparam>
-		/// <param name="checkNullExpr"><c>null</c> values conversion expression.</param>
-		/// <param name="expr">Conversion expression.</param>
-		public void SetConvertExpression<TFrom,TTo>(
-			[JetBrains.Annotations.NotNull] Expression<Func<TFrom,TTo>> checkNullExpr,
-			[JetBrains.Annotations.NotNull] Expression<Func<TFrom,TTo>> expr)
-		{
-			if (expr == null) throw new ArgumentNullException(nameof(expr));
-
-			Schemas[0].SetConvertInfo(typeof(TFrom), typeof(TTo), new ConvertInfo.LambdaInfo(checkNullExpr, expr, null, false));
-		}
-
-		/// <summary>
-		/// Specify conversion delegate for conversion from <typeparamref name="TFrom"/> type to <typeparamref name="TTo"/> type.
-		/// </summary>
-		/// <typeparam name="TFrom">Source type.</typeparam>
-		/// <typeparam name="TTo">Target type.</typeparam>
-		/// <param name="func">Conversion delegate.</param>
-		public void SetConverter<TFrom,TTo>([JetBrains.Annotations.NotNull] Func<TFrom,TTo> func)
-		{
-			if (func == null) throw new ArgumentNullException(nameof(func));
-
-			var p  = Expression.Parameter(typeof(TFrom), "p");
-			var ex = Expression.Lambda<Func<TFrom,TTo>>(Expression.Invoke(Expression.Constant(func), p), p);
-
-			Schemas[0].SetConvertInfo(typeof(TFrom), typeof(TTo), new ConvertInfo.LambdaInfo(ex, null, func, false));
-		}
-
-
-		/// <summary>
-		/// Specify conversion delegate for conversion from <typeparamref name="TFrom"/> type to <typeparamref name="TTo"/> type.
-		/// </summary>
-		/// <typeparam name="TFrom">Source type.</typeparam>
-		/// <typeparam name="TTo">Target type.</typeparam>
-		/// <param name="func">Conversion delegate.</param>
-		/// <param name="from">Source type detalization</param>
-		/// <param name="to">Target type detalization</param>
-		public void SetConverter<TFrom,TTo>([JetBrains.Annotations.NotNull] Func<TFrom,TTo> func, DbDataType from, DbDataType to)
-		{
-			if (func == null) throw new ArgumentNullException(nameof(func));
-
-			if (from.SystemType != typeof(TFrom))
-				throw new ArgumentException($"'{nameof(from)}' parameter expects the same SystemType as in generic definition.", nameof(from));
-
-			if (to.SystemType != typeof(TTo))
-				throw new ArgumentException($"'{nameof(to)}' parameter expects the same SystemType as in generic definition.", nameof(to));
-
-			var p  = Expression.Parameter(typeof(TFrom), "p");
-			var ex = Expression.Lambda<Func<TFrom,TTo>>(Expression.Invoke(Expression.Constant(func), p), p);
-
-			Schemas[0].SetConvertInfo(from, to, new ConvertInfo.LambdaInfo(ex, null, func, false));
-		}
-
-		LambdaExpression AddNullCheck(LambdaExpression expr)
-		{
-			var p = expr.Parameters[0];
-
-			if (p.Type.IsNullable())
-				return Expression.Lambda(
-					Expression.Condition(
-						Expression.PropertyOrField(p, "HasValue"),
-						expr.Body,
-						new DefaultValueExpression(this, expr.Body.Type)),
-					expr.Parameters);
-
-			if (p.Type.IsClassEx())
-				return Expression.Lambda(
-					Expression.Condition(
-						Expression.NotEqual(p, Expression.Constant(null, p.Type)),
-						expr.Body,
-						new DefaultValueExpression(this, expr.Body.Type)),
-					expr.Parameters);
-
-			return expr;
-		}
-
-		static bool IsSimple (ref DbDataType type) 
-			=> type.DataType == DataType.Undefined && string.IsNullOrEmpty(type.DbType) && type.Length == null;
-
-		static void Simplify(ref DbDataType type)
-		{
-			if (!string.IsNullOrEmpty(type.DbType))
-				type = type.WithDbType(null);
-
-			if (type.DataType != DataType.Undefined)
-				type = type.WithDataType(DataType.Undefined);
-
-			if (type.Length != null)
-				type = type.WithLength(null);
-		}
-
-		internal ConvertInfo.LambdaInfo GetConverter(DbDataType from, DbDataType to, bool create)
-		{
-			do
-			{
-				for (var i = 0; i < Schemas.Length; i++)
-				{
-					var info = Schemas[i];
-					var li   = info.GetConvertInfo(from, to);
-
-					if (li != null && (i == 0 || !li.IsSchemaSpecific))
-						return i == 0 ? li : new ConvertInfo.LambdaInfo(li.CheckNullLambda, li.Lambda, null, false);
-				}
-
-				if (!IsSimple(ref from))
-					Simplify(ref from);
-				else if (!IsSimple(ref to))
-					Simplify(ref to);
-				else break;
-
-			} while (true);
-
-			var isFromGeneric = from.SystemType.IsGenericTypeEx() && !from.SystemType.IsGenericTypeDefinitionEx();
-			var isToGeneric   = to.SystemType.  IsGenericTypeEx() && !to.SystemType.  IsGenericTypeDefinitionEx();
-
-			if (isFromGeneric || isToGeneric)
-			{
-				var fromGenericArgs = isFromGeneric ? from.SystemType.GetGenericArgumentsEx() : Array<Type>.Empty;
-				var toGenericArgs   = isToGeneric   ? to.SystemType.  GetGenericArgumentsEx() : Array<Type>.Empty;
-
-				var args = fromGenericArgs.SequenceEqual(toGenericArgs) ?
-					fromGenericArgs : fromGenericArgs.Concat(toGenericArgs).ToArray();
-
-				if (InitGenericConvertProvider(args))
-					return GetConverter(from, to, create);
-			}
-
-			if (create)
-			{
-				var ufrom = from.SystemType.ToNullableUnderlying();
-				var uto   = to.SystemType.  ToNullableUnderlying();
-
-				LambdaExpression ex;
-				bool             ss = false;
-
-				if (from.SystemType != ufrom)
-				{
-					var li = GetConverter(new DbDataType(ufrom), to, false);
-
-					if (li != null)
-					{
-						var b  = li.CheckNullLambda.Body;
-						var ps = li.CheckNullLambda.Parameters;
-
-						// For int? -> byte try to find int -> byte and convert int to int?
-						//
-						var p = Expression.Parameter(from.SystemType, ps[0].Name);
-
-						ss = li.IsSchemaSpecific;
-						ex = Expression.Lambda(
-							b.Transform(e => e == ps[0] ? Expression.Convert(p, ufrom) : e),
-							p);
-					}
-					else if (to.SystemType != uto)
-					{
-						li = GetConverter(new DbDataType(ufrom), new DbDataType(uto), false);
-
-						if (li != null)
-						{
-							var b  = li.CheckNullLambda.Body;
-							var ps = li.CheckNullLambda.Parameters;
-
-							// For int? -> byte? try to find int -> byte and convert int to int? and result to byte?
-							//
-							var p = Expression.Parameter(from.SystemType, ps[0].Name);
-
-							ss = li.IsSchemaSpecific;
-							ex = Expression.Lambda(
-								Expression.Convert(
-									b.Transform(e => e == ps[0] ? Expression.Convert(p, ufrom) : e),
-									to.SystemType),
-								p);
-						}
-						else
-							ex = null;
-					}
-					else
-						ex = null;
-				}
-				else if (to.SystemType != uto)
-				{
-					// For int? -> byte? try to find int -> byte and convert int to int? and result to byte?
-					//
-					var li = GetConverter(from, new DbDataType(uto), false);
-
-					if (li != null)
-					{
-						var b  = li.CheckNullLambda.Body;
-						var ps = li.CheckNullLambda.Parameters;
-
-						ss = li.IsSchemaSpecific;
-						ex = Expression.Lambda(Expression.Convert(b, to.SystemType), ps);
-					}
-					else
-						ex = null;
-				}
-				else
-					ex = null;
-
-				if (ex != null)
-					return new ConvertInfo.LambdaInfo(AddNullCheck(ex), ex, null, ss);
-
-				var d = ConvertInfo.Default.Get(from, to);
-
-				if (d == null || d.IsSchemaSpecific)
-					d = ConvertInfo.Default.Create(this, from, to);
-
-				return new ConvertInfo.LambdaInfo(d.CheckNullLambda, d.Lambda, null, d.IsSchemaSpecific);
-			}
-
-			return null;
-		}
-
-		Expression ReduceDefaultValue(Expression expr)
-		{
-			return expr.Transform(e =>
-				Converter.IsDefaultValuePlaceHolder(e) ?
-					Expression.Constant(GetDefaultValue(e.Type), e.Type) :
-					e);
-		}
-
-		/// <summary>
-		/// Set conversion expressions for conversion from and to <c>string</c> for basic types
-		/// (<c>byte</c>, <c>sbyte</c>, <c>short</c>, <c>ushort</c>, <c>int</c>, <c>uint</c>, <c>long</c>, <c>ulong</c>
-		/// , <c>float</c>, <c>double</c>, <c>decimal</c>, <c>DateTime</c>, <c>DateTimeOffset</c>)
-		/// using provided culture format providers.
-		/// </summary>
-		/// <param name="info">Culture with format providers for conversions.</param>
-		public void SetCultureInfo(CultureInfo info)
-		{
-			SetConvertExpression((SByte     v) =>           v.      ToString(info.NumberFormat));
-			SetConvertExpression((SByte?    v) =>           v.Value.ToString(info.NumberFormat));
-			SetConvertExpression((string    s) =>             SByte.Parse(s, info.NumberFormat));
-			SetConvertExpression((string    s) =>     (SByte?)SByte.Parse(s, info.NumberFormat));
-
-			SetConvertExpression((Int16     v) =>           v.      ToString(info.NumberFormat));
-			SetConvertExpression((Int16?    v) =>           v.Value.ToString(info.NumberFormat));
-			SetConvertExpression((string    s) =>             Int16.Parse(s, info.NumberFormat));
-			SetConvertExpression((string    s) =>     (Int16?)Int16.Parse(s, info.NumberFormat));
-
-			SetConvertExpression((Int32     v) =>           v.      ToString(info.NumberFormat));
-			SetConvertExpression((Int32?    v) =>           v.Value.ToString(info.NumberFormat));
-			SetConvertExpression((string    s) =>             Int32.Parse(s, info.NumberFormat));
-			SetConvertExpression((string    s) =>     (Int32?)Int32.Parse(s, info.NumberFormat));
-
-			SetConvertExpression((Int64     v) =>           v.      ToString(info.NumberFormat));
-			SetConvertExpression((Int64?    v) =>           v.Value.ToString(info.NumberFormat));
-			SetConvertExpression((string    s) =>             Int64.Parse(s, info.NumberFormat));
-			SetConvertExpression((string    s) =>     (Int64?)Int64.Parse(s, info.NumberFormat));
-
-			SetConvertExpression((Byte      v) =>           v.      ToString(info.NumberFormat));
-			SetConvertExpression((Byte?     v) =>           v.Value.ToString(info.NumberFormat));
-			SetConvertExpression((string    s) =>              Byte.Parse(s, info.NumberFormat));
-			SetConvertExpression((string    s) =>       (Byte?)Byte.Parse(s, info.NumberFormat));
-
-			SetConvertExpression((UInt16    v) =>           v.      ToString(info.NumberFormat));
-			SetConvertExpression((UInt16?   v) =>           v.Value.ToString(info.NumberFormat));
-			SetConvertExpression((string    s) =>            UInt16.Parse(s, info.NumberFormat));
-			SetConvertExpression((string    s) =>   (UInt16?)UInt16.Parse(s, info.NumberFormat));
-
-			SetConvertExpression((UInt32    v) =>           v.      ToString(info.NumberFormat));
-			SetConvertExpression((UInt32?   v) =>           v.Value.ToString(info.NumberFormat));
-			SetConvertExpression((string    s) =>            UInt32.Parse(s, info.NumberFormat));
-			SetConvertExpression((string    s) =>   (UInt32?)UInt32.Parse(s, info.NumberFormat));
-
-			SetConvertExpression((UInt64    v) =>           v.      ToString(info.NumberFormat));
-			SetConvertExpression((UInt64?   v) =>           v.Value.ToString(info.NumberFormat));
-			SetConvertExpression((string    s) =>            UInt64.Parse(s, info.NumberFormat));
-			SetConvertExpression((string    s) =>   (UInt64?)UInt64.Parse(s, info.NumberFormat));
-
-			SetConvertExpression((Single    v) =>           v.      ToString(info.NumberFormat));
-			SetConvertExpression((Single?   v) =>           v.Value.ToString(info.NumberFormat));
-			SetConvertExpression((string    s) =>            Single.Parse(s, info.NumberFormat));
-			SetConvertExpression((string    s) =>   (Single?)Single.Parse(s, info.NumberFormat));
-
-			SetConvertExpression((Double    v) =>           v.      ToString(info.NumberFormat));
-			SetConvertExpression((Double?   v) =>           v.Value.ToString(info.NumberFormat));
-			SetConvertExpression((string    s) =>            Double.Parse(s, info.NumberFormat));
-			SetConvertExpression((string    s) =>   (Double?)Double.Parse(s, info.NumberFormat));
-
-			SetConvertExpression((Decimal   v) =>           v.      ToString(info.NumberFormat));
-			SetConvertExpression((Decimal?  v) =>           v.Value.ToString(info.NumberFormat));
-			SetConvertExpression((string    s) =>           Decimal.Parse(s, info.NumberFormat));
-			SetConvertExpression((string    s) => (Decimal?)Decimal.Parse(s, info.NumberFormat));
-
-			SetConvertExpression((DateTime  v) =>                       v.      ToString(info.DateTimeFormat));
-			SetConvertExpression((DateTime? v) =>                       v.Value.ToString(info.DateTimeFormat));
-			SetConvertExpression((string    s) =>                      DateTime.Parse(s, info.DateTimeFormat));
-			SetConvertExpression((string    s) =>           (DateTime?)DateTime.Parse(s, info.DateTimeFormat));
-
-			SetConvertExpression((DateTimeOffset  v) =>                 v.      ToString(info.DateTimeFormat));
-			SetConvertExpression((DateTimeOffset? v) =>                 v.Value.ToString(info.DateTimeFormat));
-			SetConvertExpression((string  s) =>                  DateTimeOffset.Parse(s, info.DateTimeFormat));
-			SetConvertExpression((string  s) => (DateTimeOffset?)DateTimeOffset.Parse(s, info.DateTimeFormat));
-		}
-
-		#endregion
-
-		#region MetadataReader
-
-		readonly object _metadataReadersSyncRoot = new object();
-
-		void InitMetadataReaders()
-		{
-			var list = new List   <IMetadataReader>(Schemas.Length);
-			var hash = new HashSet<IMetadataReader>();
-
-			for (var i = 0; i < Schemas.Length; i++)
-			{
-				var s = Schemas[i];
-				if (s.MetadataReader != null && hash.Add(s.MetadataReader))
-					list.Add(s.MetadataReader);
-			}
-
-			_metadataReaders = list.ToArray();
-		}
-
-#if !NETSTANDARD1_6 && !NETSTANDARD2_0
-		/// <summary>
-		/// Gets or sets metadata attributes provider for current schema.
-		/// Metadata providers, shipped with LINQ to DB:
-		/// - <see cref="LinqToDB.Metadata.MetadataReader"/> - aggregation metadata provider over collection of other providers;
-		/// - <see cref="AttributeReader"/> - .NET attributes provider;
-		/// - <see cref="FluentMetadataReader"/> - fluent mappings metadata provider;
-		/// - <see cref="SystemDataLinqAttributeReader"/> - metadata provider that converts <see cref="System.Data.Linq.Mapping"/> attributes to LINQ to DB mapping attributes;
-		/// - <see cref="SystemDataSqlServerAttributeReader"/> - metadata provider that converts <see cref="Microsoft.SqlServer.Server"/> attributes to LINQ to DB mapping attributes;
-		/// - <see cref="XmlAttributeReader"/> - XML-based mappings metadata provider.
-		/// </summary>
-#else
-		/// <summary>
-		/// Gets or sets metadata attributes provider for current schema.
-		/// Metadata providers, shipped with LINQ to DB:
-		/// - <see cref="LinqToDB.Metadata.MetadataReader"/> - aggregation metadata provider over collection of other providers;
-		/// - <see cref="AttributeReader"/> - .NET attributes provider;
-		/// - <see cref="FluentMetadataReader"/> - fluent mappings metadata provider;
-		/// - <see cref="XmlAttributeReader"/> - XML-based mappings metadata provider.
-		/// </summary>
-#endif
-		public IMetadataReader MetadataReader
-		{
-			get { return Schemas[0].MetadataReader; }
-			set
-			{
-				lock (_metadataReadersSyncRoot)
-				{
-					Schemas[0].MetadataReader = value;
-					InitMetadataReaders();
-				}
-			}
-		}
-
-		/// <summary>
-		/// Adds additional metadata attributes provider to current schema.
-		/// </summary>
-		/// <param name="reader">Metadata attributes provider.</param>
-		public void AddMetadataReader(IMetadataReader reader)
-		{
-			lock (_metadataReadersSyncRoot)
-			{
-				var currentReader = MetadataReader;
-				if (currentReader is MetadataReader metadataReader)
-				{
-					metadataReader.AddReader(reader);
-					return;
-				}
-
-				MetadataReader = currentReader == null ? reader : new MetadataReader(reader, currentReader);
-			}
-		}
-
-		IMetadataReader[] _metadataReaders;
-		IMetadataReader[]  MetadataReaders
-		{
-			get
-			{
-				if (_metadataReaders == null)
-					lock (_metadataReadersSyncRoot)
-						if (_metadataReaders == null)
-							InitMetadataReaders();
-
-				return _metadataReaders;
-			}
-		}
-
-		/// <summary>
-		/// Gets attributes of specified type, associated with specified type.
-		/// </summary>
-		/// <typeparam name="T">Attribute type.</typeparam>
-		/// <param name="type">Attributes owner type.</param>
-		/// <param name="inherit">If <c>true</c> - include inherited attributes.</param>
-		/// <returns>Attributes of specified type.</returns>
-		public T[] GetAttributes<T>(Type type, bool inherit = true)
-			where T : Attribute
-		{
-			var q =
-				from mr in MetadataReaders
-				from a in mr.GetAttributes<T>(type, inherit)
-				select a;
-
-			return q.ToArray();
-		}
-
-		/// <summary>
-		/// Gets attributes of specified type, associated with specified type member.
-		/// </summary>
-		/// <typeparam name="T">Attribute type.</typeparam>
-		/// <param name="type">Member's owner type.</param>
-		/// <param name="memberInfo">Attributes owner member.</param>
-		/// <param name="inherit">If <c>true</c> - include inherited attributes.</param>
-		/// <returns>Attributes of specified type.</returns>
-		public T[] GetAttributes<T>(Type type, MemberInfo memberInfo, bool inherit = true)
-			where T : Attribute
-		{
-			var q =
-				from mr in MetadataReaders
-				from a in mr.GetAttributes<T>(type, memberInfo, inherit)
-				select a;
-
-			return q.ToArray();
-		}
-
-		/// <summary>
-		/// Gets attribute of specified type, associated with specified type.
-		/// </summary>
-		/// <typeparam name="T">Attribute type.</typeparam>
-		/// <param name="type">Attribute owner type.</param>
-		/// <param name="inherit">If <c>true</c> - include inherited attribute.</param>
-		/// <returns>First found attribute of specified type or <c>null</c>, if no attributes found.</returns>
-		public T GetAttribute<T>(Type type, bool inherit = true)
-			where T : Attribute
-		{
-			var attrs = GetAttributes<T>(type, inherit);
-			return attrs.Length == 0 ? null : attrs[0];
-		}
-
-		/// <summary>
-		/// Gets attribute of specified type, associated with specified type member.
-		/// </summary>
-		/// <typeparam name="T">Attribute type.</typeparam>
-		/// <param name="type">Member's owner type.</param>
-		/// <param name="memberInfo">Attribute owner member.</param>
-		/// <param name="inherit">If <c>true</c> - include inherited attribute.</param>
-		/// <returns>First found attribute of specified type or <c>null</c>, if no attributes found.</returns>
-		public T GetAttribute<T>(Type type, MemberInfo memberInfo, bool inherit = true)
-			where T : Attribute
-		{
-			var attrs = GetAttributes<T>(type, memberInfo, inherit);
-			return attrs.Length == 0 ? null : attrs[0];
-		}
-
-		/// <summary>
-		/// Gets attributes of specified type, associated with specified type.
-		/// Attributes filtered by schema's configuration names (see  <see cref="ConfigurationList"/>).
-		/// </summary>
-		/// <typeparam name="T">Attribute type.</typeparam>
-		/// <param name="type">Attributes owner type.</param>
-		/// <param name="configGetter">Attribute configuration name provider.</param>
-		/// <param name="inherit">If <c>true</c> - include inherited attributes.</param>
-		/// <returns>Attributes of specified type.</returns>
-		public T[] GetAttributes<T>(Type type, Func<T,string> configGetter, bool inherit = true)
-			where T : Attribute
-		{
-			var list  = new List<T>();
-			var attrs = GetAttributes<T>(type, inherit);
-
-			foreach (var c in ConfigurationList)
-				foreach (var a in attrs)
-					if (configGetter(a) == c)
-						list.Add(a);
-
-			return list.Concat(attrs.Where(a => string.IsNullOrEmpty(configGetter(a)))).ToArray();
-		}
-
-		/// <summary>
-		/// Gets attributes of specified type, associated with specified type member.
-		/// Attributes filtered by schema's configuration names (see  <see cref="ConfigurationList"/>).
-		/// </summary>
-		/// <typeparam name="T">Attribute type.</typeparam>
-		/// <param name="type">Member's owner type.</param>
-		/// <param name="memberInfo">Attributes owner member.</param>
-		/// <param name="configGetter">Attribute configuration name provider.</param>
-		/// <param name="inherit">If <c>true</c> - include inherited attributes.</param>
-		/// <returns>Attributes of specified type.</returns>
-		public T[] GetAttributes<T>(Type type, MemberInfo memberInfo, Func<T,string> configGetter, bool inherit = true)
-			where T : Attribute
-		{
-			var list  = new List<T>();
-			var attrs = GetAttributes<T>(type, memberInfo, inherit);
-
-			foreach (var c in ConfigurationList)
-				foreach (var a in attrs)
-					if (configGetter(a) == c)
-						list.Add(a);
-
-			return list.Concat(attrs.Where(a => string.IsNullOrEmpty(configGetter(a)))).ToArray();
-		}
-
-		/// <summary>
-		/// Gets attribute of specified type, associated with specified type.
-		/// Attributes filtered by schema's configuration names (see  <see cref="ConfigurationList"/>).
-		/// </summary>
-		/// <typeparam name="T">Attribute type.</typeparam>
-		/// <param name="type">Attribute owner type.</param>
-		/// <param name="configGetter">Attribute configuration name provider.</param>
-		/// <param name="inherit">If <c>true</c> - include inherited attribute.</param>
-		/// <returns>First found attribute of specified type or <c>null</c>, if no attributes found.</returns>
-		public T GetAttribute<T>(Type type, Func<T,string> configGetter, bool inherit = true)
-			where T : Attribute
-		{
-			var attrs = GetAttributes(type, configGetter, inherit);
-			return attrs.Length == 0 ? null : attrs[0];
-		}
-
-		/// <summary>
-		/// Gets attribute of specified type, associated with specified type member.
-		/// Attributes filtered by schema's configuration names (see  <see cref="ConfigurationList"/>).
-		/// </summary>
-		/// <typeparam name="T">Attribute type.</typeparam>
-		/// <param name="type">Member's owner type.</param>
-		/// <param name="memberInfo">Attribute owner member.</param>
-		/// <param name="configGetter">Attribute configuration name provider.</param>
-		/// <param name="inherit">If <c>true</c> - include inherited attribute.</param>
-		/// <returns>First found attribute of specified type or <c>null</c>, if no attributes found.</returns>
-		public T GetAttribute<T>(Type type, MemberInfo memberInfo, Func<T,string> configGetter, bool inherit = true)
-			where T : Attribute
-		{
-			var attrs = GetAttributes(type, memberInfo, configGetter, inherit);
-			return attrs.Length == 0 ? null : attrs[0];
-		}
-
-		/// <summary>
-		/// Gets the dynamic columns defined on given type.
-		/// </summary>
-		/// <param name="type">The type.</param>
-		/// <returns>All dynamic columns defined on given type.</returns>
-		public MemberInfo[] GetDynamicColumns(Type type)
-			=> MetadataReaders.SelectMany(mr => mr.GetDynamicColumns(type)).ToArray();
-
-		/// <summary>
-		/// Gets fluent mapping builder for current schema.
-		/// </summary>
-		/// <returns>Fluent mapping builder.</returns>
-		public FluentMappingBuilder GetFluentMappingBuilder()
-		{
-			return new FluentMappingBuilder(this);
-		}
-
-		#endregion
-
-		#region Configuration
-
-		private string _configurationID;
-		// TODO: V2 - make internal
-		/// <summary>
-		/// Unique schema configuration identifier. For internal use only.
-		/// </summary>
-		public  string  ConfigurationID
-		{
-			get { return _configurationID ?? (_configurationID = string.Join(".", ConfigurationList)); }
-		}
-
-		private string[] _configurationList;
-		/// <summary>
-		/// Gets configurations, associated with current mapping schema.
-		/// </summary>
-		public  string[]  ConfigurationList
-		{
-			get
-			{
-				if (_configurationList == null)
-				{
-					var hash = new HashSet<string>();
-					var list = new List<string>();
-
-					foreach (var s in Schemas)
-						if (!string.IsNullOrEmpty(s.Configuration) && hash.Add(s.Configuration))
-							list.Add(s.Configuration);
-
-					_configurationList = list.ToArray();
-				}
-
-				return _configurationList;
-			}
-		}
-
-		#endregion
-
-		#region DefaultMappingSchema
-
-		internal MappingSchema(MappingSchemaInfo mappingSchemaInfo)
-		{
-			Schemas = new[] { mappingSchemaInfo };
-
-			ValueToSqlConverter = new ValueToSqlConverter();
-		}
-
-		/// <summary>
-		/// Default mapping schema, used by LINQ to DB, when more specific mapping schema not provided.
-		/// </summary>
-		public static MappingSchema Default = new DefaultMappingSchema();
-
-		class DefaultMappingSchema : MappingSchema
-		{
-			public DefaultMappingSchema()
-				: base(new MappingSchemaInfo("") { MetadataReader = Metadata.MetadataReader.Default })
-			{
-				AddScalarType(typeof(char),            new SqlDataType(DataType.NChar, typeof(char),  1, null, null));
-				AddScalarType(typeof(char?),           new SqlDataType(DataType.NChar, typeof(char?), 1, null, null));
-				AddScalarType(typeof(string),          DataType.NVarChar);
-				AddScalarType(typeof(decimal),         DataType.Decimal);
-				AddScalarType(typeof(decimal?),        DataType.Decimal);
-				AddScalarType(typeof(DateTime),        DataType.DateTime2);
-				AddScalarType(typeof(DateTime?),       DataType.DateTime2);
-				AddScalarType(typeof(DateTimeOffset),  DataType.DateTimeOffset);
-				AddScalarType(typeof(DateTimeOffset?), DataType.DateTimeOffset);
-				AddScalarType(typeof(TimeSpan),        DataType.Time);
-				AddScalarType(typeof(TimeSpan?),       DataType.Time);
-				AddScalarType(typeof(byte[]),          DataType.VarBinary);
-				AddScalarType(typeof(Binary),          DataType.VarBinary);
-				AddScalarType(typeof(Guid),            DataType.Guid);
-				AddScalarType(typeof(Guid?),           DataType.Guid);
-				AddScalarType(typeof(object),          DataType.Variant);
-				AddScalarType(typeof(XmlDocument),     DataType.Xml);
-				AddScalarType(typeof(XDocument),       DataType.Xml);
-				AddScalarType(typeof(bool),            DataType.Boolean);
-				AddScalarType(typeof(bool?),           DataType.Boolean);
-				AddScalarType(typeof(sbyte),           DataType.SByte);
-				AddScalarType(typeof(sbyte?),          DataType.SByte);
-				AddScalarType(typeof(short),           DataType.Int16);
-				AddScalarType(typeof(short?),          DataType.Int16);
-				AddScalarType(typeof(int),             DataType.Int32);
-				AddScalarType(typeof(int?),            DataType.Int32);
-				AddScalarType(typeof(long),            DataType.Int64);
-				AddScalarType(typeof(long?),           DataType.Int64);
-				AddScalarType(typeof(byte),            DataType.Byte);
-				AddScalarType(typeof(byte?),           DataType.Byte);
-				AddScalarType(typeof(ushort),          DataType.UInt16);
-				AddScalarType(typeof(ushort?),         DataType.UInt16);
-				AddScalarType(typeof(uint),            DataType.UInt32);
-				AddScalarType(typeof(uint?),           DataType.UInt32);
-				AddScalarType(typeof(ulong),           DataType.UInt64);
-				AddScalarType(typeof(ulong?),          DataType.UInt64);
-				AddScalarType(typeof(float),           DataType.Single);
-				AddScalarType(typeof(float?),          DataType.Single);
-				AddScalarType(typeof(double),          DataType.Double);
-				AddScalarType(typeof(double?),         DataType.Double);
-
-				AddScalarType(typeof(BitArray),        DataType.BitArray);
-
-				ValueToSqlConverter.SetDefaults();
-			}
-		}
-
-		#endregion
-
-		#region Scalar Types
-
-		/// <summary>
-		/// Returns <c>true</c>, if provided type mapped to scalar database type in current schema.
-		/// </summary>
-		/// <param name="type">Type to check.</param>
-		/// <returns><c>true</c>, if type mapped to scalar database type.</returns>
-		public bool IsScalarType(Type type)
-		{
-			foreach (var info in Schemas)
-			{
-				var o = info.GetScalarType(type);
-				if (o.IsSome)
-					return o.Value;
-			}
-
-			var attr = GetAttribute<ScalarTypeAttribute>(type, a => a.Configuration);
-			var ret  = false;
-
-			if (attr != null)
-			{
-				ret = attr.IsScalar;
-			}
-			else
-			{
-				type = type.ToNullableUnderlying();
-
-				if (type.IsEnumEx() || type.IsPrimitiveEx() || (Configuration.IsStructIsScalarType && type.IsValueTypeEx()))
-					ret = true;
-			}
-
-			SetScalarType(type, ret);
-
-			return ret;
-		}
-
-		/// <summary>
-		/// Configure how provided type should be handled during mapping to database - as scalar value or composite type.
-		/// </summary>
-		/// <param name="type">Type to configure.</param>
-		/// <param name="isScalarType"><c>true</c>, if provided type should be mapped to scalar database value.</param>
-		public void SetScalarType(Type type, bool isScalarType = true)
-		{
-			Schemas[0].SetScalarType(type, isScalarType);
-		}
-
-		/// <summary>
-		/// Configure provided type mapping to scalar database type.
-		/// </summary>
-		/// <param name="type">Type to configure.</param>
-		/// <param name="defaultValue">Default value. See <see cref="SetDefaultValue(Type, object)"/> for more details.</param>
-		/// <param name="dataType">Optional scalar data type.</param>
-		public void AddScalarType(Type type, object defaultValue, DataType dataType = DataType.Undefined)
-		{
-			SetScalarType  (type);
-			SetDefaultValue(type, defaultValue);
-
-			if (dataType != DataType.Undefined)
-				SetDataType(type, dataType);
-		}
-
-		/// <summary>
-		/// Configure provided type mapping to scalar database type.
-		/// </summary>
-		/// <param name="type">Type to configure.</param>
-		/// <param name="defaultValue">Default value. See <see cref="SetDefaultValue(Type, object)"/> for more details.</param>
-		/// <param name="canBeNull">Set <c>null</c> value support flag. See <see cref="SetCanBeNull(Type, bool)"/> for more details.</param>
-		/// <param name="dataType">Optional scalar data type.</param>
-		public void AddScalarType(Type type, object defaultValue, bool canBeNull, DataType dataType = DataType.Undefined)
-		{
-			SetScalarType  (type);
-			SetDefaultValue(type, defaultValue);
-			SetCanBeNull   (type, canBeNull);
-
-			if (dataType != DataType.Undefined)
-				SetDataType(type, dataType);
-		}
-
-		/// <summary>
-		/// Configure provided type mapping to scalar database type.
-		/// </summary>
-		/// <param name="type">Type to configure.</param>
-		/// <param name="dataType">Optional scalar data type.</param>
-		public void AddScalarType(Type type, DataType dataType = DataType.Undefined)
-		{
-			SetScalarType(type);
-
-			if (dataType != DataType.Undefined)
-				SetDataType(type, dataType);
-		}
-
-		/// <summary>
-		/// Configure provided type mapping to scalar database type.
-		/// </summary>
-		/// <param name="type">Type to configure.</param>
-		/// <param name="dataType">Database data type.</param>
-		public void AddScalarType(Type type, SqlDataType dataType)
-		{
-			SetScalarType(type);
-
-			SetDataType(type, dataType);
-		}
-
-		#endregion
-
-		#region DataTypes
-
-		/// <summary>
-		/// Returns database type mapping information for specified type.
-		/// </summary>
-		/// <param name="type">Mapped type.</param>
-		/// <returns>Database type information.</returns>
-		public SqlDataType GetDataType(Type type)
-		{
-			foreach (var info in Schemas)
-			{
-				var o = info.GetDataType(type);
-				if (o.IsSome)
-					return o.Value;
-			}
-
-			return SqlDataType.Undefined;
-		}
-
-		/// <summary>
-		/// Associate specified type with LINQ to DB data type.
-		/// </summary>
-		/// <param name="type">Mapped type.</param>
-		/// <param name="dataType">LINQ to DB data type.</param>
-		public void SetDataType(Type type, DataType dataType)
-		{
-			Schemas[0].SetDataType(type, dataType);
-		}
-
-		/// <summary>
-		/// Associate specified type with database data type.
-		/// </summary>
-		/// <param name="type">Mapped type.</param>
-		/// <param name="dataType">Database data type.</param>
-		public void SetDataType(Type type, SqlDataType dataType)
-		{
-			Schemas[0].SetDataType(type, dataType);
-		}
-
-		/// <summary>
-		/// Returns scalar database type mapping information for provided type.
-		/// </summary>
-		/// <param name="type">Mapped type.</param>
-		/// <param name="canBeNull">Returns <c>true</c>, if <paramref name="type"/> type is enum with mapping to <c>null</c> value.
-		/// Initial parameter value, passed to this method is not used.</param>
-		/// <returns>Scalar database type information.</returns>
-		public SqlDataType GetUnderlyingDataType(Type type, ref bool canBeNull)
-		{
-			int? length = null;
-
-			var underlyingType = type.ToNullableUnderlying();
-
-			if (underlyingType.IsEnumEx())
-			{
-				var attrs =
-				(
-					from f in underlyingType.GetFieldsEx()
-					where (f.Attributes & EnumField) == EnumField
-					from attr in GetAttributes<MapValueAttribute>(underlyingType, f, a => a.Configuration).Select(attr => attr)
-					orderby attr.IsDefault ? 0 : 1
-					select attr
-				).ToList();
-
-				if (attrs.Count == 0)
-				{
-					underlyingType = Enum.GetUnderlyingType(underlyingType);
-				}
-				else
-				{
-					var  minLen    = 0;
-					Type valueType = null;
-
-					foreach (var attr in attrs)
-					{
-						if (attr.Value == null)
-						{
-							canBeNull = true;
-						}
-						else
-						{
-							if (valueType == null)
-								valueType = attr.Value.GetType();
-
-							if (attr.Value is string)
-							{
-								var len = attr.Value.ToString().Length;
-
-								if (length == null)
-								{
-									length = minLen = len;
-								}
-								else
-								{
-									if (minLen > len) minLen = len;
-									if (length < len) length = len;
-								}
-							}
-						}
-					}
-
-					if (valueType == null)
-						return SqlDataType.Undefined;
-
-					var dt = GetDataType(valueType);
-
-					if (dt.DataType == DataType.NVarChar && minLen == length)
-						return new SqlDataType(DataType.NChar, valueType, length.Value);
-
-					if (length.HasValue && dt.IsCharDataType)
-						return new SqlDataType(dt.DataType, valueType, length.Value);
-
-					return dt;
-				}
-			}
-
-			if (underlyingType != type)
-				return GetDataType(underlyingType);
-
-			return SqlDataType.Undefined;
-		}
-
-
-		#endregion
-
-		#region GetMapValues
-
-		ConcurrentDictionary<Type,MapValue[]> _mapValues;
-
-		/// <summary>
-		/// Returns enum type mapping information or <c>null</c> for non-enum types.
-		/// </summary>
-		/// <param name="type">Mapped type.</param>
-		/// <returns>Mapping values for enum type and <c>null</c> for non-enum types.</returns>
-		public virtual MapValue[] GetMapValues([JetBrains.Annotations.NotNull] Type type)
-		{
-			if (type == null) throw new ArgumentNullException("type");
-
-			if (_mapValues == null)
-				_mapValues = new ConcurrentDictionary<Type,MapValue[]>();
-
-			if (_mapValues.TryGetValue(type, out var mapValues))
-				return mapValues;
-
-			var underlyingType = type.ToNullableUnderlying();
-
-			if (underlyingType.IsEnumEx())
-			{
-				var fields =
-				(
-					from f in underlyingType.GetFieldsEx()
-					where (f.Attributes & EnumField) == EnumField
-					let attrs = GetAttributes<MapValueAttribute>(underlyingType, f, a => a.Configuration)
-					select new MapValue(Enum.Parse(underlyingType, f.Name, false), attrs)
-				).ToArray();
-
-				if (fields.Any(f => f.MapValues.Length > 0))
-					mapValues = fields;
-			}
-
-			_mapValues[type] = mapValues;
-
-			return mapValues;
-		}
-
-		#endregion
-
-		#region Options
-
-		/// <summary>
-		/// Gets or sets column name comparison rules for comparison of column names in mapping with column name,
-		///  returned by provider's data reader.
-		/// </summary>
-		public StringComparer ColumnNameComparer
-		{
-			get
-			{
-				if (Schemas[0].ColumnNameComparer == null)
-				{
-					Schemas[0].ColumnNameComparer = Schemas
-						.Select        (s => s.ColumnNameComparer)
-						.FirstOrDefault(s => s != null)
-						??
-						StringComparer.Ordinal;
-				}
-
-				return Schemas[0].ColumnNameComparer;
-			}
-
-			set => Schemas[0].ColumnNameComparer = value;
-		}
-
-		#endregion
-
-		#region EntityDescriptor
-
-		/// <summary>
-		/// Gets or sets action, called when the EntityDescriptor is created.
-		/// Could be used to adjust created descriptor before use.
-		/// </summary>
-		public Action<MappingSchema, IEntityChangeDescriptor> EntityDescriptorCreatedCallback { get; set; }
-
-		internal static MemoryCache EntityDescriptorsCache { get; } = new MemoryCache(new MemoryCacheOptions());
-
-		/// <summary>
-		/// Returns mapped entity descriptor.
-		/// </summary>
-		/// <param name="type">Mapped type.</param>
-		/// <returns>Mapping descriptor.</returns>
-		public EntityDescriptor GetEntityDescriptor(Type type)
-		{
-			var key = new { Type = type, ConfigurationID };
-			var ed = EntityDescriptorsCache.GetOrCreate(key,
-				o =>
-				{
-					o.SlidingExpiration = Configuration.Linq.CacheSlidingExpiration;
-					var edNew = new EntityDescriptor(this, type);
-					EntityDescriptorCreatedCallback?.Invoke(this, edNew);
-					return edNew;
-				});
-
-			return ed;
-		}
-
-		// TODO: V3 cleanup
-		/// <summary>
-		/// Enumerates types, registered by FluentMetadataBuilder.
-		/// </summary>
-		/// <returns>
-		/// Returns array with all types, mapped by fluent mappings.
-		/// </returns>
-<<<<<<< HEAD
-		public Type[] GetEntities()
-		{
-			return Schemas[0].GetEntities();
-=======
-		[Obsolete("Use 'GetDefinedTypes() method instead'")]
-		public Type[] GetEntites()
-		{
-			return GetDefinedTypes();
-		}
-
-		/// <summary>
-		/// Enumerates types registered by FluentMetadataBuilder.
-		/// </summary>
-		/// <returns>
-		/// Returns array with all types, mapped by fluent mappings.
-		/// </returns>
-		public Type[] GetDefinedTypes()
-		{
-			return Schemas.SelectMany(s => s.GetRegisteredTypes()).ToArray();
-		}
-
-		/// <summary>
-		/// Clears EntityDescriptor cache.
-		/// </summary>
-		public static void ClearCache()
-		{
-			EntityDescriptorsCache.Compact(1);
->>>>>>> f810c1d9
-		}
-
-		internal void ResetEntityDescriptor(Type type)
-		{
-			var key = new { Type = type, ConfigurationID };
-			EntityDescriptorsCache.Remove(key);
-		}
-
-		#endregion
-
-		#region Enum
-
-		/// <summary>
-		/// Returns type, to which provided enumeration type is mapped or <c>null</c>, if type is not configured.
-		/// See <see cref="SetDefaultFromEnumType(Type, Type)"/>.
-		/// </summary>
-		/// <param name="enumType">Enumeration type.</param>
-		/// <returns>Mapped type or <c>null</c>.</returns>
-		public Type GetDefaultFromEnumType(Type enumType)
-		{
-			foreach (var info in Schemas)
-			{
-				var type = info.GetDefaultFromEnumType(enumType);
-				if (type != null)
-					return type;
-			}
-			return null;
-		}
-
-		/// <summary>
-		/// Sets type, to which provided enumeration type should be mapped.
-		/// </summary>
-		/// <param name="enumType">Enumeration type.</param>
-		/// <param name="defaultFromType">Mapped type.</param>
-		public void SetDefaultFromEnumType(Type enumType, Type defaultFromType)
-		{
-			Schemas[0].SetDefaultFromEnumType(enumType, defaultFromType);
-		}
-
-		#endregion
-	}
-}
+﻿using System;
+using System.Collections;
+using System.Collections.Concurrent;
+using System.Collections.Generic;
+using System.Data.Linq;
+using System.Globalization;
+using System.Linq;
+using System.Linq.Expressions;
+using System.Reflection;
+using System.Text;
+using System.Threading;
+using System.Xml;
+using System.Xml.Linq;
+
+using JetBrains.Annotations;
+
+namespace LinqToDB.Mapping
+{
+	using Common;
+	using Expressions;
+	using Extensions;
+	using Metadata;
+	using SqlProvider;
+	using SqlQuery;
+	using Common.Internal.Cache;
+
+	/// <summary>
+	/// Mapping schema.
+	/// </summary>
+	[PublicAPI]
+	public class MappingSchema
+	{
+		#region Init
+
+		/// <summary>
+		/// Creates mapping schema instance.
+		/// </summary>
+		public MappingSchema()
+			: this(null, (MappingSchema[])null)
+		{
+		}
+
+		/// <summary>
+		/// Creates mapping schema, derived from other mapping schemas.
+		/// </summary>
+		/// <param name="schemas">Base mapping schemas.</param>
+		public MappingSchema(params MappingSchema[] schemas)
+			: this(null, schemas)
+		{
+		}
+
+		/// <summary>
+		/// Creates mapping schema for specified configuration name.
+		/// </summary>
+		/// <param name="configuration">Mapping schema configuration name.
+		/// <see cref="ProviderName"/> for standard names.
+		/// </param>
+		/// <remarks>Schema name should be unique for mapping schemas with different mappings.
+		/// Using same name could lead to incorrect mapping used when mapping schemas with same name define different
+		/// mappings for same type.</remarks>
+		public MappingSchema(string configuration)
+			: this(configuration, null)
+		{
+		}
+
+		static long _configurationCounter;
+
+		/// <summary>
+		/// Creates mapping schema with specified configuration name and base mapping schemas.
+		/// </summary>
+		/// <param name="configuration">Mapping schema configuration name.
+		/// <see cref="ProviderName"/> for standard names.</param>
+		/// <param name="schemas">Base mapping schemas.</param>
+		/// <remarks>Schema name should be unique for mapping schemas with different mappings.
+		/// Using same name could lead to incorrect mapping used when mapping schemas with same name define different
+		/// mappings for same type.</remarks>
+		public MappingSchema(string configuration, params MappingSchema[] schemas)
+		{
+			if (configuration.IsNullOrEmpty() && (schemas == null || schemas.Length == 0))
+				configuration = "auto_" + Interlocked.Increment(ref _configurationCounter);
+
+			var schemaInfo = new MappingSchemaInfo(configuration);
+
+			if (schemas == null || schemas.Length == 0)
+			{
+				Schemas = new[] { schemaInfo, Default.Schemas[0] };
+
+				ValueToSqlConverter = new ValueToSqlConverter(Default.ValueToSqlConverter);
+			}
+			else if (schemas.Length == 1)
+			{
+				Schemas = new MappingSchemaInfo[1 + schemas[0].Schemas.Length];
+				Schemas[0] = schemaInfo;
+				Array.Copy(schemas[0].Schemas, 0, Schemas, 1, schemas[0].Schemas.Length);
+
+				var baseConverters = new ValueToSqlConverter[1 + schemas[0].ValueToSqlConverter.BaseConverters.Length];
+				baseConverters[0] = schemas[0].ValueToSqlConverter;
+				Array.Copy(schemas[0].ValueToSqlConverter.BaseConverters, 0, baseConverters, 1, schemas[0].ValueToSqlConverter.BaseConverters.Length);
+
+				ValueToSqlConverter = new ValueToSqlConverter(baseConverters);
+			}
+			else
+			{
+				var schemaList     = new Dictionary<MappingSchemaInfo,   int>(schemas.Length);
+				var baseConverters = new Dictionary<ValueToSqlConverter, int>(10);
+
+				var i = 0;
+				var j = 0;
+
+				schemaList[schemaInfo] = i++;
+
+				foreach (var schema in schemas)
+				{
+					foreach (var sc in schema.Schemas)
+						schemaList[sc] = i++;
+
+					baseConverters[schema.ValueToSqlConverter] = j++;
+
+					foreach (var bc in schema.ValueToSqlConverter.BaseConverters)
+						baseConverters[bc] = j++;
+				}
+
+				Schemas             = schemaList.OrderBy(_ => _.Value).Select(_ => _.Key).ToArray();
+				ValueToSqlConverter = new ValueToSqlConverter(baseConverters.OrderBy(_ => _.Value).Select(_ => _.Key).ToArray());
+			}
+		}
+
+		internal readonly MappingSchemaInfo[] Schemas;
+
+		#endregion
+
+		#region ValueToSqlConverter
+
+		/// <summary>
+		/// Gets value to SQL (usually literal) converter.
+		/// </summary>
+		public ValueToSqlConverter ValueToSqlConverter { get; private set; }
+
+		/// <summary>
+		/// Sets value to SQL converter action for specific value type.
+		/// </summary>
+		/// <param name="type">Value type.</param>
+		/// <param name="converter">Converter action. Action accepts three parameters:
+		/// - SQL string builder to write generated value SQL to;
+		/// - value SQL type descriptor;
+		/// - value.
+		/// </param>
+		public void SetValueToSqlConverter(Type type, Action<StringBuilder,SqlDataType,object> converter)
+		{
+			ValueToSqlConverter.SetConverter(type, converter);
+		}
+
+		#endregion
+
+		#region Default Values
+
+		const FieldAttributes EnumField = FieldAttributes.Public | FieldAttributes.Static | FieldAttributes.Literal;
+
+		/// <summary>
+		/// Returns default value for specified type.
+		/// Default value is a value, used instead of <c>NULL</c> value, read from database.
+		/// </summary>
+		/// <param name="type">Value type.</param>
+		/// <returns>Returns default value for type.</returns>
+		public object GetDefaultValue(Type type)
+		{
+			foreach (var info in Schemas)
+			{
+				var o = info.GetDefaultValue(type);
+				if (o.IsSome)
+					return o.Value;
+			}
+
+			if (type.IsEnumEx())
+			{
+				var mapValues = GetMapValues(type);
+
+				if (mapValues != null)
+				{
+					var fields =
+						from f in mapValues
+						where f.MapValues.Any(a => a.Value == null)
+						select f.OrigValue;
+
+					var value = fields.FirstOrDefault();
+
+					if (value != null)
+					{
+						SetDefaultValue(type, value);
+						return value;
+					}
+				}
+			}
+
+			return DefaultValue.GetValue(type, this);
+		}
+
+		/// <summary>
+		/// Sets default value for specific type.
+		/// Default value is a value, used instead of <c>NULL</c> value, read from database.
+		/// </summary>
+		/// <param name="type">Value type.</param>
+		/// <param name="value">Default value.</param>
+		public void SetDefaultValue(Type type, object value)
+		{
+			Schemas[0].SetDefaultValue(type, value);
+		}
+
+		#endregion
+
+		#region CanBeNull
+
+		/// <summary>
+		/// Returns <c>true</c>, if value of specified type could contain <c>null</c>.
+		/// </summary>
+		/// <param name="type">Value type.</param>
+		/// <returns>Returns <c>true</c> if specified type supports <c>null</c> values.</returns>
+		public bool GetCanBeNull(Type type)
+		{
+			foreach (var info in Schemas)
+			{
+				var o = info.GetCanBeNull(type);
+				if (o.IsSome)
+					return o.Value;
+			}
+
+			if (type.IsEnumEx())
+			{
+				var mapValues = GetMapValues(type);
+
+				if (mapValues != null)
+				{
+					var fields =
+						from f in mapValues
+						where f.MapValues.Any(a => a.Value == null)
+						select f.OrigValue;
+
+					var value = fields.FirstOrDefault();
+
+					if (value != null)
+					{
+						SetCanBeNull(type, true);
+						return true;
+					}
+				}
+			}
+
+			return type.IsClassEx() || type.IsNullable();
+		}
+
+		/// <summary>
+		/// Sets <c>null</c> value support flag for specified type.
+		/// </summary>
+		/// <param name="type">Value type.</param>
+		/// <param name="value">If <c>true</c>, specified type value could contain <c>null</c>.</param>
+		public void SetCanBeNull(Type type, bool value)
+		{
+			Schemas[0].SetCanBeNull(type, value);
+		}
+
+		#endregion
+
+		#region GenericConvertProvider
+
+		/// <summary>
+		/// Initialize generic conversions for specific type parameter.
+		/// </summary>
+		/// <typeparam name="T">Generic type parameter, for which converters should be initialized.</typeparam>
+		public void InitGenericConvertProvider<T>()
+		{
+			InitGenericConvertProvider(typeof(T));
+		}
+
+		/// <summary>
+		/// Initialize generic conversions for specific type parameters.
+		/// </summary>
+		/// <param name="types">Generic type parameters.</param>
+		/// <returns>Returns <c>true</c> if new generic type conversions could have added to mapping schema.</returns>
+		public bool InitGenericConvertProvider(params Type[] types)
+		{
+			return Schemas.Aggregate(false, (cur, info) => cur || info.InitGenericConvertProvider(types, this));
+		}
+
+		/// <summary>
+		/// Adds generic type conversions provider.
+		/// Type converter must implement <see cref="IGenericInfoProvider"/> interface.
+		/// <see cref="IGenericInfoProvider"/> for more details and examples.
+		/// </summary>
+		/// <param name="type">Generic type conversions provider.</param>
+		public void SetGenericConvertProvider(Type type)
+		{
+			if (!type.IsGenericTypeDefinitionEx())
+				throw new LinqToDBException($"'{type}' must be a generic type.");
+
+			if (!typeof(IGenericInfoProvider).IsSameOrParentOf(type))
+				throw new LinqToDBException($"'{type}' must inherit from '{nameof(IGenericInfoProvider)}'.");
+
+			Schemas[0].SetGenericConvertProvider(type);
+		}
+
+		#endregion
+
+		#region Convert
+
+		/// <summary>
+		/// Converts value to specified type.
+		/// </summary>
+		/// <typeparam name="T">Target type.</typeparam>
+		/// <param name="value">Value to convert.</param>
+		/// <returns>Converted value.</returns>
+		public T ChangeTypeTo<T>(object value)
+		{
+			return Converter.ChangeTypeTo<T>(value, this);
+		}
+
+		/// <summary>
+		/// Converts value to specified type.
+		/// </summary>
+		/// <param name="value">Value to convert.</param>
+		/// <param name="conversionType">Target type.</param>
+		/// <returns>Converted value.</returns>
+		public object ChangeType(object value, Type conversionType)
+		{
+			return Converter.ChangeType(value, conversionType, this);
+		}
+
+		/// <summary>
+		/// Converts enum value to database value.
+		/// </summary>
+		/// <param name="value">Enum value.</param>
+		/// <returns>Database value.</returns>
+		public object EnumToValue(Enum value)
+		{
+			var toType = ConvertBuilder.GetDefaultMappingFromEnumType(this, value.GetType());
+			return Converter.ChangeType(value, toType, this);
+		}
+
+		/// <summary>
+		/// Returns custom value conversion expression from <paramref name="from"/> type to <paramref name="to"/> type if it
+		/// is defined in mapping schema, or <c>null</c> otherwise.
+		/// </summary>
+		/// <param name="from">Source type.</param>
+		/// <param name="to">Target type.</param>
+		/// <returns>Conversion expression or <c>null</c>, if conversion is not defined.</returns>
+		public virtual LambdaExpression TryGetConvertExpression(Type @from, Type to)
+		{
+			return null;
+		}
+
+		internal ConcurrentDictionary<object,Func<object,object>> Converters
+		{
+			get { return Schemas[0].Converters; }
+		}
+
+		/// <summary>
+		/// Returns conversion expression from <typeparamref name="TFrom"/> type to <typeparamref name="TTo"/> type.
+		/// </summary>
+		/// <typeparam name="TFrom">Source type.</typeparam>
+		/// <typeparam name="TTo">Target type.</typeparam>
+		/// <param name="checkNull">If <c>true</c>, and source type could contain <c>null</c>, conversion expression will check converted value for <c>null</c> and replace it with default value.
+		/// <see cref="SetDefaultValue(Type, object)"/> for more details.
+		/// </param>
+		/// <param name="createDefault">Create new conversion expression, if conversion is not defined.</param>
+		/// <returns>Conversion expression or <c>null</c>, if there is no such conversion and <paramref name="createDefault"/> is <c>false</c>.</returns>
+		public Expression<Func<TFrom,TTo>> GetConvertExpression<TFrom,TTo>(bool checkNull = true, bool createDefault = true)
+		{
+			return (Expression<Func<TFrom, TTo>>)GetConvertExpression(typeof(TFrom), typeof(TTo), checkNull, createDefault);
+		}
+
+		/// <summary>
+		/// Returns conversion expression from <paramref name="from"/> type to <paramref name="to"/> type.
+		/// </summary>
+		/// <param name="from">Source type.</param>
+		/// <param name="to">Target type.</param>
+		/// <param name="checkNull">If <c>true</c>, and source type could contain <c>null</c>, conversion expression will check converted value for <c>null</c> and replace it with default value.
+		/// <see cref="SetDefaultValue(Type, object)"/> for more details.
+		/// </param>
+		/// <param name="createDefault">Create new conversion expression, if conversion is not defined.</param>
+		/// <returns>Conversion expression or <c>null</c>, if there is no such conversion and <paramref name="createDefault"/> is <c>false</c>.</returns>
+		public LambdaExpression GetConvertExpression(Type from, Type to, bool checkNull = true, bool createDefault = true)
+		{
+			return GetConvertExpression(new DbDataType(from), new DbDataType(to), checkNull, createDefault);
+		}
+
+		/// <summary>
+		/// Returns conversion expression from <paramref name="from"/> type to <paramref name="to"/> type.
+		/// </summary>
+		/// <param name="from">Source type.</param>
+		/// <param name="to">Target type.</param>
+		/// <param name="checkNull">If <c>true</c>, and source type could contain <c>null</c>, conversion expression will check converted value for <c>null</c> and replace it with default value.
+		/// <see cref="SetDefaultValue(Type, object)"/> for more details.
+		/// </param>
+		/// <param name="createDefault">Create new conversion expression, if conversion is not defined.</param>
+		/// <returns>Conversion expression or <c>null</c>, if there is no such conversion and <paramref name="createDefault"/> is <c>false</c>.</returns>
+		public LambdaExpression GetConvertExpression(DbDataType from, DbDataType to, bool checkNull = true, bool createDefault = true)
+		{
+			var li = GetConverter(from, to, createDefault);
+			return li == null ? null : (LambdaExpression)ReduceDefaultValue(checkNull ? li.CheckNullLambda : li.Lambda);
+		}
+
+
+		/// <summary>
+		/// Returns conversion delegate for conversion from <typeparamref name="TFrom"/> type to <typeparamref name="TTo"/> type.
+		/// </summary>
+		/// <typeparam name="TFrom">Source type.</typeparam>
+		/// <typeparam name="TTo">Target type.</typeparam>
+		/// <returns>Conversion delegate.</returns>
+		public Func<TFrom,TTo> GetConverter<TFrom,TTo>()
+		{
+			var from = new DbDataType(typeof(TFrom));
+			var to   = new DbDataType(typeof(TTo));
+			var li   = GetConverter(from, to, true);
+
+			if (li.Delegate == null)
+			{
+				var rex = (Expression<Func<TFrom,TTo>>)ReduceDefaultValue(li.CheckNullLambda);
+				var l   = rex.Compile();
+
+				Schemas[0].SetConvertInfo(from, to, new ConvertInfo.LambdaInfo(li.CheckNullLambda, null, l, li.IsSchemaSpecific));
+
+				return l;
+			}
+
+			return (Func<TFrom,TTo>)li.Delegate;
+		}
+
+		/// <summary>
+		/// Specify conversion expression for conversion from <paramref name="fromType"/> type to <paramref name="toType"/> type.
+		/// </summary>
+		/// <param name="fromType">Source type.</param>
+		/// <param name="toType">Target type.</param>
+		/// <param name="expr">Conversion expression.</param>
+		/// <param name="addNullCheck">If <c>true</c>, conversion expression will be wrapped with default value substitution logic for <c>null</c> values.
+		/// Wrapper will be added only if source type can have <c>null</c> values and conversion expression doesn't use
+		/// default value provider.
+		/// See <see cref="DefaultValue{T}"/> and <see cref="DefaultValue"/> types for more details.
+		/// </param>
+		public void SetConvertExpression(
+			[JetBrains.Annotations.NotNull] Type fromType,
+			[JetBrains.Annotations.NotNull] Type toType,
+			[JetBrains.Annotations.NotNull] LambdaExpression expr,
+			bool addNullCheck = true)
+		{
+			if (fromType == null) throw new ArgumentNullException(nameof(fromType));
+			if (toType   == null) throw new ArgumentNullException(nameof(toType));
+			if (expr     == null) throw new ArgumentNullException(nameof(expr));
+
+			var ex = addNullCheck && expr.Find(Converter.IsDefaultValuePlaceHolder) == null?
+				AddNullCheck(expr) :
+				expr;
+
+			Schemas[0].SetConvertInfo(new DbDataType(fromType), new DbDataType(toType), new ConvertInfo.LambdaInfo(ex, expr, null, false));
+		}
+
+		/// <summary>
+		/// Specify conversion expression for conversion from <paramref name="fromType"/> type to <paramref name="toType"/> type.
+		/// </summary>
+		/// <param name="fromType">Source type.</param>
+		/// <param name="toType">Target type.</param>
+		/// <param name="expr">Conversion expression.</param>
+		/// <param name="addNullCheck">If <c>true</c>, conversion expression will be wrapped with default value substitution logic for <c>null</c> values.
+		/// Wrapper will be added only if source type can have <c>null</c> values and conversion expression doesn't use
+		/// default value provider.
+		/// See <see cref="DefaultValue{T}"/> and <see cref="DefaultValue"/> types for more details.
+		/// </param>
+		public void SetConvertExpression(
+			DbDataType                      fromType,
+			DbDataType                      toType,
+			[JetBrains.Annotations.NotNull] LambdaExpression expr,
+			bool addNullCheck = true)
+		{
+			if (expr == null) throw new ArgumentNullException(nameof(expr));
+
+			var ex = addNullCheck && expr.Find(Converter.IsDefaultValuePlaceHolder) == null?
+				AddNullCheck(expr) :
+				expr;
+
+			Schemas[0].SetConvertInfo(fromType, toType, new ConvertInfo.LambdaInfo(ex, expr, null, false));
+		}
+
+		/// <summary>
+		/// Specify conversion expression for conversion from <typeparamref name="TFrom"/> type to <typeparamref name="TTo"/> type.
+		/// </summary>
+		/// <typeparam name="TFrom">Source type.</typeparam>
+		/// <typeparam name="TTo">Target type.</typeparam>
+		/// <param name="expr">Conversion expression.</param>
+		/// <param name="addNullCheck">If <c>true</c>, conversion expression will be wrapped with default value substitution logic for <c>null</c> values.
+		/// Wrapper will be added only if source type can have <c>null</c> values and conversion expression doesn't use
+		/// default value provider.
+		/// See <see cref="DefaultValue{T}"/> and <see cref="DefaultValue"/> types for more details.
+		/// </param>
+		public void SetConvertExpression<TFrom,TTo>(
+			[JetBrains.Annotations.NotNull] Expression<Func<TFrom,TTo>> expr,
+			bool addNullCheck = true)
+		{
+			if (expr == null) throw new ArgumentNullException(nameof(expr));
+
+			var ex = addNullCheck && expr.Find(Converter.IsDefaultValuePlaceHolder) == null?
+				AddNullCheck(expr) :
+				expr;
+
+			Schemas[0].SetConvertInfo(typeof(TFrom), typeof(TTo), new ConvertInfo.LambdaInfo(ex, expr, null, false));
+		}
+
+		/// <summary>
+		/// Specify conversion expression for conversion from <typeparamref name="TFrom"/> type to <typeparamref name="TTo"/> type.
+		/// </summary>
+		/// <typeparam name="TFrom">Source type.</typeparam>
+		/// <typeparam name="TTo">Target type.</typeparam>
+		/// <param name="checkNullExpr"><c>null</c> values conversion expression.</param>
+		/// <param name="expr">Conversion expression.</param>
+		public void SetConvertExpression<TFrom,TTo>(
+			[JetBrains.Annotations.NotNull] Expression<Func<TFrom,TTo>> checkNullExpr,
+			[JetBrains.Annotations.NotNull] Expression<Func<TFrom,TTo>> expr)
+		{
+			if (expr == null) throw new ArgumentNullException(nameof(expr));
+
+			Schemas[0].SetConvertInfo(typeof(TFrom), typeof(TTo), new ConvertInfo.LambdaInfo(checkNullExpr, expr, null, false));
+		}
+
+		/// <summary>
+		/// Specify conversion delegate for conversion from <typeparamref name="TFrom"/> type to <typeparamref name="TTo"/> type.
+		/// </summary>
+		/// <typeparam name="TFrom">Source type.</typeparam>
+		/// <typeparam name="TTo">Target type.</typeparam>
+		/// <param name="func">Conversion delegate.</param>
+		public void SetConverter<TFrom,TTo>([JetBrains.Annotations.NotNull] Func<TFrom,TTo> func)
+		{
+			if (func == null) throw new ArgumentNullException(nameof(func));
+
+			var p  = Expression.Parameter(typeof(TFrom), "p");
+			var ex = Expression.Lambda<Func<TFrom,TTo>>(Expression.Invoke(Expression.Constant(func), p), p);
+
+			Schemas[0].SetConvertInfo(typeof(TFrom), typeof(TTo), new ConvertInfo.LambdaInfo(ex, null, func, false));
+		}
+
+
+		/// <summary>
+		/// Specify conversion delegate for conversion from <typeparamref name="TFrom"/> type to <typeparamref name="TTo"/> type.
+		/// </summary>
+		/// <typeparam name="TFrom">Source type.</typeparam>
+		/// <typeparam name="TTo">Target type.</typeparam>
+		/// <param name="func">Conversion delegate.</param>
+		/// <param name="from">Source type detalization</param>
+		/// <param name="to">Target type detalization</param>
+		public void SetConverter<TFrom,TTo>([JetBrains.Annotations.NotNull] Func<TFrom,TTo> func, DbDataType from, DbDataType to)
+		{
+			if (func == null) throw new ArgumentNullException(nameof(func));
+
+			if (from.SystemType != typeof(TFrom))
+				throw new ArgumentException($"'{nameof(from)}' parameter expects the same SystemType as in generic definition.", nameof(from));
+
+			if (to.SystemType != typeof(TTo))
+				throw new ArgumentException($"'{nameof(to)}' parameter expects the same SystemType as in generic definition.", nameof(to));
+
+			var p  = Expression.Parameter(typeof(TFrom), "p");
+			var ex = Expression.Lambda<Func<TFrom,TTo>>(Expression.Invoke(Expression.Constant(func), p), p);
+
+			Schemas[0].SetConvertInfo(from, to, new ConvertInfo.LambdaInfo(ex, null, func, false));
+		}
+
+		LambdaExpression AddNullCheck(LambdaExpression expr)
+		{
+			var p = expr.Parameters[0];
+
+			if (p.Type.IsNullable())
+				return Expression.Lambda(
+					Expression.Condition(
+						Expression.PropertyOrField(p, "HasValue"),
+						expr.Body,
+						new DefaultValueExpression(this, expr.Body.Type)),
+					expr.Parameters);
+
+			if (p.Type.IsClassEx())
+				return Expression.Lambda(
+					Expression.Condition(
+						Expression.NotEqual(p, Expression.Constant(null, p.Type)),
+						expr.Body,
+						new DefaultValueExpression(this, expr.Body.Type)),
+					expr.Parameters);
+
+			return expr;
+		}
+
+		static bool IsSimple (ref DbDataType type) 
+			=> type.DataType == DataType.Undefined && string.IsNullOrEmpty(type.DbType) && type.Length == null;
+
+		static void Simplify(ref DbDataType type)
+		{
+			if (!string.IsNullOrEmpty(type.DbType))
+				type = type.WithDbType(null);
+
+			if (type.DataType != DataType.Undefined)
+				type = type.WithDataType(DataType.Undefined);
+
+			if (type.Length != null)
+				type = type.WithLength(null);
+		}
+
+		internal ConvertInfo.LambdaInfo GetConverter(DbDataType from, DbDataType to, bool create)
+		{
+			do
+			{
+				for (var i = 0; i < Schemas.Length; i++)
+				{
+					var info = Schemas[i];
+					var li   = info.GetConvertInfo(from, to);
+
+					if (li != null && (i == 0 || !li.IsSchemaSpecific))
+						return i == 0 ? li : new ConvertInfo.LambdaInfo(li.CheckNullLambda, li.Lambda, null, false);
+				}
+
+				if (!IsSimple(ref from))
+					Simplify(ref from);
+				else if (!IsSimple(ref to))
+					Simplify(ref to);
+				else break;
+
+			} while (true);
+
+			var isFromGeneric = from.SystemType.IsGenericTypeEx() && !from.SystemType.IsGenericTypeDefinitionEx();
+			var isToGeneric   = to.SystemType.  IsGenericTypeEx() && !to.SystemType.  IsGenericTypeDefinitionEx();
+
+			if (isFromGeneric || isToGeneric)
+			{
+				var fromGenericArgs = isFromGeneric ? from.SystemType.GetGenericArgumentsEx() : Array<Type>.Empty;
+				var toGenericArgs   = isToGeneric   ? to.SystemType.  GetGenericArgumentsEx() : Array<Type>.Empty;
+
+				var args = fromGenericArgs.SequenceEqual(toGenericArgs) ?
+					fromGenericArgs : fromGenericArgs.Concat(toGenericArgs).ToArray();
+
+				if (InitGenericConvertProvider(args))
+					return GetConverter(from, to, create);
+			}
+
+			if (create)
+			{
+				var ufrom = from.SystemType.ToNullableUnderlying();
+				var uto   = to.SystemType.  ToNullableUnderlying();
+
+				LambdaExpression ex;
+				bool             ss = false;
+
+				if (from.SystemType != ufrom)
+				{
+					var li = GetConverter(new DbDataType(ufrom), to, false);
+
+					if (li != null)
+					{
+						var b  = li.CheckNullLambda.Body;
+						var ps = li.CheckNullLambda.Parameters;
+
+						// For int? -> byte try to find int -> byte and convert int to int?
+						//
+						var p = Expression.Parameter(from.SystemType, ps[0].Name);
+
+						ss = li.IsSchemaSpecific;
+						ex = Expression.Lambda(
+							b.Transform(e => e == ps[0] ? Expression.Convert(p, ufrom) : e),
+							p);
+					}
+					else if (to.SystemType != uto)
+					{
+						li = GetConverter(new DbDataType(ufrom), new DbDataType(uto), false);
+
+						if (li != null)
+						{
+							var b  = li.CheckNullLambda.Body;
+							var ps = li.CheckNullLambda.Parameters;
+
+							// For int? -> byte? try to find int -> byte and convert int to int? and result to byte?
+							//
+							var p = Expression.Parameter(from.SystemType, ps[0].Name);
+
+							ss = li.IsSchemaSpecific;
+							ex = Expression.Lambda(
+								Expression.Convert(
+									b.Transform(e => e == ps[0] ? Expression.Convert(p, ufrom) : e),
+									to.SystemType),
+								p);
+						}
+						else
+							ex = null;
+					}
+					else
+						ex = null;
+				}
+				else if (to.SystemType != uto)
+				{
+					// For int? -> byte? try to find int -> byte and convert int to int? and result to byte?
+					//
+					var li = GetConverter(from, new DbDataType(uto), false);
+
+					if (li != null)
+					{
+						var b  = li.CheckNullLambda.Body;
+						var ps = li.CheckNullLambda.Parameters;
+
+						ss = li.IsSchemaSpecific;
+						ex = Expression.Lambda(Expression.Convert(b, to.SystemType), ps);
+					}
+					else
+						ex = null;
+				}
+				else
+					ex = null;
+
+				if (ex != null)
+					return new ConvertInfo.LambdaInfo(AddNullCheck(ex), ex, null, ss);
+
+				var d = ConvertInfo.Default.Get(from, to);
+
+				if (d == null || d.IsSchemaSpecific)
+					d = ConvertInfo.Default.Create(this, from, to);
+
+				return new ConvertInfo.LambdaInfo(d.CheckNullLambda, d.Lambda, null, d.IsSchemaSpecific);
+			}
+
+			return null;
+		}
+
+		Expression ReduceDefaultValue(Expression expr)
+		{
+			return expr.Transform(e =>
+				Converter.IsDefaultValuePlaceHolder(e) ?
+					Expression.Constant(GetDefaultValue(e.Type), e.Type) :
+					e);
+		}
+
+		/// <summary>
+		/// Set conversion expressions for conversion from and to <c>string</c> for basic types
+		/// (<c>byte</c>, <c>sbyte</c>, <c>short</c>, <c>ushort</c>, <c>int</c>, <c>uint</c>, <c>long</c>, <c>ulong</c>
+		/// , <c>float</c>, <c>double</c>, <c>decimal</c>, <c>DateTime</c>, <c>DateTimeOffset</c>)
+		/// using provided culture format providers.
+		/// </summary>
+		/// <param name="info">Culture with format providers for conversions.</param>
+		public void SetCultureInfo(CultureInfo info)
+		{
+			SetConvertExpression((SByte     v) =>           v.      ToString(info.NumberFormat));
+			SetConvertExpression((SByte?    v) =>           v.Value.ToString(info.NumberFormat));
+			SetConvertExpression((string    s) =>             SByte.Parse(s, info.NumberFormat));
+			SetConvertExpression((string    s) =>     (SByte?)SByte.Parse(s, info.NumberFormat));
+
+			SetConvertExpression((Int16     v) =>           v.      ToString(info.NumberFormat));
+			SetConvertExpression((Int16?    v) =>           v.Value.ToString(info.NumberFormat));
+			SetConvertExpression((string    s) =>             Int16.Parse(s, info.NumberFormat));
+			SetConvertExpression((string    s) =>     (Int16?)Int16.Parse(s, info.NumberFormat));
+
+			SetConvertExpression((Int32     v) =>           v.      ToString(info.NumberFormat));
+			SetConvertExpression((Int32?    v) =>           v.Value.ToString(info.NumberFormat));
+			SetConvertExpression((string    s) =>             Int32.Parse(s, info.NumberFormat));
+			SetConvertExpression((string    s) =>     (Int32?)Int32.Parse(s, info.NumberFormat));
+
+			SetConvertExpression((Int64     v) =>           v.      ToString(info.NumberFormat));
+			SetConvertExpression((Int64?    v) =>           v.Value.ToString(info.NumberFormat));
+			SetConvertExpression((string    s) =>             Int64.Parse(s, info.NumberFormat));
+			SetConvertExpression((string    s) =>     (Int64?)Int64.Parse(s, info.NumberFormat));
+
+			SetConvertExpression((Byte      v) =>           v.      ToString(info.NumberFormat));
+			SetConvertExpression((Byte?     v) =>           v.Value.ToString(info.NumberFormat));
+			SetConvertExpression((string    s) =>              Byte.Parse(s, info.NumberFormat));
+			SetConvertExpression((string    s) =>       (Byte?)Byte.Parse(s, info.NumberFormat));
+
+			SetConvertExpression((UInt16    v) =>           v.      ToString(info.NumberFormat));
+			SetConvertExpression((UInt16?   v) =>           v.Value.ToString(info.NumberFormat));
+			SetConvertExpression((string    s) =>            UInt16.Parse(s, info.NumberFormat));
+			SetConvertExpression((string    s) =>   (UInt16?)UInt16.Parse(s, info.NumberFormat));
+
+			SetConvertExpression((UInt32    v) =>           v.      ToString(info.NumberFormat));
+			SetConvertExpression((UInt32?   v) =>           v.Value.ToString(info.NumberFormat));
+			SetConvertExpression((string    s) =>            UInt32.Parse(s, info.NumberFormat));
+			SetConvertExpression((string    s) =>   (UInt32?)UInt32.Parse(s, info.NumberFormat));
+
+			SetConvertExpression((UInt64    v) =>           v.      ToString(info.NumberFormat));
+			SetConvertExpression((UInt64?   v) =>           v.Value.ToString(info.NumberFormat));
+			SetConvertExpression((string    s) =>            UInt64.Parse(s, info.NumberFormat));
+			SetConvertExpression((string    s) =>   (UInt64?)UInt64.Parse(s, info.NumberFormat));
+
+			SetConvertExpression((Single    v) =>           v.      ToString(info.NumberFormat));
+			SetConvertExpression((Single?   v) =>           v.Value.ToString(info.NumberFormat));
+			SetConvertExpression((string    s) =>            Single.Parse(s, info.NumberFormat));
+			SetConvertExpression((string    s) =>   (Single?)Single.Parse(s, info.NumberFormat));
+
+			SetConvertExpression((Double    v) =>           v.      ToString(info.NumberFormat));
+			SetConvertExpression((Double?   v) =>           v.Value.ToString(info.NumberFormat));
+			SetConvertExpression((string    s) =>            Double.Parse(s, info.NumberFormat));
+			SetConvertExpression((string    s) =>   (Double?)Double.Parse(s, info.NumberFormat));
+
+			SetConvertExpression((Decimal   v) =>           v.      ToString(info.NumberFormat));
+			SetConvertExpression((Decimal?  v) =>           v.Value.ToString(info.NumberFormat));
+			SetConvertExpression((string    s) =>           Decimal.Parse(s, info.NumberFormat));
+			SetConvertExpression((string    s) => (Decimal?)Decimal.Parse(s, info.NumberFormat));
+
+			SetConvertExpression((DateTime  v) =>                       v.      ToString(info.DateTimeFormat));
+			SetConvertExpression((DateTime? v) =>                       v.Value.ToString(info.DateTimeFormat));
+			SetConvertExpression((string    s) =>                      DateTime.Parse(s, info.DateTimeFormat));
+			SetConvertExpression((string    s) =>           (DateTime?)DateTime.Parse(s, info.DateTimeFormat));
+
+			SetConvertExpression((DateTimeOffset  v) =>                 v.      ToString(info.DateTimeFormat));
+			SetConvertExpression((DateTimeOffset? v) =>                 v.Value.ToString(info.DateTimeFormat));
+			SetConvertExpression((string  s) =>                  DateTimeOffset.Parse(s, info.DateTimeFormat));
+			SetConvertExpression((string  s) => (DateTimeOffset?)DateTimeOffset.Parse(s, info.DateTimeFormat));
+		}
+
+		#endregion
+
+		#region MetadataReader
+
+		readonly object _metadataReadersSyncRoot = new object();
+
+		void InitMetadataReaders()
+		{
+			var list = new List   <IMetadataReader>(Schemas.Length);
+			var hash = new HashSet<IMetadataReader>();
+
+			for (var i = 0; i < Schemas.Length; i++)
+			{
+				var s = Schemas[i];
+				if (s.MetadataReader != null && hash.Add(s.MetadataReader))
+					list.Add(s.MetadataReader);
+			}
+
+			_metadataReaders = list.ToArray();
+		}
+
+#if !NETSTANDARD1_6 && !NETSTANDARD2_0
+		/// <summary>
+		/// Gets or sets metadata attributes provider for current schema.
+		/// Metadata providers, shipped with LINQ to DB:
+		/// - <see cref="LinqToDB.Metadata.MetadataReader"/> - aggregation metadata provider over collection of other providers;
+		/// - <see cref="AttributeReader"/> - .NET attributes provider;
+		/// - <see cref="FluentMetadataReader"/> - fluent mappings metadata provider;
+		/// - <see cref="SystemDataLinqAttributeReader"/> - metadata provider that converts <see cref="System.Data.Linq.Mapping"/> attributes to LINQ to DB mapping attributes;
+		/// - <see cref="SystemDataSqlServerAttributeReader"/> - metadata provider that converts <see cref="Microsoft.SqlServer.Server"/> attributes to LINQ to DB mapping attributes;
+		/// - <see cref="XmlAttributeReader"/> - XML-based mappings metadata provider.
+		/// </summary>
+#else
+		/// <summary>
+		/// Gets or sets metadata attributes provider for current schema.
+		/// Metadata providers, shipped with LINQ to DB:
+		/// - <see cref="LinqToDB.Metadata.MetadataReader"/> - aggregation metadata provider over collection of other providers;
+		/// - <see cref="AttributeReader"/> - .NET attributes provider;
+		/// - <see cref="FluentMetadataReader"/> - fluent mappings metadata provider;
+		/// - <see cref="XmlAttributeReader"/> - XML-based mappings metadata provider.
+		/// </summary>
+#endif
+		public IMetadataReader MetadataReader
+		{
+			get { return Schemas[0].MetadataReader; }
+			set
+			{
+				lock (_metadataReadersSyncRoot)
+				{
+					Schemas[0].MetadataReader = value;
+					InitMetadataReaders();
+				}
+			}
+		}
+
+		/// <summary>
+		/// Adds additional metadata attributes provider to current schema.
+		/// </summary>
+		/// <param name="reader">Metadata attributes provider.</param>
+		public void AddMetadataReader(IMetadataReader reader)
+		{
+			lock (_metadataReadersSyncRoot)
+			{
+				var currentReader = MetadataReader;
+				if (currentReader is MetadataReader metadataReader)
+				{
+					metadataReader.AddReader(reader);
+					return;
+				}
+
+				MetadataReader = currentReader == null ? reader : new MetadataReader(reader, currentReader);
+			}
+		}
+
+		IMetadataReader[] _metadataReaders;
+		IMetadataReader[]  MetadataReaders
+		{
+			get
+			{
+				if (_metadataReaders == null)
+					lock (_metadataReadersSyncRoot)
+						if (_metadataReaders == null)
+							InitMetadataReaders();
+
+				return _metadataReaders;
+			}
+		}
+
+		/// <summary>
+		/// Gets attributes of specified type, associated with specified type.
+		/// </summary>
+		/// <typeparam name="T">Attribute type.</typeparam>
+		/// <param name="type">Attributes owner type.</param>
+		/// <param name="inherit">If <c>true</c> - include inherited attributes.</param>
+		/// <returns>Attributes of specified type.</returns>
+		public T[] GetAttributes<T>(Type type, bool inherit = true)
+			where T : Attribute
+		{
+			var q =
+				from mr in MetadataReaders
+				from a in mr.GetAttributes<T>(type, inherit)
+				select a;
+
+			return q.ToArray();
+		}
+
+		/// <summary>
+		/// Gets attributes of specified type, associated with specified type member.
+		/// </summary>
+		/// <typeparam name="T">Attribute type.</typeparam>
+		/// <param name="type">Member's owner type.</param>
+		/// <param name="memberInfo">Attributes owner member.</param>
+		/// <param name="inherit">If <c>true</c> - include inherited attributes.</param>
+		/// <returns>Attributes of specified type.</returns>
+		public T[] GetAttributes<T>(Type type, MemberInfo memberInfo, bool inherit = true)
+			where T : Attribute
+		{
+			var q =
+				from mr in MetadataReaders
+				from a in mr.GetAttributes<T>(type, memberInfo, inherit)
+				select a;
+
+			return q.ToArray();
+		}
+
+		/// <summary>
+		/// Gets attribute of specified type, associated with specified type.
+		/// </summary>
+		/// <typeparam name="T">Attribute type.</typeparam>
+		/// <param name="type">Attribute owner type.</param>
+		/// <param name="inherit">If <c>true</c> - include inherited attribute.</param>
+		/// <returns>First found attribute of specified type or <c>null</c>, if no attributes found.</returns>
+		public T GetAttribute<T>(Type type, bool inherit = true)
+			where T : Attribute
+		{
+			var attrs = GetAttributes<T>(type, inherit);
+			return attrs.Length == 0 ? null : attrs[0];
+		}
+
+		/// <summary>
+		/// Gets attribute of specified type, associated with specified type member.
+		/// </summary>
+		/// <typeparam name="T">Attribute type.</typeparam>
+		/// <param name="type">Member's owner type.</param>
+		/// <param name="memberInfo">Attribute owner member.</param>
+		/// <param name="inherit">If <c>true</c> - include inherited attribute.</param>
+		/// <returns>First found attribute of specified type or <c>null</c>, if no attributes found.</returns>
+		public T GetAttribute<T>(Type type, MemberInfo memberInfo, bool inherit = true)
+			where T : Attribute
+		{
+			var attrs = GetAttributes<T>(type, memberInfo, inherit);
+			return attrs.Length == 0 ? null : attrs[0];
+		}
+
+		/// <summary>
+		/// Gets attributes of specified type, associated with specified type.
+		/// Attributes filtered by schema's configuration names (see  <see cref="ConfigurationList"/>).
+		/// </summary>
+		/// <typeparam name="T">Attribute type.</typeparam>
+		/// <param name="type">Attributes owner type.</param>
+		/// <param name="configGetter">Attribute configuration name provider.</param>
+		/// <param name="inherit">If <c>true</c> - include inherited attributes.</param>
+		/// <returns>Attributes of specified type.</returns>
+		public T[] GetAttributes<T>(Type type, Func<T,string> configGetter, bool inherit = true)
+			where T : Attribute
+		{
+			var list  = new List<T>();
+			var attrs = GetAttributes<T>(type, inherit);
+
+			foreach (var c in ConfigurationList)
+				foreach (var a in attrs)
+					if (configGetter(a) == c)
+						list.Add(a);
+
+			return list.Concat(attrs.Where(a => string.IsNullOrEmpty(configGetter(a)))).ToArray();
+		}
+
+		/// <summary>
+		/// Gets attributes of specified type, associated with specified type member.
+		/// Attributes filtered by schema's configuration names (see  <see cref="ConfigurationList"/>).
+		/// </summary>
+		/// <typeparam name="T">Attribute type.</typeparam>
+		/// <param name="type">Member's owner type.</param>
+		/// <param name="memberInfo">Attributes owner member.</param>
+		/// <param name="configGetter">Attribute configuration name provider.</param>
+		/// <param name="inherit">If <c>true</c> - include inherited attributes.</param>
+		/// <returns>Attributes of specified type.</returns>
+		public T[] GetAttributes<T>(Type type, MemberInfo memberInfo, Func<T,string> configGetter, bool inherit = true)
+			where T : Attribute
+		{
+			var list  = new List<T>();
+			var attrs = GetAttributes<T>(type, memberInfo, inherit);
+
+			foreach (var c in ConfigurationList)
+				foreach (var a in attrs)
+					if (configGetter(a) == c)
+						list.Add(a);
+
+			return list.Concat(attrs.Where(a => string.IsNullOrEmpty(configGetter(a)))).ToArray();
+		}
+
+		/// <summary>
+		/// Gets attribute of specified type, associated with specified type.
+		/// Attributes filtered by schema's configuration names (see  <see cref="ConfigurationList"/>).
+		/// </summary>
+		/// <typeparam name="T">Attribute type.</typeparam>
+		/// <param name="type">Attribute owner type.</param>
+		/// <param name="configGetter">Attribute configuration name provider.</param>
+		/// <param name="inherit">If <c>true</c> - include inherited attribute.</param>
+		/// <returns>First found attribute of specified type or <c>null</c>, if no attributes found.</returns>
+		public T GetAttribute<T>(Type type, Func<T,string> configGetter, bool inherit = true)
+			where T : Attribute
+		{
+			var attrs = GetAttributes(type, configGetter, inherit);
+			return attrs.Length == 0 ? null : attrs[0];
+		}
+
+		/// <summary>
+		/// Gets attribute of specified type, associated with specified type member.
+		/// Attributes filtered by schema's configuration names (see  <see cref="ConfigurationList"/>).
+		/// </summary>
+		/// <typeparam name="T">Attribute type.</typeparam>
+		/// <param name="type">Member's owner type.</param>
+		/// <param name="memberInfo">Attribute owner member.</param>
+		/// <param name="configGetter">Attribute configuration name provider.</param>
+		/// <param name="inherit">If <c>true</c> - include inherited attribute.</param>
+		/// <returns>First found attribute of specified type or <c>null</c>, if no attributes found.</returns>
+		public T GetAttribute<T>(Type type, MemberInfo memberInfo, Func<T,string> configGetter, bool inherit = true)
+			where T : Attribute
+		{
+			var attrs = GetAttributes(type, memberInfo, configGetter, inherit);
+			return attrs.Length == 0 ? null : attrs[0];
+		}
+
+		/// <summary>
+		/// Gets the dynamic columns defined on given type.
+		/// </summary>
+		/// <param name="type">The type.</param>
+		/// <returns>All dynamic columns defined on given type.</returns>
+		public MemberInfo[] GetDynamicColumns(Type type)
+			=> MetadataReaders.SelectMany(mr => mr.GetDynamicColumns(type)).ToArray();
+
+		/// <summary>
+		/// Gets fluent mapping builder for current schema.
+		/// </summary>
+		/// <returns>Fluent mapping builder.</returns>
+		public FluentMappingBuilder GetFluentMappingBuilder()
+		{
+			return new FluentMappingBuilder(this);
+		}
+
+		#endregion
+
+		#region Configuration
+
+		private string _configurationID;
+		// TODO: V2 - make internal
+		/// <summary>
+		/// Unique schema configuration identifier. For internal use only.
+		/// </summary>
+		public  string  ConfigurationID
+		{
+			get { return _configurationID ?? (_configurationID = string.Join(".", ConfigurationList)); }
+		}
+
+		private string[] _configurationList;
+		/// <summary>
+		/// Gets configurations, associated with current mapping schema.
+		/// </summary>
+		public  string[]  ConfigurationList
+		{
+			get
+			{
+				if (_configurationList == null)
+				{
+					var hash = new HashSet<string>();
+					var list = new List<string>();
+
+					foreach (var s in Schemas)
+						if (!string.IsNullOrEmpty(s.Configuration) && hash.Add(s.Configuration))
+							list.Add(s.Configuration);
+
+					_configurationList = list.ToArray();
+				}
+
+				return _configurationList;
+			}
+		}
+
+		#endregion
+
+		#region DefaultMappingSchema
+
+		internal MappingSchema(MappingSchemaInfo mappingSchemaInfo)
+		{
+			Schemas = new[] { mappingSchemaInfo };
+
+			ValueToSqlConverter = new ValueToSqlConverter();
+		}
+
+		/// <summary>
+		/// Default mapping schema, used by LINQ to DB, when more specific mapping schema not provided.
+		/// </summary>
+		public static MappingSchema Default = new DefaultMappingSchema();
+
+		class DefaultMappingSchema : MappingSchema
+		{
+			public DefaultMappingSchema()
+				: base(new MappingSchemaInfo("") { MetadataReader = Metadata.MetadataReader.Default })
+			{
+				AddScalarType(typeof(char),            new SqlDataType(DataType.NChar, typeof(char),  1, null, null));
+				AddScalarType(typeof(char?),           new SqlDataType(DataType.NChar, typeof(char?), 1, null, null));
+				AddScalarType(typeof(string),          DataType.NVarChar);
+				AddScalarType(typeof(decimal),         DataType.Decimal);
+				AddScalarType(typeof(decimal?),        DataType.Decimal);
+				AddScalarType(typeof(DateTime),        DataType.DateTime2);
+				AddScalarType(typeof(DateTime?),       DataType.DateTime2);
+				AddScalarType(typeof(DateTimeOffset),  DataType.DateTimeOffset);
+				AddScalarType(typeof(DateTimeOffset?), DataType.DateTimeOffset);
+				AddScalarType(typeof(TimeSpan),        DataType.Time);
+				AddScalarType(typeof(TimeSpan?),       DataType.Time);
+				AddScalarType(typeof(byte[]),          DataType.VarBinary);
+				AddScalarType(typeof(Binary),          DataType.VarBinary);
+				AddScalarType(typeof(Guid),            DataType.Guid);
+				AddScalarType(typeof(Guid?),           DataType.Guid);
+				AddScalarType(typeof(object),          DataType.Variant);
+				AddScalarType(typeof(XmlDocument),     DataType.Xml);
+				AddScalarType(typeof(XDocument),       DataType.Xml);
+				AddScalarType(typeof(bool),            DataType.Boolean);
+				AddScalarType(typeof(bool?),           DataType.Boolean);
+				AddScalarType(typeof(sbyte),           DataType.SByte);
+				AddScalarType(typeof(sbyte?),          DataType.SByte);
+				AddScalarType(typeof(short),           DataType.Int16);
+				AddScalarType(typeof(short?),          DataType.Int16);
+				AddScalarType(typeof(int),             DataType.Int32);
+				AddScalarType(typeof(int?),            DataType.Int32);
+				AddScalarType(typeof(long),            DataType.Int64);
+				AddScalarType(typeof(long?),           DataType.Int64);
+				AddScalarType(typeof(byte),            DataType.Byte);
+				AddScalarType(typeof(byte?),           DataType.Byte);
+				AddScalarType(typeof(ushort),          DataType.UInt16);
+				AddScalarType(typeof(ushort?),         DataType.UInt16);
+				AddScalarType(typeof(uint),            DataType.UInt32);
+				AddScalarType(typeof(uint?),           DataType.UInt32);
+				AddScalarType(typeof(ulong),           DataType.UInt64);
+				AddScalarType(typeof(ulong?),          DataType.UInt64);
+				AddScalarType(typeof(float),           DataType.Single);
+				AddScalarType(typeof(float?),          DataType.Single);
+				AddScalarType(typeof(double),          DataType.Double);
+				AddScalarType(typeof(double?),         DataType.Double);
+
+				AddScalarType(typeof(BitArray),        DataType.BitArray);
+
+				ValueToSqlConverter.SetDefaults();
+			}
+		}
+
+		#endregion
+
+		#region Scalar Types
+
+		/// <summary>
+		/// Returns <c>true</c>, if provided type mapped to scalar database type in current schema.
+		/// </summary>
+		/// <param name="type">Type to check.</param>
+		/// <returns><c>true</c>, if type mapped to scalar database type.</returns>
+		public bool IsScalarType(Type type)
+		{
+			foreach (var info in Schemas)
+			{
+				var o = info.GetScalarType(type);
+				if (o.IsSome)
+					return o.Value;
+			}
+
+			var attr = GetAttribute<ScalarTypeAttribute>(type, a => a.Configuration);
+			var ret  = false;
+
+			if (attr != null)
+			{
+				ret = attr.IsScalar;
+			}
+			else
+			{
+				type = type.ToNullableUnderlying();
+
+				if (type.IsEnumEx() || type.IsPrimitiveEx() || (Configuration.IsStructIsScalarType && type.IsValueTypeEx()))
+					ret = true;
+			}
+
+			SetScalarType(type, ret);
+
+			return ret;
+		}
+
+		/// <summary>
+		/// Configure how provided type should be handled during mapping to database - as scalar value or composite type.
+		/// </summary>
+		/// <param name="type">Type to configure.</param>
+		/// <param name="isScalarType"><c>true</c>, if provided type should be mapped to scalar database value.</param>
+		public void SetScalarType(Type type, bool isScalarType = true)
+		{
+			Schemas[0].SetScalarType(type, isScalarType);
+		}
+
+		/// <summary>
+		/// Configure provided type mapping to scalar database type.
+		/// </summary>
+		/// <param name="type">Type to configure.</param>
+		/// <param name="defaultValue">Default value. See <see cref="SetDefaultValue(Type, object)"/> for more details.</param>
+		/// <param name="dataType">Optional scalar data type.</param>
+		public void AddScalarType(Type type, object defaultValue, DataType dataType = DataType.Undefined)
+		{
+			SetScalarType  (type);
+			SetDefaultValue(type, defaultValue);
+
+			if (dataType != DataType.Undefined)
+				SetDataType(type, dataType);
+		}
+
+		/// <summary>
+		/// Configure provided type mapping to scalar database type.
+		/// </summary>
+		/// <param name="type">Type to configure.</param>
+		/// <param name="defaultValue">Default value. See <see cref="SetDefaultValue(Type, object)"/> for more details.</param>
+		/// <param name="canBeNull">Set <c>null</c> value support flag. See <see cref="SetCanBeNull(Type, bool)"/> for more details.</param>
+		/// <param name="dataType">Optional scalar data type.</param>
+		public void AddScalarType(Type type, object defaultValue, bool canBeNull, DataType dataType = DataType.Undefined)
+		{
+			SetScalarType  (type);
+			SetDefaultValue(type, defaultValue);
+			SetCanBeNull   (type, canBeNull);
+
+			if (dataType != DataType.Undefined)
+				SetDataType(type, dataType);
+		}
+
+		/// <summary>
+		/// Configure provided type mapping to scalar database type.
+		/// </summary>
+		/// <param name="type">Type to configure.</param>
+		/// <param name="dataType">Optional scalar data type.</param>
+		public void AddScalarType(Type type, DataType dataType = DataType.Undefined)
+		{
+			SetScalarType(type);
+
+			if (dataType != DataType.Undefined)
+				SetDataType(type, dataType);
+		}
+
+		/// <summary>
+		/// Configure provided type mapping to scalar database type.
+		/// </summary>
+		/// <param name="type">Type to configure.</param>
+		/// <param name="dataType">Database data type.</param>
+		public void AddScalarType(Type type, SqlDataType dataType)
+		{
+			SetScalarType(type);
+
+			SetDataType(type, dataType);
+		}
+
+		#endregion
+
+		#region DataTypes
+
+		/// <summary>
+		/// Returns database type mapping information for specified type.
+		/// </summary>
+		/// <param name="type">Mapped type.</param>
+		/// <returns>Database type information.</returns>
+		public SqlDataType GetDataType(Type type)
+		{
+			foreach (var info in Schemas)
+			{
+				var o = info.GetDataType(type);
+				if (o.IsSome)
+					return o.Value;
+			}
+
+			return SqlDataType.Undefined;
+		}
+
+		/// <summary>
+		/// Associate specified type with LINQ to DB data type.
+		/// </summary>
+		/// <param name="type">Mapped type.</param>
+		/// <param name="dataType">LINQ to DB data type.</param>
+		public void SetDataType(Type type, DataType dataType)
+		{
+			Schemas[0].SetDataType(type, dataType);
+		}
+
+		/// <summary>
+		/// Associate specified type with database data type.
+		/// </summary>
+		/// <param name="type">Mapped type.</param>
+		/// <param name="dataType">Database data type.</param>
+		public void SetDataType(Type type, SqlDataType dataType)
+		{
+			Schemas[0].SetDataType(type, dataType);
+		}
+
+		/// <summary>
+		/// Returns scalar database type mapping information for provided type.
+		/// </summary>
+		/// <param name="type">Mapped type.</param>
+		/// <param name="canBeNull">Returns <c>true</c>, if <paramref name="type"/> type is enum with mapping to <c>null</c> value.
+		/// Initial parameter value, passed to this method is not used.</param>
+		/// <returns>Scalar database type information.</returns>
+		public SqlDataType GetUnderlyingDataType(Type type, ref bool canBeNull)
+		{
+			int? length = null;
+
+			var underlyingType = type.ToNullableUnderlying();
+
+			if (underlyingType.IsEnumEx())
+			{
+				var attrs =
+				(
+					from f in underlyingType.GetFieldsEx()
+					where (f.Attributes & EnumField) == EnumField
+					from attr in GetAttributes<MapValueAttribute>(underlyingType, f, a => a.Configuration).Select(attr => attr)
+					orderby attr.IsDefault ? 0 : 1
+					select attr
+				).ToList();
+
+				if (attrs.Count == 0)
+				{
+					underlyingType = Enum.GetUnderlyingType(underlyingType);
+				}
+				else
+				{
+					var  minLen    = 0;
+					Type valueType = null;
+
+					foreach (var attr in attrs)
+					{
+						if (attr.Value == null)
+						{
+							canBeNull = true;
+						}
+						else
+						{
+							if (valueType == null)
+								valueType = attr.Value.GetType();
+
+							if (attr.Value is string)
+							{
+								var len = attr.Value.ToString().Length;
+
+								if (length == null)
+								{
+									length = minLen = len;
+								}
+								else
+								{
+									if (minLen > len) minLen = len;
+									if (length < len) length = len;
+								}
+							}
+						}
+					}
+
+					if (valueType == null)
+						return SqlDataType.Undefined;
+
+					var dt = GetDataType(valueType);
+
+					if (dt.DataType == DataType.NVarChar && minLen == length)
+						return new SqlDataType(DataType.NChar, valueType, length.Value);
+
+					if (length.HasValue && dt.IsCharDataType)
+						return new SqlDataType(dt.DataType, valueType, length.Value);
+
+					return dt;
+				}
+			}
+
+			if (underlyingType != type)
+				return GetDataType(underlyingType);
+
+			return SqlDataType.Undefined;
+		}
+
+
+		#endregion
+
+		#region GetMapValues
+
+		ConcurrentDictionary<Type,MapValue[]> _mapValues;
+
+		/// <summary>
+		/// Returns enum type mapping information or <c>null</c> for non-enum types.
+		/// </summary>
+		/// <param name="type">Mapped type.</param>
+		/// <returns>Mapping values for enum type and <c>null</c> for non-enum types.</returns>
+		public virtual MapValue[] GetMapValues([JetBrains.Annotations.NotNull] Type type)
+		{
+			if (type == null) throw new ArgumentNullException("type");
+
+			if (_mapValues == null)
+				_mapValues = new ConcurrentDictionary<Type,MapValue[]>();
+
+			if (_mapValues.TryGetValue(type, out var mapValues))
+				return mapValues;
+
+			var underlyingType = type.ToNullableUnderlying();
+
+			if (underlyingType.IsEnumEx())
+			{
+				var fields =
+				(
+					from f in underlyingType.GetFieldsEx()
+					where (f.Attributes & EnumField) == EnumField
+					let attrs = GetAttributes<MapValueAttribute>(underlyingType, f, a => a.Configuration)
+					select new MapValue(Enum.Parse(underlyingType, f.Name, false), attrs)
+				).ToArray();
+
+				if (fields.Any(f => f.MapValues.Length > 0))
+					mapValues = fields;
+			}
+
+			_mapValues[type] = mapValues;
+
+			return mapValues;
+		}
+
+		#endregion
+
+		#region Options
+
+		/// <summary>
+		/// Gets or sets column name comparison rules for comparison of column names in mapping with column name,
+		///  returned by provider's data reader.
+		/// </summary>
+		public StringComparer ColumnNameComparer
+		{
+			get
+			{
+				if (Schemas[0].ColumnNameComparer == null)
+				{
+					Schemas[0].ColumnNameComparer = Schemas
+						.Select        (s => s.ColumnNameComparer)
+						.FirstOrDefault(s => s != null)
+						??
+						StringComparer.Ordinal;
+				}
+
+				return Schemas[0].ColumnNameComparer;
+			}
+
+			set => Schemas[0].ColumnNameComparer = value;
+		}
+
+		#endregion
+
+		#region EntityDescriptor
+
+		/// <summary>
+		/// Gets or sets action, called when the EntityDescriptor is created.
+		/// Could be used to adjust created descriptor before use.
+		/// </summary>
+		public Action<MappingSchema, IEntityChangeDescriptor> EntityDescriptorCreatedCallback { get; set; }
+
+		internal static MemoryCache EntityDescriptorsCache { get; } = new MemoryCache(new MemoryCacheOptions());
+
+		/// <summary>
+		/// Returns mapped entity descriptor.
+		/// </summary>
+		/// <param name="type">Mapped type.</param>
+		/// <returns>Mapping descriptor.</returns>
+		public EntityDescriptor GetEntityDescriptor(Type type)
+		{
+			var key = new { Type = type, ConfigurationID };
+			var ed = EntityDescriptorsCache.GetOrCreate(key,
+				o =>
+				{
+					o.SlidingExpiration = Configuration.Linq.CacheSlidingExpiration;
+					var edNew = new EntityDescriptor(this, type);
+					EntityDescriptorCreatedCallback?.Invoke(this, edNew);
+					return edNew;
+				});
+
+			return ed;
+		}
+
+		/// <summary>
+		/// Enumerates types registered by FluentMetadataBuilder.
+		/// </summary>
+		/// <returns>
+		/// Returns array with all types, mapped by fluent mappings.
+		/// </returns>
+		public Type[] GetDefinedTypes()
+		{
+			return Schemas.SelectMany(s => s.GetRegisteredTypes()).ToArray();
+		}
+
+		/// <summary>
+		/// Clears EntityDescriptor cache.
+		/// </summary>
+		public static void ClearCache()
+		{
+			EntityDescriptorsCache.Compact(1);
+		}
+
+		internal void ResetEntityDescriptor(Type type)
+		{
+			var key = new { Type = type, ConfigurationID };
+			EntityDescriptorsCache.Remove(key);
+		}
+
+		#endregion
+
+		#region Enum
+
+		/// <summary>
+		/// Returns type, to which provided enumeration type is mapped or <c>null</c>, if type is not configured.
+		/// See <see cref="SetDefaultFromEnumType(Type, Type)"/>.
+		/// </summary>
+		/// <param name="enumType">Enumeration type.</param>
+		/// <returns>Mapped type or <c>null</c>.</returns>
+		public Type GetDefaultFromEnumType(Type enumType)
+		{
+			foreach (var info in Schemas)
+			{
+				var type = info.GetDefaultFromEnumType(enumType);
+				if (type != null)
+					return type;
+			}
+			return null;
+		}
+
+		/// <summary>
+		/// Sets type, to which provided enumeration type should be mapped.
+		/// </summary>
+		/// <param name="enumType">Enumeration type.</param>
+		/// <param name="defaultFromType">Mapped type.</param>
+		public void SetDefaultFromEnumType(Type enumType, Type defaultFromType)
+		{
+			Schemas[0].SetDefaultFromEnumType(enumType, defaultFromType);
+		}
+
+		#endregion
+	}
+}