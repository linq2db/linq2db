--- conflicted
+++ resolved
@@ -15,11 +15,6 @@
 
 using JetBrains.Annotations;
 
-<<<<<<< HEAD
-#if !NET9_0_OR_GREATER
-using Lock = System.Object;
-#endif
-=======
 using LinqToDB.Common;
 using LinqToDB.Common.Internal;
 using LinqToDB.Common.Internal.Cache;
@@ -30,7 +25,10 @@
 using LinqToDB.Metadata;
 using LinqToDB.SqlProvider;
 using LinqToDB.SqlQuery;
->>>>>>> 779bd9e5
+
+#if !NET9_0_OR_GREATER
+using Lock = System.Object;
+#endif
 
 namespace LinqToDB.Mapping
 {
