--- conflicted
+++ resolved
@@ -1,303 +1,300 @@
-﻿using System;
-using System.Collections.Generic;
-using System.Linq;
-
-namespace LinqToDB.Mapping
-{
-	using Common;
-	using Extensions;
-	using Linq;
-	using Reflection;
-
-	/// <summary>
-	/// Stores mapping entity descriptor.
-	/// </summary>
-	public class EntityDescriptor
-	{
-		/// <summary>
-		/// Creates descriptor instance.
-		/// </summary>
-		/// <param name="mappingSchema">Mapping schema, associated with descriptor.</param>
-		/// <param name="type">Mapping class type.</param>
-		public EntityDescriptor(MappingSchema mappingSchema, Type type)
-		{
-			TypeAccessor = TypeAccessor.GetAccessor(type);
-			Associations = new List<AssociationDescriptor>();
-			Columns      = new List<ColumnDescriptor>();
-
-			Init(mappingSchema);
-			InitInheritanceMapping(mappingSchema);
-		}
-
-		/// <summary>
-		/// Gets mapping type accessor.
-		/// </summary>
-		public TypeAccessor                TypeAccessor              { get; private set; }
-
-		/// <summary>
-		/// Gets name of table or view in database.
-		/// </summary>
-		public string                      TableName                 { get; private set; }
-
-		/// <summary>
-		/// Gets optional schema/owner name, to override default name. See <see cref="LinqExtensions.SchemaName{T}(ITable{T}, string)"/> method for support information per provider.
-		/// </summary>
-		public string                      SchemaName                { get; private set; }
-
-		/// <summary>
-		/// Gets optional database name, to override default database name. See <see cref="LinqExtensions.DatabaseName{T}(ITable{T}, string)"/> method for support information per provider.
-		/// </summary>
-		public string                      DatabaseName              { get; private set; }
-
-		// TODO: V2: remove?
-		/// <summary>
-		/// Gets or sets column mapping rules for current mapping class or interface.
-		/// If <c>true</c>, properties and fields should be marked with one of those attributes to be used for mapping:
-		/// - <see cref="ColumnAttribute"/>;
-		/// - <see cref="PrimaryKeyAttribute"/>;
-		/// - <see cref="IdentityAttribute"/>;
-		/// - <see cref="ColumnAliasAttribute"/>.
-		/// Otherwise all supported members of scalar type will be used:
-		/// - public instance fields and properties;
-		/// - explicit interface implmentation properties.
-		/// Also see <seealso cref="Configuration.IsStructIsScalarType"/> and <seealso cref="ScalarTypeAttribute"/>.
-		/// </summary>
-		public bool                        IsColumnAttributeRequired { get; private set; }
-
-		/// <summary>
-		/// Gets the dynamic columns store descriptor.
-		/// </summary>
-		public ColumnDescriptor            DynamicColumnsStore       { get; private set; }
-
-		/// <summary>
-		/// Gets list of column descriptors for current entity.
-		/// </summary>
-		public List<ColumnDescriptor>      Columns                   { get; private set; }
-
-		/// <summary>
-		/// Gets list of association descriptors for current entity.
-		/// </summary>
-		public List<AssociationDescriptor> Associations              { get; private set; }
-
-		/// <summary>
-		/// Gets mapping dictionary to map column aliases to target columns or aliases.
-		/// </summary>
-		public Dictionary<string,string>   Aliases                   { get; private set; }
-
-		/// <summary>
-		/// Gets list of calculated members. Members with attribute MethodExpression and IsColumn flag
-		/// </summary>
-		public List<MemberAccessor>        CalculatedMembers         { get; private set; }
-
-		public bool                        HasCalculatedMembers      => CalculatedMembers != null && CalculatedMembers.Count > 0;
-
-		private List<InheritanceMapping> _inheritanceMappings;
-		/// <summary>
-		/// Gets list of inheritace mapping descriptors for current entity.
-		/// </summary>
-		public  List<InheritanceMapping>  InheritanceMapping         => _inheritanceMappings;
-
-		/// <summary>
-		/// Gets mapping class type.
-		/// </summary>
-		public Type ObjectType { get { return TypeAccessor.Type; } }
-
-		void Init(MappingSchema mappingSchema)
-		{
-			var ta = mappingSchema.GetAttribute<TableAttribute>(TypeAccessor.Type, a => a.Configuration);
-
-			if (ta != null)
-			{
-				TableName                 = ta.Name;
-				SchemaName                = ta.Schema;
-				DatabaseName              = ta.Database;
-				IsColumnAttributeRequired = ta.IsColumnAttributeRequired;
-			}
-
-			if (TableName == null)
-			{
-				TableName = TypeAccessor.Type.Name;
-
-				if (TypeAccessor.Type.IsInterfaceEx() && TableName.Length > 1 && TableName[0] == 'I')
-					TableName = TableName.Substring(1);
-			}
-
-			var attrs = new List<ColumnAttribute>();
-			var members = TypeAccessor.Members.Concat(
-				mappingSchema.GetDynamicColumns(ObjectType).Select(dc => new MemberAccessor(TypeAccessor, dc)));
-
-			foreach (var member in members)
-			{
-				var aa = mappingSchema.GetAttribute<AssociationAttribute>(TypeAccessor.Type, member.MemberInfo, attr => attr.Configuration);
-
-				if (aa != null)
-				{
-					Associations.Add(new AssociationDescriptor(
-						TypeAccessor.Type, member.MemberInfo, aa.GetThisKeys(), aa.GetOtherKeys(), aa.ExpressionPredicate, aa.Predicate, aa.Storage, aa.CanBeNull));
-					continue;
-				}
-
-				var ca = mappingSchema.GetAttribute<ColumnAttribute>(TypeAccessor.Type, member.MemberInfo, attr => attr.Configuration);
-
-				if (ca != null)
-				{
-					if (ca.IsColumn)
-					{
-						if (ca.MemberName != null)
-						{
-							attrs.Add(new ColumnAttribute(member.Name, ca));
-						}
-						else
-						{
-							var cd = new ColumnDescriptor(mappingSchema, ca, member);
-							Columns.Add(cd);
-							_columnNames.Add(member.Name, cd);
-						}
-					}
-				}
-				else if (
-					!IsColumnAttributeRequired && mappingSchema.IsScalarType(member.Type) ||
-					mappingSchema.GetAttribute<IdentityAttribute>(TypeAccessor.Type, member.MemberInfo, attr => attr.Configuration) != null ||
-					mappingSchema.GetAttribute<PrimaryKeyAttribute>(TypeAccessor.Type, member.MemberInfo, attr => attr.Configuration) != null)
-				{
-					var cd = new ColumnDescriptor(mappingSchema, new ColumnAttribute(), member);
-					Columns.Add(cd);
-					_columnNames.Add(member.Name, cd);
-				}
-				else
-				{
-					var caa = mappingSchema.GetAttribute<ColumnAliasAttribute>(TypeAccessor.Type, member.MemberInfo, attr => attr.Configuration);
-
-					if (caa != null)
-					{
-						if (Aliases == null)
-							Aliases = new Dictionary<string,string>();
-
-						Aliases.Add(member.Name, caa.MemberName);
-					}
-				}
-<<<<<<< HEAD
-=======
-
-				var ma = mappingSchema.GetAttribute<ExpressionMethodAttribute>(TypeAccessor.Type, member.MemberInfo, attr => attr.Configuration);
-				if (ma != null && ma.IsColumn)
-				{
-					if (CalculatedMembers == null)
-						CalculatedMembers = new List<MemberAccessor>();
-					CalculatedMembers.Add(member);
-				}
-			}
->>>>>>> de5bdf25
-
-				// dynamic columns store property
-				var dcsProp = mappingSchema.GetAttribute<DynamicColumnsStoreAttribute>(TypeAccessor.Type, member.MemberInfo, attr => attr.Configuration);
-
-				if (dcsProp != null)
-					DynamicColumnsStore = new ColumnDescriptor(mappingSchema, new ColumnAttribute(member.Name), member);
-			}
-			
-			var typeColumnAttrs = mappingSchema.GetAttributes<ColumnAttribute>(TypeAccessor.Type, a => a.Configuration);
-
-			foreach (var attr in typeColumnAttrs.Concat(attrs))
-				if (attr.IsColumn)
-					SetColumn(attr, mappingSchema);
-		}
-
-		void SetColumn(ColumnAttribute attr, MappingSchema mappingSchema)
-		{
-			if (attr.MemberName == null)
-				throw new LinqToDBException($"The Column attribute of the '{TypeAccessor.Type}' type must have MemberName.");
-
-			if (attr.MemberName.IndexOf('.') < 0)
-			{
-				var ex = TypeAccessor[attr.MemberName];
-				var cd = new ColumnDescriptor(mappingSchema, attr, ex);
-
-				Columns.Add(cd);
-				_columnNames.Add(attr.MemberName, cd);
-			}
-			else
-			{
-				var cd = new ColumnDescriptor(mappingSchema, attr, new MemberAccessor(TypeAccessor, attr.MemberName));
-
-				if (!string.IsNullOrWhiteSpace(attr.MemberName))
-				{
-					Columns.Add(cd);
-					_columnNames.Add(attr.MemberName, cd);
-				}
-			}
-		}
-
-		readonly Dictionary<string,ColumnDescriptor> _columnNames = new Dictionary<string, ColumnDescriptor>();
-
-		/// <summary>
-		/// Gets column descriptor by member name.
-		/// </summary>
-		/// <param name="memberName">Member name.</param>
-		/// <returns>Returns column descriptor or <c>null</c>, if descriptor not found.</returns>
-		public ColumnDescriptor this[string memberName]
-		{
-			get
-			{
-				if (!_columnNames.TryGetValue(memberName, out var cd))
-					if (Aliases != null && Aliases.TryGetValue(memberName, out var alias) && memberName != alias)
-						return this[alias];
-
-				return cd;
-			}
-		}
-
-		internal void InitInheritanceMapping(MappingSchema mappingSchema)
-		{
-			var mappingAttrs = mappingSchema.GetAttributes<InheritanceMappingAttribute>(ObjectType, a => a.Configuration, false);
-			var result       = new List<InheritanceMapping>(mappingAttrs.Length);
-
-			if (mappingAttrs.Length > 0)
-			{
-				foreach (var m in mappingAttrs)
-				{
-					var mapping = new InheritanceMapping
-					{
-						Code      = m.Code,
-						IsDefault = m.IsDefault,
-						Type      = m.Type,
-					};
-
-					var ed = mapping.Type.Equals(ObjectType)
-						? this
-						: mappingSchema.GetEntityDescriptor(mapping.Type);
-
-					//foreach (var column in this.Columns)
-					//{
-					//	if (ed.Columns.All(f => f.MemberName != column.MemberName))
-					//		ed.Columns.Add(column);
-					//}
-
-					foreach (var column in ed.Columns)
-					{
-						if (Columns.All(f => f.MemberName != column.MemberName))
-							Columns.Add(column);
-
-						if (column.IsDiscriminator)
-							mapping.Discriminator = column;
-					}
-
-					mapping.Discriminator = mapping.Discriminator ?? Columns.FirstOrDefault(x => x.IsDiscriminator);
-
-					result.Add(mapping);
-				}
-
-				var discriminator = result.Select(m => m.Discriminator).FirstOrDefault(d => d != null);
-
-				if (discriminator == null)
-					throw new LinqException("Inheritance Discriminator is not defined for the '{0}' hierarchy.", ObjectType);
-
-				foreach (var mapping in result)
-					if (mapping.Discriminator == null)
-						mapping.Discriminator = discriminator;
-			}
-
-			_inheritanceMappings = result;
-		}
-	}
-}
+﻿﻿using System;
+using System.Collections.Generic;
+using System.Linq;
+
+namespace LinqToDB.Mapping
+{
+	using Common;
+	using Extensions;
+	using Linq;
+	using Reflection;
+
+	/// <summary>
+	/// Stores mapping entity descriptor.
+	/// </summary>
+	public class EntityDescriptor
+	{
+		/// <summary>
+		/// Creates descriptor instance.
+		/// </summary>
+		/// <param name="mappingSchema">Mapping schema, associated with descriptor.</param>
+		/// <param name="type">Mapping class type.</param>
+		public EntityDescriptor(MappingSchema mappingSchema, Type type)
+		{
+			TypeAccessor = TypeAccessor.GetAccessor(type);
+			Associations = new List<AssociationDescriptor>();
+			Columns      = new List<ColumnDescriptor>();
+
+			Init(mappingSchema);
+			InitInheritanceMapping(mappingSchema);
+		}
+
+		/// <summary>
+		/// Gets mapping type accessor.
+		/// </summary>
+		public TypeAccessor                TypeAccessor              { get; private set; }
+
+		/// <summary>
+		/// Gets name of table or view in database.
+		/// </summary>
+		public string                      TableName                 { get; private set; }
+
+		/// <summary>
+		/// Gets optional schema/owner name, to override default name. See <see cref="LinqExtensions.SchemaName{T}(ITable{T}, string)"/> method for support information per provider.
+		/// </summary>
+		public string                      SchemaName                { get; private set; }
+
+		/// <summary>
+		/// Gets optional database name, to override default database name. See <see cref="LinqExtensions.DatabaseName{T}(ITable{T}, string)"/> method for support information per provider.
+		/// </summary>
+		public string                      DatabaseName              { get; private set; }
+
+		// TODO: V2: remove?
+		/// <summary>
+		/// Gets or sets column mapping rules for current mapping class or interface.
+		/// If <c>true</c>, properties and fields should be marked with one of those attributes to be used for mapping:
+		/// - <see cref="ColumnAttribute"/>;
+		/// - <see cref="PrimaryKeyAttribute"/>;
+		/// - <see cref="IdentityAttribute"/>;
+		/// - <see cref="ColumnAliasAttribute"/>.
+		/// Otherwise all supported members of scalar type will be used:
+		/// - public instance fields and properties;
+		/// - explicit interface implmentation properties.
+		/// Also see <seealso cref="Configuration.IsStructIsScalarType"/> and <seealso cref="ScalarTypeAttribute"/>.
+		/// </summary>
+		public bool                        IsColumnAttributeRequired { get; private set; }
+
+		/// <summary>
+		/// Gets the dynamic columns store descriptor.
+		/// </summary>
+		public ColumnDescriptor            DynamicColumnsStore       { get; private set; }
+
+		/// <summary>
+		/// Gets list of column descriptors for current entity.
+		/// </summary>
+		public List<ColumnDescriptor>      Columns                   { get; private set; }
+
+		/// <summary>
+		/// Gets list of association descriptors for current entity.
+		/// </summary>
+		public List<AssociationDescriptor> Associations              { get; private set; }
+
+		/// <summary>
+		/// Gets mapping dictionary to map column aliases to target columns or aliases.
+		/// </summary>
+		public Dictionary<string,string>   Aliases                   { get; private set; }
+
+		/// <summary>
+		/// Gets list of calculated members. Members with attribute MethodExpression and IsColumn flag
+		/// </summary>
+		public List<MemberAccessor>        CalculatedMembers         { get; private set; }
+
+		public bool                        HasCalculatedMembers      => CalculatedMembers != null && CalculatedMembers.Count > 0;
+
+		private List<InheritanceMapping> _inheritanceMappings;
+		/// <summary>
+		/// Gets list of inheritace mapping descriptors for current entity.
+		/// </summary>
+		public  List<InheritanceMapping>  InheritanceMapping         => _inheritanceMappings;
+
+		/// <summary>
+		/// Gets mapping class type.
+		/// </summary>
+		public Type ObjectType { get { return TypeAccessor.Type; } }
+
+		void Init(MappingSchema mappingSchema)
+		{
+			var ta = mappingSchema.GetAttribute<TableAttribute>(TypeAccessor.Type, a => a.Configuration);
+
+			if (ta != null)
+			{
+				TableName                 = ta.Name;
+				SchemaName                = ta.Schema;
+				DatabaseName              = ta.Database;
+				IsColumnAttributeRequired = ta.IsColumnAttributeRequired;
+			}
+
+			if (TableName == null)
+			{
+				TableName = TypeAccessor.Type.Name;
+
+				if (TypeAccessor.Type.IsInterfaceEx() && TableName.Length > 1 && TableName[0] == 'I')
+					TableName = TableName.Substring(1);
+			}
+
+			var attrs = new List<ColumnAttribute>();
+			var members = TypeAccessor.Members.Concat(
+				mappingSchema.GetDynamicColumns(ObjectType).Select(dc => new MemberAccessor(TypeAccessor, dc)));
+
+			foreach (var member in members)
+			{
+				var aa = mappingSchema.GetAttribute<AssociationAttribute>(TypeAccessor.Type, member.MemberInfo, attr => attr.Configuration);
+
+				if (aa != null)
+				{
+					Associations.Add(new AssociationDescriptor(
+						TypeAccessor.Type, member.MemberInfo, aa.GetThisKeys(), aa.GetOtherKeys(), aa.ExpressionPredicate, aa.Predicate, aa.Storage, aa.CanBeNull));
+					continue;
+				}
+
+				var ca = mappingSchema.GetAttribute<ColumnAttribute>(TypeAccessor.Type, member.MemberInfo, attr => attr.Configuration);
+
+				if (ca != null)
+				{
+					if (ca.IsColumn)
+					{
+						if (ca.MemberName != null)
+						{
+							attrs.Add(new ColumnAttribute(member.Name, ca));
+						}
+						else
+						{
+							var cd = new ColumnDescriptor(mappingSchema, ca, member);
+							Columns.Add(cd);
+							_columnNames.Add(member.Name, cd);
+						}
+					}
+				}
+				else if (
+					!IsColumnAttributeRequired && mappingSchema.IsScalarType(member.Type) ||
+					mappingSchema.GetAttribute<IdentityAttribute>(TypeAccessor.Type, member.MemberInfo, attr => attr.Configuration) != null ||
+					mappingSchema.GetAttribute<PrimaryKeyAttribute>(TypeAccessor.Type, member.MemberInfo, attr => attr.Configuration) != null)
+				{
+					var cd = new ColumnDescriptor(mappingSchema, new ColumnAttribute(), member);
+					Columns.Add(cd);
+					_columnNames.Add(member.Name, cd);
+				}
+				else
+				{
+					var caa = mappingSchema.GetAttribute<ColumnAliasAttribute>(TypeAccessor.Type, member.MemberInfo, attr => attr.Configuration);
+
+					if (caa != null)
+					{
+						if (Aliases == null)
+							Aliases = new Dictionary<string,string>();
+
+						Aliases.Add(member.Name, caa.MemberName);
+					}
+				}
+
+				var ma = mappingSchema.GetAttribute<ExpressionMethodAttribute>(TypeAccessor.Type, member.MemberInfo, attr => attr.Configuration);
+				if (ma != null && ma.IsColumn)
+				{
+					if (CalculatedMembers == null)
+						CalculatedMembers = new List<MemberAccessor>();
+					CalculatedMembers.Add(member);
+				}
+			}
+
+				// dynamic columns store property
+				var dcsProp = mappingSchema.GetAttribute<DynamicColumnsStoreAttribute>(TypeAccessor.Type, member.MemberInfo, attr => attr.Configuration);
+
+				if (dcsProp != null)
+					DynamicColumnsStore = new ColumnDescriptor(mappingSchema, new ColumnAttribute(member.Name), member);
+			}
+			
+			var typeColumnAttrs = mappingSchema.GetAttributes<ColumnAttribute>(TypeAccessor.Type, a => a.Configuration);
+
+			foreach (var attr in typeColumnAttrs.Concat(attrs))
+				if (attr.IsColumn)
+					SetColumn(attr, mappingSchema);
+		}
+
+		void SetColumn(ColumnAttribute attr, MappingSchema mappingSchema)
+		{
+			if (attr.MemberName == null)
+				throw new LinqToDBException($"The Column attribute of the '{TypeAccessor.Type}' type must have MemberName.");
+
+			if (attr.MemberName.IndexOf('.') < 0)
+			{
+				var ex = TypeAccessor[attr.MemberName];
+				var cd = new ColumnDescriptor(mappingSchema, attr, ex);
+
+				Columns.Add(cd);
+				_columnNames.Add(attr.MemberName, cd);
+			}
+			else
+			{
+				var cd = new ColumnDescriptor(mappingSchema, attr, new MemberAccessor(TypeAccessor, attr.MemberName));
+
+				if (!string.IsNullOrWhiteSpace(attr.MemberName))
+				{
+					Columns.Add(cd);
+					_columnNames.Add(attr.MemberName, cd);
+				}
+			}
+		}
+
+		readonly Dictionary<string,ColumnDescriptor> _columnNames = new Dictionary<string, ColumnDescriptor>();
+
+		/// <summary>
+		/// Gets column descriptor by member name.
+		/// </summary>
+		/// <param name="memberName">Member name.</param>
+		/// <returns>Returns column descriptor or <c>null</c>, if descriptor not found.</returns>
+		public ColumnDescriptor this[string memberName]
+		{
+			get
+			{
+				if (!_columnNames.TryGetValue(memberName, out var cd))
+					if (Aliases != null && Aliases.TryGetValue(memberName, out var alias) && memberName != alias)
+						return this[alias];
+
+				return cd;
+			}
+		}
+
+		internal void InitInheritanceMapping(MappingSchema mappingSchema)
+		{
+			var mappingAttrs = mappingSchema.GetAttributes<InheritanceMappingAttribute>(ObjectType, a => a.Configuration, false);
+			var result       = new List<InheritanceMapping>(mappingAttrs.Length);
+
+			if (mappingAttrs.Length > 0)
+			{
+				foreach (var m in mappingAttrs)
+				{
+					var mapping = new InheritanceMapping
+					{
+						Code      = m.Code,
+						IsDefault = m.IsDefault,
+						Type      = m.Type,
+					};
+
+					var ed = mapping.Type.Equals(ObjectType)
+						? this
+						: mappingSchema.GetEntityDescriptor(mapping.Type);
+
+					//foreach (var column in this.Columns)
+					//{
+					//	if (ed.Columns.All(f => f.MemberName != column.MemberName))
+					//		ed.Columns.Add(column);
+					//}
+
+					foreach (var column in ed.Columns)
+					{
+						if (Columns.All(f => f.MemberName != column.MemberName))
+							Columns.Add(column);
+
+						if (column.IsDiscriminator)
+							mapping.Discriminator = column;
+					}
+
+					mapping.Discriminator = mapping.Discriminator ?? Columns.FirstOrDefault(x => x.IsDiscriminator);
+
+					result.Add(mapping);
+				}
+
+				var discriminator = result.Select(m => m.Discriminator).FirstOrDefault(d => d != null);
+
+				if (discriminator == null)
+					throw new LinqException("Inheritance Discriminator is not defined for the '{0}' hierarchy.", ObjectType);
+
+				foreach (var mapping in result)
+					if (mapping.Discriminator == null)
+						mapping.Discriminator = discriminator;
+			}
+
+			_inheritanceMappings = result;
+		}
+	}
+}