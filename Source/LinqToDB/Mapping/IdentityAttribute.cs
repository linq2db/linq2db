<<<<<<< HEAD
using System;

namespace LinqToDB.Mapping
{
	// TODO: V2 - any reason why we have Serializable on this class?
	/// <summary>
	/// Marks target column as identity column with value, generated on database side during insert operations.
	/// Identity columns will be ignored for insert and update operations with implicit column list like 
	/// <see cref="DataExtensions.Insert{T}(IDataContext, T, string, string, string, string)"/> or
	/// <see cref="DataExtensions.Update{T}(IDataContext, T, string, string, string, string)"/> methods.
	/// </summary>
	[Serializable]
	[AttributeUsage(AttributeTargets.Field | AttributeTargets.Property, AllowMultiple = true)]
	public class IdentityAttribute : Attribute
	{
		/// <summary>
		/// Creates attribute instance.
		/// </summary>
		public IdentityAttribute()
		{
		}

		/// <summary>
		/// Creates attribute instance.
		/// </summary>
		/// <param name="configuration">Mapping schema configuration name. See <see cref="Configuration"/>.</param>
		public IdentityAttribute(string configuration)
		{
			Configuration = configuration;
		}

		/// <summary>
		/// Gets or sets mapping schema configuration name, for which this attribute should be taken into account.
		/// <see cref="ProviderName"/> for standard names.
		/// Attributes with <c>null</c> or empty string <see cref="Configuration"/> value applied to all configurations (if no attribute found for current configuration).
		/// </summary>
		public string Configuration { get; set; }
	}
}
=======
using System;

namespace LinqToDB.Mapping
{
	// TODO: V2 - any reason why we have Serializable on this class?
	/// <summary>
	/// Marks target column as identity column with value, generated on database side during insert operations.
	/// Identity columns will be ignored for insert and update operations with implicit column list like 
	/// <see cref="DataExtensions.Insert{T}(IDataContext, T, string, string, string)"/> or
	/// <see cref="DataExtensions.Update{T}(IDataContext, T, string, string, string)"/> methods.
	/// </summary>
	[Serializable]
	[AttributeUsage(AttributeTargets.Field | AttributeTargets.Property, AllowMultiple = true)]
	public class IdentityAttribute : Attribute
	{
		/// <summary>
		/// Creates attribute instance.
		/// </summary>
		public IdentityAttribute()
		{
		}

		/// <summary>
		/// Creates attribute instance.
		/// </summary>
		/// <param name="configuration">Mapping schema configuration name. See <see cref="Configuration"/>.</param>
		public IdentityAttribute(string configuration)
		{
			Configuration = configuration;
		}

		/// <summary>
		/// Gets or sets mapping schema configuration name, for which this attribute should be taken into account.
		/// <see cref="ProviderName"/> for standard names.
		/// Attributes with <c>null</c> or empty string <see cref="Configuration"/> value applied to all configurations (if no attribute found for current configuration).
		/// </summary>
		public string Configuration { get; set; }
	}
}
>>>>>>> 5e26fa16
<|MERGE_RESOLUTION|>--- conflicted
+++ resolved
@@ -1,4 +1,3 @@
-<<<<<<< HEAD
 using System;
 
 namespace LinqToDB.Mapping
@@ -37,45 +36,4 @@
 		/// </summary>
 		public string Configuration { get; set; }
 	}
-}
-=======
-using System;
-
-namespace LinqToDB.Mapping
-{
-	// TODO: V2 - any reason why we have Serializable on this class?
-	/// <summary>
-	/// Marks target column as identity column with value, generated on database side during insert operations.
-	/// Identity columns will be ignored for insert and update operations with implicit column list like 
-	/// <see cref="DataExtensions.Insert{T}(IDataContext, T, string, string, string)"/> or
-	/// <see cref="DataExtensions.Update{T}(IDataContext, T, string, string, string)"/> methods.
-	/// </summary>
-	[Serializable]
-	[AttributeUsage(AttributeTargets.Field | AttributeTargets.Property, AllowMultiple = true)]
-	public class IdentityAttribute : Attribute
-	{
-		/// <summary>
-		/// Creates attribute instance.
-		/// </summary>
-		public IdentityAttribute()
-		{
-		}
-
-		/// <summary>
-		/// Creates attribute instance.
-		/// </summary>
-		/// <param name="configuration">Mapping schema configuration name. See <see cref="Configuration"/>.</param>
-		public IdentityAttribute(string configuration)
-		{
-			Configuration = configuration;
-		}
-
-		/// <summary>
-		/// Gets or sets mapping schema configuration name, for which this attribute should be taken into account.
-		/// <see cref="ProviderName"/> for standard names.
-		/// Attributes with <c>null</c> or empty string <see cref="Configuration"/> value applied to all configurations (if no attribute found for current configuration).
-		/// </summary>
-		public string Configuration { get; set; }
-	}
-}
->>>>>>> 5e26fa16
+}