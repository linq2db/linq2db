﻿using System;
using System.Collections.Generic;
using System.Linq;
using System.Linq.Expressions;
using System.Reflection;

using JetBrains.Annotations;

namespace LinqToDB.Mapping
{
	using Common;
	using Expressions;
	using Extensions;
	using Reflection;

	/// <summary>
	/// Fluent mapping entity builder.
	/// </summary>
	/// <typeparam name="TEntity">Entity mapping type.</typeparam>
	[PublicAPI]
	public class EntityMappingBuilder<TEntity>
	{
		#region Init

		/// <summary>
		/// Creates entity mapping builder.
		/// </summary>
		/// <param name="builder">Fluent mapping builder.</param>
		/// <param name="configuration">Optional mapping schema configuration name, for which this entity builder should be taken into account.
		/// <see cref="ProviderName"/> for standard configuration names.</param>
		public EntityMappingBuilder(FluentMappingBuilder builder, string? configuration)
		{
			_builder = builder ?? throw new ArgumentNullException(nameof(builder));

			Configuration = configuration;
		}

		readonly FluentMappingBuilder _builder;

		/// <summary>
		/// Gets mapping schema configuration name, for which this entity builder should be taken into account.
		/// <see cref="ProviderName"/> for standard configuration names.
		/// </summary>
		public string? Configuration { get; }

		#endregion

		#region GetAttributes

		/// <summary>
		/// Returns attributes of specified type, applied to current entity type.
		/// </summary>
		/// <typeparam name="TA">Attribute type.</typeparam>
		/// <returns>Returns list of attributes, applied to current entity type.</returns>
		public TA[] GetAttributes<TA>()
			where TA : Attribute
		{
			return _builder.GetAttributes<TA>(typeof(TEntity));
		}

		/// <summary>
		/// Returns attributes of specified type, applied to specified entity type.
		/// </summary>
		/// <typeparam name="TA">Attribute type.</typeparam>
		/// <param name="type">Entity type.</param>
		/// <returns>Returns list of attributes, applied to specified entity type.</returns>
		public TA[] GetAttributes<TA>(Type type)
			where TA : Attribute
		{
			return _builder.GetAttributes<TA>(type);
		}

		/// <summary>
		/// Returns attributes of specified type, applied to specified entity member.
		/// Member could be inherited from parent classes.
		/// </summary>
		/// <typeparam name="TA">Attribute type.</typeparam>
		/// <param name="memberInfo">Member info object.</param>
		/// <returns>Returns list of attributes, applied to specified entity member.</returns>
		public TA[] GetAttributes<TA>(MemberInfo memberInfo)
			where TA : Attribute
		{
			return _builder.GetAttributes<TA>(typeof(TEntity), memberInfo);
		}

		/// <summary>
		/// Returns attributes of specified type, applied to current entity type and active for current configuration.
		/// </summary>
		/// <typeparam name="TA">Attribute type.</typeparam>
		/// <param name="configGetter">Function to extract configuration name from attribute instance.</param>
		/// <returns>Returns list of attributes.</returns>
		public TA[] GetAttributes<TA>(Func<TA,string?> configGetter)
			where TA : Attribute
		{
			var attrs = GetAttributes<TA>();

			return string.IsNullOrEmpty(Configuration) ?
				attrs.Where(a => string.IsNullOrEmpty(configGetter(a))).ToArray() :
				attrs.Where(a => Configuration ==    configGetter(a)). ToArray();
		}

		/// <summary>
		/// Returns attributes of specified type, applied to specified entity type and active for current configuration.
		/// </summary>
		/// <typeparam name="TA">Attribute type.</typeparam>
		/// <param name="type">Entity type.</param>
		/// <param name="configGetter">Function to extract configuration name from attribute instance.</param>
		/// <returns>Returns list of attributes.</returns>
		public TA[] GetAttributes<TA>(Type type, Func<TA,string?> configGetter)
			where TA : Attribute
		{
			var attrs = GetAttributes<TA>(type);

			return string.IsNullOrEmpty(Configuration) ?
				attrs.Where(a => string.IsNullOrEmpty(configGetter(a))).ToArray() :
				attrs.Where(a => Configuration ==    configGetter(a)). ToArray();
		}

		/// <summary>
		/// Returns attributes of specified type, applied to specified entity member and active for current configuration.
		/// </summary>
		/// <typeparam name="TA">Attribute type.</typeparam>
		/// <param name="memberInfo">Member info object.</param>
		/// <param name="configGetter">Function to extract configuration name from attribute instance.</param>
		/// <returns>Returns list of attributes.</returns>
		public TA[] GetAttributes<TA>(MemberInfo memberInfo, Func<TA,string?> configGetter)
			where TA : Attribute
		{
			var attrs = GetAttributes<TA>(memberInfo);

			return string.IsNullOrEmpty(Configuration) ?
				attrs.Where(a => string.IsNullOrEmpty(configGetter(a))).ToArray() :
				attrs.Where(a => Configuration ==    configGetter(a)). ToArray();
		}

		#endregion

		#region HasAttribute

		/// <summary>
		/// Adds mapping attribute to current entity.
		/// </summary>
		/// <param name="attribute">Mapping attribute to add.</param>
		/// <returns>Returns current fluent entity mapping builder.</returns>
		public EntityMappingBuilder<TEntity> HasAttribute(MappingAttribute attribute)
		{
			_builder.HasAttribute(typeof(TEntity), attribute);
			_builder.MappingSchema.ResetID();
			return this;
		}

		/// <summary>
		/// Adds mapping attribute to specified member.
		/// </summary>
		/// <param name="memberInfo">Target member.</param>
		/// <param name="attribute">Mapping attribute to add to specified member.</param>
		/// <returns>Returns current fluent entity mapping builder.</returns>
		public EntityMappingBuilder<TEntity> HasAttribute(MemberInfo memberInfo, MappingAttribute attribute)
		{
			_builder.HasAttribute(memberInfo, attribute);
			_builder.MappingSchema.ResetID();
			return this;
		}

		/// <summary>
		/// Adds mapping attribute to a member, specified using lambda expression.
		/// </summary>
		/// <param name="func">Target member, specified using lambda expression.</param>
		/// <param name="attribute">Mapping attribute to add to specified member.</param>
		/// <returns>Returns current fluent entity mapping builder.</returns>
		public EntityMappingBuilder<TEntity> HasAttribute(LambdaExpression func, MappingAttribute attribute)
		{
			_builder.HasAttribute(func, attribute);
			_builder.MappingSchema.ResetID();
			return this;
		}

		/// <summary>
		/// Adds mapping attribute to a member, specified using lambda expression.
		/// </summary>
		/// <param name="func">Target member, specified using lambda expression.</param>
		/// <param name="attribute">Mapping attribute to add to specified member.</param>
		/// <returns>Returns current fluent entity mapping builder.</returns>
		public EntityMappingBuilder<TEntity> HasAttribute(Expression<Func<TEntity,object?>> func, MappingAttribute attribute)
		{
			_builder.HasAttribute(func, attribute);
			_builder.MappingSchema.ResetID();
			return this;
		}

		#endregion

		/// <summary>
		/// Creates entity builder for specified mapping type.
		/// </summary>
		/// <typeparam name="TE">Mapping type.</typeparam>
		/// <param name="configuration">Optional mapping schema configuration name, for which this entity builder should be taken into account.
		/// <see cref="ProviderName"/> for standard configuration names.</param>
		/// <returns>Returns new fluent entity mapping builder.</returns>
		public EntityMappingBuilder<TE> Entity<TE>(string? configuration = null)
		{
			return _builder.Entity<TE>(configuration);
		}

		/// <summary>
		/// Adds column mapping to current entity.
		/// </summary>
		/// <param name="func">Column mapping property or field getter expression.</param>
		/// <returns>Returns fluent property mapping builder.</returns>
		public PropertyMappingBuilder<TEntity,TProperty> Property<TProperty>(Expression<Func<TEntity,TProperty>> func)
		{
			return new PropertyMappingBuilder<TEntity,TProperty>(this, func).IsColumn();
		}

		/// <summary>
		/// Adds member mapping to current entity.
		/// </summary>
		/// <param name="func">Column mapping property or field getter expression.</param>
		/// <returns>Returns fluent property mapping builder.</returns>
		public PropertyMappingBuilder<TEntity, TProperty> Member<TProperty>(Expression<Func<TEntity,TProperty>> func)
		{
			return new (this, func);
		}

		/// <summary>
		/// Adds association mapping to current entity.
		/// </summary>
		/// <typeparam name="TProperty">Association member type.</typeparam>
		/// <typeparam name="TThisKey">This association side key type.</typeparam>
		/// <typeparam name="TOtherKey">Other association side key type.</typeparam>
		/// <param name="prop">Association member getter expression.</param>
		/// <param name="thisKey">This association key getter expression.</param>
		/// <param name="otherKey">Other association key getter expression.</param>
		/// <param name="canBeNull">Defines type of join. True - left join, False - inner join.</param>
		/// <returns>Returns fluent property mapping builder.</returns>
		public PropertyMappingBuilder<TEntity, TProperty> Association<TProperty, TThisKey, TOtherKey>(
			Expression<Func<TEntity, TProperty>>   prop,
			Expression<Func<TEntity, TThisKey>>    thisKey,
			Expression<Func<TProperty, TOtherKey>> otherKey,
			bool                                   canBeNull = true)
		{
			if (prop     == null) throw new ArgumentNullException(nameof(prop));
			if (thisKey  == null) throw new ArgumentNullException(nameof(thisKey));
			if (otherKey == null) throw new ArgumentNullException(nameof(otherKey));

			var thisKeyName  = MemberHelper.GetMemberInfo(thisKey).Name;
			var otherKeyName = MemberHelper.GetMemberInfo(otherKey).Name;

			return Property(prop).HasAttribute(new AssociationAttribute { ThisKey = thisKeyName, OtherKey = otherKeyName, CanBeNull = canBeNull });
		}

		/// <summary>
		/// Adds association mapping to current entity.
		/// </summary>
		/// <typeparam name="TPropElement">Association member type.</typeparam>
		/// <typeparam name="TThisKey">This association side key type.</typeparam>
		/// <typeparam name="TOtherKey">Other association side key type.</typeparam>
		/// <param name="prop">Association member getter expression.</param>
		/// <param name="thisKey">This association key getter expression.</param>
		/// <param name="otherKey">Other association key getter expression.</param>
		/// <param name="canBeNull">Defines type of join. True - left join, False - inner join.</param>
		/// <returns>Returns fluent property mapping builder.</returns>
		public PropertyMappingBuilder<TEntity, IEnumerable<TPropElement>> Association<TPropElement, TThisKey, TOtherKey>(
			Expression<Func<TEntity, IEnumerable<TPropElement>>> prop,
			Expression<Func<TEntity, TThisKey>>                  thisKey,
			Expression<Func<TPropElement, TOtherKey>>            otherKey,
			bool                                                 canBeNull = true)
		{
			if (prop     == null) throw new ArgumentNullException(nameof(prop));
			if (thisKey  == null) throw new ArgumentNullException(nameof(thisKey));
			if (otherKey == null) throw new ArgumentNullException(nameof(otherKey));

			var thisKeyName  = MemberHelper.GetMemberInfo(thisKey).Name;
			var otherKeyName = MemberHelper.GetMemberInfo(otherKey).Name;

			return Property(prop).HasAttribute(new AssociationAttribute { ThisKey = thisKeyName, OtherKey = otherKeyName, CanBeNull = canBeNull });
		}

		/// <summary>
		/// Adds one-to-many association mapping to current entity.
		/// </summary>
		/// <typeparam name="TOther">Other association side type</typeparam>
		/// <param name="prop">Association member getter expression.</param>
		/// <param name="predicate">Predicate expression.</param>
		/// <param name="canBeNull">Defines type of join. True - left join, False - inner join.</param>
		/// <returns>Returns fluent property mapping builder.</returns>
		public PropertyMappingBuilder<TEntity, IEnumerable<TOther>> Association<TOther>(
			Expression<Func<TEntity, IEnumerable<TOther>>> prop,
			Expression<Func<TEntity, TOther, bool>>        predicate,
			bool                                           canBeNull = true)
		{
			if (prop      == null) throw new ArgumentNullException(nameof(prop));
			if (predicate == null) throw new ArgumentNullException(nameof(predicate));

<<<<<<< HEAD
			return Property( prop ).HasAttribute( new AssociationAttribute { Predicate = predicate, CanBeNull = canBeNull } );
=======
			return Property(prop).HasAttribute(new AssociationAttribute { Predicate = predicate, CanBeNull = canBeNull, Relationship = Relationship.OneToMany });
>>>>>>> 098f1f31
		}

		/// <summary>
		/// Adds one-to-one association mapping to current entity.
		/// </summary>
		/// <typeparam name="TOther">Other association side type</typeparam>
		/// <param name="prop">Association member getter expression.</param>
		/// <param name="predicate">Predicate expression</param>
		/// <param name="canBeNull">Defines type of join. True - left join, False - inner join.</param>
		/// <returns>Returns fluent property mapping builder.</returns>
		public PropertyMappingBuilder<TEntity, TOther> Association<TOther>(
			Expression<Func<TEntity, TOther>>       prop,
			Expression<Func<TEntity, TOther, bool>> predicate,
			bool                                    canBeNull = true)
		{
			if (prop      == null) throw new ArgumentNullException(nameof(prop));
			if (predicate == null) throw new ArgumentNullException(nameof(predicate));

			return Property(prop).HasAttribute(new AssociationAttribute { Predicate = predicate, CanBeNull = canBeNull });
		}

		/// <summary>
		/// Adds one-to-many association mapping to current entity.
		/// </summary>
		/// <typeparam name="TOther">Other association side type</typeparam>
		/// <param name="prop">Association member getter expression.</param>
		/// <param name="queryExpression">Query expression.</param>
		/// <param name="canBeNull">Defines type of join. True - left join, False - inner join.</param>
		/// <returns>Returns fluent property mapping builder.</returns>
		public PropertyMappingBuilder<TEntity, IEnumerable<TOther>> Association<TOther>(
			Expression<Func<TEntity, IEnumerable<TOther>>>              prop,
			Expression<Func<TEntity, IDataContext, IQueryable<TOther>>> queryExpression,
			bool                                                        canBeNull = true)
		{
			if (prop            == null) throw new ArgumentNullException(nameof(prop));
			if (queryExpression == null) throw new ArgumentNullException(nameof(queryExpression));

<<<<<<< HEAD
			return Property( prop ).HasAttribute( new AssociationAttribute { QueryExpression = queryExpression, CanBeNull = canBeNull } );
=======
			return Property(prop).HasAttribute(new AssociationAttribute { QueryExpression = queryExpression, CanBeNull = canBeNull, Relationship = Relationship.OneToMany });
>>>>>>> 098f1f31
		}

		/// <summary>
		/// Adds one-to-one association mapping to current entity.
		/// </summary>
		/// <typeparam name="TOther">Other association side type</typeparam>
		/// <param name="prop">Association member getter expression.</param>
		/// <param name="queryExpression">Query expression.</param>
		/// <param name="canBeNull">Defines type of join. True - left join, False - inner join.</param>
		/// <returns>Returns fluent property mapping builder.</returns>
		public PropertyMappingBuilder<TEntity, TOther> Association<TOther>(
			Expression<Func<TEntity, TOther>>                           prop,
			Expression<Func<TEntity, IDataContext, IQueryable<TOther>>> queryExpression,
			bool                                                        canBeNull = true)
		{
			if (prop            == null) throw new ArgumentNullException(nameof(prop));
			if (queryExpression == null) throw new ArgumentNullException(nameof(queryExpression));

			return Property(prop).HasAttribute(new AssociationAttribute { QueryExpression = queryExpression, CanBeNull = canBeNull });
		}

		/// <summary>
		/// Adds primary key mapping to current entity.
		/// </summary>
		/// <param name="func">Primary key getter expression.</param>
		/// <param name="order">Primary key field order.
		/// When multiple fields specified by getter expression, fields will be ordered from first menthioned
		/// field to last one starting from provided order with step <c>1</c>.</param>
		/// <returns>Returns current fluent entity mapping builder.</returns>
		public EntityMappingBuilder<TEntity> HasPrimaryKey<TProperty>(Expression<Func<TEntity,TProperty>> func, int order = -1)
		{
			var n = 0;

			return SetAttribute(
				func,
				true,
				m => new PrimaryKeyAttribute(Configuration, order + n++ + (m && order == -1 ? 1 : 0)),
				(m,a) => a.Order = order + n++ + (m && order == -1 ? 1 : 0),
				a => a.Configuration);
		}

		/// <summary>
		/// Adds identity column mappping to current entity.
		/// </summary>
		/// <param name="func">Identity field getter expression.</param>
		/// <returns>Returns current fluent entity mapping builder.</returns>
		public EntityMappingBuilder<TEntity> HasIdentity<TProperty>(Expression<Func<TEntity,TProperty>> func)
		{
			return SetAttribute(
				func,
				false,
				 _    => new IdentityAttribute(Configuration),
				(_,a) => {},
				a => a.Configuration);
		}

		/// <summary>
		/// Adds column mapping to current entity.
		/// </summary>
		/// <param name="func">Column member getter expression.</param>
		/// <param name="order">Unused.</param>
		/// <returns>Returns current fluent entity mapping builder.</returns>
		public EntityMappingBuilder<TEntity> HasColumn(Expression<Func<TEntity,object?>> func, int order = -1)
		{
			return SetAttribute(
				func,
				true,
				 _    => new ColumnAttribute() { Configuration = Configuration, Order = order },
				(_,a) => a.IsColumn = true,
				a => a.Configuration);
		}

		/// <summary>
		/// Instruct LINQ to DB to not incude specified member into mapping.
		/// </summary>
		/// <param name="func">Member getter expression.</param>
		/// <param name="order">Unused.</param>
		/// <returns>Returns current fluent entity mapping builder.</returns>
		public EntityMappingBuilder<TEntity> Ignore(Expression<Func<TEntity,object?>> func, int order = -1)
		{
			return SetAttribute(
				func,
				true,
				 _    => new NotColumnAttribute { Configuration = Configuration, Order = order },
				(_,a) => a.IsColumn = false,
				a => a.Configuration);
		}

		/// <summary>
		/// Adds option for skipping values for column on current entity during insert.
		/// </summary>
		/// <param name="func">Column member getter expression.</param>
		/// <param name="values">Values that should be skipped during insert.</param>
		/// <returns>Returns current fluent entity mapping builder.</returns>
		public EntityMappingBuilder<TEntity> HasSkipValuesOnInsert(Expression<Func<TEntity, object?>> func, params object?[] values)
		{
			return SetAttribute(
				func,
				true,
				_ => new SkipValuesOnInsertAttribute(values) { Configuration = Configuration },
				(_, a) => { },
				a => a.Configuration);
		}

		/// <summary>
		/// Adds option for skipping values for column on current entity during update.
		/// </summary>
		/// <param name="func">Column member getter expression.</param>
		/// <param name="values">Values that should be skipped during update.</param>
		/// <returns>Returns current fluent entity mapping builder.</returns>
		public EntityMappingBuilder<TEntity> HasSkipValuesOnUpdate(Expression<Func<TEntity, object?>> func, params object?[] values)
		{
			return SetAttribute(
				func,
				true,
				_ => new SkipValuesOnUpdateAttribute(values) { Configuration = Configuration },
				(_, a) => { },
				a => a.Configuration);
		}

		/// <summary>
		/// Sets database table name for current entity.
		/// </summary>
		/// <param name="tableName">Table name.</param>
		/// <returns>Returns current fluent entity mapping builder.</returns>
		public EntityMappingBuilder<TEntity> HasTableName(string tableName)
		{
			return SetTable(a => a.Name = tableName);
		}

		/// <summary>
		/// Sets if it is required to use <see cref="PropertyMappingBuilder{TEntity, TProperty}.IsColumn"/> to treat property or field as column
		/// </summary>
		/// <returns>Returns current fluent entity mapping builder.</returns>
		public EntityMappingBuilder<TEntity> IsColumnRequired()
		{
			return SetTable(a => a.IsColumnAttributeRequired = true);
		}

		/// <summary>
		/// Sets if it is not required to use <see cref="PropertyMappingBuilder{TEntity, TProperty}.IsColumn"/> - all public fields and properties are treated as columns
		/// This is the default behaviour
		/// </summary>
		/// <returns>Returns current fluent entity mapping builder.</returns>
		public EntityMappingBuilder<TEntity> IsColumnNotRequired()
		{
			return SetTable(a => a.IsColumnAttributeRequired = false);
		}

		/// <summary>
		/// Sets database schema/owner name for current entity, to override default name.
		/// See <see cref="LinqExtensions.SchemaName{T}(ITable{T}, string)"/> method for support information per provider.
		/// </summary>
		/// <param name="schemaName">Schema/owner name.</param>
		/// <returns>Returns current fluent entity mapping builder.</returns>
		public EntityMappingBuilder<TEntity> HasSchemaName(string schemaName)
		{
			return SetTable(a => a.Schema = schemaName);
		}

		/// <summary>
		/// Sets database name, to override default database name.
		/// See <see cref="LinqExtensions.DatabaseName{T}(ITable{T}, string)"/> method for support information per provider.
		/// </summary>
		/// <param name="databaseName">Database name.</param>
		/// <returns>Returns current fluent entity mapping builder.</returns>
		public EntityMappingBuilder<TEntity> HasDatabaseName(string databaseName)
		{
			return SetTable(a => a.Database = databaseName);
		}

		/// <summary>
		/// Sets linked server name.
		/// See <see cref="LinqExtensions.ServerName{T}(ITable{T}, string)"/> method for support information per provider.
		/// </summary>
		/// <param name="serverName">Linked server name.</param>
		/// <returns>Returns current fluent entity mapping builder.</returns>
		public EntityMappingBuilder<TEntity> HasServerName(string serverName)
		{
			return SetTable(a => a.Server = serverName);
		}

		/// <summary>
		/// Sets linked server name.
		/// See <see cref="TableExtensions.IsTemporary{T}(ITable{T},bool)"/> method for support information per provider.
		/// </summary>
		/// <param name="isTemporary">Linked server name.</param>
		/// <returns>Returns current fluent entity mapping builder.</returns>
		public EntityMappingBuilder<TEntity> HasIsTemporary(bool isTemporary = true)
		{
			return SetTable(a => a.IsTemporary = isTemporary);
		}

		/// <summary>
		/// Sets Table options.
		/// See <see cref="TableExtensions.TableOptions{T}(ITable{T},TableOptions)"/> method for support information per provider.
		/// </summary>
		/// <param name="tableOptions">Table options.</param>
		/// <returns>Returns current fluent entity mapping builder.</returns>
		public EntityMappingBuilder<TEntity> HasTableOptions(TableOptions tableOptions)
		{
			return SetTable(a =>
			{
				if ((tableOptions & TableOptions.None) != 0)
					a.TableOptions = tableOptions;
				else
					a.TableOptions |= tableOptions;
			});
		}

		/// <summary>
		/// Adds inheritance mapping for specified discriminator value.
		/// </summary>
		/// <typeparam name="TS">Discriminator value type.</typeparam>
		/// <param name="key">Discriminator member getter expression.</param>
		/// <param name="value">Discriminator value.</param>
		/// <param name="type">Mapping type, used with specified discriminator value.</param>
		/// <param name="isDefault">If <c>true</c>, current mapping type used by default.</param>
		/// <returns>Returns current fluent entity mapping builder.</returns>
		public EntityMappingBuilder<TEntity> Inheritance<TS>(Expression<Func<TEntity, TS>> key, TS value, Type type, bool isDefault = false)
		{
			HasAttribute(new InheritanceMappingAttribute {Code = value, Type = type, IsDefault = isDefault});
			var objProp = Expression.Lambda<Func<TEntity, object?>>(Expression.Convert(key.Body, typeof(object)), key.Parameters);
			Property(objProp).IsDiscriminator();

			return this;
		}

		/// <summary>
		///     Specifies a LINQ <see cref="IQueryable{T}" /> function that will automatically be applied to any queries targeting
		///     this entity type.
		/// </summary>
		/// <param name="filterFunc">The LINQ predicate expression. </param>
		/// <returns> The same builder instance so that multiple configuration calls can be chained. </returns>
		public EntityMappingBuilder<TEntity> HasQueryFilter(Func<IQueryable<TEntity>, IDataContext, IQueryable<TEntity>> filterFunc)
		{
			return HasQueryFilter<IDataContext>(filterFunc);
		}

		/// <summary>
		///     Specifies a LINQ <see cref="IQueryable{T}" /> function that will automatically be applied to any queries targeting
		///     this entity type.
		/// </summary>
		/// <param name="filterFunc"> The LINQ predicate expression. </param>
		/// <returns> The same builder instance so that multiple configuration calls can be chained. </returns>
		public EntityMappingBuilder<TEntity> HasQueryFilter<TDataContext>(Func<IQueryable<TEntity>, TDataContext, IQueryable<TEntity>> filterFunc)
			where TDataContext : IDataContext
		{
			HasAttribute(new QueryFilterAttribute { FilterFunc = filterFunc });
			return this;
		}

		/// <summary>
		///     Specifies a LINQ predicate expression that will automatically be applied to any queries targeting
		///     this entity type.
		/// </summary>
		/// <param name="filter"> The LINQ predicate expression. </param>
		/// <returns> The same builder instance so that multiple configuration calls can be chained. </returns>
		public EntityMappingBuilder<TEntity> HasQueryFilter(Expression<Func<TEntity, IDataContext, bool>> filter)
		{
			return HasQueryFilter<IDataContext>(filter);
		}

		/// <summary>
		///     Specifies a LINQ predicate expression that will automatically be applied to any queries targeting
		///     this entity type.
		/// </summary>
		/// <param name="filter"> The LINQ predicate expression. </param>
		/// <returns> The same builder instance so that multiple configuration calls can be chained. </returns>
		public EntityMappingBuilder<TEntity> HasQueryFilter<TDataContext>(Expression<Func<TEntity, TDataContext, bool>> filter)
			where TDataContext : IDataContext
		{
			var queryParam   = Expression.Parameter(typeof(IQueryable<TEntity>), "q");
			var dcParam      = Expression.Parameter(typeof(TDataContext), "dc");
			var replaceParam = filter.Parameters[1];
			var filterBody   = filter.Body.Replace(replaceParam, dcParam);
			var filterLambda = Expression.Lambda(filterBody, filter.Parameters[0]);
			var body         = Expression.Call(Methods.Queryable.Where.MakeGenericMethod(typeof(TEntity)), queryParam, filterLambda);
			var lambda       = Expression.Lambda<Func<IQueryable<TEntity>, TDataContext, IQueryable<TEntity>>>(body, queryParam, dcParam);

			return HasQueryFilter(lambda.CompileExpression());
		}

		#region Dynamic Properties
		/// <summary>
		/// Adds dynamic columns store dictionary member mapping to current entity.
		/// </summary>
		/// <param name="func">Column mapping property or field getter expression.</param>
		/// <returns>Returns fluent property mapping builder.</returns>
		public EntityMappingBuilder<TEntity> DynamicColumnsStore(Expression<Func<TEntity, object?>> func)
		{
			Member(func)
				.HasAttribute(new DynamicColumnsStoreAttribute() { Configuration = Configuration });

			return this;
		}

		public EntityMappingBuilder<TEntity> DynamicPropertyAccessors(
			Expression<Func<TEntity, string, object, object>> getter,
			Expression<Action<TEntity, string, object>>       setter)
		{
			_builder.HasAttribute(
				typeof(TEntity),
				new DynamicColumnAccessorAttribute()
				{
					GetterExpression = getter,
					SetterExpression = setter,
					Configuration = Configuration
				});

			return this;
		}

		#endregion

		EntityMappingBuilder<TEntity> SetTable(Action<TableAttribute> setColumn)
		{
			return SetAttribute(
				() =>
				{
					var a = new TableAttribute { Configuration = Configuration, IsColumnAttributeRequired = false };
					setColumn(a);
					return a;
				},
				setColumn,
				a => a.Configuration,
				a => new TableAttribute
				{
					Configuration             = a.Configuration,
					Name                      = a.Name,
					Schema                    = a.Schema,
					Database                  = a.Database,
					Server                    = a.Server,
					TableOptions              = a.TableOptions,
					IsColumnAttributeRequired = a.IsColumnAttributeRequired,
				});
		}

		EntityMappingBuilder<TEntity> SetAttribute<TA>(
			Func<TA>         getNew,
			Action<TA>       modifyExisting,
			Func<TA,string?> configGetter,
			Func<TA,TA>      overrideAttribute)
			where TA : MappingAttribute
		{
			_builder.MappingSchema.ResetID();

			var attrs = GetAttributes(typeof(TEntity), configGetter);

			if (attrs.Length == 0)
			{
				var attr = _builder.MappingSchema.GetAttribute(typeof(TEntity), configGetter);

				if (attr != null)
				{
					var na = overrideAttribute(attr);

					modifyExisting(na);
					_builder.HasAttribute(typeof(TEntity), na);

					return this;
				}

				_builder.HasAttribute(typeof(TEntity), getNew());
			}
			else
				modifyExisting(attrs[0]);

			return this;
		}

		internal EntityMappingBuilder<TEntity> SetAttribute<TA>(
			Func<TA>                   getNew,
			Action<TA>                 modifyExisting,
			Func<TA, string?>          configGetter,
			Func<IEnumerable<TA>, TA?> existingGetter)
			where TA : MappingAttribute
		{
			_builder.MappingSchema.ResetID();

			var attr = existingGetter(GetAttributes(typeof(TEntity), configGetter));

			if (attr == null)
			{
				_builder.HasAttribute(typeof(TEntity), getNew());
			}
			else
			{
				modifyExisting(attr);
			}

			return this;
		}

		internal EntityMappingBuilder<TEntity> SetAttribute<TProperty, TA>(
			Expression<Func<TEntity,TProperty>> func,
			bool                                processNewExpression,
			Func<bool,TA>                       getNew,
			Action<bool,TA>                     modifyExisting,
			Func<TA,string?>                    configGetter,
			Func<TA,TA>?                        overrideAttribute = null,
			Func<IEnumerable<TA>, TA?>?         existingGetter    = null
			)
			where TA : MappingAttribute
		{
			_builder.MappingSchema.ResetID();

			var ex = func.Body;

			if (ex is UnaryExpression expression)
				ex = expression.Operand;

			if (existingGetter == null)
				existingGetter = GetExisting;

			void SetAttr(Expression e, bool m)
			{
				var memberInfo = MemberHelper.GetMemberInfo(e);

				if (e is MemberExpression && memberInfo.ReflectedType != typeof(TEntity)) memberInfo = typeof(TEntity).GetMemberEx(memberInfo)!;

				if (memberInfo == null) throw new ArgumentException($"'{e}' cant be converted to a class member.");

				var attr = existingGetter!(GetAttributes(memberInfo, configGetter));

				if (attr == null)
				{
					if (overrideAttribute != null)
					{
						attr = existingGetter(_builder.MappingSchema.GetAttributes(typeof(TEntity), memberInfo, configGetter));

						if (attr != null)
						{
							var na = overrideAttribute(attr);

							modifyExisting(m, na);
							_builder.HasAttribute(memberInfo, na);

							return;
						}
					}

					_builder.HasAttribute(memberInfo, getNew(m));
				}
				else
					modifyExisting(m, attr);
			}

			if (processNewExpression && ex.NodeType == ExpressionType.New)
			{
				var nex = (NewExpression)ex;

				if (nex.Arguments.Count > 0)
				{
					foreach (var arg in nex.Arguments)
						SetAttr(arg, true);
					return this;
				}
			}

			SetAttr(ex, false);

			return this;
		}

		private TA? GetExisting<TA>(IEnumerable<TA> attrs)
			where TA : Attribute
		{
			return attrs.FirstOrDefault();
		}
	}
}<|MERGE_RESOLUTION|>--- conflicted
+++ resolved
@@ -207,9 +207,9 @@
 		/// </summary>
 		/// <param name="func">Column mapping property or field getter expression.</param>
 		/// <returns>Returns fluent property mapping builder.</returns>
-		public PropertyMappingBuilder<TEntity,TProperty> Property<TProperty>(Expression<Func<TEntity,TProperty>> func)
-		{
-			return new PropertyMappingBuilder<TEntity,TProperty>(this, func).IsColumn();
+		public PropertyMappingBuilder<TEntity, TProperty> Property<TProperty>(Expression<Func<TEntity,TProperty>> func)
+		{
+			return new PropertyMappingBuilder<TEntity, TProperty>(this, func).IsColumn();
 		}
 
 		/// <summary>
@@ -246,7 +246,7 @@
 			var thisKeyName  = MemberHelper.GetMemberInfo(thisKey).Name;
 			var otherKeyName = MemberHelper.GetMemberInfo(otherKey).Name;
 
-			return Property(prop).HasAttribute(new AssociationAttribute { ThisKey = thisKeyName, OtherKey = otherKeyName, CanBeNull = canBeNull });
+			return Property( prop ).HasAttribute( new AssociationAttribute { ThisKey = thisKeyName, OtherKey = otherKeyName, CanBeNull = canBeNull } );
 		}
 
 		/// <summary>
@@ -273,7 +273,7 @@
 			var thisKeyName  = MemberHelper.GetMemberInfo(thisKey).Name;
 			var otherKeyName = MemberHelper.GetMemberInfo(otherKey).Name;
 
-			return Property(prop).HasAttribute(new AssociationAttribute { ThisKey = thisKeyName, OtherKey = otherKeyName, CanBeNull = canBeNull });
+			return Property( prop ).HasAttribute( new AssociationAttribute { ThisKey = thisKeyName, OtherKey = otherKeyName, CanBeNull = canBeNull } );
 		}
 
 		/// <summary>
@@ -292,11 +292,7 @@
 			if (prop      == null) throw new ArgumentNullException(nameof(prop));
 			if (predicate == null) throw new ArgumentNullException(nameof(predicate));
 
-<<<<<<< HEAD
 			return Property( prop ).HasAttribute( new AssociationAttribute { Predicate = predicate, CanBeNull = canBeNull } );
-=======
-			return Property(prop).HasAttribute(new AssociationAttribute { Predicate = predicate, CanBeNull = canBeNull, Relationship = Relationship.OneToMany });
->>>>>>> 098f1f31
 		}
 
 		/// <summary>
@@ -315,7 +311,7 @@
 			if (prop      == null) throw new ArgumentNullException(nameof(prop));
 			if (predicate == null) throw new ArgumentNullException(nameof(predicate));
 
-			return Property(prop).HasAttribute(new AssociationAttribute { Predicate = predicate, CanBeNull = canBeNull });
+			return Property( prop ).HasAttribute( new AssociationAttribute { Predicate = predicate, CanBeNull = canBeNull } );
 		}
 
 		/// <summary>
@@ -334,11 +330,7 @@
 			if (prop            == null) throw new ArgumentNullException(nameof(prop));
 			if (queryExpression == null) throw new ArgumentNullException(nameof(queryExpression));
 
-<<<<<<< HEAD
 			return Property( prop ).HasAttribute( new AssociationAttribute { QueryExpression = queryExpression, CanBeNull = canBeNull } );
-=======
-			return Property(prop).HasAttribute(new AssociationAttribute { QueryExpression = queryExpression, CanBeNull = canBeNull, Relationship = Relationship.OneToMany });
->>>>>>> 098f1f31
 		}
 
 		/// <summary>
@@ -357,7 +349,7 @@
 			if (prop            == null) throw new ArgumentNullException(nameof(prop));
 			if (queryExpression == null) throw new ArgumentNullException(nameof(queryExpression));
 
-			return Property(prop).HasAttribute(new AssociationAttribute { QueryExpression = queryExpression, CanBeNull = canBeNull });
+			return Property( prop ).HasAttribute( new AssociationAttribute { QueryExpression = queryExpression, CanBeNull = canBeNull } );
 		}
 
 		/// <summary>
