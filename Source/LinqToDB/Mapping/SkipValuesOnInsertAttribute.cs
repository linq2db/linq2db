<<<<<<< HEAD
﻿using System;

namespace LinqToDB.Mapping
{
	/// <summary>
	/// Attribute for skipping specific values on insert.
	/// </summary>
	[CLSCompliant(false)]
	public class SkipValuesOnInsertAttribute : SkipValuesByListAttribute
	{
		/// <summary>
		/// Constructor.
		/// </summary>
		/// <param name="values">
		/// Values to skip on insert operations.
		/// </param>
		public SkipValuesOnInsertAttribute(params object[] values) : base(values ?? new object[] { null }) { }

		/// <summary>
		/// Operations, affected by value skipping.
		/// </summary>
		public override SkipModification Affects => SkipModification.Insert;
	}
}
=======
﻿using System;

namespace LinqToDB.Mapping
{
	/// <summary>
	/// Attribute for skipping specific values on insert.
	/// </summary>
	[CLSCompliant(false)]
	public class SkipValuesOnInsertAttribute : SkipValuesByListAttribute
	{
		/// <summary>
		/// Constructor.
		/// </summary>
		/// <param name="values">
		/// Values to skip on insert operations.
		/// </param>
		public SkipValuesOnInsertAttribute(params object[] values) : base(values ?? new object[] { null }) { }

		/// <summary>
		/// Operations, affected by value skipping.
		/// </summary>
		public override SkipModification Affects => SkipModification.Insert;
	}
}
>>>>>>> 5e26fa16
<|MERGE_RESOLUTION|>--- conflicted
+++ resolved
@@ -1,4 +1,3 @@
-<<<<<<< HEAD
 ﻿using System;
 
 namespace LinqToDB.Mapping
@@ -22,30 +21,4 @@
 		/// </summary>
 		public override SkipModification Affects => SkipModification.Insert;
 	}
-}
-=======
-﻿using System;
-
-namespace LinqToDB.Mapping
-{
-	/// <summary>
-	/// Attribute for skipping specific values on insert.
-	/// </summary>
-	[CLSCompliant(false)]
-	public class SkipValuesOnInsertAttribute : SkipValuesByListAttribute
-	{
-		/// <summary>
-		/// Constructor.
-		/// </summary>
-		/// <param name="values">
-		/// Values to skip on insert operations.
-		/// </param>
-		public SkipValuesOnInsertAttribute(params object[] values) : base(values ?? new object[] { null }) { }
-
-		/// <summary>
-		/// Operations, affected by value skipping.
-		/// </summary>
-		public override SkipModification Affects => SkipModification.Insert;
-	}
-}
->>>>>>> 5e26fa16
+}