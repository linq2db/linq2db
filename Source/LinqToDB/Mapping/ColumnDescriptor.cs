﻿using System;
using System.Linq;
using System.Linq.Expressions;
using System.Reflection;

namespace LinqToDB.Mapping
{
	using Common;
	using Data;
	using Expressions;
	using Extensions;
	using Reflection;
	using SqlQuery;

	/// <summary>
	/// Stores mapping entity column descriptor.
	/// </summary>
	public class ColumnDescriptor : IColumnChangeDescriptor
	{
		/// <summary>
		/// Creates descriptor instance.
		/// </summary>
		/// <param name="mappingSchema">Mapping schema, associated with descriptor.</param>
		/// <param name="entityDescriptor">Entity descriptor.</param>
		/// <param name="columnAttribute">Column attribute, from which descriptor data should be extracted.</param>
		/// <param name="memberAccessor">Column mapping member accessor.</param>
		/// <param name="hasInheritanceMapping">Owning entity included in inheritance mapping.</param>
		public ColumnDescriptor(MappingSchema mappingSchema, EntityDescriptor entityDescriptor, ColumnAttribute? columnAttribute, MemberAccessor memberAccessor, bool hasInheritanceMapping)
		{
			MappingSchema         = mappingSchema;
			EntityDescriptor      = entityDescriptor;
			MemberAccessor        = memberAccessor;
			MemberInfo            = memberAccessor.MemberInfo;
			HasInheritanceMapping = hasInheritanceMapping;

			if (MemberInfo.IsFieldEx())
			{
				var fieldInfo = (FieldInfo)MemberInfo;
				MemberType    = fieldInfo.FieldType;
			}
			else if (MemberInfo.IsPropertyEx())
			{
				var propertyInfo = (PropertyInfo)MemberInfo;
				MemberType       = propertyInfo.PropertyType;
			}
			else
				throw new LinqToDBException($"Column should be mapped to property of field. Was: {MemberInfo.GetType()}.");

			var dataType = mappingSchema.GetDataType(MemberType);
			if (dataType.Type.DataType == DataType.Undefined)
				dataType = mappingSchema.GetUnderlyingDataType(MemberType, out var _);

			MemberName        = columnAttribute?.MemberName ?? MemberInfo.Name;
			ColumnName        = columnAttribute?.Name       ?? MemberInfo.Name;
			Storage           = columnAttribute?.Storage;
			PrimaryKeyOrder   = columnAttribute?.PrimaryKeyOrder   ?? 0;
			IsDiscriminator   = columnAttribute?.IsDiscriminator   ?? false;
			SkipOnEntityFetch = columnAttribute?.SkipOnEntityFetch ?? false;
			DataType          = columnAttribute != null ? columnAttribute.DataType : dataType.Type.DataType;
			DbType            = columnAttribute != null ? columnAttribute.DbType   : dataType.Type.DbType;
			CreateFormat      = columnAttribute?.CreateFormat;

			if (columnAttribute == null || (columnAttribute.DataType == DataType.Undefined || columnAttribute.DataType == dataType.Type.DataType))
			{
				Length    = columnAttribute?.HasLength()    != true ? dataType.Type.Length    : columnAttribute.Length;
				Precision = columnAttribute?.HasPrecision() != true ? dataType.Type.Precision : columnAttribute.Precision;
				Scale     = columnAttribute?.HasScale()     != true ? dataType.Type.Scale     : columnAttribute.Scale;
			}
			else
			{
				if (columnAttribute.HasLength())    Length    = columnAttribute.Length;
				if (columnAttribute.HasPrecision()) Precision = columnAttribute.Precision;
				if (columnAttribute.HasScale())     Scale     = columnAttribute.Scale;
			}

			if (columnAttribute?.HasOrder() == true)
				Order = columnAttribute.Order;

			if (Storage == null)
			{
				StorageType = MemberType;
				StorageInfo = MemberInfo;
			}
			else
			{
				var expr = ExpressionHelper.PropertyOrField(Expression.Constant(null, MemberInfo.DeclaringType!), Storage);
				StorageType = expr.Type;
				StorageInfo = expr.Member;
			}

<<<<<<< HEAD
			if (columnAttribute.HasIsIdentity())
=======
			var defaultCanBeNull = false;

			if (columnAttribute?.HasCanBeNull() == true)
				CanBeNull = columnAttribute.CanBeNull;
			else
			{
				var na = mappingSchema.GetAttribute<NullableAttribute>(MemberAccessor.TypeAccessor.Type, MemberInfo);

				if (na != null)
				{
					CanBeNull = na.CanBeNull;
				}
				else
				{
					CanBeNull        = mappingSchema.GetCanBeNull(MemberType);
					defaultCanBeNull = true;
				}
			}

			if (columnAttribute?.HasIsIdentity() == true)
>>>>>>> 13fbe5f3
			{
				IsIdentity = columnAttribute.IsIdentity;
			}
			else if (MemberName.IndexOf(".") < 0)
			{
				var hasIdentity = mappingSchema.HasAttribute<IdentityAttribute>(MemberAccessor.TypeAccessor.Type, MemberInfo);
				if (hasIdentity)
					IsIdentity = true;
			}

			SequenceName = mappingSchema.GetAttribute<SequenceNameAttribute>(memberAccessor.TypeAccessor.Type, MemberInfo);

			if (SequenceName != null)
				IsIdentity = true;

<<<<<<< HEAD
			SkipOnInsert = columnAttribute.HasSkipOnInsert() ? columnAttribute.SkipOnInsert : IsIdentity;
			SkipOnUpdate = columnAttribute.HasSkipOnUpdate() ? columnAttribute.SkipOnUpdate : IsIdentity;
			
			CanBeNull = AnalyzeCanBeNull(columnAttribute);
=======
			SkipOnInsert = columnAttribute?.HasSkipOnInsert() == true ? columnAttribute.SkipOnInsert : IsIdentity;
			SkipOnUpdate = columnAttribute?.HasSkipOnUpdate() == true ? columnAttribute.SkipOnUpdate : IsIdentity;

			if (defaultCanBeNull && IsIdentity)
				CanBeNull = false;
>>>>>>> 13fbe5f3

			if (columnAttribute?.HasIsPrimaryKey() == true)
				IsPrimaryKey = columnAttribute.IsPrimaryKey;
			else if (MemberName.IndexOf(".") < 0)
			{
				var a = mappingSchema.GetAttribute<PrimaryKeyAttribute>(MemberAccessor.TypeAccessor.Type, MemberInfo);

				if (a != null)
				{
					IsPrimaryKey    = true;
					PrimaryKeyOrder = a.Order;
				}
			}

			if (DbType == null || DataType == DataType.Undefined)
			{
				var a = mappingSchema.GetAttribute<DataTypeAttribute>(MemberAccessor.TypeAccessor.Type, MemberInfo);

				if (a != null)
				{
					DbType ??= a.DbType;

					if (DataType == DataType.Undefined && a.DataType.HasValue)
						DataType = a.DataType.Value;
				}
			}

			var vc = mappingSchema.GetAttribute<ValueConverterAttribute>(memberAccessor.TypeAccessor.Type, MemberInfo);
			if (vc != null)
			{
				ValueConverter = vc.GetValueConverter(this);
			}

			var skipValueAttributes = mappingSchema.GetAttributes<SkipBaseAttribute>(MemberAccessor.TypeAccessor.Type, MemberInfo);
			if (skipValueAttributes.Length > 0)
			{
				SkipBaseAttributes    = skipValueAttributes;
				SkipModificationFlags = SkipBaseAttributes.Aggregate(SkipModification.None, (s, c) => s | c.Affects);
			}
		}

		private bool AnalyzeCanBeNull(ColumnAttribute columnAttribute)
		{
			if (columnAttribute.HasCanBeNull())
				return columnAttribute.CanBeNull;
			
			var na = MappingSchema.GetAttribute<NullableAttribute>(
				MemberAccessor.TypeAccessor.Type, 
				MemberInfo, 
				attr => attr.Configuration);
			if (na != null)
				return na.CanBeNull;
				
			if (Configuration.UseNullableTypesMetadata && Nullability.TryAnalyzeMember(MemberInfo, out var isNullable))
				return isNullable;

			if (IsIdentity) 
				return false;

			return MappingSchema.GetCanBeNull(MemberType);
		}

		/// <summary>
		/// Gets MappingSchema for current ColumnDescriptor.
		/// </summary>
		public MappingSchema  MappingSchema   { get; }

		/// <summary>
		/// Gets Entity descriptor.
		/// </summary>
		public EntityDescriptor EntityDescriptor { get; }

		/// <summary>
		/// Gets column mapping member accessor.
		/// </summary>
		public MemberAccessor MemberAccessor  { get; }

		/// <summary>
		/// Indicates that owning entity included in inheritance mapping.
		/// </summary>
		public bool HasInheritanceMapping { get; }

		/// <summary>
		/// Gets column mapping member (field or property).
		/// </summary>
		public MemberInfo     MemberInfo      { get; }

		/// <summary>
		/// Gets value storage member (field or property).
		/// </summary>
		public MemberInfo     StorageInfo     { get; }

		/// <summary>
		/// Gets type of column mapping member (field or property).
		/// </summary>
		public Type           MemberType      { get; }

		/// <summary>
		/// Gets type of column value storage member (field or property).
		/// </summary>
		public Type           StorageType     { get; }

		/// <summary>
		/// Gets the name of mapped member.
		/// When applied to class or interface, should contain name of property of field.
		///
		/// If column is mapped to a property or field of composite object, <see cref="MemberName"/> should contain a path to that
		/// member using dot as separator.
		/// <example>
		/// <code>
		/// public class Address
		/// {
		///     public string City     { get; set; }
		///     public string Street   { get; set; }
		///     public int    Building { get; set; }
		/// }
		///
		/// [Column("city", "Residence.Street")]
		/// [Column("user_name", "Name")]
		/// public class User
		/// {
		///     public string Name;
		///
		///     [Column("street", ".Street")]
		///     [Column("building_number", MemberName = ".Building")]
		///     public Address Residence { get; set; }
		/// }
		/// </code>
		/// </example>
		/// </summary>
		public string         MemberName      { get; }

		string IColumnChangeDescriptor.MemberName => MemberName;

		/// <summary>
		/// Gets the name of a column in database.
		/// If not specified, <see cref="MemberName"/> value will be used.
		/// </summary>
		public string        ColumnName      { get; private set; }

		string IColumnChangeDescriptor.ColumnName
		{
			get => ColumnName;
			set => ColumnName = value;
		}

		/// <summary>
		/// Gets storage property or field to hold the value from a column.
		/// Could be usefull e.g. in combination of private storage field and getter-only mapping property.
		/// </summary>
		public string?        Storage         { get; }

		/// <summary>
		/// Gets whether a column contains a discriminator value for a LINQ to DB inheritance hierarchy.
		/// <see cref="InheritanceMappingAttribute"/> for more details.
		/// Default value: <c>false</c>.
		/// </summary>
		public bool           IsDiscriminator { get; }

		/// <summary>
		/// Gets LINQ to DB type for column.
		/// </summary>
		public DataType       DataType        { get; }

		/// <summary>
		/// Gets the name of the database column type.
		/// </summary>
		public string?        DbType          { get; }

		/// <summary>
		/// Gets whether a column contains values that the database auto-generates.
		/// </summary>
		public bool           IsIdentity      { get; }

		/// <summary>
		/// Gets whether a column is insertable.
		/// This flag will affect only insert operations with implicit columns specification like
		/// <see cref="DataExtensions.Insert{T}(IDataContext, T, string?, string?, string?, string?, TableOptions)"/>
		/// method and will be ignored when user explicitly specifies value for this column.
		/// </summary>
		public bool           SkipOnInsert    { get; }

		/// <summary>
		/// Gets whether a column must be explicitly defined in a Select statement to be fetched. If <c>true</c>, a "SELECT *"-ish statement won't retrieve this column.
		/// Default value: <c>false</c>.
		/// </summary>
		public bool           SkipOnEntityFetch { get; }

		/// <summary>
		/// Gets whether the column has specific values that should be skipped on insert.
		/// </summary>
		public bool           HasValuesToSkipOnInsert => SkipBaseAttributes?.Any(s => (s.Affects & SkipModification.Insert) != 0) ?? false;

		/// <summary>
		/// Gets whether the column has specific values that should be skipped on update.
		/// </summary>
		public bool           HasValuesToSkipOnUpdate => SkipBaseAttributes?.Any(s => (s.Affects & SkipModification.Update) != 0) ?? false;

		/// <summary>
		/// Gets whether the column has specific values that should be skipped on insert.
		/// </summary>
		private SkipBaseAttribute[]? SkipBaseAttributes { get; }

		/// <summary>
		/// Gets flags for which operation values are skipped.
		/// </summary>
		public SkipModification SkipModificationFlags { get; }

		/// <summary>
		/// Checks if the passed object has values that should bes skipped based on the given flags.
		/// </summary>
		/// <param name="obj">The object containing the values for the operation.</param>
		/// <param name="descriptor"><see cref="EntityDescriptor"/> of the current instance.</param>
		/// <param name="flags">The flags that specify which operation should be checked.</param>
		/// <returns><c>true</c> if object contains values that should be skipped. </returns>
		public virtual bool ShouldSkip(object obj, EntityDescriptor descriptor, SkipModification flags)
		{
			if (SkipBaseAttributes == null)
				return false;

			foreach (var skipBaseAttribute in SkipBaseAttributes)
				if ((skipBaseAttribute.Affects & flags) != 0 && skipBaseAttribute.ShouldSkip(obj, descriptor, this))
					return true;

			return false;
		}

		/// <summary>
		/// Gets whether a column is updatable.
		/// This flag will affect only update operations with implicit columns specification like
		/// <see cref="DataExtensions.Update{T}(IDataContext, T, string?, string?, string?, string?, TableOptions)"/>
		/// method and will be ignored when user explicitly specifies value for this column.
		/// </summary>
		public bool           SkipOnUpdate    { get; }

		/// <summary>
		/// Gets whether this member represents a column that is part or all of the primary key of the table.
		/// Also see <see cref="PrimaryKeyAttribute"/>.
		/// </summary>
		public bool           IsPrimaryKey    { get; }

		/// <summary>
		/// Gets order of current column in composite primary key.
		/// Order is used for query generation to define in which order primary key columns must be mentioned in query
		/// from columns with smallest order value to greatest.
		/// </summary>
		public int            PrimaryKeyOrder { get; }

		/// <summary>
		/// Gets whether a column can contain null values.
		/// </summary>
		public bool           CanBeNull       { get; }

		/// <summary>
		/// Gets the length of the database column.
		/// </summary>
		public int?           Length          { get; }

		/// <summary>
		/// Gets the precision of the database column.
		/// </summary>
		public int?           Precision       { get; }

		/// <summary>
		/// Gets the Scale of the database column.
		/// </summary>
		public int?           Scale           { get; }

		/// <summary>
		/// Custom template for column definition in create table SQL expression, generated using
		/// <see cref="DataExtensions.CreateTable{T}(IDataContext, string?, string?, string?, string?, string?, DefaultNullable, string?, TableOptions)"/> methods.
		/// Template accepts following string parameters:
		/// - {0} - column name;
		/// - {1} - column type;
		/// - {2} - NULL specifier;
		/// - {3} - identity specification.
		/// </summary>
		public string?        CreateFormat    { get; }

		/// <summary>
		/// Sort order for column list.
		/// Positive values first, then unspecified (null), then negative values.
		/// </summary>
		public int?           Order           { get; }

		/// <summary>
		/// Gets sequence name for specified column.
		/// </summary>
		public SequenceNameAttribute? SequenceName { get; }

		/// <summary>
		/// Gets value converter for specific column.
		/// </summary>
		public IValueConverter? ValueConverter  { get; }
		
		LambdaExpression?    _getOriginalValueLambda;

		LambdaExpression?    _getDbValueLambda;
		Expression?          _getDefaultDbValueExpression;
		LambdaExpression?    _getDbParamLambda;
		Expression?          _getDefaultDbParamExpression;

		Func<object,object>? _getter;

		/// <summary>
		/// Returns DbDataType for current column.
		/// </summary>
		/// <returns></returns>
		public DbDataType GetDbDataType(bool completeDataType)
		{
			var systemType         = MemberType;
			var dataType           = DataType;
			DbDataType? dbDataType = null;

			if (completeDataType && dataType == DataType.Undefined)
				dbDataType = CalculateDbDataType(MappingSchema, systemType);

			return new DbDataType(systemType, dbDataType?.DataType ?? dataType, DbType ?? dbDataType?.DbType, Length ?? dbDataType?.Length, Precision ?? dbDataType?.Precision, Scale ?? dbDataType?.Scale);
		}


		/// <summary>
		/// Returns DbDataType for current column after conversions.
		/// </summary>
		/// <returns></returns>
		public DbDataType GetConvertedDbDataType()
		{
			var dbDataType = GetDbDataType(true);

			var systemType = dbDataType.SystemType;

			if (ValueConverter != null)
				systemType = ValueConverter.ToProviderExpression.Body.Type;
			else
			{
				var convertLambda = MappingSchema.GetConvertExpression(
					dbDataType.WithSystemType(dbDataType.SystemType),
					dbDataType.WithSystemType(typeof(DataParameter)), createDefault: false);

				// it is conversion via DataParameter, so we don't know destination type
				if (convertLambda != null)
				{
					systemType = typeof(object);
				}
				else
				{
					var enumType = systemType.ToNullableUnderlying();
					if (enumType.IsEnum)
					{
						var type = Converter.GetDefaultMappingFromEnumType(MappingSchema, dbDataType.SystemType);
						if (type != null)
						{
							systemType = type;
						}
					}
				}
			}

			if (dbDataType.SystemType != systemType)
				dbDataType = dbDataType.WithSystemType(systemType);

			return dbDataType;
		}

		public static DbDataType CalculateDbDataType(MappingSchema mappingSchema, Type systemType)
		{
			DbDataType dbDataType = default;

			if (systemType.ToNullableUnderlying().IsEnum)
			{
				var enumType = mappingSchema.GetDefaultFromEnumType(systemType);

				if (enumType != null)
					dbDataType = mappingSchema.GetDataType(enumType).Type;

				if (dbDataType.DataType == DataType.Undefined && systemType.IsNullable())
				{
					enumType = mappingSchema.GetDefaultFromEnumType(systemType.ToNullableUnderlying());

					if (enumType != null)
						dbDataType = mappingSchema.GetDataType(enumType).Type;
				}

				if (dbDataType.DataType == DataType.Undefined)
				{
					enumType = mappingSchema.GetDefaultFromEnumType(typeof(Enum));

					if (enumType != null)
						dbDataType = mappingSchema.GetDataType(enumType).Type;
				}

				if (dbDataType.DataType == DataType.Undefined)
					dbDataType = mappingSchema.GetUnderlyingDataType(systemType, out var canBeNull).Type;
			}

			if (dbDataType.DataType == DataType.Undefined)
				dbDataType = mappingSchema.GetDataType(systemType).Type;
			if (dbDataType.DataType == DataType.Undefined)
				dbDataType = mappingSchema.GetUnderlyingDataType(systemType, out var _).Type;

			return dbDataType.WithSystemType(systemType);
		}

		/// <summary>
		/// Returns Lambda for extracting original column value from entity object.
		/// </summary>
		/// <returns>Returns Lambda which extracts member value.</returns>
		public LambdaExpression GetOriginalValueLambda()
		{
			if (_getOriginalValueLambda != null)
				return _getOriginalValueLambda;

			var objParam   = Expression.Parameter(MemberAccessor.TypeAccessor.Type, "obj");
			var getterExpr = MemberAccessor.GetterExpression.GetBody(objParam);

			_getOriginalValueLambda = Expression.Lambda(getterExpr, objParam);
			return _getOriginalValueLambda;
		}

		/// <summary>
		/// Returns Lambda for extracting column value, converted to database type, from entity object.
		/// </summary>
		/// <returns>Returns Lambda which extracts member value to database type.</returns>
		public LambdaExpression GetDbValueLambda()
		{
			if (_getDbValueLambda != null)
				return _getDbValueLambda;

			var paramGetter = GetDbParamLambda();

			if (typeof(DataParameter).IsSameOrParentOf(paramGetter.Body.Type))
			{
				var param = Expression.Parameter(typeof(DataParameter), "p");
				var convertExpression = Expression.Lambda(ExpressionHelper.PropertyOrField(param, "Value"), param);
				convertExpression = MappingSchema.AddNullCheck(convertExpression);
				paramGetter =
					Expression.Lambda(InternalExtensions.ApplyLambdaToExpression(convertExpression, paramGetter.Body),
						paramGetter.Parameters);
			}

			_getDbValueLambda = paramGetter;
			return _getDbValueLambda;
		}

		/// <summary>
		/// Returns Lambda for extracting column value, converted to database type, from entity object.
		/// </summary>
		/// <returns>Returns Lambda which extracts member value to database type.</returns>
		public Expression GetDefaultDbValueExpression()
		{
			if (_getDefaultDbValueExpression != null)
				return _getDefaultDbValueExpression;

			var paramGetter = GetDefaultDbParamExpression();

			if (typeof(DataParameter).IsSameOrParentOf(paramGetter.Type))
			{
				var param             = Expression.Parameter(typeof(DataParameter), "p");
				var convertExpression = Expression.Lambda(ExpressionHelper.PropertyOrField(param, "Value"), param);

				convertExpression = MappingSchema.AddNullCheck(convertExpression);
				paramGetter       = InternalExtensions.ApplyLambdaToExpression(convertExpression, paramGetter);
			}

			_getDefaultDbValueExpression = paramGetter;
			return _getDefaultDbValueExpression;
		}

		/// <summary>
		/// Returns Lambda for extracting column value, converted to database type or <see cref="DataParameter"/>, from entity object.
		/// </summary>
		/// <returns>Returns Lambda which extracts member value to database type or <see cref="DataParameter"/>.</returns>
		public LambdaExpression GetDbParamLambda()
		{
			if (_getDbParamLambda != null)
				return _getDbParamLambda;

			var objParam   = Expression.Parameter(MemberAccessor.TypeAccessor.Type, "obj");
			var getterExpr = MemberAccessor.GetterExpression.GetBody(objParam);
			var dbDataType = GetDbDataType(true);

			if (IsDiscriminator && MemberAccessor.HasSetter)
			{
				var param = Expression.Parameter(getterExpr.Type, "v");

				var current = EntityDescriptor;
				do
				{
					if (current.InheritanceMapping.Count > 0)
						break;

					if (current.ObjectType.BaseType == typeof(object) || current.ObjectType.BaseType == null)
						break;

					current = MappingSchema.GetEntityDescriptor(current.ObjectType.BaseType!);

				} while (true);


				if (current.InheritanceMapping.Count > 0)
				{
					// suggest default discriminator value

					var defaultValue = current.InheritanceMapping.FirstOrDefault(m => m.IsDefault);
					var valueExpr = MappingSchema.GenerateConvertedValueExpression(defaultValue?.Code, param.Type);

					for (var index = current.InheritanceMapping.Count - 1; index >= 0; index--)
					{
						var mapping = current.InheritanceMapping[index];
						valueExpr = Expression.Condition(Expression.TypeIs(objParam, mapping.Type),
							MappingSchema.GenerateConvertedValueExpression(mapping.Code, param.Type), valueExpr);
					}

					Expression defaultCheckExpression = param.Type == typeof(string)
						? Expression.Call(typeof(string), nameof(string.IsNullOrEmpty), Type.EmptyTypes, param)
						: Expression.Equal(param, new DefaultValueExpression(MappingSchema, param.Type));

					var suggestLambda = Expression.Lambda(
						Expression.Condition(
							defaultCheckExpression,
							valueExpr,
							param
						),
						param
					);

					getterExpr = InternalExtensions.ApplyLambdaToExpression(suggestLambda, getterExpr);
				}

			}

			getterExpr = ApplyConversions(getterExpr, dbDataType, true);

			_getDbParamLambda = Expression.Lambda(getterExpr, objParam);
			return _getDbParamLambda;
		}

		/// <summary>
		/// Returns default column value, converted to database type or <see cref="DataParameter"/>.
		/// </summary>
		public Expression GetDefaultDbParamExpression()
		{
			if (_getDefaultDbParamExpression != null)
				return _getDefaultDbParamExpression;

			Expression defaultExpression = new DefaultValueExpression(MappingSchema, MemberAccessor.Type);

			var dbDataType = GetDbDataType(true);

			defaultExpression = ApplyConversions(defaultExpression, dbDataType, true);

			_getDefaultDbParamExpression = defaultExpression;
			return _getDefaultDbParamExpression;
		}

		/// <summary>
		/// Helper function for applying all needed conversions for converting value to database type.
		/// </summary>
		/// <param name="mappingSchema">Mapping schema.</param>
		/// <param name="getterExpr">Expression which returns value which has to be converted.</param>
		/// <param name="dbDataType">Database type.</param>
		/// <param name="valueConverter">Optional <see cref="IValueConverter"/></param>
		/// <param name="includingEnum">Provides default enum conversion.</param>
		/// <returns>Expression with applied conversions.</returns>
		public static Expression ApplyConversions(MappingSchema mappingSchema, Expression getterExpr, DbDataType dbDataType, IValueConverter? valueConverter, bool includingEnum)
		{
			// search for type preparation converter
			var prepareConverter = mappingSchema.GetConvertExpression(getterExpr.Type, getterExpr.Type, false, false);

			if (prepareConverter != null)
				getterExpr = InternalExtensions.ApplyLambdaToExpression(prepareConverter, getterExpr);

			if (valueConverter != null)
			{
				var toProvider = valueConverter.ToProviderExpression;
				if (!valueConverter.HandlesNulls)
					toProvider = mappingSchema.AddNullCheck(toProvider);
				getterExpr = InternalExtensions.ApplyLambdaToExpression(toProvider, getterExpr);
			}

			if (!getterExpr.Type.IsSameOrParentOf(typeof(DataParameter)))
			{
				var convertLambda = mappingSchema.GetConvertExpression(
					dbDataType.WithSystemType(getterExpr.Type),
					dbDataType.WithSystemType(typeof(DataParameter)), createDefault: false);

				if (convertLambda != null)
				{
					getterExpr = InternalExtensions.ApplyLambdaToExpression(convertLambda, getterExpr);
				}
				else
				{
					// For DataType.Enum we do not provide any additional conversion
					if (valueConverter == null && includingEnum && dbDataType.DataType != DataType.Enum)
					{
						var type = Converter.GetDefaultMappingFromEnumType(mappingSchema, getterExpr.Type);
						if (type != null)
						{
							var enumConverter = mappingSchema.GetConvertExpression(getterExpr.Type, type)!;
							getterExpr = InternalExtensions.ApplyLambdaToExpression(enumConverter, getterExpr);

							convertLambda = mappingSchema.GetConvertExpression(
								dbDataType.WithSystemType(getterExpr.Type),
								dbDataType.WithSystemType(typeof(DataParameter)), createDefault: false);

							if (convertLambda != null)
							{
								getterExpr = InternalExtensions.ApplyLambdaToExpression(convertLambda, getterExpr);
							}
						}
					}
				}
			}

			return getterExpr;
		}

		/// <summary>
		/// Helper function for applying all needed conversions for converting value to database type.
		/// </summary>
		/// <param name="getterExpr">Expression which returns value which has to be converted.</param>
		/// <param name="dbDataType">Database type.</param>
		/// <param name="includingEnum">Provides default enum conversion.</param>
		/// <returns>Expression with applied conversions.</returns>
		public Expression ApplyConversions(Expression getterExpr, DbDataType dbDataType, bool includingEnum)
		{
			return ApplyConversions(MappingSchema, getterExpr, dbDataType, ValueConverter, includingEnum);
		}

		/// <summary>
		/// Extracts column value, converted to database type, from entity object.
		/// </summary>
		/// <param name="obj">Entity object to extract column value from.</param>
		/// <returns>Returns column value, converted to database type.</returns>
		public virtual object? GetProviderValue(object obj)
		{
			if (_getter == null)
			{
				var objParam      = Expression.Parameter(typeof(object), "obj");

				var objExpression = Expression.Convert(objParam, MemberAccessor.TypeAccessor.Type);
				var getterExpr    = InternalExtensions.ApplyLambdaToExpression(GetDbValueLambda(), objExpression);

				if (HasInheritanceMapping)
				{
					// Additional check that column member belong to proper entity
					// 
					getterExpr = Expression.Condition(Expression.TypeIs(objParam, MemberAccessor.TypeAccessor.Type),
						getterExpr, GetDefaultDbValueExpression());
				}

				var getterLambda = Expression.Lambda<Func<object, object>>(Expression.Convert(getterExpr, typeof(object)), objParam);

				_getter = getterLambda.CompileExpression();
			}

			return _getter(obj);
		}
	}
}<|MERGE_RESOLUTION|>--- conflicted
+++ resolved
@@ -88,30 +88,7 @@
 				StorageInfo = expr.Member;
 			}
 
-<<<<<<< HEAD
-			if (columnAttribute.HasIsIdentity())
-=======
-			var defaultCanBeNull = false;
-
-			if (columnAttribute?.HasCanBeNull() == true)
-				CanBeNull = columnAttribute.CanBeNull;
-			else
-			{
-				var na = mappingSchema.GetAttribute<NullableAttribute>(MemberAccessor.TypeAccessor.Type, MemberInfo);
-
-				if (na != null)
-				{
-					CanBeNull = na.CanBeNull;
-				}
-				else
-				{
-					CanBeNull        = mappingSchema.GetCanBeNull(MemberType);
-					defaultCanBeNull = true;
-				}
-			}
-
 			if (columnAttribute?.HasIsIdentity() == true)
->>>>>>> 13fbe5f3
 			{
 				IsIdentity = columnAttribute.IsIdentity;
 			}
@@ -127,18 +104,10 @@
 			if (SequenceName != null)
 				IsIdentity = true;
 
-<<<<<<< HEAD
-			SkipOnInsert = columnAttribute.HasSkipOnInsert() ? columnAttribute.SkipOnInsert : IsIdentity;
-			SkipOnUpdate = columnAttribute.HasSkipOnUpdate() ? columnAttribute.SkipOnUpdate : IsIdentity;
+			SkipOnInsert = columnAttribute?.HasSkipOnInsert() == true ? columnAttribute.SkipOnInsert : IsIdentity;
+			SkipOnUpdate = columnAttribute?.HasSkipOnUpdate() == true ? columnAttribute.SkipOnUpdate : IsIdentity;
 			
 			CanBeNull = AnalyzeCanBeNull(columnAttribute);
-=======
-			SkipOnInsert = columnAttribute?.HasSkipOnInsert() == true ? columnAttribute.SkipOnInsert : IsIdentity;
-			SkipOnUpdate = columnAttribute?.HasSkipOnUpdate() == true ? columnAttribute.SkipOnUpdate : IsIdentity;
-
-			if (defaultCanBeNull && IsIdentity)
-				CanBeNull = false;
->>>>>>> 13fbe5f3
 
 			if (columnAttribute?.HasIsPrimaryKey() == true)
 				IsPrimaryKey = columnAttribute.IsPrimaryKey;
