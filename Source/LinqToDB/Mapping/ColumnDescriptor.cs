﻿using System;
using System.Diagnostics;
using System.Linq;
using System.Linq.Expressions;
using System.Reflection;

using LinqToDB.Common;
using LinqToDB.Data;
using LinqToDB.Internal.Expressions;
using LinqToDB.Internal.Extensions;
using LinqToDB.Internal.Mapping;
using LinqToDB.Reflection;
using LinqToDB.SqlQuery;

namespace LinqToDB.Mapping
{
	/// <summary>
	/// Stores mapping entity column descriptor.
	/// </summary>
	[DebuggerDisplay("Member:{MemberName}, Column:'{ColumnName}'")]
	public class ColumnDescriptor : IColumnChangeDescriptor
	{
		/// <summary>
		/// Creates descriptor instance.
		/// </summary>
		/// <param name="mappingSchema">Mapping schema, associated with descriptor.</param>
		/// <param name="entityDescriptor">Entity descriptor.</param>
		/// <param name="columnAttribute">Column attribute, from which descriptor data should be extracted.</param>
		/// <param name="memberAccessor">Column mapping member accessor.</param>
		/// <param name="hasInheritanceMapping">Owning entity included in inheritance mapping.</param>
		public ColumnDescriptor(MappingSchema mappingSchema, EntityDescriptor entityDescriptor, ColumnAttribute? columnAttribute, MemberAccessor memberAccessor, bool hasInheritanceMapping)
		{
			MappingSchema         = mappingSchema;
			EntityDescriptor      = entityDescriptor;
			MemberAccessor        = memberAccessor;
			MemberInfo            = memberAccessor.MemberInfo;
			HasInheritanceMapping = hasInheritanceMapping;

			if (MemberInfo.IsFieldEx())
			{
				var fieldInfo = (FieldInfo)MemberInfo;
				MemberType    = fieldInfo.FieldType;
			}
			else if (MemberInfo.IsPropertyEx())
			{
				var propertyInfo = (PropertyInfo)MemberInfo;
				MemberType       = propertyInfo.PropertyType;
			}
			else
				throw new LinqToDBException($"Column should be mapped to property of field. Was: {MemberInfo.GetType()}.");

			var dataType = mappingSchema.GetDataType(MemberType);
			if (dataType.Type.DataType == DataType.Undefined)
				dataType = mappingSchema.GetUnderlyingDataType(MemberType, out var _);

			MemberName        = columnAttribute?.MemberName ?? MemberInfo.Name;
			ColumnName        = columnAttribute?.Name       ?? MemberInfo.Name;
			Storage           = columnAttribute?.Storage;
			PrimaryKeyOrder   = columnAttribute?.PrimaryKeyOrder   ?? 0;
			IsDiscriminator   = columnAttribute?.IsDiscriminator   ?? false;
			SkipOnEntityFetch = columnAttribute?.SkipOnEntityFetch ?? false;
			DataType          = columnAttribute != null ? columnAttribute.DataType : dataType.Type.DataType;
			DbType            = columnAttribute != null ? columnAttribute.DbType   : dataType.Type.DbType;
			CreateFormat      = columnAttribute?.CreateFormat;

			if (columnAttribute == null || columnAttribute.DataType == DataType.Undefined || columnAttribute.DataType == dataType.Type.DataType)
			{
				Length    = columnAttribute?.HasLength()    != true ? dataType.Type.Length    : columnAttribute.Length;
				Precision = columnAttribute?.HasPrecision() != true ? dataType.Type.Precision : columnAttribute.Precision;
				Scale     = columnAttribute?.HasScale()     != true ? dataType.Type.Scale     : columnAttribute.Scale;
			}
			else
			{
				if (columnAttribute.HasLength())    Length    = columnAttribute.Length;
				if (columnAttribute.HasPrecision()) Precision = columnAttribute.Precision;
				if (columnAttribute.HasScale())     Scale     = columnAttribute.Scale;
			}

			if (columnAttribute?.HasOrder() == true)
				Order = columnAttribute.Order;

			if (Storage == null)
			{
				StorageType = MemberType;
				StorageInfo = MemberInfo;
			}
			else
			{
				var expr = ExpressionHelper.PropertyOrField(Expression.Constant(null, MemberInfo.DeclaringType!), Storage);
				StorageType = expr.Type;
				StorageInfo = expr.Member;
			}

			if (columnAttribute?.HasIsIdentity() == true)
			{
				IsIdentity = columnAttribute.IsIdentity;
			}
			else if (MemberName.IndexOf(".") < 0)
			{
				var hasIdentity = mappingSchema.HasAttribute<IdentityAttribute>(MemberAccessor.TypeAccessor.Type, MemberInfo);
				if (hasIdentity)
					IsIdentity = true;
			}

			SequenceName = mappingSchema.GetAttribute<SequenceNameAttribute>(memberAccessor.TypeAccessor.Type, MemberInfo);

			if (SequenceName != null)
				IsIdentity = true;

			SkipOnInsert = columnAttribute?.HasSkipOnInsert() == true ? columnAttribute.SkipOnInsert : IsIdentity;
			SkipOnUpdate = columnAttribute?.HasSkipOnUpdate() == true ? columnAttribute.SkipOnUpdate : IsIdentity;

			CanBeNull = AnalyzeCanBeNull(columnAttribute);

			if (columnAttribute?.HasIsPrimaryKey() == true)
				IsPrimaryKey = columnAttribute.IsPrimaryKey;
			else if (MemberName.IndexOf(".") < 0)
			{
				var a = mappingSchema.GetAttribute<PrimaryKeyAttribute>(MemberAccessor.TypeAccessor.Type, MemberInfo);

				if (a != null)
				{
					IsPrimaryKey    = true;
					PrimaryKeyOrder = a.Order;
				}
			}

			if (DbType == null || DataType == DataType.Undefined)
			{
				var a = mappingSchema.GetAttribute<DataTypeAttribute>(MemberAccessor.TypeAccessor.Type, MemberInfo);

				if (a != null)
				{
					DbType ??= a.DbType;

					if (DataType == DataType.Undefined && a.DataType.HasValue)
						DataType = a.DataType.Value;
				}
			}

			var vc = mappingSchema.GetAttribute<ValueConverterAttribute>(memberAccessor.TypeAccessor.Type, MemberInfo);
			if (vc != null)
			{
				ValueConverter = vc.GetValueConverter(this);
			}

			var skipValueAttributes = mappingSchema.GetAttributes<SkipBaseAttribute>(MemberAccessor.TypeAccessor.Type, MemberInfo);
			if (skipValueAttributes.Length > 0)
			{
				SkipBaseAttributes    = skipValueAttributes;
				SkipModificationFlags = SkipBaseAttributes.Aggregate(SkipModification.None, (s, c) => s | c.Affects);
			}
		}

		private bool AnalyzeCanBeNull(ColumnAttribute? columnAttribute)
		{
			if (columnAttribute?.HasCanBeNull() == true)
				return columnAttribute.CanBeNull;

			var na = MappingSchema.GetAttribute<NullableAttribute>(MemberAccessor.TypeAccessor.Type, MemberInfo);
			if (na != null)
				return na.CanBeNull;

			if (Common.Configuration.UseNullableTypesMetadata && Nullability.TryAnalyzeMember(MemberInfo, out var isNullable))
				return isNullable;

			if (IsIdentity)
				return false;

			return MappingSchema.GetCanBeNull(MemberType);
		}

		/// <summary>
		/// Gets MappingSchema for current ColumnDescriptor.
		/// </summary>
		public MappingSchema  MappingSchema   { get; }

		/// <summary>
		/// Gets Entity descriptor.
		/// </summary>
		public EntityDescriptor EntityDescriptor { get; }

		/// <summary>
		/// Gets column mapping member accessor.
		/// </summary>
		public MemberAccessor MemberAccessor  { get; }

		/// <summary>
		/// Indicates that owning entity included in inheritance mapping.
		/// </summary>
		public bool HasInheritanceMapping { get; }

		/// <summary>
		/// Gets column mapping member (field or property).
		/// </summary>
		public MemberInfo     MemberInfo      { get; }

		/// <summary>
		/// Gets value storage member (field or property).
		/// </summary>
		public MemberInfo     StorageInfo     { get; }

		/// <summary>
		/// Gets type of column mapping member (field or property).
		/// </summary>
		public Type           MemberType      { get; }

		/// <summary>
		/// Gets type of column value storage member (field or property).
		/// </summary>
		public Type           StorageType     { get; }

		/// <summary>
		/// Gets the name of mapped member.
		/// When applied to class or interface, should contain name of property of field.
		///
		/// If column is mapped to a property or field of composite object, <see cref="MemberName"/> should contain a path to that
		/// member using dot as separator.
		/// <example>
		/// <code>
		/// public class Address
		/// {
		///     public string City     { get; set; }
		///     public string Street   { get; set; }
		///     public int    Building { get; set; }
		/// }
		///
		/// [Column("city", "Residence.Street")]
		/// [Column("user_name", "Name")]
		/// public class User
		/// {
		///     public string Name;
		///
		///     [Column("street", ".Street")]
		///     [Column("building_number", MemberName = ".Building")]
		///     public Address Residence { get; set; }
		/// }
		/// </code>
		/// </example>
		/// </summary>
		public string         MemberName      { get; }

		string IColumnChangeDescriptor.MemberName => MemberName;

		/// <summary>
		/// Gets the name of a column in database.
		/// If not specified, <see cref="MemberName"/> value will be used.
		/// </summary>
		public string        ColumnName      { get; private set; }

		string IColumnChangeDescriptor.ColumnName
		{
			get => ColumnName;
			set => ColumnName = value;
		}

		/// <summary>
		/// Gets storage property or field to hold the value from a column.
		/// Could be usefull e.g. in combination of private storage field and getter-only mapping property.
		/// </summary>
		public string?        Storage         { get; }

		/// <summary>
		/// Gets whether a column contains a discriminator value for a LINQ to DB inheritance hierarchy.
		/// <see cref="InheritanceMappingAttribute"/> for more details.
		/// Default value: <c>false</c>.
		/// </summary>
		public bool           IsDiscriminator { get; }

		/// <summary>
		/// Gets LINQ to DB type for column.
		/// </summary>
		public DataType       DataType        { get; }

		/// <summary>
		/// Gets the name of the database column type.
		/// </summary>
		public string?        DbType          { get; }

		/// <summary>
		/// Gets whether a column contains values that the database auto-generates.
		/// </summary>
		public bool           IsIdentity      { get; }

		/// <summary>
		/// Gets whether a column is insertable.
		/// This flag will affect only insert operations with implicit columns specification like
		/// <see cref="DataExtensions.Insert{T}(IDataContext, T, string?, string?, string?, string?, TableOptions)"/>
		/// method and will be ignored when user explicitly specifies value for this column.
		/// </summary>
		public bool           SkipOnInsert    { get; }

		/// <summary>
		/// Gets whether a column must be explicitly defined in a Select statement to be fetched. If <c>true</c>, a "SELECT *"-ish statement won't retrieve this column.
		/// Default value: <c>false</c>.
		/// </summary>
		public bool           SkipOnEntityFetch { get; }

		/// <summary>
		/// Gets whether the column has specific values that should be skipped on insert.
		/// </summary>
		public bool           HasValuesToSkipOnInsert => SkipBaseAttributes?.Any(s => (s.Affects & SkipModification.Insert) != 0) ?? false;

		/// <summary>
		/// Gets whether the column has specific values that should be skipped on update.
		/// </summary>
		public bool           HasValuesToSkipOnUpdate => SkipBaseAttributes?.Any(s => (s.Affects & SkipModification.Update) != 0) ?? false;

		/// <summary>
		/// Gets whether the column has specific values that should be skipped on insert.
		/// </summary>
		private SkipBaseAttribute[]? SkipBaseAttributes { get; }

		/// <summary>
		/// Gets flags for which operation values are skipped.
		/// </summary>
		public SkipModification SkipModificationFlags { get; }

		/// <summary>
		/// Checks if the passed object has values that should bes skipped based on the given flags.
		/// </summary>
		/// <param name="obj">The object containing the values for the operation.</param>
		/// <param name="descriptor"><see cref="EntityDescriptor"/> of the current instance.</param>
		/// <param name="flags">The flags that specify which operation should be checked.</param>
		/// <returns><c>true</c> if object contains values that should be skipped. </returns>
		public virtual bool ShouldSkip(object obj, EntityDescriptor descriptor, SkipModification flags)
		{
			if (SkipBaseAttributes == null)
				return false;

			foreach (var skipBaseAttribute in SkipBaseAttributes)
				if ((skipBaseAttribute.Affects & flags) != 0 && skipBaseAttribute.ShouldSkip(obj, descriptor, this))
					return true;

			return false;
		}

		/// <summary>
		/// Gets whether a column is updatable.
		/// This flag will affect only update operations with implicit columns specification like
		/// <see cref="DataExtensions.Update{T}(IDataContext, T, string?, string?, string?, string?, TableOptions)"/>
		/// method and will be ignored when user explicitly specifies value for this column.
		/// </summary>
		public bool           SkipOnUpdate    { get; }

		/// <summary>
		/// Gets whether this member represents a column that is part or all of the primary key of the table.
		/// Also see <see cref="PrimaryKeyAttribute"/>.
		/// </summary>
		public bool           IsPrimaryKey    { get; }

		/// <summary>
		/// Gets order of current column in composite primary key.
		/// Order is used for query generation to define in which order primary key columns must be mentioned in query
		/// from columns with smallest order value to greatest.
		/// </summary>
		public int            PrimaryKeyOrder { get; }

		/// <summary>
		/// Gets whether a column can contain null values.
		/// </summary>
		public bool           CanBeNull       { get; }

		/// <summary>
		/// Gets the length of the database column.
		/// </summary>
		public int?           Length          { get; }

		/// <summary>
		/// Gets the precision of the database column.
		/// </summary>
		public int?           Precision       { get; }

		/// <summary>
		/// Gets the Scale of the database column.
		/// </summary>
		public int?           Scale           { get; }

		/// <summary>
		/// Custom template for column definition in create table SQL expression, generated using
		/// <see cref="DataExtensions.CreateTable{T}(IDataContext, string?, string?, string?, string?, string?, DefaultNullable, string?, TableOptions)"/> methods.
		/// Template accepts following string parameters:
		/// - {0} - column name;
		/// - {1} - column type;
		/// - {2} - NULL specifier;
		/// - {3} - identity specification.
		/// </summary>
		public string?        CreateFormat    { get; }

		/// <summary>
		/// Sort order for column list.
		/// Positive values first, then unspecified (null), then negative values.
		/// </summary>
		public int?           Order           { get; }

		/// <summary>
		/// Gets sequence name for specified column.
		/// </summary>
		public SequenceNameAttribute? SequenceName { get; }

		/// <summary>
		/// Gets value converter for specific column.
		/// </summary>
		public IValueConverter? ValueConverter  { get; }
		LambdaExpression?    _getOriginalValueLambda;

		LambdaExpression?    _getDbValueLambda;
		Expression?          _getDefaultDbValueExpression;
		LambdaExpression?    _getDbParamLambda;
		Expression?          _getDefaultDbParamExpression;

		Func<object,object>? _getter;

		/// <summary>
		/// Returns DbDataType for current column.
		/// </summary>
		/// <returns></returns>
		public DbDataType GetDbDataType(bool completeDataType)
		{
			var systemType         = MemberType;
			var dataType           = DataType;
			DbDataType? dbDataType = null;

			if (completeDataType && dataType == DataType.Undefined)
				dbDataType = CalculateDbDataType(MappingSchema, systemType);

			return new DbDataType(systemType, dbDataType?.DataType ?? dataType, DbType ?? dbDataType?.DbType, Length ?? dbDataType?.Length, Precision ?? dbDataType?.Precision, Scale ?? dbDataType?.Scale);
		}

		/// <summary>
		/// Returns DbDataType for current column after conversions.
		/// </summary>
		/// <returns></returns>
		public DbDataType GetConvertedDbDataType()
		{
			var dbDataType = GetDbDataType(true);

			var systemType = dbDataType.SystemType;

			if (ValueConverter != null)
				systemType = ValueConverter.ToProviderExpression.Body.Type;
			else
			{
				var convertLambda = MappingSchema.GetConvertExpression(
					dbDataType.WithSystemType(dbDataType.SystemType),
					dbDataType.WithSystemType(typeof(DataParameter)), createDefault: false);

				// it is conversion via DataParameter, so we don't know destination type
				if (convertLambda != null)
				{
					systemType = typeof(object);
				}
				else
				{
					var enumType = systemType.UnwrapNullableType();
					if (enumType.IsEnum)
					{
						var type = Converter.GetDefaultMappingFromEnumType(MappingSchema, dbDataType.SystemType);
						if (type != null)
						{
							systemType = type;
						}
					}
				}
			}

			if (dbDataType.SystemType != systemType)
				dbDataType = dbDataType.WithSystemType(systemType);

			return dbDataType;
		}

		public static DbDataType CalculateDbDataType(MappingSchema mappingSchema, Type systemType)
		{
			DbDataType dbDataType = default;

			if (systemType.UnwrapNullableType().IsEnum)
			{
				var enumType = mappingSchema.GetDefaultFromEnumType(systemType);

				if (enumType != null)
					dbDataType = mappingSchema.GetDataType(enumType).Type;

				if (dbDataType.DataType == DataType.Undefined && systemType.IsNullableType)
				{
					enumType = mappingSchema.GetDefaultFromEnumType(systemType.UnwrapNullableType());

					if (enumType != null)
						dbDataType = mappingSchema.GetDataType(enumType).Type;
				}

				if (dbDataType.DataType == DataType.Undefined)
				{
					enumType = mappingSchema.GetDefaultFromEnumType(typeof(Enum));

					if (enumType != null)
						dbDataType = mappingSchema.GetDataType(enumType).Type;
				}

				if (dbDataType.DataType == DataType.Undefined)
					dbDataType = mappingSchema.GetUnderlyingDataType(systemType, out var canBeNull).Type;
			}

			if (dbDataType.DataType == DataType.Undefined)
				dbDataType = mappingSchema.GetDataType(systemType).Type;
			if (dbDataType.DataType == DataType.Undefined)
				dbDataType = mappingSchema.GetUnderlyingDataType(systemType, out var _).Type;

			return dbDataType.WithSystemType(systemType);
		}

		/// <summary>
		/// Returns Lambda for extracting original column value from entity object.
		/// </summary>
		/// <returns>Returns Lambda which extracts member value.</returns>
		public LambdaExpression GetOriginalValueLambda()
		{
			if (_getOriginalValueLambda != null)
				return _getOriginalValueLambda;

			var objParam   = Expression.Parameter(MemberAccessor.TypeAccessor.Type, "obj");
			var getterExpr = MemberAccessor.GetGetterExpression(objParam);

			_getOriginalValueLambda = Expression.Lambda(getterExpr, objParam);
			return _getOriginalValueLambda;
		}

		/// <summary>
		/// Returns Lambda for extracting column value, converted to database type, from entity object.
		/// </summary>
		/// <returns>Returns Lambda which extracts member value to database type.</returns>
		public LambdaExpression GetDbValueLambda()
		{
			if (_getDbValueLambda != null)
				return _getDbValueLambda;

			var paramGetter = GetDbParamLambda();

			if (typeof(DataParameter).IsSameOrParentOf(paramGetter.Body.Type))
			{
				var param = Expression.Parameter(typeof(DataParameter), "p");
				var convertExpression = Expression.Lambda(ExpressionHelper.PropertyOrField(param, "Value"), param);
				convertExpression = MappingSchema.AddNullCheck(convertExpression);
				paramGetter =
					Expression.Lambda(InternalExtensions.ApplyLambdaToExpression(convertExpression, paramGetter.Body),
						paramGetter.Parameters);
			}

			_getDbValueLambda = paramGetter;
			return _getDbValueLambda;
		}

		/// <summary>
		/// Returns Lambda for extracting column value, converted to database type, from entity object.
		/// </summary>
		/// <returns>Returns Lambda which extracts member value to database type.</returns>
		public Expression GetDefaultDbValueExpression()
		{
			if (_getDefaultDbValueExpression != null)
				return _getDefaultDbValueExpression;

			var paramGetter = GetDefaultDbParamExpression();

			if (typeof(DataParameter).IsSameOrParentOf(paramGetter.Type))
			{
				var param             = Expression.Parameter(typeof(DataParameter), "p");
				var convertExpression = Expression.Lambda(ExpressionHelper.PropertyOrField(param, "Value"), param);

				convertExpression = MappingSchema.AddNullCheck(convertExpression);
				paramGetter       = InternalExtensions.ApplyLambdaToExpression(convertExpression, paramGetter);
			}

			_getDefaultDbValueExpression = paramGetter;
			return _getDefaultDbValueExpression;
		}

		/// <summary>
		/// Returns Lambda for extracting column value, converted to database type or <see cref="DataParameter"/>, from entity object.
		/// </summary>
		/// <returns>Returns Lambda which extracts member value to database type or <see cref="DataParameter"/>.</returns>
		public LambdaExpression GetDbParamLambda()
		{
			if (_getDbParamLambda != null)
				return _getDbParamLambda;

			var objParam   = Expression.Parameter(MemberAccessor.TypeAccessor.Type, "obj");
			var getterExpr = MemberAccessor.GetGetterExpression(objParam);
			var dbDataType = GetDbDataType(true);

			if (IsDiscriminator && MemberAccessor.HasSetter)
			{
				var param = Expression.Parameter(getterExpr.Type, "v");

				var current = EntityDescriptor.InheritanceRoot ?? EntityDescriptor;

				if (current.InheritanceMapping.Count > 0)
				{
					// suggest default discriminator value

					var defaultValue = current.InheritanceMapping.FirstOrDefault(m => m.IsDefault);
					var valueExpr = MappingSchema.GenerateConvertedValueExpression(defaultValue?.Code, param.Type);

					for (var index = current.InheritanceMapping.Count - 1; index >= 0; index--)
					{
						var mapping = current.InheritanceMapping[index];
						valueExpr = Expression.Condition(Expression.TypeIs(objParam, mapping.Type),
							MappingSchema.GenerateConvertedValueExpression(mapping.Code, param.Type), valueExpr);
					}

					Expression defaultCheckExpression = param.Type == typeof(string)
						? Expression.Call(typeof(string), nameof(string.IsNullOrEmpty), Type.EmptyTypes, param)
						: Expression.Equal(param, new DefaultValueExpression(MappingSchema, param.Type));

					var suggestLambda = Expression.Lambda(
						Expression.Condition(
							defaultCheckExpression,
							valueExpr,
							param
						),
						param
					);

					getterExpr = InternalExtensions.ApplyLambdaToExpression(suggestLambda, getterExpr);
				}

			}

			getterExpr = ApplyConversions(getterExpr, dbDataType, true);

			_getDbParamLambda = Expression.Lambda(getterExpr, objParam);
			return _getDbParamLambda;
		}

		/// <summary>
		/// Returns default column value, converted to database type or <see cref="DataParameter"/>.
		/// </summary>
		public Expression GetDefaultDbParamExpression()
		{
			if (_getDefaultDbParamExpression != null)
				return _getDefaultDbParamExpression;

			Expression defaultExpression = new DefaultValueExpression(MappingSchema, MemberAccessor.Type);

			var dbDataType = GetDbDataType(true);

			defaultExpression = ApplyConversions(defaultExpression, dbDataType, true);

			_getDefaultDbParamExpression = defaultExpression;
			return _getDefaultDbParamExpression;
		}

		/// <summary>
		/// Helper function for applying all needed conversions for converting value to database type.
		/// </summary>
		/// <param name="mappingSchema">Mapping schema.</param>
		/// <param name="getterExpr">Expression which returns value which has to be converted.</param>
		/// <param name="dbDataType">Database type.</param>
		/// <param name="valueConverter">Optional <see cref="IValueConverter"/></param>
		/// <param name="includingEnum">Provides default enum conversion.</param>
		/// <returns>Expression with applied conversions.</returns>
		public static Expression ApplyConversions(MappingSchema mappingSchema, Expression getterExpr, DbDataType dbDataType, IValueConverter? valueConverter, bool includingEnum)
		{
			// search for type preparation converter
			var prepareConverter = mappingSchema.GetConvertExpression(getterExpr.Type, getterExpr.Type, false, false, ConversionType.ToDatabase);

			if (prepareConverter != null)
				getterExpr = InternalExtensions.ApplyLambdaToExpression(prepareConverter, getterExpr);

			if (valueConverter != null)
			{
				var toProvider = valueConverter.ToProviderExpression;
				var fromType   = toProvider.Parameters[0].Type;
				var assignable = fromType.IsAssignableFrom(getterExpr.Type);

				if (assignable || fromType.IsAssignableFrom(getterExpr.Type.UnwrapNullableType()))
				{
					if (!valueConverter.HandlesNulls)
					{
						toProvider = mappingSchema.AddNullCheck(toProvider);
					}

					if (!assignable)
					{
						var variable = Expression.Variable(getterExpr.Type);
						var assign   = Expression.Assign(variable, getterExpr);

						var resultType = toProvider.ReturnType.MakeNullable();

						var convert = InternalExtensions.ApplyLambdaToExpression(toProvider, ExpressionHelper.Property(variable, nameof(Nullable<int>.Value)));
						if (resultType != toProvider.ReturnType)
							convert = Expression.Convert(convert, resultType);

						getterExpr = Expression.Block(
							new[] { variable },
							assign,
							Expression.Condition(
<<<<<<< HEAD
								ExpressionHelper.Property(variable, nameof(Nullable<>.HasValue)),
								InternalExtensions.ApplyLambdaToExpression(toProvider, ExpressionHelper.Property(variable, nameof(Nullable<>.Value))),
								new DefaultValueExpression(mappingSchema, toProvider.ReturnType)));
=======
								ExpressionHelper.Property(variable, nameof(Nullable<int>.HasValue)),
								convert,
								new DefaultValueExpression(mappingSchema, resultType)));
>>>>>>> 3e3ed716
					}
					else
					{
						getterExpr = InternalExtensions.ApplyLambdaToExpression(toProvider, getterExpr);
					}
				}
			}

			if (!getterExpr.Type.IsSameOrParentOf(typeof(DataParameter)) || getterExpr.Type == typeof(object))
			{
				var convertLambda = mappingSchema.GetConvertExpression(
					dbDataType.WithSystemType(getterExpr.Type),
					dbDataType.WithSystemType(typeof(DataParameter)),
					createDefault  : false,
					conversionType : ConversionType.ToDatabase);

				if (convertLambda != null)
				{
					getterExpr = InternalExtensions.ApplyLambdaToExpression(convertLambda, getterExpr);
				}
				else
				{
					// For DataType.Enum we do not provide any additional conversion
					if (valueConverter == null && includingEnum && dbDataType.DataType != DataType.Enum && getterExpr.Type.UnwrapNullableType().IsEnum)
					{
						var type = dbDataType.SystemType != typeof(object) && !dbDataType.SystemType.UnwrapNullableType().IsEnum
							? dbDataType.SystemType
							: Converter.GetDefaultMappingFromEnumType(mappingSchema, getterExpr.Type);

						if (type != null)
						{
							var enumConverter = mappingSchema.GetConvertExpression(getterExpr.Type, type, conversionType: ConversionType.ToDatabase)!;
							getterExpr = InternalExtensions.ApplyLambdaToExpression(enumConverter, getterExpr);

							convertLambda = mappingSchema.GetConvertExpression(
								dbDataType.WithSystemType(getterExpr.Type),
								dbDataType.WithSystemType(typeof(DataParameter)),
								createDefault  : false,
								conversionType : ConversionType.ToDatabase);

							if (convertLambda != null)
							{
								getterExpr = InternalExtensions.ApplyLambdaToExpression(convertLambda, getterExpr);
							}
						}
					}
				}
			}

			return getterExpr;
		}

		/// <summary>
		/// Helper function for applying all needed conversions for converting value to database type.
		/// </summary>
		/// <param name="getterExpr">Expression which returns value which has to be converted.</param>
		/// <param name="dbDataType">Database type.</param>
		/// <param name="includingEnum">Provides default enum conversion.</param>
		/// <returns>Expression with applied conversions.</returns>
		public Expression ApplyConversions(Expression getterExpr, DbDataType dbDataType, bool includingEnum)
		{
			return ApplyConversions(MappingSchema, getterExpr, dbDataType, ValueConverter, includingEnum);
		}

		/// <summary>
		/// Extracts column value, converted to database type, from entity object.
		/// </summary>
		/// <param name="obj">Entity object to extract column value from.</param>
		/// <returns>Returns column value, converted to database type.</returns>
		public virtual object? GetProviderValue(object obj)
		{
			if (_getter == null)
			{
				var objParam      = Expression.Parameter(typeof(object), "obj");

				var objExpression = Expression.Convert(objParam, MemberAccessor.TypeAccessor.Type);
				var getterExpr    = InternalExtensions.ApplyLambdaToExpression(GetDbValueLambda(), objExpression);

				if (HasInheritanceMapping)
				{
					// Additional check that column member belong to proper entity
					//
					getterExpr = Expression.Condition(Expression.TypeIs(objParam, MemberAccessor.TypeAccessor.Type),
						getterExpr, GetDefaultDbValueExpression());
				}

				var getterLambda = Expression.Lambda<Func<object, object>>(Expression.Convert(getterExpr, typeof(object)), objParam);

				_getter = getterLambda.CompileExpression();
			}

			return _getter(obj);
		}
	}
}<|MERGE_RESOLUTION|>--- conflicted
+++ resolved
@@ -694,15 +694,9 @@
 							new[] { variable },
 							assign,
 							Expression.Condition(
-<<<<<<< HEAD
 								ExpressionHelper.Property(variable, nameof(Nullable<>.HasValue)),
-								InternalExtensions.ApplyLambdaToExpression(toProvider, ExpressionHelper.Property(variable, nameof(Nullable<>.Value))),
-								new DefaultValueExpression(mappingSchema, toProvider.ReturnType)));
-=======
-								ExpressionHelper.Property(variable, nameof(Nullable<int>.HasValue)),
 								convert,
 								new DefaultValueExpression(mappingSchema, resultType)));
->>>>>>> 3e3ed716
 					}
 					else
 					{
