﻿using System;
using System.Collections.Generic;
using System.Data.Common;
using System.Linq.Expressions;
using System.Threading.Tasks;

using JetBrains.Annotations;

using LinqToDB.Common.Internal;
using LinqToDB.Interceptors;
using LinqToDB.Linq;
using LinqToDB.Mapping;
using LinqToDB.SqlProvider;

namespace LinqToDB
{
	/// <summary>
	/// Database connection abstraction interface.
	/// </summary>
	[PublicAPI]
	public interface IDataContext : IConfigurationID, IDisposable, IAsyncDisposable
	{
		/// <summary>
		/// Provider identifier.
		/// </summary>
		string              ContextName           { get; }
		/// <summary>
		/// Gets SQL builder service factory method for current context data provider.
		/// </summary>
		Func<ISqlBuilder>   CreateSqlProvider     { get; }
		/// <summary>
		/// Gets SQL optimizer service factory method for current context data provider.
		/// </summary>
		Func<DataOptions,ISqlOptimizer> GetSqlOptimizer { get; }
		/// <summary>
		/// Gets SQL support flags for current context data provider.
		/// </summary>
		SqlProviderFlags    SqlProviderFlags      { get; }
		/// <summary>
		/// Gets supported table options for current context data provider.
		/// </summary>
		TableOptions        SupportedTableOptions { get; }
		/// <summary>
		/// Gets data reader implementation type for current context data provider.
		/// </summary>
		Type                DataReaderType        { get; }
		/// <summary>
		/// Gets mapping schema, used for current context.
		/// </summary>
		MappingSchema       MappingSchema         { get; }
		/// <summary>
		/// Gets or sets option to force inline parameter values as literals into command text. If parameter inlining not supported
		/// for specific value type, it will be used as parameter.
		/// </summary>
		bool                InlineParameters      { get; set; }
		/// <summary>
		/// Gets list of query hints (writable collection), that will be used for all queries, executed using current context.
		/// </summary>
		List<string>        QueryHints            { get; }
		/// <summary>
		/// Gets list of query hints (writable collection), that will be used only for next query, executed using current context.
		/// </summary>
		List<string>        NextQueryHints        { get; }
		/// <summary>
		/// Gets or sets flag to close context after query execution or leave it open.
		/// </summary>
		bool                CloseAfterUse         { get; set; }

		/// <summary>
		/// Current DataContext LINQ options
		/// </summary>
		DataOptions         Options               { get; }

		/// <summary>
		/// Returns column value reader expression.
		/// </summary>
		/// <param name="reader">Data reader instance.</param>
		/// <param name="idx">Column index.</param>
		/// <param name="readerExpression">Data reader accessor expression.</param>
		/// <param name="toType">Expected value type.</param>
		/// <returns>Column read expression.</returns>
		Expression          GetReaderExpression(DbDataReader reader, int idx, Expression readerExpression, Type toType);
		/// <summary>
		/// Returns true, of data reader column could contain <see cref="DBNull"/> value.
		/// </summary>
		/// <param name="reader">Data reader instance.</param>
		/// <param name="idx">Column index.</param>
		/// <returns><c>true</c> or <c>null</c> if column could contain <see cref="DBNull"/>.</returns>
		bool?               IsDBNullAllowed    (DbDataReader reader, int idx);

		/// <summary>
		/// Closes context connection and disposes underlying resources.
		/// </summary>
		void                Close              ();

		/// <summary>
		/// Closes context connection and disposes underlying resources.
		/// </summary>
		Task                CloseAsync         ();

		/// <summary>
		/// Returns query runner service for current context.
		/// </summary>
		/// <param name="query">Query batch object.</param>
		/// <param name="parametersContext">Context instance which will be used for parameters evaluation.</param>
		/// <param name="queryNumber">Index of query in query batch.</param>
		/// <param name="expressions">Query results mapping expressions.</param>
		/// <param name="parameters">Query parameters.</param>
		/// <param name="preambles">Query preambles.</param>
		/// <returns>Query runner service.</returns>
		IQueryRunner GetQueryRunner(Query query, IDataContext parametersContext, int queryNumber, IQueryExpressions expressions, object?[]? parameters, object?[]? preambles);

		/// <summary>
		/// Adds interceptor instance to context.
		/// </summary>
		/// <param name="interceptor">Interceptor.</param>
		void AddInterceptor(IInterceptor interceptor);

		/// <summary>
		/// Removes interceptor instance from context.
		/// </summary>
		/// <param name="interceptor">Interceptor.</param>
		void RemoveInterceptor(IInterceptor interceptor);

		/// <summary>
		/// Gets initial value for database connection configuration name.
		/// </summary>
<<<<<<< HEAD
		string? ConfigurationString { get; }
=======
		string?                       ConfigurationString         { get; }

		/// <summary>
		/// Adds mapping schema to current context.
		/// </summary>
		/// <param name="mappingSchema">Mapping schema to add.</param>
		void AddMappingSchema(MappingSchema mappingSchema);
>>>>>>> a89ae205
	}
}<|MERGE_RESOLUTION|>--- conflicted
+++ resolved
@@ -125,9 +125,6 @@
 		/// <summary>
 		/// Gets initial value for database connection configuration name.
 		/// </summary>
-<<<<<<< HEAD
-		string? ConfigurationString { get; }
-=======
 		string?                       ConfigurationString         { get; }
 
 		/// <summary>
@@ -135,6 +132,5 @@
 		/// </summary>
 		/// <param name="mappingSchema">Mapping schema to add.</param>
 		void AddMappingSchema(MappingSchema mappingSchema);
->>>>>>> a89ae205
 	}
 }