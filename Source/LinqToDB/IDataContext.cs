﻿using System;
using System.Collections.Generic;
using System.Data;
using System.Linq.Expressions;

using JetBrains.Annotations;

namespace LinqToDB
{
	using Linq;
	using Mapping;
	using SqlProvider;

	/// <summary>
	/// Database connection abstraction interface.
	/// </summary>
	[PublicAPI]
	public interface IDataContext : IEntityServices, IDisposable
	{
		/// <summary>
		/// Provider identifier.
		/// </summary>
		string              ContextID         { get; }
		/// <summary>
		/// Gets SQL builder service factory method for current context data provider.
		/// </summary>
		Func<ISqlBuilder>   CreateSqlProvider { get; }
		/// <summary>
		/// Gets SQL optimizer service factory method for current context data provider.
		/// </summary>
		Func<ISqlOptimizer> GetSqlOptimizer   { get; }
		/// <summary>
		/// Gets SQL support flags for current context data provider.
		/// </summary>
		SqlProviderFlags    SqlProviderFlags  { get; }
		/// <summary>
		/// Gets data reader implementation type for current context data provider.
		/// </summary>
		Type                DataReaderType    { get; }
		/// <summary>
		/// Gets maping schema, used for current context.
		/// </summary>
		MappingSchema       MappingSchema     { get; }
		/// <summary>
		/// Gets or sets option to force inline parameter values as literals into command text. If parameter inlining not supported
		/// for specific value type, it will be used as parameter.
		/// </summary>
		bool                InlineParameters  { get; set; }
		/// <summary>
		/// Gets list of query hints (writable collection), that will be used for all queries, executed using current context.
		/// </summary>
		List<string>        QueryHints        { get; }
		/// <summary>
		/// Gets list of query hints (writable collection), that will be used only for next query, executed using current context.
		/// </summary>
		List<string>        NextQueryHints    { get; }
		/// <summary>
		/// Gets or sets flag to close context after query execution or leave it open.
		/// </summary>
		bool                CloseAfterUse     { get; set; }

		/// <summary>
		/// Returns column value reader expression.
		/// </summary>
		/// <param name="mappingSchema">Current mapping schema.</param>
		/// <param name="reader">Data reader instance.</param>
		/// <param name="idx">Column index.</param>
		/// <param name="readerExpression">Data reader accessor expression.</param>
		/// <param name="toType">Expected value type.</param>
		/// <returns>Column read expression.</returns>
		Expression          GetReaderExpression(MappingSchema mappingSchema, IDataReader reader, int idx, Expression readerExpression, Type toType);
		/// <summary>
		/// Returns true, of data reader column could contain <see cref="DBNull"/> value.
		/// </summary>
		/// <param name="reader">Data reader instance.</param>
		/// <param name="idx">Column index.</param>
		/// <returns><c>true</c> or <c>null</c> if column could contain <see cref="DBNull"/>.</returns>
		bool?               IsDBNullAllowed    (IDataReader reader, int idx);

		/// <summary>
		/// Clones current context.
		/// </summary>
		/// <returns>Cloned context.</returns>
		IDataContext        Clone              (bool forNestedQuery);

		/// <summary>
		/// Closes context connection and disposes underlying resources.
		/// </summary>
		void                Close              ();

		/// <summary>
		/// Event, triggered before context connection closed using <see cref="Close"/> method.
		/// </summary>
		event EventHandler?  OnClosing;

		/// <summary>
		/// Returns query runner service for current context.
		/// </summary>
		/// <param name="query">Query batch object.</param>
		/// <param name="queryNumber">Index of query in query batch.</param>
		/// <param name="expression">Query results mapping expression.</param>
		/// <param name="parameters">Query parameters.</param>
		/// <param name="preambles">Query preambles</param>
		/// <returns>Query runner service.</returns>
<<<<<<< HEAD
		IQueryRunner GetQueryRunner(Query query, int queryNumber, Expression expression, object[] parameters, object[] preambles);
=======
		IQueryRunner GetQueryRunner(Query query, int queryNumber, Expression expression, object?[]? parameters);
>>>>>>> 00fed8d0
	}
}<|MERGE_RESOLUTION|>--- conflicted
+++ resolved
@@ -102,10 +102,6 @@
 		/// <param name="parameters">Query parameters.</param>
 		/// <param name="preambles">Query preambles</param>
 		/// <returns>Query runner service.</returns>
-<<<<<<< HEAD
-		IQueryRunner GetQueryRunner(Query query, int queryNumber, Expression expression, object[] parameters, object[] preambles);
-=======
-		IQueryRunner GetQueryRunner(Query query, int queryNumber, Expression expression, object?[]? parameters);
->>>>>>> 00fed8d0
+		IQueryRunner GetQueryRunner(Query query, int queryNumber, Expression expression, object?[]? parameters, object?[]? preambles);
 	}
 }