--- conflicted
+++ resolved
@@ -1,4 +1,3 @@
-<<<<<<< HEAD
 ﻿using System;
 using System.Collections.Generic;
 using System.Data;
@@ -105,112 +104,4 @@
 		/// <returns>Query runner service.</returns>
 		IQueryRunner GetQueryRunner(Query query, int queryNumber, Expression expression, object[] parameters, object[] preambles);
 	}
-}
-=======
-﻿using System;
-using System.Collections.Generic;
-using System.Data;
-using System.Linq.Expressions;
-
-using JetBrains.Annotations;
-
-namespace LinqToDB
-{
-	using Linq;
-	using Mapping;
-	using SqlProvider;
-
-	/// <summary>
-	/// Database connection abstraction interface.
-	/// </summary>
-	[PublicAPI]
-	public interface IDataContext : IEntityServices, IDisposable
-	{
-		/// <summary>
-		/// Provider identifier.
-		/// </summary>
-		string              ContextID         { get; }
-		/// <summary>
-		/// Gets SQL builder service factory method for current context data provider.
-		/// </summary>
-		Func<ISqlBuilder>   CreateSqlProvider { get; }
-		/// <summary>
-		/// Gets SQL optimizer service factory method for current context data provider.
-		/// </summary>
-		Func<ISqlOptimizer> GetSqlOptimizer   { get; }
-		/// <summary>
-		/// Gets SQL support flags for current context data provider.
-		/// </summary>
-		SqlProviderFlags    SqlProviderFlags  { get; }
-		/// <summary>
-		/// Gets data reader implementation type for current context data provider.
-		/// </summary>
-		Type                DataReaderType    { get; }
-		/// <summary>
-		/// Gets maping schema, used for current context.
-		/// </summary>
-		MappingSchema       MappingSchema     { get; }
-		/// <summary>
-		/// Gets or sets option to force inline parameter values as literals into command text. If parameter inlining not supported
-		/// for specific value type, it will be used as parameter.
-		/// </summary>
-		bool                InlineParameters  { get; set; }
-		/// <summary>
-		/// Gets list of query hints (writable collection), that will be used for all queries, executed using current context.
-		/// </summary>
-		List<string>        QueryHints        { get; }
-		/// <summary>
-		/// Gets list of query hints (writable collection), that will be used only for next query, executed using current context.
-		/// </summary>
-		List<string>        NextQueryHints    { get; }
-		/// <summary>
-		/// Gets or sets flag to close context after query execution or leave it open.
-		/// </summary>
-		bool                CloseAfterUse     { get; set; }
-
-		/// <summary>
-		/// Returns column value reader expression.
-		/// </summary>
-		/// <param name="mappingSchema">Current mapping schema.</param>
-		/// <param name="reader">Data reader instance.</param>
-		/// <param name="idx">Column index.</param>
-		/// <param name="readerExpression">Data reader accessor expression.</param>
-		/// <param name="toType">Expected value type.</param>
-		/// <returns>Column read expression.</returns>
-		Expression          GetReaderExpression(MappingSchema mappingSchema, IDataReader reader, int idx, Expression readerExpression, Type toType);
-		/// <summary>
-		/// Returns true, of data reader column could contain <see cref="DBNull"/> value.
-		/// </summary>
-		/// <param name="reader">Data reader instance.</param>
-		/// <param name="idx">Column index.</param>
-		/// <returns><c>true</c> or <c>null</c> if column could contain <see cref="DBNull"/>.</returns>
-		bool?               IsDBNullAllowed    (IDataReader reader, int idx);
-
-		/// <summary>
-		/// Clones current context.
-		/// </summary>
-		/// <returns>Cloned context.</returns>
-		IDataContext        Clone              (bool forNestedQuery);
-
-		/// <summary>
-		/// Closes context connection and disposes underlying resources.
-		/// </summary>
-		void                Close              ();
-
-		/// <summary>
-		/// Event, triggered before context connection closed using <see cref="Close"/> method.
-		/// </summary>
-		event EventHandler  OnClosing;
-
-		/// <summary>
-		/// Returns query runner service for current context.
-		/// </summary>
-		/// <param name="query">Query batch object.</param>
-		/// <param name="queryNumber">Index of query in query batch.</param>
-		/// <param name="expression">Query results mapping expression.</param>
-		/// <param name="parameters">Query parameters.</param>
-		/// <returns>Query runner service.</returns>
-		IQueryRunner GetQueryRunner(Query query, int queryNumber, Expression expression, object[] parameters);
-	}
-}
->>>>>>> 45fd9166
+}