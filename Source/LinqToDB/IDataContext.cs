--- conflicted
+++ resolved
@@ -9,11 +9,7 @@
 	using System.Data.Common;
 	using System.Threading.Tasks;
 	using Linq;
-<<<<<<< HEAD
-	using LinqToDB.Interceptors;
-=======
 	using Interceptors;
->>>>>>> 8fb36cb7
 	using Mapping;
 	using SqlProvider;
 
@@ -124,16 +120,6 @@
 		/// <param name="interceptor">Interceptor.</param>
 		void AddInterceptor(IInterceptor interceptor);
 
-<<<<<<< HEAD
-		/// <summary>
-		/// Returns interceptors of specific type, registered in current context.
-		/// </summary>
-		/// <typeparam name="TInterceptor">Type of interceptor.</typeparam>
-		/// <returns></returns>
-		IEnumerable<TInterceptor> GetInterceptors<TInterceptor>()
-			where TInterceptor : IInterceptor;
-=======
 		IUnwrapDataObjectInterceptor? UnwrapDataObjectInterceptor { get; }
->>>>>>> 8fb36cb7
 	}
 }