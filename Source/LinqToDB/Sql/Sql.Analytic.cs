--- conflicted
+++ resolved
@@ -30,1081 +30,4 @@
 			Last
 		}
 	}
-<<<<<<< HEAD
-=======
-
-	[PublicAPI]
-	public static class AnalyticFunctions
-	{
-		/// <summary>
-		/// Token name for analytic function. Used for resolving method chain.
-		/// </summary>
-		public const string FunctionToken  = "function";
-
-		#region Call Builders
-
-		sealed class OrderItemBuilder : Sql.IExtensionCallBuilder
-		{
-			public void Build(Sql.ISqExtensionBuilder builder)
-			{
-				var nulls = builder.GetValue<Sql.NullsPosition>("nulls");
-				switch (nulls)
-				{
-					case Sql.NullsPosition.None :
-						break;
-					case Sql.NullsPosition.First :
-						builder.Expression += " NULLS FIRST";
-						break;
-					case Sql.NullsPosition.Last :
-						builder.Expression += " NULLS LAST";
-						break;
-					default :
-						throw new InvalidOperationException($"Unexpected nulls position: {nulls}");
-				}
-			}
-		}
-
-		sealed class ApplyAggregateModifier : Sql.IExtensionCallBuilder
-		{
-			public void Build(Sql.ISqExtensionBuilder builder)
-			{
-				var modifier = builder.GetValue<Sql.AggregateModifier>("modifier");
-				switch (modifier)
-				{
-					case Sql.AggregateModifier.None :
-						break;
-					case Sql.AggregateModifier.Distinct :
-						builder.AddFragment("modifier", "DISTINCT");
-						break;
-					case Sql.AggregateModifier.All :
-						builder.AddFragment("modifier", "ALL");
-						break;
-					default :
-						throw new InvalidOperationException($"Unexpected aggregate modifier: {modifier}");
-				}
-			}
-		}
-
-		sealed class ApplyNullsModifier : Sql.IExtensionCallBuilder
-		{
-			public void Build(Sql.ISqExtensionBuilder builder)
-			{
-				var nulls = builder.GetValue<Sql.Nulls>("nulls");
-				var nullsStr = GetNullsStr(nulls, false);
-				if (!string.IsNullOrEmpty(nullsStr))
-					builder.AddFragment("modifier", nullsStr);
-			}
-		}
-
-		sealed class ForceApplyNullsModifier : Sql.IExtensionCallBuilder
-		{
-			public void Build(Sql.ISqExtensionBuilder builder)
-			{
-				var nulls = builder.GetValue<Sql.Nulls>("nulls");
-				var nullsStr = GetNullsStr(nulls, true);
-				if (!string.IsNullOrEmpty(nullsStr))
-					builder.AddFragment("modifier", nullsStr);
-			}
-		}
-
-		static string GetNullsStr(Sql.Nulls nulls, bool forceRespect)
-		{
-			switch (nulls)
-			{
-				case Sql.Nulls.None   :
-					return string.Empty;
-				case Sql.Nulls.Respect:
-					// RESPECT NULLS is default behavior for all supported databases except ClickHouse
-					return forceRespect ? "RESPECT NULLS" : string.Empty;
-				case Sql.Nulls.Ignore :
-					return "IGNORE NULLS";
-				default :
-					throw new InvalidOperationException($"Unexpected nulls: {nulls}");
-			}
-		}
-
-		static string GetFromStr(Sql.From from)
-		{
-			switch (from)
-			{
-				case Sql.From.None :
-					break;
-				case Sql.From.First :
-					return "FROM FIRST";
-				case Sql.From.Last :
-					return "FROM LAST";
-				default :
-					throw new InvalidOperationException($"Unexpected from: {from}");
-			}
-
-			return string.Empty;
-		}
-
-		sealed class ApplyFromAndNullsModifier : Sql.IExtensionCallBuilder
-		{
-			public void Build(Sql.ISqExtensionBuilder builder)
-			{
-				var nulls = builder.GetValue<Sql.Nulls>("nulls");
-				var from  = builder.GetValue<Sql.From>("from");
-
-				var fromStr  = GetFromStr(from);
-				var nullsStr = GetNullsStr(nulls, false);
-
-				if (!string.IsNullOrEmpty(fromStr))
-					builder.AddFragment("from", fromStr);
-				if (!string.IsNullOrEmpty(nullsStr))
-					builder.AddFragment("nulls", nullsStr);
-			}
-		}
-
-		#endregion
-
-		#region API Interfaces
-		public interface IReadyToFunction<out TR>
-		{
-			[Sql.Extension("", ChainPrecedence = 0)]
-			TR ToValue();
-		}
-
-		public interface IReadyToFunctionOrOverWithPartition<out TR> : IReadyToFunction<TR>
-		{
-			[Sql.Extension("OVER({query_partition_clause?})", TokenName = "over", IsWindowFunction = true)]
-			IOverMayHavePartition<TR> Over();
-		}
-
-		public interface IOverWithPartitionNeeded<out TR>
-		{
-			[Sql.Extension("OVER({query_partition_clause?})", TokenName = "over", IsWindowFunction = true)]
-			IOverMayHavePartition<TR> Over();
-		}
-
-		public interface INeedOrderByAndMaybeOverWithPartition<out TR>
-		{
-			[Sql.Extension("ORDER BY {order_item, ', '}", TokenName = "order_by_clause")]
-			[Sql.Extension("{order_expr}", TokenName = "order_item")]
-			IOrderedAcceptOverReadyToFunction<TR> OrderBy<TKey>([ExprParameter("order_expr")] TKey expr);
-
-			[Sql.Extension("ORDER BY {order_item, ', '}", TokenName = "order_by_clause")]
-			[Sql.Extension("{order_expr}", TokenName = "order_item", BuilderType = typeof(OrderItemBuilder))]
-			IOrderedAcceptOverReadyToFunction<TR> OrderBy<TKey>([ExprParameter("order_expr")] TKey expr, [SqlQueryDependent] Sql.NullsPosition nulls);
-
-			[Sql.Extension("ORDER BY {order_item, ', '}", TokenName = "order_by_clause")]
-			[Sql.Extension("{order_expr} DESC", TokenName = "order_item")]
-			IOrderedAcceptOverReadyToFunction<TR> OrderByDesc<TKey>([ExprParameter("order_expr")] TKey expr);
-
-			[Sql.Extension("ORDER BY {order_item, ', '}", TokenName = "order_by_clause")]
-			[Sql.Extension("{order_expr} DESC", TokenName = "order_item", BuilderType = typeof(OrderItemBuilder))]
-			IOrderedAcceptOverReadyToFunction<TR> OrderByDesc<TKey>([ExprParameter("order_expr")] TKey expr, [SqlQueryDependent] Sql.NullsPosition nulls);
-		}
-
-		public interface INeedSingleOrderByAndMaybeOverWithPartition<out TR>
-		{
-			[Sql.Extension("ORDER BY {order_item, ', '}", TokenName = "order_by_clause")]
-			[Sql.Extension("{order_expr}", TokenName = "order_item")]
-			IReadyToFunctionOrOverWithPartition<TR> OrderBy<TKey>([ExprParameter("order_expr")] TKey expr);
-
-			[Sql.Extension("ORDER BY {order_item, ', '}", TokenName = "order_by_clause")]
-			[Sql.Extension("{order_expr} DESC", TokenName = "order_item")]
-			IReadyToFunctionOrOverWithPartition<TR> OrderByDesc<TKey>([ExprParameter("order_expr")] TKey expr);
-		}
-
-		public interface IOrderedAcceptOverReadyToFunction<out TR> : IReadyToFunctionOrOverWithPartition<TR>
-		{
-			[Sql.Extension("{order_expr}", TokenName = "order_item")]
-			IOrderedAcceptOverReadyToFunction<TR> ThenBy<TKey>([ExprParameter("order_expr")] TKey expr);
-
-			[Sql.Extension("{order_expr}", TokenName = "order_item", BuilderType = typeof(OrderItemBuilder))]
-			IOrderedAcceptOverReadyToFunction<TR> ThenBy<TKey>([ExprParameter("order_expr")] TKey expr, [SqlQueryDependent] Sql.NullsPosition nulls);
-
-			[Sql.Extension("{order_expr} DESC", TokenName = "order_item")]
-			IOrderedAcceptOverReadyToFunction<TR> ThenByDesc<TKey>([ExprParameter("order_expr")] TKey expr);
-
-			[Sql.Extension("{order_expr} DESC", TokenName = "order_item", BuilderType = typeof(OrderItemBuilder))]
-			IOrderedAcceptOverReadyToFunction<TR> ThenByDesc<TKey>([ExprParameter("order_expr")] TKey expr, [SqlQueryDependent] Sql.NullsPosition nulls);
-		}
-
-		public interface IOverMayHavePartition<out TR> : IReadyToFunction<TR>
-		{
-			[Sql.Extension("PARTITION BY {partition_expr, ', '}", TokenName = "query_partition_clause")]
-			IReadyToFunction<TR> PartitionBy([ExprParameter("partition_expr")] params object?[] expressions);
-		}
-
-		public interface IPartitionedMayHaveOrder<out TR> : IReadyToFunction<TR>, INeedsOrderByOnly<TR>
-		{
-		}
-
-		public interface IOverMayHavePartitionAndOrder<out TR> : IReadyToFunction<TR>, INeedsOrderByOnly<TR>
-		{
-			[Sql.Extension("PARTITION BY {partition_expr, ', '}", TokenName = "query_partition_clause")]
-			IPartitionedMayHaveOrder<TR> PartitionBy([ExprParameter("partition_expr")] params object?[] expressions);
-		}
-
-		public interface IAnalyticFunction<out TR>
-		{
-			[Sql.Extension("{function} OVER({query_partition_clause?}{_}{order_by_clause?}{_}{windowing_clause?})",
-				TokenName = "over", ChainPrecedence = 10, IsWindowFunction = true)]
-			IReadyForFullAnalyticClause<TR> Over();
-		}
-
-		public interface IAnalyticFunctionWithoutWindow<out TR>
-		{
-			[Sql.Extension("{function} OVER({query_partition_clause?}{_}{order_by_clause?})", TokenName = "over", ChainPrecedence = 10, IsWindowFunction = true)]
-			IOverMayHavePartitionAndOrder<TR> Over();
-		}
-
-		public interface IAggregateFunction<out TR> : IAnalyticFunction<TR> {}
-		public interface IAggregateFunctionSelfContained<out TR> : IAggregateFunction<TR>, IReadyToFunction<TR> {}
-
-		public interface IOrderedReadyToFunction<out TR> : IReadyToFunction<TR>
-		{
-			[Sql.Extension("{order_expr}", TokenName = "order_item")]
-			IOrderedReadyToFunction<TR> ThenBy<TKey>([ExprParameter("order_expr")] TKey expr);
-
-			[Sql.Extension("{order_expr}", TokenName = "order_item", BuilderType = typeof(OrderItemBuilder))]
-			IOrderedReadyToFunction<TR> ThenBy<TKey>([ExprParameter("order_expr")] TKey expr, [SqlQueryDependent] Sql.NullsPosition nulls);
-
-			[Sql.Extension("{order_expr} DESC", TokenName = "order_item")]
-			IOrderedReadyToFunction<TR> ThenByDesc<TKey>([ExprParameter("order_expr")] TKey expr);
-
-			[Sql.Extension("{order_expr} DESC", TokenName = "order_item", BuilderType = typeof(OrderItemBuilder))]
-			IOrderedReadyToFunction<TR> ThenByDesc<TKey>([ExprParameter("order_expr")] TKey expr, [SqlQueryDependent] Sql.NullsPosition nulls);
-		}
-
-		public interface INeedsWithinGroupWithOrderOnly<out TR>
-		{
-			[Sql.Extension("WITHIN GROUP ({order_by_clause})", TokenName = "within_group")]
-			INeedsOrderByOnly<TR> WithinGroup { get; }
-		}
-
-		public interface INeedsWithinGroupWithOrderAndMaybePartition<out TR>
-		{
-			[Sql.Extension("WITHIN GROUP ({order_by_clause}){_}{over?}", TokenName = "within_group")]
-			INeedOrderByAndMaybeOverWithPartition<TR> WithinGroup { get; }
-		}
-
-		public interface INeedsWithinGroupWithSingleOrderAndMaybePartition<out TR>
-		{
-			[Sql.Extension("WITHIN GROUP ({order_by_clause}){_}{over?}", TokenName = "within_group")]
-			INeedSingleOrderByAndMaybeOverWithPartition<TR> WithinGroup { get; }
-		}
-
-		public interface INeedsOrderByOnly<out TR>
-		{
-			[Sql.Extension("ORDER BY {order_item, ', '}", TokenName = "order_by_clause")]
-			[Sql.Extension("{order_expr}", TokenName = "order_item")]
-			IOrderedReadyToFunction<TR> OrderBy<TKey>([ExprParameter("order_expr")] TKey expr);
-
-			[Sql.Extension("ORDER BY {order_item, ', '}", TokenName = "order_by_clause")]
-			[Sql.Extension("{order_expr}", TokenName = "order_item", BuilderType = typeof(OrderItemBuilder))]
-			IOrderedReadyToFunction<TR> OrderBy<TKey>([ExprParameter("order_expr")] TKey expr, [SqlQueryDependent] Sql.NullsPosition nulls);
-
-			[Sql.Extension("ORDER BY {order_item, ', '}", TokenName = "order_by_clause")]
-			[Sql.Extension("{order_expr} DESC", TokenName = "order_item")]
-			IOrderedReadyToFunction<TR> OrderByDesc<TKey>([ExprParameter("order_expr")] TKey expr);
-
-			[Sql.Extension("ORDER BY {order_item, ', '}", TokenName = "order_by_clause")]
-			[Sql.Extension("{order_expr} DESC", TokenName = "order_item", BuilderType = typeof(OrderItemBuilder))]
-			IOrderedReadyToFunction<TR> OrderByDesc<TKey>([ExprParameter("order_expr")] TKey expr, [SqlQueryDependent] Sql.NullsPosition nulls);
-		}
-
-		#region Full Support
-
-		public interface IReadyForSortingWithWindow<out TR>
-		{
-			[Sql.Extension("ORDER BY {order_item, ', '}", TokenName = "order_by_clause")]
-			[Sql.Extension("{order_expr}", TokenName = "order_item")]
-			IOrderedReadyToWindowing<TR> OrderBy<TKey>([ExprParameter("order_expr")] TKey expr);
-
-			[Sql.Extension("ORDER BY {order_item, ', '}", TokenName = "order_by_clause")]
-			[Sql.Extension("{order_expr}", TokenName = "order_item", BuilderType = typeof(OrderItemBuilder))]
-			IOrderedReadyToWindowing<TR> OrderBy<TKey>([ExprParameter("order_expr")] TKey expr, [SqlQueryDependent] Sql.NullsPosition nulls);
-
-			[Sql.Extension("ORDER BY {order_item, ', '}", TokenName = "order_by_clause")]
-			[Sql.Extension("{order_expr} DESC", TokenName = "order_item")]
-			IOrderedReadyToWindowing<TR> OrderByDesc<TKey>([ExprParameter("order_expr")] TKey expr);
-
-			[Sql.Extension("ORDER BY {order_item, ', '}", TokenName = "order_by_clause")]
-			[Sql.Extension("{order_expr} DESC", TokenName = "order_item", BuilderType = typeof(OrderItemBuilder))]
-			IOrderedReadyToWindowing<TR> OrderByDesc<TKey>([ExprParameter("order_expr")] TKey expr, [SqlQueryDependent] Sql.NullsPosition nulls);
-		}
-
-		public interface IReadyForFullAnalyticClause<out TR> : IReadyToFunction<TR>, IReadyForSortingWithWindow<TR>
-		{
-			[Sql.Extension("PARTITION BY {partition_expr, ', '}", TokenName = "query_partition_clause")]
-			IPartitionDefinedReadyForSortingWithWindow<TR> PartitionBy([ExprParameter("partition_expr")] params object?[] expressions);
-		}
-
-		public interface IPartitionDefinedReadyForSortingWithWindow<out TR> : IReadyForSortingWithWindow<TR>, IReadyToFunction<TR>
-		{
-		}
-
-		public interface IOrderedReadyToWindowing<out TR> : IReadyToFunction<TR>
-		{
-			[Sql.Extension("ROWS {boundary_clause}", TokenName = "windowing_clause")]
-			IBoundaryExpected<TR> Rows { get; }
-
-			[Sql.Extension("RANGE {boundary_clause}", TokenName = "windowing_clause")]
-			IBoundaryExpected<TR> Range { get; }
-
-			[Sql.Extension("{order_expr}", TokenName = "order_item")]
-			IOrderedReadyToWindowing<TR> ThenBy<TKey>([ExprParameter("order_expr")] TKey expr);
-
-			[Sql.Extension("{order_expr}", TokenName = "order_item", BuilderType = typeof(OrderItemBuilder))]
-			IOrderedReadyToWindowing<TR> ThenBy<TKey>([ExprParameter("order_expr")] TKey expr, [SqlQueryDependent] Sql.NullsPosition nulls);
-
-			[Sql.Extension("{order_expr} DESC", TokenName = "order_item")]
-			IOrderedReadyToWindowing<TR> ThenByDesc<TKey>([ExprParameter("order_expr")] TKey expr);
-
-			[Sql.Extension("{order_expr} DESC", TokenName = "order_item", BuilderType = typeof(OrderItemBuilder))]
-			IOrderedReadyToWindowing<TR> ThenByDesc<TKey>([ExprParameter("order_expr")] TKey expr, [SqlQueryDependent] Sql.NullsPosition nulls);
-		}
-
-		public interface IBoundaryExpected<out TR>
-		{
-			[Sql.Extension("UNBOUNDED PRECEDING", TokenName = "boundary_clause")]
-			IReadyToFunction<TR> UnboundedPreceding { get; }
-
-			[Sql.Extension("CURRENT ROW", TokenName = "boundary_clause")]
-			IReadyToFunction<TR> CurrentRow { get; }
-
-			[Sql.Extension("{value_expr} PRECEDING", TokenName = "boundary_clause")]
-			IReadyToFunction<TR> ValuePreceding<T>([ExprParameter("value_expr")] T value);
-
-			[Sql.Extension("BETWEEN {start_boundary} AND {end_boundary}", TokenName = "boundary_clause")]
-			IBetweenStartExpected<TR> Between { get; }
-		}
-
-		public interface IBetweenStartExpected<out TR>
-		{
-			[Sql.Extension("UNBOUNDED PRECEDING", TokenName = "start_boundary")]
-			IAndExpected<TR> UnboundedPreceding { get; }
-
-			[Sql.Extension("CURRENT ROW", TokenName = "start_boundary")]
-			IAndExpected<TR> CurrentRow { get; }
-
-			[Sql.Extension("{value_expr} PRECEDING", TokenName = "start_boundary")]
-			IAndExpected<TR> ValuePreceding<T>([ExprParameter("value_expr")] T value);
-		}
-
-		public interface IAndExpected<out TR>
-		{
-			// TokenName used only for chain continuation
-			[Sql.Extension("", TokenName = "and_connector")]
-			ISecondBoundaryExpected<TR> And { get; }
-		}
-
-		public interface ISecondBoundaryExpected<out TR>
-		{
-			[Sql.Extension("UNBOUNDED FOLLOWING", TokenName = "end_boundary")]
-			IReadyToFunction<TR> UnboundedFollowing { get; }
-
-			[Sql.Extension("CURRENT ROW", TokenName = "end_boundary")]
-			IReadyToFunction<TR> CurrentRow { get; }
-
-			[Sql.Extension("{value_expr} PRECEDING", TokenName = "end_boundary")]
-			IReadyToFunction<TR> ValuePreceding<T>([ExprParameter("value_expr")] T value);
-
-			[Sql.Extension("{value_expr} FOLLOWING", TokenName = "end_boundary")]
-			IReadyToFunction<TR> ValueFollowing<T>([ExprParameter("value_expr")] T value);
-		}
-
-		#endregion Full Support
-
-		#endregion API Interfaces
-
-		#region Extensions
-
-		[Sql.Extension("{function} FILTER (WHERE {filter})", TokenName = FunctionToken, ChainPrecedence = 2, IsWindowFunction = true, ServerSideOnly = true)]
-		public static IAnalyticFunctionWithoutWindow<T> Filter<T>(this IAnalyticFunctionWithoutWindow<T> func,
-			[ExprParameter] bool filter)
-			=> throw new ServerSideOnlyException(nameof(Filter));
-
-		#endregion
-
-		#region Analytic functions
-
-		#region Average
-
-		[Sql.Extension("AVG({modifier?}{_}{expr})", BuilderType = typeof(ApplyAggregateModifier), IsAggregate = true, ChainPrecedence = 0, ServerSideOnly = true)]
-		public static double Average<TEntity, TV>(this IEnumerable<TEntity> source, [ExprParameter] Func<TEntity, TV> expr, [SqlQueryDependent] Sql.AggregateModifier modifier)
-			=> throw new ServerSideOnlyException(nameof(Average));
-
-		[Sql.Extension("AVG({modifier?}{_}{expr})", BuilderType = typeof(ApplyAggregateModifier), IsAggregate = true, ChainPrecedence = 0)]
-		public static double Average<TEntity, TV>(this IQueryable<TEntity> source, [ExprParameter] Expression<Func<TEntity, TV>> expr, [SqlQueryDependent] Sql.AggregateModifier modifier)
-		{
-			if (source == null) throw new ArgumentNullException(nameof(source));
-			if (expr   == null) throw new ArgumentNullException(nameof(expr));
-
-			var currentSource = source.GetLinqToDBSource();
-
-			return currentSource.Execute<double>(
-				Expression.Call(
-					null,
-					MethodHelper.GetMethodInfo(Average, source, expr, modifier),
-					currentSource.Expression, Expression.Quote(expr), Expression.Constant(modifier)
-				));
-		}
-
-		[Sql.Extension("AVG({expr})", TokenName = FunctionToken, ChainPrecedence = 1, IsAggregate = true, ServerSideOnly = true)]
-		public static IAggregateFunctionSelfContained<T> Average<T>(this Sql.ISqlExtension? ext, [ExprParameter] object? expr)
-			=> throw new ServerSideOnlyException(nameof(Average));
-
-		[Sql.Extension("AVG({modifier?}{_}{expr})", BuilderType = typeof(ApplyAggregateModifier), TokenName = FunctionToken, ChainPrecedence = 1, IsAggregate = true, ServerSideOnly = true)]
-		public static IAggregateFunctionSelfContained<T> Average<T>(this Sql.ISqlExtension? ext, [ExprParameter] object? expr, [SqlQueryDependent] Sql.AggregateModifier modifier)
-			=> throw new ServerSideOnlyException(nameof(Average));
-
-		#endregion Average
-
-		#region Corr
-
-		[Sql.Extension("CORR({expr1}, {expr2})", IsWindowFunction = true, ChainPrecedence = 0, ServerSideOnly = true)]
-		public static decimal? Corr<T>(this IEnumerable<T> source, [ExprParameter] Expression<Func<T, object?>> expr1, [ExprParameter] Expression<Func<T, object?>> expr2)
-			=> throw new ServerSideOnlyException(nameof(Corr));
-
-		[Sql.Extension("CORR({expr1}, {expr2})", IsWindowFunction = true, ChainPrecedence = 0)]
-		public static decimal? Corr<TEntity>(
-			           this IQueryable<TEntity>               source,
-			[ExprParameter] Expression<Func<TEntity, object?>> expr1,
-			[ExprParameter] Expression<Func<TEntity, object?>> expr2)
-		{
-			if (source == null) throw new ArgumentNullException(nameof(source));
-			if (expr1  == null) throw new ArgumentNullException(nameof(expr1));
-			if (expr2  == null) throw new ArgumentNullException(nameof(expr2));
-
-			var currentSource = source.GetLinqToDBSource();
-
-			return currentSource.Execute<decimal?>(
-				Expression.Call(
-					null,
-					MethodHelper.GetMethodInfo(Corr, source, expr1, expr2),
-					currentSource.Expression, Expression.Quote(expr1), Expression.Quote(expr2)
-				));
-		}
-
-		[Sql.Extension("CORR({expr1}, {expr2})", TokenName = FunctionToken, ChainPrecedence = 1, IsWindowFunction = true, ServerSideOnly = true)]
-		public static IAggregateFunctionSelfContained<T> Corr<T>(this Sql.ISqlExtension? ext, [ExprParameter] object? expr1, [ExprParameter] object? expr2)
-			=> throw new ServerSideOnlyException(nameof(Corr));
-
-		#endregion Corr
-
-		#region Count
-
-		[Sql.Extension("COUNT({expr})", IsAggregate = true, ChainPrecedence = 0, CanBeNull = false, ServerSideOnly = true)]
-		public static int CountExt<TEntity>(this IEnumerable<TEntity> source, [ExprParameter] Func<TEntity, object?> expr)
-			=> throw new ServerSideOnlyException(nameof(CountExt));
-
-		[Sql.Extension("COUNT({modifier?}{_}{expr})", BuilderType = typeof(ApplyAggregateModifier), IsAggregate = true, ChainPrecedence = 0, CanBeNull = false, ServerSideOnly = true)]
-		public static int CountExt<TEntity, TV>(this IEnumerable<TEntity> source, [ExprParameter] Func<TEntity, TV> expr, [SqlQueryDependent] Sql.AggregateModifier modifier)
-			=> throw new ServerSideOnlyException(nameof(CountExt));
-
-		[Sql.Extension("COUNT({modifier?}{_}{expr})", IsAggregate = true, ChainPrecedence = 0, CanBeNull = false)]
-		public static int CountExt<TEntity, TV>(this IQueryable<TEntity> source, [ExprParameter] Expression<Func<TEntity, TV>> expr)
-		{
-			if (source == null) throw new ArgumentNullException(nameof(source));
-			if (expr   == null) throw new ArgumentNullException(nameof(expr));
-
-			var currentSource = source.GetLinqToDBSource();
-
-			return currentSource.Execute<int>(
-				Expression.Call(
-					null,
-					MethodHelper.GetMethodInfo(CountExt, source, expr),
-					currentSource.Expression, Expression.Quote(expr))
-				);
-		}
-
-		[Sql.Extension("COUNT({modifier?}{_}{expr})", BuilderType = typeof(ApplyAggregateModifier), IsAggregate = true, ChainPrecedence = 0, CanBeNull = false)]
-		public static int CountExt<TEntity, TV>(this IQueryable<TEntity> source, [ExprParameter] Expression<Func<TEntity, TV>> expr, [SqlQueryDependent] Sql.AggregateModifier modifier = Sql.AggregateModifier.None)
-		{
-			if (source == null) throw new ArgumentNullException(nameof(source));
-			if (expr   == null) throw new ArgumentNullException(nameof(expr));
-
-			var currentSource = source.GetLinqToDBSource();
-
-			return currentSource.Execute<int>(
-				Expression.Call(
-					null,
-					MethodHelper.GetMethodInfo(CountExt, source, expr, modifier),
-					currentSource.Expression, Expression.Quote(expr), Expression.Constant(modifier)
-				));
-		}
-
-		[Sql.Extension("COUNT(*)", TokenName = FunctionToken, IsAggregate = true, ChainPrecedence = 1, CanBeNull = false, ServerSideOnly = true)]
-		public static IAggregateFunctionSelfContained<int> Count(this Sql.ISqlExtension? ext)
-			=> throw new ServerSideOnlyException(nameof(Count));
-
-		[Sql.Extension("COUNT({expr})", TokenName = FunctionToken, ChainPrecedence = 1, IsAggregate = true, CanBeNull = false, ServerSideOnly = true)]
-		public static IAggregateFunctionSelfContained<int> Count<T>(this Sql.ISqlExtension? ext, [ExprParameter] T expr)
-			=> throw new ServerSideOnlyException(nameof(Count));
-
-		[Sql.Extension("COUNT({modifier?}{_}{expr})", BuilderType = typeof(ApplyAggregateModifier), TokenName = FunctionToken, ChainPrecedence = 1, IsAggregate = true, CanBeNull = false, ServerSideOnly = true)]
-		public static IAggregateFunctionSelfContained<int> Count(this Sql.ISqlExtension? ext, [ExprParameter] object? expr, [SqlQueryDependent] Sql.AggregateModifier modifier)
-			=> throw new ServerSideOnlyException(nameof(Count));
-
-		#endregion
-
-		#region LongCount
-
-		[Sql.Extension("COUNT({expr})", IsAggregate = true, ChainPrecedence = 0, ServerSideOnly = true)]
-		public static long LongCountExt<TEntity>(this IEnumerable<TEntity> source, [ExprParameter] Func<TEntity, object?> expr)
-			=> throw new ServerSideOnlyException(nameof(LongCountExt));
-
-		[Sql.Extension("COUNT({modifier?}{_}{expr})", BuilderType = typeof(ApplyAggregateModifier), IsAggregate = true, ChainPrecedence = 0, ServerSideOnly = true)]
-		public static long LongCountExt<TEntity, TV>(this IEnumerable<TEntity> source, [ExprParameter] Func<TEntity, TV> expr, [SqlQueryDependent] Sql.AggregateModifier modifier)
-			=> throw new ServerSideOnlyException(nameof(LongCountExt));
-
-		[Sql.Extension("COUNT({modifier?}{_}{expr})", BuilderType = typeof(ApplyAggregateModifier), IsAggregate = true, ChainPrecedence = 0)]
-		public static long LongCountExt<TEntity, TV>(this IQueryable<TEntity> source, [ExprParameter] Expression<Func<TEntity, TV>> expr, [SqlQueryDependent] Sql.AggregateModifier modifier = Sql.AggregateModifier.None)
-		{
-			if (source == null) throw new ArgumentNullException(nameof(source));
-			if (expr   == null) throw new ArgumentNullException(nameof(expr));
-
-			var currentSource = source.GetLinqToDBSource();
-
-			return currentSource.Execute<long>(
-				Expression.Call(
-					null,
-					MethodHelper.GetMethodInfo(LongCountExt, source, expr, modifier),
-					currentSource.Expression, Expression.Quote(expr), Expression.Constant(modifier)
-				));
-		}
-
-		[Sql.Extension("COUNT(*)", TokenName = FunctionToken, ChainPrecedence = 1, IsAggregate = true, ServerSideOnly = true)]
-		public static IAggregateFunctionSelfContained<long> LongCount(this Sql.ISqlExtension? ext)
-			=> throw new ServerSideOnlyException(nameof(LongCount));
-
-		[Sql.Extension("COUNT({expr})", TokenName = FunctionToken, ChainPrecedence = 1, IsAggregate = true, ServerSideOnly = true)]
-		public static IAggregateFunctionSelfContained<long> LongCount<T>(this Sql.ISqlExtension? ext, [ExprParameter] T expr)
-			=> throw new ServerSideOnlyException(nameof(LongCount));
-
-		[Sql.Extension("COUNT({modifier?}{_}{expr})", BuilderType = typeof(ApplyAggregateModifier), TokenName = FunctionToken, ChainPrecedence = 1, IsAggregate = true, ServerSideOnly = true)]
-		public static IAggregateFunctionSelfContained<long> LongCount(this Sql.ISqlExtension? ext, [ExprParameter] object? expr, [SqlQueryDependent] Sql.AggregateModifier modifier)
-			=> throw new ServerSideOnlyException(nameof(LongCount));
-
-		#endregion
-
-		#region CovarPop
-
-		[Sql.Extension("COVAR_POP({expr1}, {expr2})", IsWindowFunction = true, ChainPrecedence = 0, ServerSideOnly = true)]
-		public static decimal CovarPop<T>(this IEnumerable<T> source, [ExprParameter] Expression<Func<T, object?>> expr1, [ExprParameter] Expression<Func<T, object?>> expr2)
-			=> throw new ServerSideOnlyException(nameof(CovarPop));
-
-		[Sql.Extension("COVAR_POP({expr1}, {expr2})", IsWindowFunction = true, ChainPrecedence = 0)]
-		public static decimal CovarPop<TEntity>(
-			           this IQueryable<TEntity>               source,
-			[ExprParameter] Expression<Func<TEntity, object?>> expr1,
-			[ExprParameter] Expression<Func<TEntity, object?>> expr2)
-		{
-			if (source == null) throw new ArgumentNullException(nameof(source));
-			if (expr1  == null) throw new ArgumentNullException(nameof(expr1));
-			if (expr2  == null) throw new ArgumentNullException(nameof(expr2));
-
-			var currentSource = source.GetLinqToDBSource();
-
-			return currentSource.Execute<decimal>(
-				Expression.Call(
-					null,
-					MethodHelper.GetMethodInfo(CovarPop, source, expr1, expr2),
-					currentSource.Expression, Expression.Quote(expr1), Expression.Quote(expr2)
-				));
-		}
-
-		[Sql.Extension("COVAR_POP({expr1}, {expr2})", TokenName = FunctionToken, ChainPrecedence = 1, IsWindowFunction = true, ServerSideOnly = true)]
-		public static IAggregateFunctionSelfContained<T> CovarPop<T>(this Sql.ISqlExtension? ext, [ExprParameter] T expr1, [ExprParameter]T expr2)
-			=> throw new ServerSideOnlyException(nameof(CovarPop));
-
-		#endregion CovarPop
-
-		#region CovarSamp
-
-		[Sql.Extension("COVAR_SAMP({expr1}, {expr2})", IsWindowFunction = true, ChainPrecedence = 0, ServerSideOnly = true)]
-		public static decimal? CovarSamp<T>(this IEnumerable<T> source, [ExprParameter] Expression<Func<T, object?>> expr1, [ExprParameter] Expression<Func<T, object?>> expr2)
-			=> throw new ServerSideOnlyException(nameof(CovarSamp));
-
-		[Sql.Extension("COVAR_SAMP({expr1}, {expr2})", IsWindowFunction = true, ChainPrecedence = 0)]
-		public static decimal? CovarSamp<TEntity>(
-			           this IQueryable<TEntity>                source,
-			[ExprParameter] Expression<Func<TEntity, object?>> expr1,
-			[ExprParameter] Expression<Func<TEntity, object?>> expr2)
-		{
-			if (source == null) throw new ArgumentNullException(nameof(source));
-			if (expr1  == null) throw new ArgumentNullException(nameof(expr1));
-			if (expr2  == null) throw new ArgumentNullException(nameof(expr2));
-
-			var currentSource = source.GetLinqToDBSource();
-
-			return currentSource.Execute<decimal>(
-				Expression.Call(
-					null,
-					MethodHelper.GetMethodInfo(CovarSamp, source, expr1, expr2),
-					currentSource.Expression, Expression.Quote(expr1), Expression.Quote(expr2)
-				));
-		}
-
-		[Sql.Extension("COVAR_SAMP({expr1}, {expr2})", TokenName = FunctionToken, ChainPrecedence = 1, IsWindowFunction = true, ServerSideOnly = true)]
-		public static IAggregateFunctionSelfContained<T> CovarSamp<T>(this Sql.ISqlExtension? ext, [ExprParameter] T expr1, [ExprParameter]T expr2)
-			=> throw new ServerSideOnlyException(nameof(CovarSamp));
-
-		#endregion CovarSamp
-
-		[Sql.Extension("CUME_DIST({expr, ', '}) {within_group}", TokenName = FunctionToken, ChainPrecedence = 1, IsWindowFunction = true, ServerSideOnly = true)]
-		public static INeedsWithinGroupWithOrderOnly<TR> CumeDist<TR>(this Sql.ISqlExtension? ext, [ExprParameter] params object?[] expr)
-			=> throw new ServerSideOnlyException(nameof(CumeDist));
-
-		[Sql.Extension("CUME_DIST()", TokenName = FunctionToken, ChainPrecedence = 1, IsWindowFunction = true, ServerSideOnly = true)]
-		public static IAnalyticFunctionWithoutWindow<TR> CumeDist<TR>(this Sql.ISqlExtension? ext)
-			=> throw new ServerSideOnlyException(nameof(CumeDist));
-
-		[Sql.Extension("DENSE_RANK({expr1}, {expr2}) {within_group}", TokenName = FunctionToken, ChainPrecedence = 1, IsWindowFunction = true, ServerSideOnly = true)]
-		public static INeedsWithinGroupWithOrderOnly<long> DenseRank(this Sql.ISqlExtension? ext, [ExprParameter] object? expr1, [ExprParameter] object? expr2)
-			=> throw new ServerSideOnlyException(nameof(DenseRank));
-
-		[Sql.Extension("DENSE_RANK()", TokenName = FunctionToken, ChainPrecedence = 1, IsWindowFunction = true, ServerSideOnly = true)]
-		public static IAnalyticFunctionWithoutWindow<long> DenseRank(this Sql.ISqlExtension? ext)
-			=> throw new ServerSideOnlyException(nameof(DenseRank));
-
-		[Sql.Extension("FIRST_VALUE({expr}){_}{modifier?}", TokenName = FunctionToken, BuilderType = typeof(ApplyNullsModifier), ChainPrecedence = 1, IsWindowFunction = true, Configuration = PN.SqlServer2022, ServerSideOnly = true)]
-		[Sql.Extension("FIRST_VALUE({expr}){_}{modifier?}", TokenName = FunctionToken, BuilderType = typeof(ApplyNullsModifier), ChainPrecedence = 1, IsWindowFunction = true, Configuration = PN.SqlServer2025, ServerSideOnly = true)]
-		[Sql.Extension("FIRST_VALUE({expr}){_}{modifier?}", TokenName = FunctionToken, BuilderType = typeof(ForceApplyNullsModifier), ChainPrecedence = 1, IsWindowFunction = true, Configuration = PN.ClickHouse, ServerSideOnly = true)]
-		[Sql.Extension("FIRST_VALUE({expr}{_}{modifier?})", TokenName = FunctionToken, BuilderType = typeof(ApplyNullsModifier), ChainPrecedence = 1, IsWindowFunction = true, ServerSideOnly = true)]
-		public static IAggregateFunctionSelfContained<T> FirstValue<T>(this Sql.ISqlExtension? ext, [ExprParameter] T expr, [SqlQueryDependent] Sql.Nulls nulls)
-			=> throw new ServerSideOnlyException(nameof(FirstValue));
-
-		[Sql.Extension("LAG({expr}{_}{modifier?})", TokenName = FunctionToken, BuilderType = typeof(ApplyNullsModifier), ChainPrecedence = 1, IsWindowFunction = true, ServerSideOnly = true)]
-		public static IAnalyticFunctionWithoutWindow<T> Lag<T>(this Sql.ISqlExtension? ext, [ExprParameter] T expr, [SqlQueryDependent] Sql.Nulls nulls)
-			=> throw new ServerSideOnlyException(nameof(Lag));
-
-		[Sql.Extension("LAG({expr})", TokenName = FunctionToken, ChainPrecedence = 1, IsWindowFunction = true, ServerSideOnly = true)]
-		public static IAnalyticFunctionWithoutWindow<T> Lag<T>(this Sql.ISqlExtension? ext, [ExprParameter] T expr)
-			=> throw new ServerSideOnlyException(nameof(Lag));
-
-		[Sql.Extension("LAG({expr}, {offset})", TokenName = FunctionToken, ChainPrecedence = 1, IsWindowFunction = true, ServerSideOnly = true)]
-		public static IAnalyticFunctionWithoutWindow<T> Lag<T>(this Sql.ISqlExtension? ext, [ExprParameter] T expr, [ExprParameter] int offset)
-			=> throw new ServerSideOnlyException(nameof(Lag));
-
-		[Sql.Extension("LAG({expr}, {offset}, {default})", TokenName = FunctionToken, ChainPrecedence = 1, IsWindowFunction = true, ServerSideOnly = true)]
-		public static IAnalyticFunctionWithoutWindow<T> Lag<T>(this Sql.ISqlExtension? ext, [ExprParameter] T expr, [ExprParameter] int offset, [ExprParameter] T @default)
-			=> throw new ServerSideOnlyException(nameof(Lag));
-
-		[Sql.Extension("LAG({expr}{_}{modifier?}, {offset}, {default})", TokenName = FunctionToken, BuilderType = typeof(ApplyNullsModifier), ChainPrecedence = 1, IsWindowFunction = true, ServerSideOnly = true)]
-		public static IAnalyticFunctionWithoutWindow<T> Lag<T>(this Sql.ISqlExtension? ext, [ExprParameter] T expr, [SqlQueryDependent] Sql.Nulls nulls, [ExprParameter] int offset, [ExprParameter] T @default)
-			=> throw new ServerSideOnlyException(nameof(Lag));
-
-		[Sql.Extension("LAST_VALUE({expr}){_}{modifier?}", TokenName = FunctionToken, BuilderType = typeof(ApplyNullsModifier), ChainPrecedence = 1, IsWindowFunction = true, Configuration = PN.SqlServer2022, ServerSideOnly = true)]
-		[Sql.Extension("LAST_VALUE({expr}){_}{modifier?}", TokenName = FunctionToken, BuilderType = typeof(ApplyNullsModifier), ChainPrecedence = 1, IsWindowFunction = true, Configuration = PN.SqlServer2025, ServerSideOnly = true)]
-		[Sql.Extension("LAST_VALUE({expr}){_}{modifier?}", TokenName = FunctionToken, BuilderType = typeof(ForceApplyNullsModifier), ChainPrecedence = 1, IsWindowFunction = true, Configuration = PN.ClickHouse, ServerSideOnly = true)]
-		[Sql.Extension("LAST_VALUE({expr}{_}{modifier?})", TokenName = FunctionToken, BuilderType = typeof(ApplyNullsModifier), ChainPrecedence = 1, IsWindowFunction = true, ServerSideOnly = true)]
-		public static IAggregateFunctionSelfContained<T> LastValue<T>(this Sql.ISqlExtension? ext, [ExprParameter] T expr, [SqlQueryDependent] Sql.Nulls nulls)
-			=> throw new ServerSideOnlyException(nameof(LastValue));
-
-		[Sql.Extension("LEAD({expr}{_}{modifier?})", TokenName = FunctionToken, ChainPrecedence = 1, IsWindowFunction = true, ServerSideOnly = true)]
-		public static IAnalyticFunctionWithoutWindow<T> Lead<T>(this Sql.ISqlExtension? ext, [ExprParameter] T expr, [SqlQueryDependent] Sql.Nulls nulls)
-			=> throw new ServerSideOnlyException(nameof(Lead));
-
-		[Sql.Extension("LEAD({expr})", TokenName = FunctionToken, ChainPrecedence = 1, IsWindowFunction = true, ServerSideOnly = true)]
-		public static IAnalyticFunctionWithoutWindow<T> Lead<T>(this Sql.ISqlExtension? ext, [ExprParameter] T expr)
-			=> throw new ServerSideOnlyException(nameof(Lead));
-
-		[Sql.Extension("LEAD({expr}, {offset})", TokenName = FunctionToken, ChainPrecedence = 1, IsWindowFunction = true, ServerSideOnly = true)]
-		public static IAnalyticFunctionWithoutWindow<T> Lead<T>(this Sql.ISqlExtension? ext, [ExprParameter] T expr, [ExprParameter] int offset)
-			=> throw new ServerSideOnlyException(nameof(Lead));
-
-		[Sql.Extension("LEAD({expr}, {offset}, {default})", TokenName = FunctionToken, ChainPrecedence = 1, IsWindowFunction = true, ServerSideOnly = true)]
-		public static IAnalyticFunctionWithoutWindow<T> Lead<T>(this Sql.ISqlExtension? ext, [ExprParameter] T expr, [ExprParameter] int offset, [ExprParameter] T @default)
-			=> throw new ServerSideOnlyException(nameof(Lead));
-
-		[Sql.Extension("LEAD({expr}{_}{modifier?}, {offset}, {default})", TokenName = FunctionToken, BuilderType = typeof(ApplyNullsModifier), ChainPrecedence = 1, IsWindowFunction = true, ServerSideOnly = true)]
-		public static IAnalyticFunctionWithoutWindow<T> Lead<T>(this Sql.ISqlExtension? ext, [ExprParameter] T expr, [SqlQueryDependent] Sql.Nulls nulls, [ExprParameter] int offset, [ExprParameter] T @default)
-			=> throw new ServerSideOnlyException(nameof(Lead));
-
-		[Sql.Extension("LISTAGG({expr}) {within_group}", TokenName = FunctionToken, ChainPrecedence = 1, IsWindowFunction = true, ServerSideOnly = true)]
-		public static INeedsWithinGroupWithOrderAndMaybePartition<string> ListAgg<T>(this Sql.ISqlExtension? ext, [ExprParameter] T expr)
-			=> throw new ServerSideOnlyException(nameof(ListAgg));
-
-			[Sql.Extension("LISTAGG({expr}, {delimiter}) {within_group}", TokenName = FunctionToken, ChainPrecedence = 1, IsWindowFunction = true, ServerSideOnly = true)]
-		public static INeedsWithinGroupWithOrderAndMaybePartition<string> ListAgg<T>(this Sql.ISqlExtension? ext, [ExprParameter] T expr, [ExprParameter] string delimiter)
-			=> throw new ServerSideOnlyException(nameof(ListAgg));
-
-		#region Max
-
-		[Sql.Extension("MAX({modifier?}{_}{expr})", BuilderType = typeof(ApplyAggregateModifier), IsAggregate = true, ChainPrecedence = 0, ServerSideOnly = true)]
-		public static TV Max<TEntity, TV>(this IEnumerable<TEntity> source, [ExprParameter] Func<TEntity, TV> expr, [SqlQueryDependent] Sql.AggregateModifier modifier)
-			=> throw new ServerSideOnlyException(nameof(Max));
-
-		[Sql.Extension("MAX({modifier?}{_}{expr})", BuilderType = typeof(ApplyAggregateModifier), IsAggregate = true, ChainPrecedence = 0)]
-		public static TV Max<TEntity, TV>(this IQueryable<TEntity> source, [ExprParameter] Expression<Func<TEntity, TV>> expr, [SqlQueryDependent] Sql.AggregateModifier modifier)
-		{
-			if (source == null) throw new ArgumentNullException(nameof(source));
-			if (expr   == null) throw new ArgumentNullException(nameof(expr));
-
-			var currentSource = source.GetLinqToDBSource();
-
-			return currentSource.Execute<TV>(
-				Expression.Call(
-					null,
-					MethodHelper.GetMethodInfo(Max, source, expr, modifier),
-					currentSource.Expression, Expression.Quote(expr), Expression.Constant(modifier)
-				));
-		}
-
-		[Sql.Extension("MAX({expr})", TokenName = FunctionToken, IsAggregate = true, ChainPrecedence = 1, ServerSideOnly = true)]
-		public static IAggregateFunctionSelfContained<T> Max<T>(this Sql.ISqlExtension? ext, [ExprParameter] T expr)
-			=> throw new ServerSideOnlyException(nameof(Max));
-
-		[Sql.Extension("MAX({modifier?}{_}{expr})", BuilderType = typeof(ApplyAggregateModifier), IsAggregate = true, TokenName = FunctionToken, ChainPrecedence = 1, ServerSideOnly = true)]
-		public static IAggregateFunctionSelfContained<T> Max<T>(this Sql.ISqlExtension? ext, [ExprParameter] T expr, [SqlQueryDependent] Sql.AggregateModifier modifier)
-			=> throw new ServerSideOnlyException(nameof(Max));
-
-		#endregion Max
-
-		#region Median
-
-		[Sql.Extension("MEDIAN({expr})", IsWindowFunction = true, ChainPrecedence = 0, ServerSideOnly = true)]
-		public static long Median<TEntity, T>(this IEnumerable<TEntity> source, [ExprParameter] Func<TEntity, T> expr)
-			=> throw new ServerSideOnlyException(nameof(Median));
-
-		[Sql.Extension("MEDIAN({expr})", IsWindowFunction = true, ChainPrecedence = 0)]
-		public static long Median<TEntity, TV>(this IQueryable<TEntity> source, [ExprParameter] Expression<Func<TEntity, TV>> expr)
-		{
-			if (source == null) throw new ArgumentNullException(nameof(source));
-			if (expr   == null) throw new ArgumentNullException(nameof(expr));
-
-			var currentSource = source.GetLinqToDBSource();
-
-			return currentSource.Execute<long>(
-				Expression.Call(
-					null,
-					MethodHelper.GetMethodInfo(Median, source, expr),
-					currentSource.Expression, Expression.Quote(expr)
-				));
-		}
-
-		[Sql.Extension("MEDIAN({expr}) {over}", TokenName = FunctionToken, ChainPrecedence = 1, IsWindowFunction = true, ServerSideOnly = true)]
-		public static IReadyToFunctionOrOverWithPartition<T> Median<T>(this Sql.ISqlExtension? ext, [ExprParameter] T expr)
-			=> throw new ServerSideOnlyException(nameof(Median));
-
-		#endregion Median
-
-		#region Min
-
-		[Sql.Extension("MIN({modifier?}{_}{expr})", BuilderType = typeof(ApplyAggregateModifier), IsAggregate = true, ChainPrecedence = 0, ServerSideOnly = true)]
-		public static TV Min<TEntity, TV>(this IEnumerable<TEntity> source, [ExprParameter] Func<TEntity, TV> expr, [SqlQueryDependent] Sql.AggregateModifier modifier)
-			=> throw new ServerSideOnlyException(nameof(Min));
-
-		[Sql.Extension("MIN({modifier?}{_}{expr})", BuilderType = typeof(ApplyAggregateModifier), IsAggregate = true, ChainPrecedence = 0)]
-		public static TV Min<TEntity, TV>(this IQueryable<TEntity> source, [ExprParameter] Expression<Func<TEntity, TV>> expr, [SqlQueryDependent] Sql.AggregateModifier modifier)
-		{
-			if (source == null) throw new ArgumentNullException(nameof(source));
-			if (expr   == null) throw new ArgumentNullException(nameof(expr));
-
-			var currentSource = source.GetLinqToDBSource();
-
-			return currentSource.Execute<TV>(
-				Expression.Call(
-					null,
-					MethodHelper.GetMethodInfo(Min, source, expr, modifier),
-					currentSource.Expression, Expression.Quote(expr), Expression.Constant(modifier)));
-		}
-
-		[Sql.Extension("MIN({expr})", TokenName = FunctionToken, IsAggregate = true, ChainPrecedence = 1, ServerSideOnly = true)]
-		public static IAggregateFunctionSelfContained<T> Min<T>(this Sql.ISqlExtension? ext, [ExprParameter] T expr)
-			=> throw new ServerSideOnlyException(nameof(Min));
-
-		[Sql.Extension("MIN({modifier?}{_}{expr})", BuilderType = typeof(ApplyAggregateModifier), IsAggregate = true, TokenName = FunctionToken, ChainPrecedence = 1, ServerSideOnly = true)]
-		public static IAggregateFunctionSelfContained<T> Min<T>(this Sql.ISqlExtension? ext, [ExprParameter] T expr, [SqlQueryDependent] Sql.AggregateModifier modifier)
-			=> throw new ServerSideOnlyException(nameof(Min));
-
-		#endregion Min
-
-		[Sql.Extension("NTH_VALUE({expr}, {n})", TokenName = FunctionToken, ChainPrecedence = 1, IsWindowFunction = true, ServerSideOnly = true)]
-		public static IAggregateFunctionSelfContained<T> NthValue<T>(this Sql.ISqlExtension? ext, [ExprParameter] T expr, [ExprParameter] long n)
-			=> throw new ServerSideOnlyException(nameof(NthValue));
-
-		[Sql.Extension("NTH_VALUE({expr}, {n}){_}{from?}{_}{nulls?}", TokenName = FunctionToken, BuilderType = typeof(ApplyFromAndNullsModifier), ChainPrecedence = 1, IsWindowFunction = true, ServerSideOnly = true)]
-		public static IAggregateFunctionSelfContained<T> NthValue<T>(this Sql.ISqlExtension? ext, [ExprParameter] T expr, [ExprParameter] long n, [SqlQueryDependent] Sql.From from, [SqlQueryDependent] Sql.Nulls nulls)
-			=> throw new ServerSideOnlyException(nameof(NthValue));
-
-		[Sql.Extension("NTILE({expr})", TokenName = FunctionToken, ChainPrecedence = 1, IsWindowFunction = true, ServerSideOnly = true)]
-		public static IAnalyticFunctionWithoutWindow<T> NTile<T>(this Sql.ISqlExtension? ext, [ExprParameter] T expr)
-			=> throw new ServerSideOnlyException(nameof(NTile));
-
-		[Sql.Extension("PERCENT_RANK({expr, ', '}) {within_group}", TokenName = FunctionToken, ChainPrecedence = 1, IsWindowFunction = true, ServerSideOnly = true)]
-		public static INeedsWithinGroupWithOrderOnly<T> PercentRank<T>(this Sql.ISqlExtension? ext, [ExprParameter] params object?[] expr)
-			=> throw new ServerSideOnlyException(nameof(PercentRank));
-
-		[Sql.Extension("PERCENT_RANK()", TokenName = FunctionToken, ChainPrecedence = 1, IsWindowFunction = true, ServerSideOnly = true)]
-		public static IAnalyticFunctionWithoutWindow<T> PercentRank<T>(this Sql.ISqlExtension? ext)
-			=> throw new ServerSideOnlyException(nameof(PercentRank));
-
-		[Sql.Extension("PERCENTILE_CONT({expr}) {within_group}", TokenName = FunctionToken, ChainPrecedence = 1, IsWindowFunction = true, ServerSideOnly = true)]
-		public static INeedsWithinGroupWithSingleOrderAndMaybePartition<T> PercentileCont<T>(this Sql.ISqlExtension? ext, [ExprParameter] object? expr)
-			=> throw new ServerSideOnlyException(nameof(PercentileCont));
-
-		//TODO: check nulls support when ordering
-		[Sql.Extension("PERCENTILE_DISC({expr}) {within_group}", TokenName = FunctionToken, ChainPrecedence = 1, IsWindowFunction = true, ServerSideOnly = true)]
-		public static INeedsWithinGroupWithSingleOrderAndMaybePartition<T> PercentileDisc<T>(this Sql.ISqlExtension? ext, [ExprParameter] object? expr)
-			=> throw new ServerSideOnlyException(nameof(PercentileDisc));
-
-		[Sql.Extension("RANK({expr, ', '}) {within_group}", TokenName = FunctionToken, ChainPrecedence = 1, IsWindowFunction = true, ServerSideOnly = true)]
-		public static INeedsWithinGroupWithOrderOnly<long> Rank(this Sql.ISqlExtension? ext, [ExprParameter] params object?[] expr)
-			=> throw new ServerSideOnlyException(nameof(Rank));
-
-		[Sql.Extension("RANK()", TokenName = FunctionToken, ChainPrecedence = 1, IsWindowFunction = true, ServerSideOnly = true)]
-		public static IAnalyticFunctionWithoutWindow<long> Rank(this Sql.ISqlExtension? ext)
-			=> throw new ServerSideOnlyException(nameof(Rank));
-
-		[Sql.Extension("RATIO_TO_REPORT({expr}) {over}", TokenName = FunctionToken, ChainPrecedence = 1, IsWindowFunction = true, ServerSideOnly = true)]
-		public static IOverWithPartitionNeeded<TR> RatioToReport<TR>(this Sql.ISqlExtension? ext, [ExprParameter] object? expr)
-			=> throw new ServerSideOnlyException(nameof(RatioToReport));
-
-		#region REGR_ function
-
-		[Sql.Extension("REGR_SLOPE({expr1}, {expr2})", TokenName = FunctionToken, ChainPrecedence = 1, IsWindowFunction = true, ServerSideOnly = true)]
-		public static IAggregateFunctionSelfContained<T> RegrSlope<T>(this Sql.ISqlExtension? ext, [ExprParameter] object? expr1, [ExprParameter] object? expr2)
-			=> throw new ServerSideOnlyException(nameof(RegrSlope));
-
-		[Sql.Extension("REGR_INTERCEPT({expr1}, {expr2})", TokenName = FunctionToken, ChainPrecedence = 1, IsWindowFunction = true, ServerSideOnly = true)]
-		public static IAggregateFunctionSelfContained<T> RegrIntercept<T>(this Sql.ISqlExtension? ext, [ExprParameter] object? expr1, [ExprParameter] object? expr2)
-			=> throw new ServerSideOnlyException(nameof(RegrIntercept));
-
-		[Sql.Extension("REGR_COUNT({expr1}, {expr2})", TokenName = FunctionToken, ChainPrecedence = 1, IsWindowFunction = true, ServerSideOnly = true)]
-		public static IAggregateFunctionSelfContained<long> RegrCount(this Sql.ISqlExtension? ext, [ExprParameter] object? expr1, [ExprParameter] object? expr2)
-			=> throw new ServerSideOnlyException(nameof(RegrCount));
-
-		[Sql.Extension("REGR_R2({expr1}, {expr2})", TokenName = FunctionToken, ChainPrecedence = 1, IsWindowFunction = true, ServerSideOnly = true)]
-		public static IAggregateFunctionSelfContained<T> RegrR2<T>(this Sql.ISqlExtension? ext, [ExprParameter] object? expr1, [ExprParameter] object? expr2)
-			=> throw new ServerSideOnlyException(nameof(RegrR2));
-
-		[Sql.Extension("REGR_AVGX({expr1}, {expr2})", TokenName = FunctionToken, ChainPrecedence = 1, IsWindowFunction = true, ServerSideOnly = true)]
-		public static IAggregateFunctionSelfContained<T> RegrAvgX<T>(this Sql.ISqlExtension? ext, [ExprParameter] object? expr1, [ExprParameter] object? expr2)
-			=> throw new ServerSideOnlyException(nameof(RegrAvgX));
-
-		[Sql.Extension("REGR_AVGY({expr1}, {expr2})", TokenName = FunctionToken, ChainPrecedence = 1, IsWindowFunction = true, ServerSideOnly = true)]
-		public static IAggregateFunctionSelfContained<T> RegrAvgY<T>(this Sql.ISqlExtension? ext, [ExprParameter] object? expr1, [ExprParameter] object? expr2)
-			=> throw new ServerSideOnlyException(nameof(RegrAvgY));
-
-		// ReSharper disable once InconsistentNaming
-		[Sql.Extension("REGR_SXX({expr1}, {expr2})", TokenName = FunctionToken, ChainPrecedence = 1, IsWindowFunction = true, ServerSideOnly = true)]
-		public static IAggregateFunctionSelfContained<T> RegrSXX<T>(this Sql.ISqlExtension? ext, [ExprParameter] object? expr1, [ExprParameter] object? expr2)
-			=> throw new ServerSideOnlyException(nameof(RegrSXX));
-
-		// ReSharper disable once InconsistentNaming
-		[Sql.Extension("REGR_SYY({expr1}, {expr2})", TokenName = FunctionToken, ChainPrecedence = 1, IsWindowFunction = true, ServerSideOnly = true)]
-		public static IAggregateFunctionSelfContained<T> RegrSYY<T>(this Sql.ISqlExtension? ext, [ExprParameter] object? expr1, [ExprParameter] object? expr2)
-			=> throw new ServerSideOnlyException(nameof(RegrSYY));
-
-		// ReSharper disable once InconsistentNaming
-		[Sql.Extension("REGR_SXY({expr1}, {expr2})", TokenName = FunctionToken, ChainPrecedence = 1, IsWindowFunction = true, ServerSideOnly = true)]
-		public static IAggregateFunctionSelfContained<T> RegrSXY<T>(this Sql.ISqlExtension? ext, [ExprParameter] object? expr1, [ExprParameter] object? expr2)
-			=> throw new ServerSideOnlyException(nameof(RegrSXY));
-
-		#endregion
-
-		[Sql.Extension("ROW_NUMBER()", TokenName = FunctionToken, ChainPrecedence = 1, IsWindowFunction = true, CanBeNull = false, ServerSideOnly = true)]
-		public static IAnalyticFunctionWithoutWindow<long> RowNumber(this Sql.ISqlExtension? ext)
-			=> throw new ServerSideOnlyException(nameof(RowNumber));
-
-		#region StdDev
-
-		[Sql.Extension(              "STDEV({expr})",  TokenName = FunctionToken, ChainPrecedence = 0, IsWindowFunction = true, ServerSideOnly = true)]
-		[Sql.Extension(PN.Oracle,    "STDDEV({expr})", TokenName = FunctionToken, ChainPrecedence = 0, IsWindowFunction = true, ServerSideOnly = true)]
-		public static double? StdDev<TEntity, TV>(this IEnumerable<TEntity> source, [ExprParameter] Func<TEntity, TV> expr)
-			=> throw new ServerSideOnlyException(nameof(StdDev));
-
-		[Sql.Extension(              "STDEV({modifier?}{_}{expr})",  TokenName = FunctionToken, BuilderType = typeof(ApplyAggregateModifier), ChainPrecedence = 0, IsWindowFunction = true, ServerSideOnly = true)]
-		[Sql.Extension(PN.Oracle,    "STDDEV({modifier?}{_}{expr})", TokenName = FunctionToken, BuilderType = typeof(ApplyAggregateModifier), ChainPrecedence = 0, IsWindowFunction = true, ServerSideOnly = true)]
-		public static double? StdDev<TEntity, TV>(this IEnumerable<TEntity> source, [ExprParameter] Func<TEntity, TV> expr, [SqlQueryDependent] Sql.AggregateModifier modifier)
-			=> throw new ServerSideOnlyException(nameof(StdDev));
-
-		[Sql.Extension(              "STDEV({modifier?}{_}{expr})",  TokenName = FunctionToken, BuilderType = typeof(ApplyAggregateModifier), ChainPrecedence = 0, IsWindowFunction = true)]
-		[Sql.Extension(PN.Oracle,    "STDDEV({modifier?}{_}{expr})", TokenName = FunctionToken, BuilderType = typeof(ApplyAggregateModifier), ChainPrecedence = 0, IsWindowFunction = true)]
-		public static double? StdDev<TEntity, TV>(this IQueryable<TEntity> source, [ExprParameter] Expression<Func<TEntity, TV>> expr, [SqlQueryDependent] Sql.AggregateModifier modifier = Sql.AggregateModifier.None )
-		{
-			if (source == null) throw new ArgumentNullException(nameof(source));
-			if (expr   == null) throw new ArgumentNullException(nameof(expr));
-
-			var currentSource = source.GetLinqToDBSource();
-
-			return currentSource.Execute<double>(
-				Expression.Call(
-					null,
-					MethodHelper.GetMethodInfo(StdDev, source, expr, modifier),
-					currentSource.Expression, Expression.Quote(expr), Expression.Constant(modifier)));
-		}
-
-		[Sql.Extension(              "STDEV({expr})",  TokenName = FunctionToken, ChainPrecedence = 1, IsWindowFunction = true, ServerSideOnly = true)]
-		[Sql.Extension(PN.Oracle,    "STDDEV({expr})", TokenName = FunctionToken, ChainPrecedence = 1, IsWindowFunction = true, ServerSideOnly = true)]
-		public static IAggregateFunctionSelfContained<T> StdDev<T>(this Sql.ISqlExtension? ext, [ExprParameter] object? expr)
-			=> throw new ServerSideOnlyException(nameof(StdDev));
-
-		[Sql.Extension(              "STDEV({modifier?}{_}{expr})",  TokenName = FunctionToken, BuilderType = typeof(ApplyAggregateModifier), ChainPrecedence = 1, IsWindowFunction = true, ServerSideOnly = true)]
-		[Sql.Extension(PN.Oracle,    "STDDEV({modifier?}{_}{expr})", TokenName = FunctionToken, BuilderType = typeof(ApplyAggregateModifier), ChainPrecedence = 1, IsWindowFunction = true, ServerSideOnly = true)]
-		public static IAggregateFunctionSelfContained<T> StdDev<T>(this Sql.ISqlExtension? ext, [ExprParameter] object? expr, [SqlQueryDependent] Sql.AggregateModifier modifier)
-			=> throw new ServerSideOnlyException(nameof(StdDev));
-
-		#endregion StdDev
-
-		#region StdDevPop
-
-		[Sql.Extension("STDDEV_POP({expr})", IsWindowFunction = true, ChainPrecedence = 0, ServerSideOnly = true)]
-		public static decimal StdDevPop<TEntity, TV>(this IEnumerable<TEntity> source, [ExprParameter] Func<TEntity, TV> expr)
-			=> throw new ServerSideOnlyException(nameof(StdDevPop));
-
-		[Sql.Extension("STDDEV_POP({expr})", IsWindowFunction = true, ChainPrecedence = 0)]
-		public static decimal StdDevPop<TEntity, TV>(this IQueryable<TEntity> source, [ExprParameter] Expression<Func<TEntity, TV>> expr)
-		{
-			if (source == null) throw new ArgumentNullException(nameof(source));
-			if (expr   == null) throw new ArgumentNullException(nameof(expr));
-
-			var currentSource = source.GetLinqToDBSource();
-
-			return currentSource.Execute<decimal>(
-				Expression.Call(
-					null,
-					MethodHelper.GetMethodInfo(StdDevPop, source, expr),
-					currentSource.Expression, Expression.Quote(expr)));
-		}
-
-		[Sql.Extension("STDDEV_POP({expr})", TokenName = FunctionToken, ChainPrecedence = 1, IsWindowFunction = true, ServerSideOnly = true)]
-		public static IAggregateFunctionSelfContained<T> StdDevPop<T>(this Sql.ISqlExtension? ext, [ExprParameter] object? expr)
-			=> throw new ServerSideOnlyException(nameof(StdDevPop));
-
-		#endregion StdDevPop
-
-		#region StdDevSamp
-
-		[Sql.Extension("STDDEV_SAMP({expr})", IsWindowFunction = true, ChainPrecedence = 0, ServerSideOnly = true)]
-		public static decimal? StdDevSamp<TEntity, TV>(this IEnumerable<TEntity> source, [ExprParameter] Func<TEntity, TV> expr)
-			=> throw new ServerSideOnlyException(nameof(StdDevSamp));
-
-		[Sql.Extension("STDDEV_SAMP({expr})", IsWindowFunction = true, ChainPrecedence = 0)]
-		public static decimal? StdDevSamp<TEntity, TV>(this IQueryable<TEntity> source, [ExprParameter] Expression<Func<TEntity, TV>> expr)
-		{
-			if (source == null) throw new ArgumentNullException(nameof(source));
-			if (expr   == null) throw new ArgumentNullException(nameof(expr));
-
-			var currentSource = source.GetLinqToDBSource();
-
-			return currentSource.Execute<decimal>(
-				Expression.Call(
-					null,
-					MethodHelper.GetMethodInfo(StdDevSamp, source, expr),
-					currentSource.Expression, Expression.Quote(expr)));
-		}
-
-		[Sql.Extension("STDDEV_SAMP({expr})", TokenName = FunctionToken, ChainPrecedence = 1, IsWindowFunction = true, ServerSideOnly = true)]
-		public static IAggregateFunctionSelfContained<T> StdDevSamp<T>(this Sql.ISqlExtension? ext, [ExprParameter] object? expr)
-			=> throw new ServerSideOnlyException(nameof(StdDevSamp));
-
-		#endregion StdDevSamp
-
-		[Sql.Extension("SUM({expr})", TokenName = FunctionToken, ChainPrecedence = 1, IsAggregate = true, ServerSideOnly = true)]
-		public static IAggregateFunctionSelfContained<T> Sum<T>(this Sql.ISqlExtension? ext, [ExprParameter] T expr)
-			=> throw new ServerSideOnlyException(nameof(Sum));
-
-		[Sql.Extension("SUM({modifier?}{_}{expr})" , BuilderType = typeof(ApplyAggregateModifier), TokenName = FunctionToken, ChainPrecedence = 1, IsAggregate = true, ServerSideOnly = true)]
-		public static IAggregateFunctionSelfContained<T> Sum<T>(this Sql.ISqlExtension? ext, [ExprParameter] T expr, [SqlQueryDependent] Sql.AggregateModifier modifier)
-			=> throw new ServerSideOnlyException(nameof(Sum));
-
-		#region VarPop
-
-		[Sql.Extension("VAR_POP({expr})", IsWindowFunction = true, ChainPrecedence = 0, ServerSideOnly = true)]
-		public static decimal VarPop<TEntity, TV>(this IEnumerable<TEntity> source, [ExprParameter] Func<TEntity, TV> expr)
-			=> throw new ServerSideOnlyException(nameof(VarPop));
-
-		[Sql.Extension("VAR_POP({expr})", IsWindowFunction = true, ChainPrecedence = 0)]
-		public static decimal VarPop<TEntity, TV>(this IQueryable<TEntity> source, [ExprParameter] Expression<Func<TEntity, TV>> expr)
-		{
-			if (source == null) throw new ArgumentNullException(nameof(source));
-			if (expr   == null) throw new ArgumentNullException(nameof(expr));
-
-			var currentSource = source.GetLinqToDBSource();
-
-			return currentSource.Execute<decimal>(
-				Expression.Call(
-					null,
-					MethodHelper.GetMethodInfo(VarPop, source, expr),
-					currentSource.Expression, Expression.Quote(expr)));
-		}
-
-		[Sql.Extension("VAR_POP({expr})", TokenName = FunctionToken, ChainPrecedence = 1, IsWindowFunction = true, ServerSideOnly = true)]
-		public static IAggregateFunctionSelfContained<T> VarPop<T>(this Sql.ISqlExtension? ext, [ExprParameter] object? expr)
-			=> throw new ServerSideOnlyException(nameof(VarPop));
-
-		#endregion VarPop
-
-		#region VarSamp
-
-		[Sql.Extension("VAR_SAMP({expr})", IsWindowFunction = true, ChainPrecedence = 0, ServerSideOnly = true)]
-		public static decimal? VarSamp<TEntity, TV>(this IEnumerable<TEntity> source, [ExprParameter] Func<TEntity, TV> expr)
-			=> throw new ServerSideOnlyException(nameof(VarSamp));
-
-		[Sql.Extension("VAR_SAMP({expr})", IsWindowFunction = true, ChainPrecedence = 0)]
-		public static decimal? VarSamp<TEntity, TV>(this IQueryable<TEntity> source, [ExprParameter] Expression<Func<TEntity, TV>> expr)
-		{
-			if (source == null) throw new ArgumentNullException(nameof(source));
-			if (expr   == null) throw new ArgumentNullException(nameof(expr));
-
-			var currentSource = source.GetLinqToDBSource();
-
-			return currentSource.Execute<decimal>(
-				Expression.Call(
-					null,
-					MethodHelper.GetMethodInfo(VarSamp, source, expr),
-					currentSource.Expression, Expression.Quote(expr)));
-		}
-
-		[Sql.Extension("VAR_SAMP({expr})", TokenName = FunctionToken, ChainPrecedence = 1, IsWindowFunction = true, ServerSideOnly = true)]
-		public static IAggregateFunctionSelfContained<T> VarSamp<T>(this Sql.ISqlExtension? ext, [ExprParameter] object? expr)
-			=> throw new ServerSideOnlyException(nameof(VarSamp));
-
-		#endregion VarSamp
-
-		#region Variance
-
-		[Sql.Extension("VARIANCE({expr})", IsWindowFunction = true, ChainPrecedence = 0, ServerSideOnly = true)]
-		public static TV Variance<TEntity, TV>(this IEnumerable<TEntity> source, [ExprParameter] Func<TEntity, TV> expr)
-			=> throw new ServerSideOnlyException(nameof(Variance));
-
-		[Sql.Extension("VARIANCE({modifier?}{_}{expr})", BuilderType = typeof(ApplyAggregateModifier), IsWindowFunction = true, ChainPrecedence = 0, ServerSideOnly = true)]
-		public static TV Variance<TEntity, TV>(this IEnumerable<TEntity> source, [ExprParameter] Func<TEntity, TV> expr, [SqlQueryDependent] Sql.AggregateModifier modifier)
-			=> throw new ServerSideOnlyException(nameof(Variance));
-
-		[Sql.Extension("VARIANCE({modifier?}{_}{expr})", BuilderType = typeof(ApplyAggregateModifier), IsWindowFunction = true, ChainPrecedence = 0)]
-		public static TV Variance<TEntity, TV>(this IQueryable<TEntity> source, [ExprParameter] Expression<Func<TEntity, TV>> expr, [SqlQueryDependent] Sql.AggregateModifier modifier = Sql.AggregateModifier.None)
-		{
-			if (source == null) throw new ArgumentNullException(nameof(source));
-			if (expr   == null) throw new ArgumentNullException(nameof(expr));
-
-			var currentSource = source.GetLinqToDBSource();
-
-			return currentSource.Execute<TV>(
-				Expression.Call(
-					null,
-					MethodHelper.GetMethodInfo(Variance, source, expr, modifier),
-					currentSource.Expression, Expression.Quote(expr), Expression.Constant(modifier)));
-		}
-
-		[Sql.Extension("VARIANCE({expr})", TokenName = FunctionToken, ChainPrecedence = 1, IsWindowFunction = true, ServerSideOnly = true)]
-		public static IAggregateFunctionSelfContained<T> Variance<T>(this Sql.ISqlExtension? ext, [ExprParameter] object? expr)
-			=> throw new ServerSideOnlyException(nameof(Variance));
-
-		[Sql.Extension("VARIANCE({modifier?}{_}{expr})", BuilderType = typeof(ApplyAggregateModifier), TokenName = FunctionToken, ChainPrecedence = 1, IsWindowFunction = true, ServerSideOnly = true)]
-		public static IAggregateFunctionSelfContained<T> Variance<T>(this Sql.ISqlExtension? ext, [ExprParameter] object? expr, [SqlQueryDependent] Sql.AggregateModifier modifier)
-			=> throw new ServerSideOnlyException(nameof(Variance));
-
-		#endregion
-
-		[Sql.Extension("{function} KEEP (DENSE_RANK FIRST {order_by_clause}){_}{over?}", ChainPrecedence = 10, IsWindowFunction = true, ServerSideOnly = true)]
-		public static INeedOrderByAndMaybeOverWithPartition<TR> KeepFirst<TR>(this IAggregateFunction<TR> ext)
-			=> throw new ServerSideOnlyException(nameof(KeepFirst));
-
-		[Sql.Extension("{function} KEEP (DENSE_RANK LAST {order_by_clause}){_}{over?}", ChainPrecedence = 10, IsWindowFunction = true, ServerSideOnly = true)]
-		public static INeedOrderByAndMaybeOverWithPartition<TR> KeepLast<TR>(this IAggregateFunction<TR> ext)
-			=> throw new ServerSideOnlyException(nameof(KeepLast));
-
-		#endregion Analytic functions
-	}
-
->>>>>>> e3e9940f
-}+				}