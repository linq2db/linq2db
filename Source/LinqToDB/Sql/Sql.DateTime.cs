﻿using System;
using System.Globalization;

using LinqToDB.Internal.SqlQuery;
using LinqToDB.Mapping;
using LinqToDB.SqlQuery;

using PN = LinqToDB.ProviderName;

namespace LinqToDB
{
	public partial class Sql
	{
		[Enum]
		public enum DateParts
		{
			Year        =  0,
			Quarter     =  1,
			Month       =  2,
			DayOfYear   =  3,
			Day         =  4,
			/// <summary>
			/// This date part behavior depends on used database and also depends on where if calculated - in C# code or in database.
			/// Eeach database could have own week numbering logic, see notes below.
			///
			/// Current implementation uses following schemas per-provider:
			/// C# evaluation:
			/// <para>
			/// <c>CultureInfo.CurrentCulture.Calendar.GetWeekOfYear(date.Value, CalendarWeekRule.FirstDay, DayOfWeek.Sunday)</c>
			/// </para>
			/// Databases:
			/// <list type="bullet">
			/// <item>US numbering schema used by:
			/// <list type="bullet">
			/// <item>MS Access</item>
			/// <item>SQL CE</item>
			/// <item>SQL Server</item>
			/// <item>SAP/Sybase ASE</item>
			/// <item>Informix</item>
			/// </list>
			/// </item>
			/// <item>US 0-based numbering schema used by MySQL database</item>
			/// <item>ISO numbering schema with incorrect numbering of first week used by SAP HANA database</item>
			/// <item>ISO numbering schema with proper numbering of first week used by:
			/// <list type="bullet">
			/// <item>Firebird</item>
			/// <item>PostgreSQL</item>
			/// <item>ClickHouse</item>
			/// </list>
			/// </item>
			/// <item>Primitive (each 7 days counted as week) numbering schema:
			/// <list type="bullet">
			/// <item>DB2</item>
			/// <item>Oracle</item>
			/// </list>
			/// </item>
			/// <item>SQLite numbering logic cannot be classified by human being</item>
			/// </list>
			/// </summary>
			Week        =  5,
			WeekDay     =  6,
			Hour        =  7,
			Minute      =  8,
			Second      =  9,
			Millisecond = 10,
			Microsecond = 11,
			Nanosecond  = 12,
			Tick        = 13,
		}

		#region DatePart

		public static int? DatePart([SqlQueryDependent] DateParts part, [ExprParameter] DateTime? date)
		{
			return (int?)DatePartLong(part, date);
		}

		public static long? DatePartLong([SqlQueryDependent] DateParts part, [ExprParameter] DateTime? date)
		{
			if (date == null)
				return null;

			return part switch
			{
				DateParts.Year          => date.Value.Year,
				DateParts.Quarter       => (date.Value.Month - 1) / 3 + 1,
				DateParts.Month         => date.Value.Month,
				DateParts.DayOfYear     => date.Value.DayOfYear,
				DateParts.Day           => date.Value.Day,
				DateParts.Week          => CultureInfo.CurrentCulture.Calendar.GetWeekOfYear(date.Value, CalendarWeekRule.FirstDay, DayOfWeek.Sunday),
				DateParts.WeekDay       => ((int)date.Value.DayOfWeek + 1 + DateFirst + 6) % 7 + 1,
				DateParts.Hour          => date.Value.Hour,
				DateParts.Minute        => date.Value.Minute,
				DateParts.Second        => date.Value.Second,
				DateParts.Millisecond   => date.Value.Millisecond,
#if NET7_0_OR_GREATER
				DateParts.Microsecond   => date.Value.Microsecond,
				DateParts.Nanosecond    => date.Value.Nanosecond,
				DateParts.Tick          => date.Value.Ticks,
#else
				DateParts.Microsecond   => date.Value.Ticks / 10,
				DateParts.Nanosecond    => date.Value.Ticks * 100,
				DateParts.Tick          => date.Value.Ticks,
#endif
				_                           => throw new InvalidOperationException(),
			};
		}

#endregion DatePart

		#region DateAdd

		public static DateTime? DateAdd([SqlQueryDependent] DateParts part, double? number, DateTime? date)
		{
			if (number == null || date == null)
				return null;

			return part switch
			{
				DateParts.Year          => date.Value.AddYears((int)number),
				DateParts.Quarter       => date.Value.AddMonths((int)number * 3),
				DateParts.Month         => date.Value.AddMonths((int)number),
				DateParts.DayOfYear     => date.Value.AddDays(number.Value),
				DateParts.Day           => date.Value.AddDays(number.Value),
				DateParts.Week          => date.Value.AddDays(number.Value * 7),
				DateParts.WeekDay       => date.Value.AddDays(number.Value),
				DateParts.Hour          => date.Value.AddHours(number.Value),
				DateParts.Minute        => date.Value.AddMinutes(number.Value),
				DateParts.Second        => date.Value.AddSeconds(number.Value),
				DateParts.Millisecond   => date.Value.AddMilliseconds(number.Value),
#if NET7_0_OR_GREATER
				DateParts.Microsecond   => date.Value.AddMicroseconds(number.Value),
#else
				DateParts.Microsecond   => date.Value.AddTicks((long)number.Value * 10000),
#endif
				DateParts.Nanosecond    => date.Value.AddTicks((long)number.Value / 100),
				DateParts.Tick          => date.Value.AddTicks((long)number.Value),
				_                       => throw new InvalidOperationException(),
			};
		}

		#endregion

		#region DateDiff

		sealed class DateDiffBuilder : IExtensionCallBuilder
		{
			public static string DatePartToStr(DateParts part)
			{
				return part switch
				{
					DateParts.Year => "year",
					DateParts.Quarter => "quarter",
					DateParts.Month => "month",
					DateParts.DayOfYear => "dayofyear",
					DateParts.Day => "day",
					DateParts.Week => "week",
					DateParts.WeekDay => "weekday",
					DateParts.Hour => "hour",
					DateParts.Minute => "minute",
					DateParts.Second => "second",
					DateParts.Millisecond => "millisecond",
					DateParts.Microsecond => "microsecond",
					DateParts.Nanosecond => "nanosecond",
					_ => throw new InvalidOperationException($"Unexpected datepart: {part}")
				};
			}

			public void Build(ISqExtensionBuilder builder)
			{
				var part      = builder.GetValue<DateParts>(0);
				var startdate = builder.GetExpression(1);
				var endDate   = builder.GetExpression(2);

				if (startdate is null || endDate is null)
				{
					builder.IsConvertible = false;
					return;
				}

				var partSql   = new SqlFragment(DatePartToStr(part));

				builder.ResultExpression = new SqlFunction(builder.Mapping.GetDbDataType(typeof(int)), builder.Expression, partSql, startdate, endDate);
			}
		}

		sealed class DateDiffBuilderSapHana : IExtensionCallBuilder
		{
			public void Build(ISqExtensionBuilder builder)
			{
				var part       = builder.GetValue<DateParts>(0);
				var startdate  = builder.GetExpression(1);
				var endDate    = builder.GetExpression(2);
				var divider    = 1;

				if (startdate is null || endDate is null)
				{
					builder.IsConvertible = false;
					return;
				}

				string funcName;
				switch (part)
				{
					case DateParts.Day        : funcName = "Days_Between";                     break;
					case DateParts.Hour       : funcName = "Seconds_Between"; divider = 3600;  break;
					case DateParts.Minute     : funcName = "Seconds_Between"; divider = 60;    break;
					case DateParts.Second     : funcName = "Seconds_Between";                  break;
					case DateParts.Millisecond: funcName = "Nano100_Between"; divider = 10000; break;
					case DateParts.Microsecond: funcName = "Nano100_Between"; divider = 10;    break;
					case DateParts.Tick:        funcName = "Nano100_Between";                  break;
					case DateParts.Nanosecond : funcName = "Nano100_Between";                  break;
					default:
						throw new InvalidOperationException($"Unexpected datepart: {part}");
				}

				ISqlExpression func = new SqlFunction(builder.Mapping.GetDbDataType(typeof(int)), funcName, startdate, endDate);
				if (divider != 1)
					func = builder.Div(func, divider);

				if (part == DateParts.Nanosecond)
					func = builder.Mul(func, 100);

				builder.ResultExpression = func;
			}
		}

		sealed class DateDiffBuilderDB2 : IExtensionCallBuilder
		{
			public void Build(ISqExtensionBuilder builder)
			{
				var part       = builder.GetValue<DateParts>(0);
				var startDate  = builder.GetExpression(1);
				var endDate    = builder.GetExpression(2);

				if (startDate is null || endDate is null)
				{
					builder.IsConvertible = false;
					return;
				}

				var secondsExpr = builder.Mul<int>(builder.Sub<int>(
						new SqlFunction(builder.Mapping.GetDbDataType(typeof(int)), "Days", endDate),
						new SqlFunction(builder.Mapping.GetDbDataType(typeof(int)), "Days", startDate)),
					new SqlValue(86400));

				var midnight = builder.Sub<int>(
					new SqlFunction(builder.Mapping.GetDbDataType(typeof(int)), "MIDNIGHT_SECONDS", endDate),
					new SqlFunction(builder.Mapping.GetDbDataType(typeof(int)), "MIDNIGHT_SECONDS", startDate));

				var resultExpr = builder.Add<int>(secondsExpr, midnight);

				switch (part)
				{
					case DateParts.Day         : resultExpr = builder.Div(resultExpr, 86400); break;
					case DateParts.Hour        : resultExpr = builder.Div(resultExpr, 3600);  break;
					case DateParts.Minute      : resultExpr = builder.Div(resultExpr, 60);    break;
					case DateParts.Second      : break;
					case DateParts.Millisecond :
						resultExpr = builder.Add<int>(
							builder.Mul(resultExpr, 1000),
							builder.Div(
								builder.Sub<int>(
									new SqlFunction(builder.Mapping.GetDbDataType(typeof(int)), "MICROSECOND", endDate),
									new SqlFunction(builder.Mapping.GetDbDataType(typeof(int)), "MICROSECOND", startDate)),
								1000));
						break;
					case DateParts.Microsecond :
						resultExpr = builder.Add<int>(
							builder.Mul(resultExpr, 1000_000),
							builder.Sub<int>(
								new SqlFunction(typeof(int), "MICROSECOND", endDate),
								new SqlFunction(typeof(int), "MICROSECOND", startDate))
							);
						break;
					default:
						throw new InvalidOperationException($"Unexpected datepart: {part}");
				}

				builder.ResultExpression = resultExpr;
			}
		}

		sealed class DateDiffBuilderSQLite : IExtensionCallBuilder
		{
			public void Build(ISqExtensionBuilder builder)
			{
				var part = builder.GetValue<DateParts>(0);
				var startDate = builder.GetExpression(1);
				var endDate = builder.GetExpression(2);

				if (startDate is null || endDate is null)
				{
					builder.IsConvertible = false;
					return;
				}

				var expStr = "round((julianday({1}) - julianday({0}))";
				expStr += part switch
				{
					DateParts.Day         => ")",
					DateParts.Hour        => " * 24)",
					DateParts.Minute      => " * 1440)",
					DateParts.Second      => " * 86400)",
					DateParts.Millisecond => " * 86400000)",
					_                     => throw new InvalidOperationException($"Unexpected datepart: {part}"),
				};
				builder.ResultExpression = new SqlExpression(builder.Mapping.GetDbDataType(typeof(int)), expStr, startDate, endDate );
			}
		}

		sealed class DateDiffBuilderPostgreSql : IExtensionCallBuilder
		{
			public void Build(ISqExtensionBuilder builder)
			{
				var part = builder.GetValue<DateParts>(0);
				var startDate = builder.GetExpression(1)!;
				var endDate = builder.GetExpression(2)!;
				var expStr = part switch
				{
					DateParts.Year        => "(DATE_PART('year', {1}::date) - DATE_PART('year', {0}::date))",
					DateParts.Month       => "((DATE_PART('year', {1}::date) - DATE_PART('year', {0}::date)) * 12 + (DATE_PART('month', {1}'::date) - DATE_PART('month', {0}::date)))",
					DateParts.Week        => "TRUNC(DATE_PART('day', {1}::timestamp - {0}::timestamp) / 7)",
					DateParts.Day         => "EXTRACT(EPOCH FROM ({1}::timestamp - {0}::timestamp)) / 86400",
					DateParts.Hour        => "EXTRACT(EPOCH FROM ({1}::timestamp - {0}::timestamp)) / 3600",
					DateParts.Minute      => "EXTRACT(EPOCH FROM ({1}::timestamp - {0}::timestamp)) / 60",
					DateParts.Second      => "EXTRACT(EPOCH FROM ({1}::timestamp - {0}::timestamp))",
					DateParts.Millisecond => "ROUND(EXTRACT(EPOCH FROM ({1}::timestamp - {0}::timestamp)) * 1000)",
					_                     => throw new InvalidOperationException($"Unexpected datepart: {part}"),
				};
				builder.ResultExpression = new SqlExpression(builder.Mapping.GetDbDataType(typeof(int)), expStr, Precedence.Multiplicative, startDate, endDate);
			}
		}

		sealed class DateDiffBuilderAccess : IExtensionCallBuilder
		{
			public void Build(ISqExtensionBuilder builder)
			{
				var part = builder.GetValue<DateParts>(0);
				var startDate = builder.GetExpression(1);
				var endDate = builder.GetExpression(2);

				if (startDate is null || endDate is null)
				{
					builder.IsConvertible = false;
					return;
				}

				var expStr = "DATEDIFF('";

#pragma warning disable CA2208 // Instantiate argument exceptions correctly
				expStr += part switch
				{
					DateParts.Year        => "yyyy",
					DateParts.Quarter     => "q",
					DateParts.Month       => "m",
					DateParts.DayOfYear   => "y",
					DateParts.Day         => "d",
					DateParts.WeekDay     => "w",
					DateParts.Week        => "ww",
					DateParts.Hour        => "h",
					DateParts.Minute      => "n",
					DateParts.Second      => "s",
					DateParts.Millisecond => "s",
					_                     => throw new InvalidOperationException($"Unexpected datepart: {part}"),
				};
#pragma warning restore CA2208 // Instantiate argument exceptions correctly

				expStr += "', {0}, {1})";

<<<<<<< HEAD
				if (part == DateParts.Millisecond)
					expStr += " * 1000";

				builder.ResultExpression = new SqlExpression(typeof(int), expStr, startDate, endDate);
=======
				builder.ResultExpression = new SqlExpression(builder.Mapping.GetDbDataType(typeof(int)), expStr, startDate, endDate);
>>>>>>> 60f9a0da
			}
		}

		sealed class DateDiffBuilderOracle : IExtensionCallBuilder
		{
			public void Build(ISqExtensionBuilder builder)
			{
				var part = builder.GetValue<DateParts>(0);
				var startDate = builder.GetExpression(1);
				var endDate = builder.GetExpression(2);

				if (startDate is null || endDate is null)
				{
					builder.IsConvertible = false;
					return;
				}

				var expStr = part switch
				{
					// DateParts.Year        => "({1} - {0}) / 365",
					// DateParts.Month       => "({1} - {0}) / 30",
					DateParts.Week        => "(CAST ({1} as DATE) - CAST ({0} as DATE)) / 7",
					DateParts.Day         => "(CAST ({1} as DATE) - CAST ({0} as DATE))",
					DateParts.Hour        => "(CAST ({1} as DATE) - CAST ({0} as DATE)) * 24",
					DateParts.Minute      => "(CAST ({1} as DATE) - CAST ({0} as DATE)) * 1440",
					DateParts.Second      => "(CAST ({1} as DATE) - CAST ({0} as DATE)) * 86400",

					// this is tempting to use but leads to precision loss on big intervals
					//DateParts.Millisecond => "1000 * (EXTRACT(SECOND FROM CAST ({1} as TIMESTAMP) - CAST ({0} as TIMESTAMP)) + (CAST ({1} as DATE) - CAST ({0} as DATE)) * 86400)",

					// could be really ugly on big start/end expressions
					DateParts.Millisecond => "1000 * (EXTRACT(SECOND FROM CAST ({1} as TIMESTAMP) - CAST ({0} as TIMESTAMP))"
					+ " + 60 * (EXTRACT(MINUTE FROM CAST ({1} as TIMESTAMP) - CAST ({0} as TIMESTAMP))"
					+ " + 60 * (EXTRACT(HOUR FROM CAST ({1} as TIMESTAMP) - CAST ({0} as TIMESTAMP))"
					+ " + 24 * EXTRACT(DAY FROM CAST ({1} as TIMESTAMP) - CAST ({0} as TIMESTAMP)))))",
					_                     => throw new InvalidOperationException($"Unexpected datepart: {part}"),
				};
				builder.ResultExpression = new SqlExpression(builder.Mapping.GetDbDataType(typeof(int)), expStr, Precedence.Multiplicative, startDate, endDate);
			}
		}

		sealed class DateDiffBuilderClickHouse : IExtensionCallBuilder
		{
			public void Build(ISqExtensionBuilder builder)
			{
				var part       = builder.GetValue<DateParts>(0);
				var startDate  = builder.GetExpression(1);
				var endDate    = builder.GetExpression(2);

				if (startDate is null || endDate is null)
				{
					builder.IsConvertible = false;
					return;
				}

				string? unit = null;
				switch (part)
				{
					case DateParts.Year   : unit = "year"   ; break;
					case DateParts.Quarter: unit = "quarter"; break;
					case DateParts.Month  : unit = "month"  ; break;
					case DateParts.Week   : unit = "week"   ; break;
					case DateParts.Day    : unit = "day"    ; break;
					case DateParts.Hour   : unit = "hour"   ; break;
					case DateParts.Minute : unit = "minute" ; break;
					case DateParts.Second : unit = "second" ; break;

					case DateParts.Millisecond:
						builder.ResultExpression = new SqlExpression(
							builder.Mapping.GetDbDataType(typeof(long?)),
							"toUnixTimestamp64Milli(toDateTime64({1}, 3)) - toUnixTimestamp64Milli(toDateTime64({0}, 3))",
							Precedence.Subtraction,
							startDate,
							endDate);
						break;

					default:
						throw new InvalidOperationException($"Unexpected datepart: {part}");
				}

				if (unit != null)
					builder.ResultExpression = new SqlFunction(builder.Mapping.GetDbDataType(typeof(int)), "date_diff", new SqlValue(unit), startDate, endDate);
			}
		}

		[CLSCompliant(false)]
		[Extension(                  "DateDiff",      BuilderType = typeof(DateDiffBuilder))]
		[Extension(PN.SqlServer,     "DateDiff_Big" , BuilderType = typeof(DateDiffBuilder))]
		[Extension(PN.SqlServer2005, "DateDiff"     , BuilderType = typeof(DateDiffBuilder))]
		[Extension(PN.SqlServer2008, "DateDiff"     , BuilderType = typeof(DateDiffBuilder))]
		[Extension(PN.SqlServer2012, "DateDiff"     , BuilderType = typeof(DateDiffBuilder))]
		[Extension(PN.SqlServer2014, "DateDiff"     , BuilderType = typeof(DateDiffBuilder))]
		[Extension(PN.MySql,         "TIMESTAMPDIFF", BuilderType = typeof(DateDiffBuilder))]
		[Extension(PN.DB2,           "",              BuilderType = typeof(DateDiffBuilderDB2))]
		[Extension(PN.SapHana,       "",              BuilderType = typeof(DateDiffBuilderSapHana))]
		[Extension(PN.SQLite,        "",              BuilderType = typeof(DateDiffBuilderSQLite))]
		[Extension(PN.Oracle,        "",              BuilderType = typeof(DateDiffBuilderOracle))]
		[Extension(PN.PostgreSQL,    "",              BuilderType = typeof(DateDiffBuilderPostgreSql))]
		[Extension(PN.Access,        "",              BuilderType = typeof(DateDiffBuilderAccess))]
		[Extension(PN.ClickHouse,    "",              BuilderType = typeof(DateDiffBuilderClickHouse))]
		public static int? DateDiff(DateParts part, DateTime? startDate, DateTime? endDate)
		{
			if (startDate == null || endDate == null)
				return null;

			return part switch
			{
				DateParts.Day         => (int)(endDate - startDate).Value.TotalDays,
				DateParts.Hour        => (int)(endDate - startDate).Value.TotalHours,
				DateParts.Minute      => (int)(endDate - startDate).Value.TotalMinutes,
				DateParts.Second      => (int)(endDate - startDate).Value.TotalSeconds,
				DateParts.Millisecond => (int)(endDate - startDate).Value.TotalMilliseconds,
#if NET7_0_OR_GREATER
				DateParts.Microsecond => (int)(endDate - startDate).Value.TotalMicroseconds,
				DateParts.Nanosecond  => (int)(endDate - startDate).Value.TotalNanoseconds,
#endif
				_ => throw new InvalidOperationException(),
			};
		}

				[CLSCompliant(false)]
		[Extension(                  "DateDiff",      BuilderType = typeof(DateDiffBuilder))]
		[Extension(PN.SqlServer,     "DateDiff_Big" , BuilderType = typeof(DateDiffBuilder))]
		[Extension(PN.SqlServer2005, "DateDiff"     , BuilderType = typeof(DateDiffBuilder))]
		[Extension(PN.SqlServer2008, "DateDiff"     , BuilderType = typeof(DateDiffBuilder))]
		[Extension(PN.SqlServer2012, "DateDiff"     , BuilderType = typeof(DateDiffBuilder))]
		[Extension(PN.SqlServer2014, "DateDiff"     , BuilderType = typeof(DateDiffBuilder))]
		[Extension(PN.MySql,         "TIMESTAMPDIFF", BuilderType = typeof(DateDiffBuilder))]
		[Extension(PN.DB2,           "",              BuilderType = typeof(DateDiffBuilderDB2))]
		[Extension(PN.SapHana,       "",              BuilderType = typeof(DateDiffBuilderSapHana))]
		[Extension(PN.SQLite,        "",              BuilderType = typeof(DateDiffBuilderSQLite))]
		[Extension(PN.Oracle,        "",              BuilderType = typeof(DateDiffBuilderOracle))]
		[Extension(PN.PostgreSQL,    "",              BuilderType = typeof(DateDiffBuilderPostgreSql))]
		[Extension(PN.Access,        "",              BuilderType = typeof(DateDiffBuilderAccess))]
		[Extension(PN.ClickHouse,    "",              BuilderType = typeof(DateDiffBuilderClickHouse))]
		public static long? DateDiffLong(DateParts part, DateTime? startDate, DateTime? endDate)
		{
			if (startDate == null || endDate == null)
				return null;

			return part switch
			{
				DateParts.Day         => (long)(endDate - startDate).Value.TotalDays,
				DateParts.Hour        => (long)(endDate - startDate).Value.TotalHours,
				DateParts.Minute      => (long)(endDate - startDate).Value.TotalMinutes,
				DateParts.Second      => (long)(endDate - startDate).Value.TotalSeconds,
				DateParts.Millisecond => (long)(endDate - startDate).Value.TotalMilliseconds,
#if NET7_0_OR_GREATER
				DateParts.Microsecond => (long)(endDate - startDate).Value.TotalMicroseconds,
				DateParts.Nanosecond  => (long)(endDate - startDate).Value.TotalNanoseconds,
#endif
				_ => throw new InvalidOperationException(),
			};
		}
		#endregion

				#region DateDiffInterval

		sealed class DateDiffIntervalBuilder : IExtensionCallBuilder
		{
			public void Build(ISqExtensionBuilder builder)
			{
				var startdate = builder.GetExpression(0);
				var endDate   = builder.GetExpression(1);

				builder.ResultExpression = new SqlExpression(typeof(long), builder.Expression + "(nanosecond, {0}, {1}) / 100", startdate!, endDate!);
			}
		}

		sealed class DateDiffIntervalBuilderSapHana : IExtensionCallBuilder
		{
			public void Build(ISqExtensionBuilder builder)
			{
				var startdate  = builder.GetExpression(0);
				var endDate    = builder.GetExpression(1);

				builder.ResultExpression = new SqlFunction(typeof(long), "Nano100_Between", startdate!, endDate!);
			}
		}

		sealed class DateDiffIntervalBuilderMySql : IExtensionCallBuilder
		{
			public void Build(ISqExtensionBuilder builder)
			{
				var startdate = builder.GetExpression(0);
				var endDate   = builder.GetExpression(1);

				builder.ResultExpression = new SqlExpression(typeof(long), builder.Expression + "(MICROSECOND, {0}, {1}) * 10", startdate!, endDate!);
			}
		}

		sealed class DateDiffIntervalBuilderSybase : IExtensionCallBuilder
		{
			public void Build(ISqExtensionBuilder builder)
			{
				var startdate = builder.GetExpression(0);
				var endDate   = builder.GetExpression(1);

				builder.ResultExpression = new SqlExpression(typeof(long), builder.Expression + "(microsecond, {0}, {1}) * 10", startdate!, endDate!);
			}
		}

		sealed class DateDiffIntervalBuilderFirebird : IExtensionCallBuilder
		{
			public void Build(ISqExtensionBuilder builder)
			{
				var startdate = builder.GetExpression(0);
				var endDate   = builder.GetExpression(1);

				builder.ResultExpression = new SqlExpression(typeof(long), "Cast(DateDiff(millisecond, {0}, {1}) * 10000 as BIGINT)", startdate!, endDate!);
			}
		}

		sealed class DateDiffIntervalBuilderDB2 : IExtensionCallBuilder
		{
			public void Build(ISqExtensionBuilder builder)
			{
				var startDate  = builder.GetExpression(0);
				var endDate    = builder.GetExpression(1);

				var secondsExpr = builder.Mul<int>(builder.Sub<int>(
						new SqlFunction(typeof(int), "Days", endDate!),
						new SqlFunction(typeof(int), "Days", startDate!)),
					new SqlValue(86400));

				var midnight = builder.Sub<int>(
					new SqlFunction(typeof(int), "MIDNIGHT_SECONDS", endDate!),
					new SqlFunction(typeof(int), "MIDNIGHT_SECONDS", startDate!));

				var resultExpr = builder.Add<int>(secondsExpr, midnight);

				resultExpr = builder.Add<TimeSpan>(
					builder.Mul(resultExpr, 10000000),
					builder.Mul(
						builder.Sub<int>(
							new SqlFunction(typeof(int), "MICROSECOND", endDate!),
							new SqlFunction(typeof(int), "MICROSECOND", startDate!)),
						10));

				builder.ResultExpression = resultExpr;
			}
		}

		sealed class DateDiffIntervalBuilderSQLite : IExtensionCallBuilder
		{
			public void Build(ISqExtensionBuilder builder)
			{
				var startDate = builder.GetExpression(0);
				var endDate = builder.GetExpression(1);

				var expStr = "cast(round((julianday({1}) - julianday({0})) * 864000000000) as INTEGER)";
				builder.ResultExpression = new SqlExpression(typeof(long), expStr, startDate!, endDate!);
			}
		}

		sealed class DateDiffIntervalBuilderPostgreSql : IExtensionCallBuilder
		{
			public void Build(ISqExtensionBuilder builder)
			{
				var startDate = builder.GetExpression(0);
				var endDate = builder.GetExpression(1);
				var expStr =  "({1}::timestamp - {0}::timestamp)";
				builder.ResultExpression = new SqlExpression(typeof(long), expStr, Precedence.Multiplicative, startDate!, endDate!);
			}
		}

		sealed class DateDiffIntervalBuilderAccess : IExtensionCallBuilder
		{
			public void Build(ISqExtensionBuilder builder)
			{
				var startDate = builder.GetExpression(0);
				var endDate = builder.GetExpression(1);

				var expStr = "DATEDIFF('s', {0}, {1}) * 10000000";

				builder.ResultExpression = new SqlExpression(typeof(long), expStr, startDate!, endDate!);
			}
		}

		sealed class DateDiffIntervalBuilderOracle : IExtensionCallBuilder
		{
			public void Build(ISqExtensionBuilder builder)
			{
				var startDate = builder.GetExpression(0);
				var endDate = builder.GetExpression(1);
				// In Oracle, subtracting two DATE returns the number days between them (could be converted to INTERVAL with NUMTODSINTERVAL).
				// Subtracting two TIMESTAMP returns an INTERVAL.
				// Unfortunately, it's not possible to know based on C# type if an expression was mapped to `DATE` or `TIMESTAMP` in DB :(
				var expStr = "(CAST ({1} as TIMESTAMP) - CAST ({0} as TIMESTAMP))";
				builder.ResultExpression = new SqlExpression(typeof(long), expStr, startDate!, endDate!);
			}
		}

		sealed class DateDiffIntervalBuilderClickHouse : IExtensionCallBuilder
		{
			public void Build(ISqExtensionBuilder builder)
			{
				var startDate  = builder.GetExpression(0);
				var endDate    = builder.GetExpression(1);

				builder.ResultExpression = new SqlExpression(
					typeof(long?),
					"toInt64((toUnixTimestamp64Nano(toDateTime64({1}, 3)) - toUnixTimestamp64Nano(toDateTime64({0}, 3))) / 100)",
					Precedence.Subtraction,
					startDate!,
					endDate!);
			}
		}

		[Extension(                 "DateDiff",      BuilderType = typeof(DateDiffIntervalBuilder))]
		[Extension(PN.SqlServer,    "DateDiff_Big",  BuilderType = typeof(DateDiffIntervalBuilder))]
		[Extension(PN.SqlCe,        "DateDiff",      BuilderType = typeof(DateDiffIntervalBuilder))]
		[Extension(PN.SqlServer2005,"DateDiff",      BuilderType = typeof(DateDiffIntervalBuilder))]
		[Extension(PN.SqlServer2008,"DateDiff",      BuilderType = typeof(DateDiffIntervalBuilder))]
		[Extension(PN.SqlServer2012,"DateDiff",      BuilderType = typeof(DateDiffIntervalBuilder))]
		[Extension(PN.SqlServer2014,"DateDiff",      BuilderType = typeof(DateDiffIntervalBuilder))]
		[Extension(PN.MySql,        "TIMESTAMPDIFF", BuilderType = typeof(DateDiffIntervalBuilderMySql))]
		[Extension(PN.DB2,          "",              BuilderType = typeof(DateDiffIntervalBuilderDB2))]
		[Extension(PN.SapHana,      "",              BuilderType = typeof(DateDiffIntervalBuilderSapHana))]
		[Extension(PN.Firebird,     "",              BuilderType = typeof(DateDiffIntervalBuilderFirebird))]
		[Extension(PN.Sybase,       "DateDiff",      BuilderType = typeof(DateDiffIntervalBuilderSybase))]
		[Extension(PN.SQLite,       "",              BuilderType = typeof(DateDiffIntervalBuilderSQLite))]
		[Extension(PN.Oracle,       "",              BuilderType = typeof(DateDiffIntervalBuilderOracle))]
		[Extension(PN.PostgreSQL,   "",              BuilderType = typeof(DateDiffIntervalBuilderPostgreSql))]
		[Extension(PN.Access,       "",              BuilderType = typeof(DateDiffIntervalBuilderAccess))]
		[Extension(PN.ClickHouse,   "",              BuilderType = typeof(DateDiffIntervalBuilderClickHouse))]
		/* Returns the Native Database Interval type, or the Timespan Ticks (100ns) */		
		internal static TimeSpan? DateDiffInterval(DateTime? startDate, DateTime? endDate)
		{
			if (startDate == null || endDate == null)
				return null;

			return endDate - startDate;
		}

		#endregion
	}
}<|MERGE_RESOLUTION|>--- conflicted
+++ resolved
@@ -368,14 +368,10 @@
 
 				expStr += "', {0}, {1})";
 
-<<<<<<< HEAD
 				if (part == DateParts.Millisecond)
 					expStr += " * 1000";
 
-				builder.ResultExpression = new SqlExpression(typeof(int), expStr, startDate, endDate);
-=======
 				builder.ResultExpression = new SqlExpression(builder.Mapping.GetDbDataType(typeof(int)), expStr, startDate, endDate);
->>>>>>> 60f9a0da
 			}
 		}
 
