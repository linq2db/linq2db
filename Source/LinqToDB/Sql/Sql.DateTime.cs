--- conflicted
+++ resolved
@@ -666,9 +666,9 @@
 				switch (part)
 				{
 					case Sql.DateParts.Year        : function = "Add_Years";   break;
-					case Sql.DateParts.Quarter     :
+					case Sql.DateParts.Quarter     : 
 						function = "Add_Months";
-						number   = builder.Mul(number, 3);
+						number   = builder.Mul(number, 3);  
 						break;
 					case Sql.DateParts.Month       : function = "Add_Months";  break;
 					case Sql.DateParts.DayOfYear   : 
@@ -676,13 +676,13 @@
 					case Sql.DateParts.WeekDay     : function = "Add_Days";    break;
 					case Sql.DateParts.Week        : 
 						function = "Add_Days";   
-						number   = builder.Mul(number, 7);
-						break;
-					case Sql.DateParts.Hour        :
+						number   = builder.Mul(number, 7);  
+						break;
+					case Sql.DateParts.Hour        : 
 						function = "Add_Seconds";
 						number   = builder.Mul(number, 3600);
 						break;
-					case Sql.DateParts.Minute      :
+					case Sql.DateParts.Minute      : 
 						function = "Add_Seconds";
 						number   = builder.Mul(number, 60);
 						break;
@@ -896,40 +896,13 @@
 			}
 		}
 
-<<<<<<< HEAD
-		class DateDiffBuilderOracle : IExtensionCallBuilder
-=======
 		class DateDiffBuilderAccess : IExtensionCallBuilder
->>>>>>> 4d4fdfb7
 		{
 			public void Build(ISqExtensionBuilder builder)
 			{
 				var part = builder.GetValue<Sql.DateParts>(0);
 				var startDate = builder.GetExpression(1);
 				var endDate = builder.GetExpression(2);
-<<<<<<< HEAD
-				var expStr = part switch
-				{
-					// DateParts.Year        => "({1} - {0}) / 365",
-					// DateParts.Month       => "({1} - {0}) / 30",
-					DateParts.Week        => "(CAST ({1} as DATE) - CAST ({0} as DATE)) / 7",
-					DateParts.Day         => "(CAST ({1} as DATE) - CAST ({0} as DATE))",
-					DateParts.Hour        => "(CAST ({1} as DATE) - CAST ({0} as DATE)) * 24",
-					DateParts.Minute      => "(CAST ({1} as DATE) - CAST ({0} as DATE)) * 1440",
-					DateParts.Second      => "(CAST ({1} as DATE) - CAST ({0} as DATE)) * 86400",
-
-					// this is tempting to use but leads to precision loss on big intervals
-					//DateParts.Millisecond => "1000 * (EXTRACT(SECOND FROM CAST ({1} as TIMESTAMP) - CAST ({0} as TIMESTAMP)) + (CAST ({1} as DATE) - CAST ({0} as DATE)) * 86400)",
-
-					// could be really ugly on big start/end expressions
-					DateParts.Millisecond => "1000 * (EXTRACT(SECOND FROM CAST ({1} as TIMESTAMP) - CAST ({0} as TIMESTAMP))"
-					+ " + 60 * (EXTRACT(MINUTE FROM CAST ({1} as TIMESTAMP) - CAST ({0} as TIMESTAMP))"
-					+ " + 60 * (EXTRACT(HOUR FROM CAST ({1} as TIMESTAMP) - CAST ({0} as TIMESTAMP))"
-					+ " + 24 * EXTRACT(DAY FROM CAST ({1} as TIMESTAMP) - CAST ({0} as TIMESTAMP)))))",
-					_                     => throw new ArgumentOutOfRangeException(),
-				};
-				builder.ResultExpression = new SqlExpression(typeof(int), expStr, Precedence.Multiplicative, startDate, endDate);
-=======
 
 				var expStr = "DATEDIFF('";
 
@@ -952,28 +925,49 @@
 				expStr += "', {0}, {1})";
 
 				builder.ResultExpression = new SqlExpression(typeof(int), expStr, startDate, endDate);
->>>>>>> 4d4fdfb7
+			}
+		}
+
+		class DateDiffBuilderOracle : IExtensionCallBuilder
+		{
+			public void Build(ISqExtensionBuilder builder)
+			{
+				var part = builder.GetValue<Sql.DateParts>(0);
+				var startDate = builder.GetExpression(1);
+				var endDate = builder.GetExpression(2);
+				var expStr = part switch
+				{
+					// DateParts.Year        => "({1} - {0}) / 365",
+					// DateParts.Month       => "({1} - {0}) / 30",
+					DateParts.Week        => "(CAST ({1} as DATE) - CAST ({0} as DATE)) / 7",
+					DateParts.Day         => "(CAST ({1} as DATE) - CAST ({0} as DATE))",
+					DateParts.Hour        => "(CAST ({1} as DATE) - CAST ({0} as DATE)) * 24",
+					DateParts.Minute      => "(CAST ({1} as DATE) - CAST ({0} as DATE)) * 1440",
+					DateParts.Second      => "(CAST ({1} as DATE) - CAST ({0} as DATE)) * 86400",
+
+					// this is tempting to use but leads to precision loss on big intervals
+					//DateParts.Millisecond => "1000 * (EXTRACT(SECOND FROM CAST ({1} as TIMESTAMP) - CAST ({0} as TIMESTAMP)) + (CAST ({1} as DATE) - CAST ({0} as DATE)) * 86400)",
+
+					// could be really ugly on big start/end expressions
+					DateParts.Millisecond => "1000 * (EXTRACT(SECOND FROM CAST ({1} as TIMESTAMP) - CAST ({0} as TIMESTAMP))"
+					+ " + 60 * (EXTRACT(MINUTE FROM CAST ({1} as TIMESTAMP) - CAST ({0} as TIMESTAMP))"
+					+ " + 60 * (EXTRACT(HOUR FROM CAST ({1} as TIMESTAMP) - CAST ({0} as TIMESTAMP))"
+					+ " + 24 * EXTRACT(DAY FROM CAST ({1} as TIMESTAMP) - CAST ({0} as TIMESTAMP)))))",
+					_                     => throw new ArgumentOutOfRangeException(),
+				};
+				builder.ResultExpression = new SqlExpression(typeof(int), expStr, Precedence.Multiplicative, startDate, endDate);
 			}
 		}
 
 		[CLSCompliant(false)]
-<<<<<<< HEAD
 		[Sql.Extension(            "DateDiff",      BuilderType = typeof(DateDiffBuilder))]
 		[Sql.Extension(PN.MySql,   "TIMESTAMPDIFF", BuilderType = typeof(DateDiffBuilder))]
 		[Sql.Extension(PN.DB2,     "",              BuilderType = typeof(DateDiffBuilderDB2))]
 		[Sql.Extension(PN.SapHana, "",              BuilderType = typeof(DateDiffBuilderSapHana))]
 		[Sql.Extension(PN.SQLite,  "",              BuilderType = typeof(DateDiffBuilderSQLite))]
 		[Sql.Extension(PN.Oracle,  "",              BuilderType = typeof(DateDiffBuilderOracle))]
-		[Sql.Extension(PN.PostgreSQL,  "",          BuilderType = typeof(DateDiffBuilderPostgreSql))]
-=======
-		[Sql.Extension(               "DateDiff",      BuilderType = typeof(DateDiffBuilder))]
-		[Sql.Extension(PN.MySql,      "TIMESTAMPDIFF", BuilderType = typeof(DateDiffBuilder))]
-		[Sql.Extension(PN.DB2,        "",              BuilderType = typeof(DateDiffBuilderDB2))]
-		[Sql.Extension(PN.SapHana,    "",              BuilderType = typeof(DateDiffBuilderSapHana))]
-		[Sql.Extension(PN.SQLite,     "",              BuilderType = typeof(DateDiffBuilderSQLite))]
-		[Sql.Extension(PN.PostgreSQL, "",              BuilderType = typeof(DateDiffBuilderPostgreSql))]
-		[Sql.Extension(PN.Access,     "",              BuilderType = typeof(DateDiffBuilderAccess))]
->>>>>>> 4d4fdfb7
+		[Sql.Extension(PN.PostgreSQL, "",           BuilderType = typeof(DateDiffBuilderPostgreSql))]
+		[Sql.Extension(PN.Access,     "",           BuilderType = typeof(DateDiffBuilderAccess))]
 		public static int? DateDiff(DateParts part, DateTime? startDate, DateTime? endDate)
 		{
 			if (startDate == null || endDate == null)
