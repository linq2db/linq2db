﻿using System;
using System.Collections.Concurrent;
using System.Collections.Generic;
using System.ComponentModel;
using System.Diagnostics;
using System.Globalization;
using System.Linq;
using System.Linq.Expressions;
using System.Reflection;

using LinqToDB.Expressions;
using LinqToDB.Extensions;
using LinqToDB.Internal.Common;
using LinqToDB.Internal.Expressions;
using LinqToDB.Internal.Extensions;
using LinqToDB.Internal.Linq.Builder;
using LinqToDB.Internal.SqlQuery;
using LinqToDB.Mapping;
using LinqToDB.Model;

namespace LinqToDB
{
<<<<<<< HEAD
=======
	public enum ExprParameterKind
	{
		Default,
		Sequence,
		Values
	}

	[AttributeUsage(AttributeTargets.Parameter)]
	[MeansImplicitUse]
	public class ExprParameterAttribute : Attribute
	{
		public string?           Name              { get; set; }
		public ExprParameterKind ParameterKind     { get; set; }
		public bool              DoNotParameterize { get; set; }

		public ExprParameterAttribute(string name)
		{
			Name = name;
		}

		public ExprParameterAttribute()
		{
		}
	}

	public static class ExtensionBuilderExtensions
	{
		public static Sql.SqlExtensionParam AddParameter(this Sql.ISqExtensionBuilder builder, string name, string value)
		{
			return builder.AddParameter(name, new SqlValue(value));
		}

		public static Sql.SqlExtensionParam AddFragment(this Sql.ISqExtensionBuilder builder, string name, string expr)
		{
			return builder.AddParameter(name, new SqlFragment(expr));
		}

		public static ISqlExpression Add(this Sql.ISqExtensionBuilder builder, ISqlExpression left, ISqlExpression right, Type type)
		{
			return new SqlBinaryExpression(type, left, "+", right, Precedence.Additive);
		}
		public static ISqlExpression Add<T>(this Sql.ISqExtensionBuilder builder, ISqlExpression left, ISqlExpression right)
		{
			return builder.Add(left, right, typeof(T));
		}

		public static ISqlExpression Add(this Sql.ISqExtensionBuilder builder, ISqlExpression left, int value)
		{
			return builder.Add<int>(left, new SqlValue(value));
		}

		public static ISqlExpression Inc(this Sql.ISqExtensionBuilder builder, ISqlExpression expr)
		{
			return builder.Add(expr, 1);
		}

		public static ISqlExpression Sub(this Sql.ISqExtensionBuilder builder, ISqlExpression left, ISqlExpression right, Type type)
		{
			return new SqlBinaryExpression(type, left, "-", right, Precedence.Subtraction);
		}

		public static ISqlExpression Sub<T>(this Sql.ISqExtensionBuilder builder, ISqlExpression left, ISqlExpression right)
		{
			return builder.Sub(left, right, typeof(T));
		}

		public static ISqlExpression Sub(this Sql.ISqExtensionBuilder builder, ISqlExpression left, int value)
		{
			return builder.Sub<int>(left, new SqlValue(value));
		}

		public static ISqlExpression Dec(this Sql.ISqExtensionBuilder builder, ISqlExpression expr)
		{
			return builder.Sub(expr, 1);
		}

		public static ISqlExpression Mul(this Sql.ISqExtensionBuilder builder, ISqlExpression left, ISqlExpression right, Type type)
		{
			return new SqlBinaryExpression(type, left, "*", right, Precedence.Multiplicative);
		}

		public static ISqlExpression Mul<T>(this Sql.ISqExtensionBuilder builder, ISqlExpression left, ISqlExpression right)
		{
			return builder.Mul(left, right, typeof(T));
		}

		public static ISqlExpression Mul(this Sql.ISqExtensionBuilder builder, ISqlExpression expr1, int value)
		{
			return builder.Mul<int>(expr1, new SqlValue(value));
		}

		public static ISqlExpression Div(this Sql.ISqExtensionBuilder builder, ISqlExpression expr1, ISqlExpression expr2, Type type)
		{
			return new SqlBinaryExpression(type, expr1, "/", expr2, Precedence.Multiplicative);
		}

		public static ISqlExpression Div<T>(this Sql.ISqExtensionBuilder builder, ISqlExpression expr1, ISqlExpression expr2)
		{
			return builder.Div(expr1, expr2, typeof(T));
		}

		public static ISqlExpression Div(this Sql.ISqExtensionBuilder builder, ISqlExpression expr1, int value)
		{
			return builder.Div<int>(expr1, new SqlValue(value));
		}
	}

>>>>>>> e3e9940f
	public partial class Sql
	{
		public interface ISqlExtension
		{
		}

		public static ISqlExtension? Ext => null;

		public interface IExtensionCallBuilder
		{
			void Build(ISqExtensionBuilder builder);
		}

		public interface IQueryableContainer
		{
			[EditorBrowsable(EditorBrowsableState.Never)]
			IQueryable Query { get; }
		}

		public interface ISqExtensionBuilder
		{
			string?         Configuration    { get; }
			object?         BuilderValue     { get; }
			IDataContext    DataContext      { get; }
			MappingSchema   Mapping          { get; }
			SelectQuery     Query            { get; }
			MemberInfo      Member           { get; }
			SqlExtension    Extension        { get; }
			ISqlExpression? ResultExpression { get; set; }
			bool            IsConvertible    { get; set; }
			string          Expression       { get; set; }
			Expression[]    Arguments        { get; }

			IsNullableType  IsNullable       { get; }
			bool?           CanBeNull        { get; }

			T      GetValue<T>   (int    index);
			T      GetValue<T>   (string argName);
			object GetObjectValue(int    index);
			object GetObjectValue(string argName);

			ISqlExpression? GetExpression(int    index,   bool unwrap = false, bool? inlineParameters = null);
			ISqlExpression? GetExpression(string argName, bool unwrap = false, bool? inlineParameters = null);
			ISqlExpression? ConvertToSqlExpression();
			ISqlExpression? ConvertToSqlExpression(int        precedence);
			ISqlExpression? ConvertExpressionToSql(Expression expression, bool unwrap = false, bool? inlineParameters = null);

			object? EvaluateExpression(Expression expression);

			SqlExtensionParam AddParameter(string name, ISqlExpression expr);
		}

		public class SqlExtension
		{
			public Dictionary<string, List<SqlExtensionParam>> NamedParameters { get; }

			public int ChainPrecedence { get; set; }

			public SqlExtension(Type? systemType, string expr, int precedence, int chainPrecedence,
				bool isAggregate,
				bool isWindowFunction,
				bool isPure,
				bool isPredicate,
				IsNullableType isNullable,
				bool? canBeNull,
				params SqlExtensionParam[] parameters)
			{
				if (parameters == null) throw new ArgumentNullException(nameof(parameters));

				foreach (var value in parameters)
					if (value == null) throw new ArgumentNullException(nameof(parameters));

				SystemType       = systemType;
				Expr             = expr;
				Precedence       = precedence;
				ChainPrecedence  = chainPrecedence;
				IsNullable       = isNullable;
				CanBeNull        = canBeNull;
				NamedParameters  = parameters.ToLookup(static p => p.Name ?? string.Empty).ToDictionary(static p => p.Key, static p => p.ToList());

				if (isAggregate)      Flags |= SqlFlags.IsAggregate;
				if (isWindowFunction) Flags |= SqlFlags.IsWindowFunction;
				if (isPure)           Flags |= SqlFlags.IsPure;
				if (isPredicate)      Flags |= SqlFlags.IsPredicate;
			}

			public Type?          SystemType       { get; set; }
			public string         Expr             { get; set; }
			public int            Precedence       { get; set; }
			public IsNullableType IsNullable       { get; set; }
			public bool?          CanBeNull        { get; set; }

			public SqlFlags Flags            { get; set; }

			public bool IsAggregate      => (Flags & SqlFlags.IsAggregate)      != 0;
			public bool IsWindowFunction => (Flags & SqlFlags.IsWindowFunction) != 0;
			public bool IsPure           => (Flags & SqlFlags.IsPure)           != 0;
			public bool IsPredicate      => (Flags & SqlFlags.IsPredicate)      != 0;

			public SqlExtensionParam AddParameter(string name, ISqlExpression sqlExpression)
			{
				return AddParameter(new SqlExtensionParam(name ?? string.Empty, sqlExpression));
			}

			public SqlExtensionParam AddParameter(SqlExtensionParam param)
			{
				var key = param.Name ?? string.Empty;

				if (!NamedParameters.TryGetValue(key, out var list))
				{
					list = new List<SqlExtensionParam>();
					NamedParameters.Add(key, list);
				}

				list.Add(param);
				return param;
			}

			public IEnumerable<SqlExtensionParam> GetParametersByName(string name)
			{
				if (NamedParameters.TryGetValue(name, out var list))
					return list;
				return Enumerable.Empty<SqlExtensionParam>();
			}

			public SqlExtensionParam[] GetParameters()
			{
				return NamedParameters.Values.SelectMany(static _ => _).ToArray();
			}
		}

		[DebuggerDisplay("{ToDebugString()}")]
		public class SqlExtensionParam
		{
#if DEBUG
			private static int _paramCounter;
			private readonly int _paramNumber;
			public int ParamNumber => _paramNumber;
#endif

			public SqlExtensionParam(string? name, ISqlExpression expression)
			{
				Name       = name;
				Expression = expression;
#if DEBUG
				_paramNumber = System.Threading.Interlocked.Add(ref _paramCounter, 1);
#endif
			}

			public SqlExtensionParam(string? name, SqlExtension extension)
			{
				Name      = name;
				Extension = extension;
#if DEBUG
				_paramNumber = System.Threading.Interlocked.Add(ref _paramCounter, 1);
#endif
			}

			public string ToDebugString()
			{
				string str;

#if DEBUG
				var paramPrefix = $"Param[{ParamNumber.ToString(CultureInfo.InvariantCulture)}]";
#else
				var paramPrefix = $"Param";
#endif

				if (Extension != null)
				{
					str = FormattableString.Invariant($"{paramPrefix}('{Name ?? ""}', {Extension.ChainPrecedence}): {Extension.Expr}");
				}
				else if (Expression != null)
				{
					var sb = new QueryElementTextWriter();
					Expression.ToString(sb);
					str = $"{paramPrefix}('{Name ?? ""}'): {sb}";
				}
				else
					str = $"{paramPrefix}('{Name ?? ""}')";

				return str;
			}

			public string?         Name       { get; set; }
			public SqlExtension?   Extension  { get; set; }
			public ISqlExpression? Expression { get; set; }
		}

		[AttributeUsage(AttributeTargets.Method | AttributeTargets.Property, AllowMultiple = true)]
		public class ExtensionAttribute : ExpressionAttribute
		{
			private static readonly ConcurrentDictionary<Type, IExtensionCallBuilder> _builders = new ();

			public string? TokenName { get; set; }

			protected class ExtensionBuilder<TContext>: ISqExtensionBuilder
			{
				readonly TContext              _context;
				readonly ConvertFunc<TContext> _convert;

				public ExtensionBuilder(
					TContext              context,
					IExpressionEvaluator  evaluator,
					string?               configuration,
					object?               builderValue,
					IDataContext          dataContext,
					SelectQuery           query,
					SqlExtension          extension,
					ConvertFunc<TContext> converter,
					MemberInfo            member,
					Expression[]          arguments,
					IsNullableType        isNullable,
					bool?                 canBeNull)
				{
					_context      = context;
					Evaluator     = evaluator;
					Configuration = configuration;
					BuilderValue  = builderValue;
					DataContext   = dataContext ?? throw new ArgumentNullException(nameof(dataContext));
					Query         = query       ?? throw new ArgumentNullException(nameof(query));
					Extension     = extension   ?? throw new ArgumentNullException(nameof(extension));
					_convert      = converter   ?? throw new ArgumentNullException(nameof(converter));
					Member        = member;
					Method        = member as MethodInfo;
					Arguments     = arguments ?? throw new ArgumentNullException(nameof(arguments));
					IsNullable    = isNullable;
					CanBeNull     = canBeNull;
				}

				public MethodInfo?  Method { get; }

				public ISqlExpression? ConvertExpression(Expression expr, bool unwrap, ColumnDescriptor? columnDescriptor, bool? inlineParameters)
				{
					if (unwrap)
						expr = expr.UnwrapConvert();

					var converted = _convert(_context, expr, columnDescriptor, inlineParameters);
					if (converted is SqlPlaceholderExpression placeholder)
						return placeholder.Sql;

					return null;
				}

				#region ISqExtensionBuilder Members

				public IExpressionEvaluator Evaluator        { get; }
				public string?              Configuration    { get; }
				public object?              BuilderValue     { get; }
				public IDataContext         DataContext      { get; }
				public MappingSchema        Mapping          => DataContext.MappingSchema;
				public SelectQuery          Query            { get; }
				public MemberInfo           Member           { get; }
				public SqlExtension         Extension        { get; }
				public ISqlExpression?      ResultExpression { get; set; }
				public bool                 IsConvertible    { get; set; } = true;
				public Expression[]         Arguments        { get; }
				public IsNullableType       IsNullable       { get; }
				public bool?                CanBeNull        { get; }

				public string Expression
				{
					get => Extension.Expr;
					set => Extension.Expr = value;
				}

				public T GetValue<T>(int index)
				{
					var value = (T)Evaluator.Evaluate(Arguments[index])!;
					return value;
				}

				public T GetValue<T>(string argName)
				{
					if (Method != null)
					{
						var parameters = Method.GetParameters();

						for (var i = 0; i < parameters.Length; i++)
							if (parameters[i].Name == argName)
								return GetValue<T>(i);
					}

					throw new InvalidOperationException(string.Format(CultureInfo.InvariantCulture, "Argument '{0}' not found", argName));
				}

				public object GetObjectValue(int index)
				{
					var value = Evaluator.Evaluate(Arguments[index])!;
					return value;
				}

				public object GetObjectValue(string argName)
				{
					if (Method != null)
					{
						var parameters = Method.GetParameters();

						for (var i = 0; i < parameters.Length; i++)
							if (parameters[i].Name == argName)
								return GetObjectValue(i);
					}

					throw new InvalidOperationException(string.Format(CultureInfo.InvariantCulture, "Argument '{0}' not found", argName));
				}

				public ISqlExpression? GetExpression(int index, bool unwrap, bool? inlineParameters = null)
				{
					return ConvertExpression(Arguments[index], unwrap, null, inlineParameters);
				}

				public ISqlExpression? GetExpression(string argName, bool unwrap, bool? inlineParameters = null)
				{
					if (Method != null)
					{
						var parameters = Method.GetParameters();
						for (int i = 0; i < parameters.Length; i++)
						{
							if (parameters[i].Name == argName)
							{
								return GetExpression(i, unwrap);
							}
						}
					}

					throw new InvalidOperationException(string.Format(CultureInfo.InvariantCulture, "Argument '{0}' not found", argName));
				}

				public ISqlExpression? ConvertToSqlExpression()
				{
					return ConvertToSqlExpression(Extension.Precedence);
				}

				public ISqlExpression? ConvertToSqlExpression(int precedence)
				{
					var converted = BuildSqlExpression(Mapping, Query, Extension, Extension.SystemType!, precedence,
						(Extension.IsAggregate      ? SqlFlags.IsAggregate      : SqlFlags.None) |
						(Extension.IsPure           ? SqlFlags.IsPure           : SqlFlags.None) |
						(Extension.IsPredicate      ? SqlFlags.IsPredicate      : SqlFlags.None) |
						(Extension.IsWindowFunction ? SqlFlags.IsWindowFunction : SqlFlags.None),
						Extension.CanBeNull, IsNullableType.Undefined);

					if (converted is SqlPlaceholderExpression placeholder)
						return placeholder.Sql;

					return null;
				}

				public ISqlExpression? ConvertExpressionToSql(Expression expression, bool unwrap, bool? inlineParameters = null)
				{
					return ConvertExpression(expression, unwrap, null, inlineParameters);
				}

				public object? EvaluateExpression(Expression expression)
				{
					if (expression == null)
						return null;

					return Evaluator.Evaluate(expression);
				}

				public SqlExtensionParam AddParameter(string name, ISqlExpression expr)
				{
					return Extension.AddParameter(name, expr);
				}

				#endregion

			}

			public Type?     BuilderType     { get; set; }
			public object?   BuilderValue    { get; set; }

			/// <summary>
			/// Defines in which order process extensions. Items will be ordered Descending.
			/// </summary>
			public int       ChainPrecedence { get; set; }

			public ExtensionAttribute(string expression): this(string.Empty, expression)
			{
			}

			public ExtensionAttribute(string configuration, string expression) : base(configuration, expression)
			{
				ExpectExpression = true;
				ServerSideOnly   = true;
				PreferServerSide = true;
				ChainPrecedence  = -1;
			}

			public ExtensionAttribute(Type builderType): this(string.Empty, builderType)
			{
			}

			public ExtensionAttribute(string configuration, Type builderType) : this(configuration, string.Empty)
			{
				BuilderType = builderType;
			}

			public static ExtensionAttribute[] GetExtensionAttributes(Expression expression, MappingSchema mapping, bool forFirstConfiguration = true)
			{
				MemberInfo memberInfo;

				switch (expression.NodeType)
				{
					case ExpressionType.MemberAccess:
						memberInfo = ((MemberExpression) expression).Member;
						break;
					case ExpressionType.Call:
						memberInfo = ((MethodCallExpression) expression).Method;
						break;
					default:
						return [];
				}

				var attributes = mapping.GetAttributes<ExtensionAttribute>(memberInfo.ReflectedType!, memberInfo, forFirstConfiguration: forFirstConfiguration);

				return attributes;
			}

			public static Expression ExcludeExtensionChain(MappingSchema mapping, Expression expr, out bool isQueryable)
			{
				var current = expr;
				isQueryable = false;

				while (true)
				{
					var attributes = GetExtensionAttributes(current, mapping);

					if (attributes.Length == 0)
						break;

					switch (current.NodeType)
					{
						case ExpressionType.MemberAccess :
							{
								var memberExpr = (MemberExpression)current;
								current        = memberExpr.Expression!;

								break;
							}

						case ExpressionType.Call :
							{
								var call = (MethodCallExpression) current;

								if (call.Method.IsStatic && call.Method.DeclaringType != null)
								{
									isQueryable = false;
									var firstArgType = call.Arguments[0].Type;
									if (call.Arguments.Count > 0 && typeof(IQueryableContainer).IsSameOrParentOf(firstArgType) || typeof(IEnumerable<>).IsSameOrParentOf(firstArgType))
									{
										var paramAttribute = call.Method.GetParameters()[0].GetAttribute<ExprParameterAttribute>();
										if (paramAttribute == null ||
										    paramAttribute.ParameterKind == ExprParameterKind.Default ||
										    paramAttribute.ParameterKind == ExprParameterKind.Sequence)
										{
											current     = call.Arguments[0];
											isQueryable = typeof(IQueryableContainer).IsSameOrParentOf(current.Type);
										}
										else
											return current;
									}
									else
										return current;
								}
								else
									current = call.Object!;

								break;
							}
						default:
							{
								return current;
							}
					}
				}

				return current;
			}

			protected List<SqlExtensionParam>? BuildFunctionsChain<TContext>(TContext context, IDataContext dataContext, IExpressionEvaluator evaluator, SelectQuery query, Expression expr, ConvertFunc<TContext> converter, out Expression? error)
			{
				error = null;
				var chains           = new List<SqlExtensionParam>();
				Expression? current  = expr;

				while (current != null)
				{
					MemberInfo?   memberInfo = null;
					Expression[]? arguments  = null;
					Expression?   next       = null;

					switch (current.NodeType)
					{
						case ExpressionType.MemberAccess :
							{
								var memberExpr = (MemberExpression)current;

								memberInfo = memberExpr.Member;
								arguments  = [];
								next       = memberExpr.Expression;

								break;
							}

						case ExpressionType.Call :
							{
								var call = (MethodCallExpression) current;

								memberInfo = call.Method;
								arguments  = call.Arguments.ToArray();

								if (call.Method.IsStatic)
									next = call.Arguments.FirstOrDefault();
								else
									next = call.Object;

								break;
							}

						case ExpressionType.Constant:
							{
								if (typeof(IQueryableContainer).IsSameOrParentOf(current.Type))
								{
									next = current.EvaluateExpression<IQueryableContainer>()!.Query.Expression;
								}

								break;
							}
					}

					if (memberInfo != null)
					{
						var attributes = GetExtensionAttributes(current, dataContext.MappingSchema);
						var tokenNames = attributes.Where(a => !string.IsNullOrEmpty(a.TokenName))
							.Select(a => a.TokenName!).ToList();
						var namedAttributes = GetExtensionAttributes(current, dataContext.MappingSchema, false)
							.Where(e => !string.IsNullOrEmpty(e.TokenName) && !tokenNames.Contains(e.TokenName!));

						var continueChain   = false;

						foreach (var attr in attributes.Concat(namedAttributes))
						{
							var param = attr.BuildExtensionParam(context, expr, dataContext, evaluator, query, memberInfo, arguments!, converter, out error);

							if (param == null)
							{
								return null;
							}

							continueChain = continueChain || !string.IsNullOrEmpty(param.Name) ||
							                param.Extension != null && param.Extension.ChainPrecedence != -1;
							chains.Add(param);
						}

						if (!continueChain)
							break;
					}

					current = next;
				}

				return chains;
			}

			SqlExtensionParam? BuildExtensionParam<TContext>(TContext context, Expression extensionExpression, IDataContext dataContext, IExpressionEvaluator evaluator, SelectQuery query, MemberInfo member, Expression[] arguments, ConvertFunc<TContext> converter, out Expression? error)
			{
				var method = member as MethodInfo;
				var type   = member.GetMemberType();
				if (method != null)
					type = method.ReturnType ?? type;
				else if (member is PropertyInfo)
					type = ((PropertyInfo)member).PropertyType;

				var extension = new SqlExtension(type, Expression!, Precedence, ChainPrecedence, IsAggregate, IsWindowFunction, IsPure, IsPredicate, IsNullable, СonfiguredCanBeNull);

				SqlExtensionParam? result = null;

				if (method != null)
				{
					var parameters = method.GetParameters();

					var genericDefinition        = method.IsGenericMethod ? method.GetGenericMethodDefinition() : method;
					var templateParameters       = genericDefinition.GetParameters();
					var templateGenericArguments = genericDefinition.GetGenericArguments();
					var descriptorMapping        = new Dictionary<Type, ColumnDescriptor?>();

					for (var i = 0; i < parameters.Length; i++)
					{
						var arg   = arguments[i];
						var param = parameters[i];

						var inlineParameters = InlineParameters;

						var names = new HashSet<string>();
						var paramAttr = param.GetAttribute<ExprParameterAttribute>();
						if (paramAttr != null)
						{
							if (paramAttr.DoNotParameterize)
								inlineParameters = true;

							names.Add(paramAttr.Name ?? param.Name!);
						}

						if (names.Count > 0)
						{
							if (method.IsGenericMethod)
							{
								var templateParam  = templateParameters[i];
								var elementType    = templateParam.ParameterType!;
								var argElementType = param.ParameterType;
								descriptorMapping.TryGetValue(elementType, out var descriptor);

								Expression[] sqlExpressions;
								if (arg is NewArrayExpression arrayInit)
								{
									sqlExpressions = new Expression[arrayInit.Expressions.Count];
									for (var j = 0; j < sqlExpressions.Length; j++)
										sqlExpressions[j] = converter(context, arrayInit.Expressions[j], descriptor, inlineParameters);
								}
								else
								{
									var callDescriptor = descriptor;

									if (callDescriptor != null && callDescriptor.MemberType != arg.Type && !(callDescriptor.MemberType.IsAssignableFrom(arg.Type) || arg.Type.IsAssignableFrom(callDescriptor.MemberType)))
									{
										callDescriptor = null;
									}

									var sqlExpression = converter(context, arg, callDescriptor, inlineParameters);
									sqlExpressions = new[] { sqlExpression };
								}

								if (descriptor == null)
								{
									descriptor = sqlExpressions.OfType<SqlPlaceholderExpression>().Select(p => QueryHelper.GetColumnDescriptor(p.Sql)).FirstOrDefault(static d => d != null);
									if (descriptor != null)
									{
										foreach (var pair
										         in TypeHelper.EnumTypeRemapping(elementType, argElementType, templateGenericArguments))
										{
#if NET8_0_OR_GREATER
											descriptorMapping.TryAdd(pair.Item1, descriptor);
#else
											if (!descriptorMapping.ContainsKey(pair.Item1))
												descriptorMapping.Add(pair.Item1, descriptor);
#endif
										}
									}
								}

								foreach (var name in names)
								foreach (var expr in sqlExpressions)
								{
									if (expr is not SqlPlaceholderExpression placeholder)
									{
										error = expr;
										return null;
									}

									extension.AddParameter(name!, placeholder.Sql);
								}
							}
							else
							{
								Expression?   sqlExpression  = null;
								Expression[]? sqlExpressions = null;
								if (arg is NewArrayExpression arrayInit)
								{
									sqlExpressions = new Expression[arrayInit.Expressions.Count];
									for (var j = 0; j < sqlExpressions.Length; j++)
										sqlExpressions[j] = converter(context, arrayInit.Expressions[j], null, inlineParameters);
								}
								else
									sqlExpression = converter(context, arg, null, inlineParameters);

								foreach (var name in names)
								{
									if (sqlExpressions != null)
									{
										foreach (var sqlExpr in sqlExpressions)
										{
											if (sqlExpr is not SqlPlaceholderExpression placeholder)
											{
												error = sqlExpr;
												return null;
											}

											extension.AddParameter(name!, placeholder.Sql);
										}
									}
									else
									{
										if (sqlExpression is not SqlPlaceholderExpression placeholder)
										{
											error = sqlExpression;
											return null;
										}

										extension.AddParameter(name!, placeholder.Sql);
									}
								}
							}
						}
					}
				}

				if (BuilderType != null)
				{
					var callBuilder = _builders.GetOrAdd(BuilderType, ActivatorExt.CreateInstance<IExtensionCallBuilder>);

					var builder = new ExtensionBuilder<TContext>(context, evaluator, Configuration, BuilderValue, dataContext,
						query, extension, converter, member, arguments, IsNullable, СonfiguredCanBeNull);

					callBuilder.Build(builder);

					if (!builder.IsConvertible)
					{
						error = extensionExpression;
						return null;
					}

					result = builder.ResultExpression != null ?
						new SqlExtensionParam(TokenName, builder.ResultExpression) :
						new SqlExtensionParam(TokenName, builder.Extension);
				}

				error  =   null;
				result ??= new SqlExtensionParam(TokenName, extension);

				return result;
			}

			static IEnumerable<Expression> ExtractArray(Expression expression)
			{
				var array = (NewArrayExpression) expression;
				return array.Expressions;
			}

			public static Expression BuildSqlExpression(
				MappingSchema mappingSchema,
				SelectQuery query, SqlExtension root, Type systemType, int precedence,
				SqlFlags flags, bool? canBeNull, IsNullableType isNullable)
			{
				var resolvedParams = new Dictionary<SqlExtensionParam, string?>();
				var resolving      = new HashSet<SqlExtensionParam>();
				var newParams      = new List<ISqlExpression>();

				Expression? valueProviderError = null;

				Func<object?, string, string?, string?>? valueProvider = null;
				Stack<SqlExtension>                      current       = new Stack<SqlExtension>();

				// TODO: implement context
				valueProvider = (_, name, delimiter) =>
				{
					var found = root.GetParametersByName(name);
					if (current.Count != 0)
						found = current.Peek().GetParametersByName(name).Concat(found);
					string? result = null;
					foreach (var p in found)
					{
						if (resolvedParams.TryGetValue(p, out var paramValue))
						{
							result = paramValue;
						}
						else
						{
							if (resolving.Contains(p))
								throw new InvalidOperationException("Circular reference");

							resolving.Add(p);
							var ext = p.Extension;
							if (ext != null)
							{
								current.Push(ext);
								paramValue = ResolveExpressionValues(_, ext.Expr, valueProvider!, out var error);
								valueProviderError ??= error;
								current.Pop();
							}
							else
							{
								if (p.Expression != null)
								{
									paramValue = string.Format(CultureInfo.InvariantCulture, "{{{0}}}", newParams.Count);
									newParams.Add(p.Expression);
								}
							}

							resolvedParams.Add(p, paramValue);

							if (string.IsNullOrEmpty(paramValue))
								continue;

							if (!string.IsNullOrEmpty(result))
								result += delimiter;
							result += paramValue;
						}

						if (delimiter == null && !string.IsNullOrEmpty(result))
							break;
					}

					return result;
				};

				var expr = ResolveExpressionValues(null, root.Expr, valueProvider, out var error);

				if (valueProviderError != null)
					return valueProviderError;

				if (error != null)
					return error;

				var sqlExpression = new SqlExpression(mappingSchema.GetDbDataType(systemType), expr, precedence, flags,
					ToParametersNullabilityType(isNullable), canBeNull, newParams.ToArray());

				// Placeholder path will be set later
				return ExpressionBuilder.CreatePlaceholder(query, sqlExpression, System.Linq.Expressions.Expression.Default(systemType));
			}

			public override Expression GetExpression<TContext>(TContext context, IDataContext dataContext, IExpressionEvaluator evaluator, SelectQuery query, Expression expression, ConvertFunc<TContext> converter)
			{
				// chain starts from the tail
				var chain  = BuildFunctionsChain(context, dataContext, evaluator, query, expression, converter, out var error);

				if (chain == null)
					return expression;

				if (chain.Count == 0)
					throw new InvalidOperationException($"No sequence found for expression '{expression}'");

				var ordered = chain
					.Select(static (c, i) => Tuple.Create(c, i))
					.OrderByDescending(static t => t.Item1.Extension?.ChainPrecedence ?? int.MinValue)
					.ThenByDescending(static t => t.Item2)
					.Select(static t => t.Item1)
					.ToArray();

				var main    = ordered.FirstOrDefault(static c => c.Extension != null);

				if (main == null)
				{
					var replaced = chain.Where(static c => c.Expression != null).ToArray();
					if (replaced.Length == 0)
						throw new InvalidOperationException($"Cannot find root sequence for expression '{expression}'");
					else if (replaced.Length > 1)
						throw new InvalidOperationException($"Multiple root sequences found for expression '{expression}'");

					return ExpressionBuilder.CreatePlaceholder(query, replaced[0].Expression!, expression);
				}

				var mainExtension = main.Extension!;

				// suggesting type
				mainExtension.SystemType = expression.Type;

				// calculating that extension is aggregate
				var isAggregate  = ordered.Any(static c => c.Extension?.IsAggregate == true);
				var isPure       = ordered.All(static c => c.Extension?.IsPure != false);
				var isWindowFunc = ordered.Any(static c => c.Extension?.IsWindowFunction == true);
				var isPredicate  = mainExtension.IsPredicate;

				// calculating replacements
				var replacementMap = ordered
					.Where(c => c.Extension != mainExtension)
					.Select(static (c, i) => Tuple.Create(c, i))
					.GroupBy(static e => e.Item1.Name ?? "")
					.Select(static g => new
					{
						Name = g.Key,
						UnderName = g
							.OrderByDescending(static e => e.Item1.Extension?.ChainPrecedence ?? int.MinValue)
							.ThenBy(static e => e.Item2)
							.Select(static e => e.Item1)
							.ToArray()
					})
					.ToArray();

				foreach (var c in replacementMap)
				{
					var first = c.UnderName[0];
					if (c.Name.Length == 0 || first.Extension == null)
					{
						for (var i = 0; i < c.UnderName.Length; i++)
						{
							var e = c.UnderName[i];
							mainExtension.AddParameter(e);
						}
					}
					else
					{
						var firstPrecedence = first.Extension.ChainPrecedence;
						mainExtension.AddParameter(first);
						// append all replaced under superior
						for (int i = 1; i < c.UnderName.Length; i++)
						{
							var item = c.UnderName[i];
							if (firstPrecedence > (item.Extension?.ChainPrecedence ?? int.MinValue))
								first.Extension.AddParameter(item);
							else
								mainExtension.AddParameter(item);
						}
					}
				}

				// TODO: Really not precise nullability calculation. In the future move to window functions to MemberTranslator
				var canBeNull = mainExtension.CanBeNull;
				if (canBeNull == null)
				{
					foreach (var c in ordered)
					{
						if (c.Extension != null && c.Extension.CanBeNull != null)
						{
							canBeNull = c.Extension.CanBeNull;
							break;
						}
					}
				}

				//TODO: Precedence calculation
				var res = BuildSqlExpression(dataContext.MappingSchema, query, mainExtension, mainExtension.SystemType,
					mainExtension.Precedence,
					(isAggregate  ? SqlFlags.IsAggregate      : SqlFlags.None) |
					(isPure       ? SqlFlags.IsPure           : SqlFlags.None) |
					(isPredicate  ? SqlFlags.IsPredicate      : SqlFlags.None) |
					(isWindowFunc ? SqlFlags.IsWindowFunction : SqlFlags.None),
					canBeNull, IsNullable);

				return res;
			}

			public override string GetObjectID()
			{
				return FormattableString.Invariant($"{base.GetObjectID()}.{TokenName}.{IdentifierBuilder.GetObjectID(BuilderType)}.{BuilderValue}.{ChainPrecedence}.");
			}
		}
	}
}<|MERGE_RESOLUTION|>--- conflicted
+++ resolved
@@ -20,116 +20,6 @@
 
 namespace LinqToDB
 {
-<<<<<<< HEAD
-=======
-	public enum ExprParameterKind
-	{
-		Default,
-		Sequence,
-		Values
-	}
-
-	[AttributeUsage(AttributeTargets.Parameter)]
-	[MeansImplicitUse]
-	public class ExprParameterAttribute : Attribute
-	{
-		public string?           Name              { get; set; }
-		public ExprParameterKind ParameterKind     { get; set; }
-		public bool              DoNotParameterize { get; set; }
-
-		public ExprParameterAttribute(string name)
-		{
-			Name = name;
-		}
-
-		public ExprParameterAttribute()
-		{
-		}
-	}
-
-	public static class ExtensionBuilderExtensions
-	{
-		public static Sql.SqlExtensionParam AddParameter(this Sql.ISqExtensionBuilder builder, string name, string value)
-		{
-			return builder.AddParameter(name, new SqlValue(value));
-		}
-
-		public static Sql.SqlExtensionParam AddFragment(this Sql.ISqExtensionBuilder builder, string name, string expr)
-		{
-			return builder.AddParameter(name, new SqlFragment(expr));
-		}
-
-		public static ISqlExpression Add(this Sql.ISqExtensionBuilder builder, ISqlExpression left, ISqlExpression right, Type type)
-		{
-			return new SqlBinaryExpression(type, left, "+", right, Precedence.Additive);
-		}
-		public static ISqlExpression Add<T>(this Sql.ISqExtensionBuilder builder, ISqlExpression left, ISqlExpression right)
-		{
-			return builder.Add(left, right, typeof(T));
-		}
-
-		public static ISqlExpression Add(this Sql.ISqExtensionBuilder builder, ISqlExpression left, int value)
-		{
-			return builder.Add<int>(left, new SqlValue(value));
-		}
-
-		public static ISqlExpression Inc(this Sql.ISqExtensionBuilder builder, ISqlExpression expr)
-		{
-			return builder.Add(expr, 1);
-		}
-
-		public static ISqlExpression Sub(this Sql.ISqExtensionBuilder builder, ISqlExpression left, ISqlExpression right, Type type)
-		{
-			return new SqlBinaryExpression(type, left, "-", right, Precedence.Subtraction);
-		}
-
-		public static ISqlExpression Sub<T>(this Sql.ISqExtensionBuilder builder, ISqlExpression left, ISqlExpression right)
-		{
-			return builder.Sub(left, right, typeof(T));
-		}
-
-		public static ISqlExpression Sub(this Sql.ISqExtensionBuilder builder, ISqlExpression left, int value)
-		{
-			return builder.Sub<int>(left, new SqlValue(value));
-		}
-
-		public static ISqlExpression Dec(this Sql.ISqExtensionBuilder builder, ISqlExpression expr)
-		{
-			return builder.Sub(expr, 1);
-		}
-
-		public static ISqlExpression Mul(this Sql.ISqExtensionBuilder builder, ISqlExpression left, ISqlExpression right, Type type)
-		{
-			return new SqlBinaryExpression(type, left, "*", right, Precedence.Multiplicative);
-		}
-
-		public static ISqlExpression Mul<T>(this Sql.ISqExtensionBuilder builder, ISqlExpression left, ISqlExpression right)
-		{
-			return builder.Mul(left, right, typeof(T));
-		}
-
-		public static ISqlExpression Mul(this Sql.ISqExtensionBuilder builder, ISqlExpression expr1, int value)
-		{
-			return builder.Mul<int>(expr1, new SqlValue(value));
-		}
-
-		public static ISqlExpression Div(this Sql.ISqExtensionBuilder builder, ISqlExpression expr1, ISqlExpression expr2, Type type)
-		{
-			return new SqlBinaryExpression(type, expr1, "/", expr2, Precedence.Multiplicative);
-		}
-
-		public static ISqlExpression Div<T>(this Sql.ISqExtensionBuilder builder, ISqlExpression expr1, ISqlExpression expr2)
-		{
-			return builder.Div(expr1, expr2, typeof(T));
-		}
-
-		public static ISqlExpression Div(this Sql.ISqExtensionBuilder builder, ISqlExpression expr1, int value)
-		{
-			return builder.Div<int>(expr1, new SqlValue(value));
-		}
-	}
-
->>>>>>> e3e9940f
 	public partial class Sql
 	{
 		public interface ISqlExtension
