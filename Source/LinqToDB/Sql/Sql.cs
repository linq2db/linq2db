--- conflicted
+++ resolved
@@ -1142,13 +1142,6 @@
 
 		#region DateTime Functions
 
-<<<<<<< HEAD
-		[Property(               "CURRENT_TIMESTAMP",  CanBeNull = false)]
-		[Property(PN.Informix,   "CURRENT",            CanBeNull = false)]
-		[Property(PN.Access,     "Now",                CanBeNull = false)]
-		[Function(PN.ClickHouse, "now",                CanBeNull = false)]
-=======
->>>>>>> 4c2d67f6
 		public static DateTime GetDate()
 		{
 			return DateTime.Now;
@@ -1158,15 +1151,6 @@
 
 		public static DateTime CurrentTimestampUtc => DateTime.UtcNow;
 
-<<<<<<< HEAD
-		[Property(               "CURRENT_TIMESTAMP",   CanBeNull = false)]
-		[Property(PN.Informix,   "CURRENT",             CanBeNull = false)]
-		[Property(PN.Access,     "Now",                 CanBeNull = false)]
-		[Function(PN.SqlCe,      "GetDate",             CanBeNull = false)]
-		[Function(PN.Sybase,     "GetDate",             CanBeNull = false)]
-		[Function(PN.ClickHouse, "now",                 CanBeNull = false)]
-=======
->>>>>>> 4c2d67f6
 		public static DateTime CurrentTimestamp2 => DateTime.Now;
 
 		[Function(PN.SqlServer , "SYSDATETIMEOFFSET"  , ServerSideOnly = true, CanBeNull = false)]
