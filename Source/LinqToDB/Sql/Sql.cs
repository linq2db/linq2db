﻿using System;
using System.Collections.Generic;
using System.Data.Linq;
using System.Globalization;
using System.Linq.Expressions;
using System.Reflection;

using JetBrains.Annotations;

using LinqToDB.Common;
using LinqToDB.Expressions;
using LinqToDB.Expressions.ExpressionVisitors;
using LinqToDB.Linq;
using LinqToDB.SqlQuery;

using PN = LinqToDB.ProviderName;

// ReSharper disable CheckNamespace
// ReSharper disable RedundantNameQualifier

namespace LinqToDB
{
<<<<<<< HEAD
	using Mapping;
	using Expressions;
	using Linq;
	using SqlQuery;
	using LinqToDB.Common;
	using System.Diagnostics.CodeAnalysis;

=======
>>>>>>> 337d7e56
	[PublicAPI]
	public static partial class Sql
	{
		#region Common Functions

		/// <summary>
		/// Generates '*'.
		/// </summary>
		/// <returns></returns>
		[Expression("*", ServerSideOnly = true, CanBeNull = false, Precedence = Precedence.Primary)]
		public static object?[] AllColumns() => throw new ServerSideOnlyException(nameof(AllColumns));

		/// <summary>
		/// Generates 'DEFAULT' keyword, usable in inserts.
		/// </summary>
		[Expression("DEFAULT", ServerSideOnly = true)]
		public static T Default<T>() => throw new ServerSideOnlyException(nameof(Default));

		/// <summary>
		/// Enforces generation of SQL even if an expression can be calculated on client.
		/// </summary>
		[CLSCompliant(false)]
		[Expression("{0}", 0, ServerSideOnly = true, IsNullable = IsNullableType.IfAnyParameterNullable)]
		public static T AsSql<T>(T obj)
		{
			return obj;
		}

		/// <summary>
		/// Enforces generation of SQL even if an expression can be calculated on client.
		/// All values will be embedded as literals instead of parameters when possible.
		/// </summary>
		[CLSCompliant(false)]
		[Expression("{0}", 0, ServerSideOnly = true, InlineParameters = true, IsNullable = IsNullableType.IfAnyParameterNullable)]
		public static T ToSql<T>(T obj)
		{
			return obj;
		}

		[Extension("{array, ', '}", ServerSideOnly = true)]
		internal static T[] Spread<T>([ExprParameter] T[] array)
		{
			throw new InvalidOperationException();
		}

		[CLSCompliant(false)]
		[Expression("{0}", 0, CanBeNull = true)]
		public static T AsNullable<T>(T value)
		{
			return value;
		}

		[CLSCompliant(false)]
		[Expression("{0}", 0, CanBeNull = false)]
		public static T AsNotNull<T>(T value)
		{
			return value;
		}

		[CLSCompliant(false)]
		[Expression("{0}", 0, CanBeNull = false)]
		public static T AsNotNullable<T>(T value)
		{
			return value;
		}

		[CLSCompliant(false)]
		[Expression("{0}", 0, IsNullable = IsNullableType.IfAnyParameterNullable)]
		public static T? ToNullable<T>(T value)
			where T : struct
		{
			return value;
		}

		[CLSCompliant(false)]
		[Expression("{0}", 0, IsNullable = IsNullableType.IfAnyParameterNullable)]
		public static T ToNotNull<T>(T? value)
			where T : struct
		{
			return value ?? default;
		}

		[CLSCompliant(false)]
		[Expression("{0}", 0, IsNullable = IsNullableType.IfAnyParameterNullable)]
		public static T ToNotNullable<T>(T? value)
			where T : struct
		{
			return value ?? default;
		}

		[Extension(typeof(IsDistinctBuilder), ServerSideOnly = false, PreferServerSide = false)]
		public static bool IsDistinctFrom<T>(this T value, T other) => !EqualityComparer<T>.Default.Equals(value, other);

		[Extension(typeof(IsDistinctBuilder), ServerSideOnly = false, PreferServerSide = false)]
		public static bool IsDistinctFrom<T>(this T value, T? other) where T: struct => !EqualityComparer<T?>.Default.Equals(value, other);

		[Extension(typeof(IsDistinctBuilder), Expression = "NOT", ServerSideOnly = false, PreferServerSide = false)]
		public static bool IsNotDistinctFrom<T>(this T value, T other) => EqualityComparer<T>.Default.Equals(value, other);

		[Extension(typeof(IsDistinctBuilder), Expression= "NOT", ServerSideOnly = false, PreferServerSide = false)]
		public static bool IsNotDistinctFrom<T>(this T value, T? other) where T: struct => EqualityComparer<T?>.Default.Equals(value, other);

		sealed class IsDistinctBuilder : IExtensionCallBuilder
		{
			public void Build(ISqExtensionBuilder builder)
			{
				var left  = builder.GetExpression(0)!;
				var right = builder.GetExpression(1)!;
				var isNot = builder.Expression == "NOT";

				var nullability = new NullabilityContext(builder.Query);

				SqlPredicate predicate = left.CanBeNullable(nullability) || right.CanBeNullable(nullability)
					? new SqlPredicate.IsDistinct(left, isNot, right)
					: new SqlPredicate.ExprExpr(left, isNot ? SqlPredicate.Operator.Equal : SqlPredicate.Operator.NotEqual, right, withNull: null);

				builder.ResultExpression = new SqlSearchCondition(false, predicate);
			}
		}

		/// <summary>
		/// Allows access to entity property via name. Property can be dynamic or non-dynamic.
		/// </summary>
		/// <typeparam name="T">Property type.</typeparam>
		/// <param name="entity">The entity.</param>
		/// <param name="propertyName">Name of the property.</param>
		/// <returns></returns>
		/// <exception cref="ServerSideOnlyException">'Property' is only server-side method.</exception>
		public static T Property<T>(object? entity, [SqlQueryDependent] string propertyName)
			=> throw new ServerSideOnlyException(nameof(Property));

		/// <summary>
		/// Used internally for keeping Alias information with expression.
		/// </summary>
		/// <typeparam name="T"></typeparam>
		/// <param name="obj"></param>
		/// <param name="alias"></param>
		/// <returns></returns>
		internal static T Alias<T>(T obj, [SqlQueryDependent] string alias)
		{
			return obj;
		}

		[Expression("NULLIF({0}, {1})", PreferServerSide = true)]
		[Expression(PN.Access, "IIF({0} = {1}, null, {0})", PreferServerSide = false)]
		[Expression(PN.SqlCe,  "CASE WHEN {0} = {1} THEN NULL ELSE {0} END", PreferServerSide = false)]
		public static T? NullIf<T>(T? value, T? compareTo) where T : class
		{
			return value != null && compareTo != null && EqualityComparer<T>.Default.Equals(value, compareTo) ? null : value;
		}

		[Expression("NULLIF({0}, {1})", PreferServerSide = true)]
		[Expression(PN.Access, "IIF({0} = {1}, null, {0})", PreferServerSide = false)]
		[Expression(PN.SqlCe,  "CASE WHEN {0} = {1} THEN NULL ELSE {0} END", PreferServerSide = false)]
		public static T? NullIf<T>(T? value, T compareTo) where T : struct
		{
			return value.HasValue && EqualityComparer<T>.Default.Equals(value.Value, compareTo) ? null : value;
		}

		[Expression("NULLIF({0}, {1})", PreferServerSide = true)]
		[Expression(PN.Access, "IIF({0} = {1}, null, {0})", PreferServerSide = false)]
		[Expression(PN.SqlCe,  "CASE WHEN {0} = {1} THEN NULL ELSE {0} END", PreferServerSide = false)]
		public static T? NullIf<T>(T? value, T? compareTo) where T : struct
		{
			return value.HasValue && compareTo.HasValue && EqualityComparer<T>.Default.Equals(value.Value, compareTo.Value) ? null : value;
		}
		#endregion

		#region NoConvert

#pragma warning disable CS3016 // Arrays as attribute arguments is not CLS-compliant
		[Function(PseudoFunctions.REMOVE_CONVERT, 0, 2, ServerSideOnly = true)]
#pragma warning restore CS3016 // Arrays as attribute arguments is not CLS-compliant
		static TR ConvertRemover<T, TR>(T input)
		{
			throw new NotImplementedException();
		}

		sealed class NoConvertBuilder : IExtensionCallBuilder
		{
			private static readonly MethodInfo _method = MethodHelper.GetMethodInfo(ConvertRemover<int, int>, 0).GetGenericMethodDefinition();

			private static readonly TransformVisitor<object?> _transformer = TransformVisitor<object?>.Create(Transform);

			private static Expression Transform(Expression e)
			{
				if (e.NodeType is ExpressionType.Convert or ExpressionType.ConvertChecked)
				{
					var unary  = (UnaryExpression)e;
					var method = _method.MakeGenericMethod(unary.Operand.Type, unary.Type);
					return Expression.Call(null, method, unary.Operand);
				}

				return e;
			}

			public void Build(ISqExtensionBuilder builder)
			{
				var expr    = builder.Arguments[0];
				var newExpr = _transformer.Transform(expr);

				if (newExpr == expr)
				{
					builder.ResultExpression = builder.GetExpression(0);
					return;
				}

				var sqlExpr = builder.ConvertExpressionToSql(newExpr)!;
				sqlExpr = sqlExpr.Convert(static (v, e) =>
				{
					if (e is SqlFunction func && func.Name == PseudoFunctions.REMOVE_CONVERT)
						return func.Parameters[0];
					return e;
				});

				builder.ResultExpression = sqlExpr;
			}
		}

		[Extension("", BuilderType = typeof(NoConvertBuilder), ServerSideOnly = true, IsNullable = IsNullableType.IfAnyParameterNullable)]
		public static T NoConvert<T>(T expr)
		{
			return expr;
		}

		#endregion

		#region Guid Functions

		public static Guid NewGuid()
		{
			return Guid.NewGuid();
		}

		sealed class GuidToStringBuilder : IExtensionCallBuilder
		{
			public void Build(ISqExtensionBuilder builder)
			{
				var para = builder.GetExpression(0);
				var toType = builder.Mapping.GetDbDataType(typeof(string));

				builder.ResultExpression = PseudoFunctions.MakeToLower(PseudoFunctions.MakeMandatoryCast(para!, toType, SqlDataType.Guid));
			}
		}

		/// <summary>
		/// Converts a Guid to a normalized string in the format xxxxxxxx-xxxx-xxxx-xxxx-xxxxxxxxxx
		/// means no brakets, lowercase, dashes
		/// </summary>
		/// <param name="guid">the guid to convert</param>
		/// <returns>a formated string</returns>
		[CLSCompliant(false)]
		[Expression(PN.SQLite, "lower((substr(hex({0}), 7, 2) || substr(hex({0}), 5, 2) || substr(hex({0}), 3, 2) || substr(hex({0}), 1, 2) || '-' || substr(hex({0}), 11, 2) || substr(hex({0}), 9, 2) || '-' || substr(hex({0}), 15, 2) || substr(hex({0}), 13, 2) || '-' || substr(hex({0}), 17, 4) || '-' || substr(hex({0}), 21, 12)))", IsNullable = IsNullableType.IfAnyParameterNullable, PreferServerSide = true)]
		[Expression(PN.Access, "LCase(Mid(CStr({0}), 2, 36))", IsNullable = IsNullableType.IfAnyParameterNullable, PreferServerSide = true)]
		[Expression(PN.PostgreSQL, "(Cast({0} as VarChar(36)))", IsNullable = IsNullableType.IfAnyParameterNullable, PreferServerSide = true)]
		[Expression(PN.MariaDB10, "Lower(Cast({0} as CHAR(36)))", IsNullable = IsNullableType.IfAnyParameterNullable, PreferServerSide = true)]
		[Expression(PN.MySql, "Lower(Cast({0} as CHAR(36)))", IsNullable = IsNullableType.IfAnyParameterNullable, PreferServerSide = true)]
		[Expression(PN.Informix, "Lower(To_Char({0}))", IsNullable = IsNullableType.IfAnyParameterNullable, PreferServerSide = true)]
		[Expression(PN.DB2, "lower((substr(hex({0}), 7, 2) || substr(hex({0}), 5, 2) || substr(hex({0}), 3, 2) || substr(hex({0}), 1, 2) || '-' || substr(hex({0}), 11, 2) || substr(hex({0}), 9, 2) || '-' || substr(hex({0}), 15, 2) || substr(hex({0}), 13, 2) || '-' || substr(hex({0}), 17, 4) || '-' || substr(hex({0}), 21, 12)))", IsNullable = IsNullableType.IfAnyParameterNullable, PreferServerSide = true)]
		[Expression(PN.Oracle, "lower((substr(rawtohex({0}), 7, 2) || substr(rawtohex({0}), 5, 2) || substr(rawtohex({0}), 3, 2) || substr(rawtohex({0}), 1, 2) || '-' || substr(rawtohex({0}), 11, 2) || substr(rawtohex({0}), 9, 2) || '-' || substr(rawtohex({0}), 15, 2) || substr(rawtohex({0}), 13, 2) || '-' || substr(rawtohex({0}), 17, 4) || '-' || substr(rawtohex({0}), 21, 12)))", IsNullable = IsNullableType.IfAnyParameterNullable, PreferServerSide = true)]
		[Expression(PN.ClickHouse, "lower(toString({0}))", IsNullable = IsNullableType.IfAnyParameterNullable, PreferServerSide = true)]
		[Expression(PN.SapHana, "Lower(Cast({0} as NVarChar(36)))", IsNullable = IsNullableType.IfAnyParameterNullable, PreferServerSide = true)]
		[Expression(PN.Sybase, "Lower(Convert(NVarChar(36), {0}))", IsNullable = IsNullableType.IfAnyParameterNullable, PreferServerSide = true)]
		[Expression(PN.SqlServer, "LOWER(CAST({0} AS char(36)))", IsNullable = IsNullableType.IfAnyParameterNullable, PreferServerSide = true)]
		[Extension("", BuilderType = typeof(GuidToStringBuilder), PreferServerSide = true)]
#if NET30_OR_GREATER || NETSTANDARD2_1_OR_GREATER
		[return: NotNullIfNotNull(nameof(guid))]
#endif
		public static string? GuidToNormalizedString(Guid? guid)
		{
			return guid == null ? null : guid.Value.ToString();
		}

		#endregion

		#region Convert Functions

		class ConvertBuilder : IExtensionCallBuilder
		{
			public void Build(ISqExtensionBuilder builder)
			{
				var from = builder.GetExpression("from");
				var to = builder.GetExpression("to");

				if (from is null || to is null)
				{
					builder.IsConvertible = false;
					return;
				}

				var toDataType = QueryHelper.GetDbDataType(to, builder.Mapping);

				builder.ResultExpression = new SqlCastExpression(from, toDataType, null, true);
			}
		}

		[CLSCompliant(false)]
		[Extension("", BuilderType = typeof(ConvertBuilder))]
		public static TTo Convert<TTo,TFrom>(TTo to, TFrom from)
		{
			return Common.ConvertTo<TTo>.From(from);
		}

		[CLSCompliant(false)]
		[Function(PseudoFunctions.CONVERT_FORMAT, 0, 3, 1, 2, ServerSideOnly = true, IsNullable = IsNullableType.SameAsSecondParameter)]
		public static TTo Convert<TTo, TFrom>(TTo to, TFrom from, int format)
		{
			return Common.ConvertTo<TTo>.From(from);
		}

		class ConvertBuilderSimple : IExtensionCallBuilder
		{
			public void Build(ISqExtensionBuilder builder)
			{
				var obj = builder.GetExpression("obj")!;

				var toType     = ((MethodInfo)builder.Member).GetGenericArguments()[0];
				var toDataType = builder.Mapping.GetDbDataType(toType);

				builder.ResultExpression = new SqlCastExpression(obj, toDataType, null, true);
			}
		}

		[CLSCompliant(false)]
		[Extension("", BuilderType = typeof(ConvertBuilderSimple))]
		public static TTo Convert<TTo,TFrom>(TFrom obj)
		{
			return Common.ConvertTo<TTo>.From(obj);
		}

		class ConvertBuilderInner : IExtensionCallBuilder
		{
			public void Build(ISqExtensionBuilder builder)
			{
				var obj = builder.GetExpression("obj", unwrap: true)!;

				var toType     = ((MethodInfo)builder.Member).ReturnType;
				var toDataType = builder.Mapping.GetDbDataType(toType);

				builder.ResultExpression = new SqlCastExpression(obj, toDataType, null, false);
			}
		}

		public static class ConvertTo<TTo>
		{
			[CLSCompliant(false)]
			[Extension("", BuilderType = typeof(ConvertBuilderInner))]
			public static TTo From<TFrom>(TFrom obj)
			{
				return Common.ConvertTo<TTo>.From(obj);
			}
		}

		[Expression("{0}", IsNullable = IsNullableType.IfAnyParameterNullable)]
		public static TimeSpan? DateToTime(DateTime? date)
		{
			return date == null ? null : new TimeSpan(date.Value.Ticks);
		}

		/// <summary>
		/// Performs value conversion to specified type. If conversion failed, returns <c>null</c>.
		/// Supported databases:
		/// <list type="bullet">
		/// <item>SQL Server 2012 or newer</item>
		/// <item>Oracle 12.2 or newer (not all conversions possible, check Oracle's documentation on CAST expression)</item>
		/// </list>
		/// </summary>
		/// <typeparam name="TFrom">Source value type.</typeparam>
		/// <typeparam name="TTo">Target value type.</typeparam>
		/// <param name="value">Value to convert.</param>
		/// <param name="_">Unused. Added to support method overloads.</param>
		/// <returns>Value, converted to target type or <c>null</c> if conversion failed.</returns>
		[CLSCompliant(false)]
		[Function(PseudoFunctions.TRY_CONVERT, 3, 2, 0, ServerSideOnly = true, IsPure = true, IsNullable = IsNullableType.Nullable)]
		public static TTo? TryConvert<TFrom, TTo>(TFrom value, TTo? _) where TTo : struct
			=> throw new ServerSideOnlyException(nameof(TryConvert));

		/// <summary>
		/// Performs value conversion to specified type. If conversion failed, returns <c>null</c>.
		/// Supported databases:
		/// <list type="bullet">
		/// <item>SQL Server 2012 or newer</item>
		/// <item>Oracle 12.2 or newer (not all conversions possible, check Oracle's documentation on CAST expression)</item>
		/// </list>
		/// </summary>
		/// <typeparam name="TFrom">Source value type.</typeparam>
		/// <typeparam name="TTo">Target value type.</typeparam>
		/// <param name="value">Value to convert.</param>
		/// <param name="_">Unused. Added to support method overloads.</param>
		/// <returns>Value, converted to target type or <c>null</c> if conversion failed.</returns>
		[CLSCompliant(false)]
		[Function(PseudoFunctions.TRY_CONVERT, 3, 2, 0, ServerSideOnly = true, IsPure = true, IsNullable = IsNullableType.Nullable)]
		public static TTo? TryConvert<TFrom, TTo>(TFrom value, TTo? _) where TTo : class
			=> throw new ServerSideOnlyException(nameof(TryConvert));

		/// <summary>
		/// Performs value conversion to specified type. If conversion failed, returns value, specified by <paramref name="defaultValue"/> parameter.
		/// Supported databases:
		/// <list type="bullet">
		/// <item>Oracle 12.2 or newer (not all conversions possible, check Oracle's documentation on CAST expression)</item>
		/// </list>
		/// </summary>
		/// <typeparam name="TFrom">Source value type.</typeparam>
		/// <typeparam name="TTo">Target value type.</typeparam>
		/// <param name="value">Value to convert.</param>
		/// <param name="defaultValue">Value, returned when conversion failed.</param>
		/// <returns>Value, converted to target type or <paramref name="defaultValue"/> if conversion failed.</returns>
		[CLSCompliant(false)]
		[Function(PseudoFunctions.TRY_CONVERT_OR_DEFAULT, 3, 2, 0, 1, ServerSideOnly = true, IsPure = true, IsNullable = IsNullableType.IfAnyParameterNullable)]
		public static TTo? TryConvertOrDefault<TFrom, TTo>(TFrom value, TTo? defaultValue) where TTo : struct
			=> throw new ServerSideOnlyException(nameof(TryConvertOrDefault));

		/// <summary>
		/// Performs value conversion to specified type. If conversion failed, returns value, specified by <paramref name="defaultValue"/> parameter.
		/// Supported databases:
		/// <list type="bullet">
		/// <item>Oracle 12.2 or newer (not all conversions possible, check Oracle's documentation on CAST expression)</item>
		/// </list>
		/// </summary>
		/// <typeparam name="TFrom">Source value type.</typeparam>
		/// <typeparam name="TTo">Target value type.</typeparam>
		/// <param name="value">Value to convert.</param>
		/// <param name="defaultValue">Value, returned when conversion failed.</param>
		/// <returns>Value, converted to target type or <paramref name="defaultValue"/> if conversion failed.</returns>
		[CLSCompliant(false)]
		[Function(PseudoFunctions.TRY_CONVERT_OR_DEFAULT, 3, 2, 0, 1, ServerSideOnly = true, IsPure = true, IsNullable = IsNullableType.IfAnyParameterNullable)]
		public static TTo? TryConvertOrDefault<TFrom, TTo>(TFrom value, TTo? defaultValue) where TTo : class
			 => throw new ServerSideOnlyException(nameof(TryConvertOrDefault));
		#endregion

		#region String Functions

		[Function  (                                                    PreferServerSide = true, IsNullable = IsNullableType.SameAsFirstParameter)]
		[Function  (PN.Access,     "Len",                               PreferServerSide = true, IsNullable = IsNullableType.SameAsFirstParameter)]
		[Function  (PN.Firebird,   "Char_Length",                       PreferServerSide = true, IsNullable = IsNullableType.SameAsFirstParameter)]
		[Function  (PN.SqlServer,  "Len",                               PreferServerSide = true, IsNullable = IsNullableType.SameAsFirstParameter)]
		[Function  (PN.SqlCe,      "Len",                               PreferServerSide = true, IsNullable = IsNullableType.SameAsFirstParameter)]
		[Function  (PN.Sybase,     "Len",                               PreferServerSide = true, IsNullable = IsNullableType.SameAsFirstParameter)]
		[Function  (PN.MySql,      "Char_Length",                       PreferServerSide = true, IsNullable = IsNullableType.SameAsFirstParameter)]
		[Function  (PN.Informix,   "CHAR_LENGTH",                       PreferServerSide = true, IsNullable = IsNullableType.SameAsFirstParameter)]
		[Function  (PN.ClickHouse, "CHAR_LENGTH",                       PreferServerSide = true, IsNullable = IsNullableType.SameAsFirstParameter)]
		[Expression(PN.DB2LUW,     "CHARACTER_LENGTH({0},CODEUNITS32)", PreferServerSide = true, IsNullable = IsNullableType.SameAsFirstParameter)]
		public static int? Length(string? str)
		{
			return str?.Length;
		}

		[Function  (                                                PreferServerSide = true, IsNullable = IsNullableType.IfAnyParameterNullable)]
		[Function  (PN.Access,   "Mid",                             PreferServerSide = true, IsNullable = IsNullableType.IfAnyParameterNullable)]
		[Function  (PN.DB2,      "Substr",                          PreferServerSide = true, IsNullable = IsNullableType.IfAnyParameterNullable)]
		[Function  (PN.Informix, "Substr",                          PreferServerSide = true, IsNullable = IsNullableType.IfAnyParameterNullable)]
		[Function  (PN.Oracle,   "Substr",                          PreferServerSide = true, IsNullable = IsNullableType.IfAnyParameterNullable)]
		[Function  (PN.SQLite,   "Substr",                          PreferServerSide = true, IsNullable = IsNullableType.IfAnyParameterNullable)]
		[Expression(PN.Firebird, "Substring({0} from {1} for {2})", PreferServerSide = true, IsNullable = IsNullableType.IfAnyParameterNullable)]
		public static string? Substring(string? str, int? start, int? length)
		{
			if (str == null || start == null || length == null) return null;
			if (start.Value < 1 || start.Value > str.Length) return null;
			if (length.Value < 0) return null;

			var index = start.Value - 1;
			var maxAllowedLength = Math.Min(str.Length - index, length.Value);

			return str.Substring(index, maxAllowedLength);
		}

		public static bool Like(string? matchExpression, string? pattern)
		{
#if !NETFRAMEWORK
			throw new InvalidOperationException();
#else
			return matchExpression != null && pattern != null &&
				System.Data.Linq.SqlClient.SqlMethods.Like(matchExpression, pattern);
#endif
		}

		[Function(ServerSideOnly = true, IsPredicate = true)]
		public static bool Like(string? matchExpression, string? pattern, char? escapeCharacter)
		{
#if !NETFRAMEWORK
			throw new InvalidOperationException();
#else
			return matchExpression != null && pattern != null && escapeCharacter != null &&
				System.Data.Linq.SqlClient.SqlMethods.Like(matchExpression, pattern, escapeCharacter.Value);
#endif
		}

		[CLSCompliant(false)]
		[Function(                                     IsNullable = IsNullableType.IfAnyParameterNullable)]
		[Function(PN.DB2,        "Locate",             IsNullable = IsNullableType.IfAnyParameterNullable)]
		[Function(PN.MySql,      "Locate",             IsNullable = IsNullableType.IfAnyParameterNullable)]
		[Function(PN.SapHana,    "Locate",       1, 0, IsNullable = IsNullableType.IfAnyParameterNullable)]
		[Function(PN.Firebird,   "Position",           IsNullable = IsNullableType.IfAnyParameterNullable)]
		[Function(PN.ClickHouse, "positionUTF8", 1, 0, IsNullable = IsNullableType.IfAnyParameterNullable)]
		public static int? CharIndex(string? substring, string? str)
		{
			if (str == null || substring == null) return null;

			// Database CharIndex returns:
			//  1-based position, when sequence is found
			//  0 when substring is empty
			//  0 when substring is not found

			// IndexOf returns:
			//  0 when substring is empty <= this needs to handled special way to mimic behavior.
			//  -1 when substring is not found

			return substring.Length == 0 ? 0 : str.IndexOf(substring) + 1;
		}

		[Function(                                                             IsNullable = IsNullableType.IfAnyParameterNullable)]
		[Function  (PN.DB2,        "Locate",                                   IsNullable = IsNullableType.IfAnyParameterNullable)]
		[Function  (PN.MySql,      "Locate",                                   IsNullable = IsNullableType.IfAnyParameterNullable)]
		[Function  (PN.Firebird,   "Position",                                 IsNullable = IsNullableType.IfAnyParameterNullable)]
		[Expression(PN.ClickHouse, "positionUTF8({1}, {0}, toUInt32({2}))",    IsNullable = IsNullableType.IfAnyParameterNullable)]
		[Expression(PN.SapHana,    "Locate(Substring({1},{2} + 1),{0}) + {2}", IsNullable = IsNullableType.IfAnyParameterNullable)]
		public static int? CharIndex(string? substring, string? str, int? start)
		{
			if (str == null || substring == null || start == null) return null;

			var index = start.Value < 1 ? 0 : start.Value > str.Length ? str.Length - 1 : start.Value - 1;
			return substring.Length == 0 ? 0 : str.IndexOf(substring, index) + 1;
		}

		[Function(                                     IsNullable = IsNullableType.IfAnyParameterNullable)]
		[Function(PN.DB2,        "Locate",             IsNullable = IsNullableType.IfAnyParameterNullable)]
		[Function(PN.MySql,      "Locate",             IsNullable = IsNullableType.IfAnyParameterNullable)]
#pragma warning disable CS3016 // Arrays as attribute arguments is not CLS-compliant
		[Function(PN.SapHana,    "Locate",       1, 0, IsNullable = IsNullableType.IfAnyParameterNullable)]
		[Function(PN.ClickHouse, "positionUTF8", 1, 0, IsNullable = IsNullableType.IfAnyParameterNullable)]
#pragma warning restore CS3016 // Arrays as attribute arguments is not CLS-compliant
		[Function(PN.Firebird,   "Position",           IsNullable = IsNullableType.IfAnyParameterNullable)]
		public static int? CharIndex(char? value, string? str)
		{
			if (value == null || str == null) return null;

			return str.IndexOf(value.Value) + 1;
		}

		[Function(                                                          IsNullable = IsNullableType.IfAnyParameterNullable)]
		[Function(PN.DB2,        "Locate",                                  IsNullable = IsNullableType.IfAnyParameterNullable)]
		[Function(PN.MySql,      "Locate",                                  IsNullable = IsNullableType.IfAnyParameterNullable)]
#pragma warning disable CS3016 // Arrays as attribute arguments is not CLS-compliant
		[Function(PN.SapHana,    "Locate",       1, 0, 2,                   IsNullable = IsNullableType.IfAnyParameterNullable)]
#pragma warning restore CS3016 // Arrays as attribute arguments is not CLS-compliant
		[Expression(PN.ClickHouse, "positionUTF8({1}, {0}, toUInt32({2}))", IsNullable = IsNullableType.IfAnyParameterNullable)]
		[Function(PN.Firebird,   "Position",                                IsNullable = IsNullableType.IfAnyParameterNullable)]
		public static int? CharIndex(char? value, string? str, int? start)
		{
			if (str == null || value == null || start == null) return null;

			var index = start.Value < 1 ? 0 : start.Value > str.Length ? str.Length - 1 : start.Value - 1;
			return str.IndexOf(value.Value, index) + 1;
		}

		[Function(                              IsNullable = IsNullableType.IfAnyParameterNullable)]
		[Function(PN.ClickHouse, "reverseUTF8", IsNullable = IsNullableType.IfAnyParameterNullable)]
		public static string? Reverse(string? str)
		{
			if (string.IsNullOrEmpty(str)) return str;

			var chars = str!.ToCharArray();
			Array.Reverse(chars);
			return new string(chars);
		}

		[Function(                           PreferServerSide = true, IsNullable = IsNullableType.IfAnyParameterNullable)]
		[Function(PN.SQLite,     "LeftStr",  PreferServerSide = true, IsNullable = IsNullableType.IfAnyParameterNullable)]
		[Function(PN.ClickHouse, "leftUTF8", PreferServerSide = true, IsNullable = IsNullableType.IfAnyParameterNullable)]
		public static string? Left(string? str, int? length)
		{
			if (length == null || str == null) return null;
			if (length.Value < 0)              return null;
			if (length.Value > str.Length)     return str;

			return str.Substring(0, length.Value);
		}

		class OracleRightBuilder : IExtensionCallBuilder
		{
			public void Build(ISqExtensionBuilder builder)
			{
				var stringExpr = builder.GetExpression(0);
				var lengthExpr = builder.GetExpression(1);

				if (stringExpr == null || lengthExpr == null)
				{
					builder.IsConvertible = false;
					return;
				}

				lengthExpr = new SqlBinaryExpression(lengthExpr.SystemType!, new SqlValue(-1), "*", lengthExpr, Precedence.Multiplicative);

				builder.ResultExpression = new SqlFunction(stringExpr.SystemType!, "substr", false, true, stringExpr, lengthExpr);
			}
		}

		class SqlCeRightBuilder : IExtensionCallBuilder
		{
			public void Build(ISqExtensionBuilder builder)
			{
				var stringExpr = builder.GetExpression(0);
				var lengthExpr = builder.GetExpression(1);

				if (stringExpr == null || lengthExpr == null)
				{
					builder.IsConvertible = false;
					return;
				}

				// SUBSTRING(someStr, LEN(someStr) - (len - 1), len)

				var startExpr = new SqlBinaryExpression(lengthExpr.SystemType!,
					new SqlFunction(lengthExpr.SystemType!, "LEN", stringExpr), "-",
					new SqlBinaryExpression(lengthExpr.SystemType!, lengthExpr, "-", new SqlValue(1), Precedence.Subtraction),
					Precedence.Subtraction);

				builder.ResultExpression = new SqlFunction(stringExpr.SystemType!, "SUBSTRING", false, true, stringExpr, startExpr, lengthExpr);
			}
		}

		[Function("RIGHT",                    PreferServerSide = true, IsNullable = IsNullableType.IfAnyParameterNullable)]
		[Function(PN.SQLite,     "RightStr",  PreferServerSide = true, IsNullable = IsNullableType.IfAnyParameterNullable)]
		[Function(PN.ClickHouse, "rightUTF8", PreferServerSide = true, IsNullable = IsNullableType.IfAnyParameterNullable)]
		[Extension(PN.Oracle,    "",          PreferServerSide = true, IsNullable = IsNullableType.IfAnyParameterNullable, BuilderType = typeof(OracleRightBuilder))]
		[Extension(PN.SqlCe,     "",          PreferServerSide = true, IsNullable = IsNullableType.IfAnyParameterNullable, BuilderType = typeof(SqlCeRightBuilder))]
		public static string? Right(string? str, int? length)
		{
			if (length == null || str == null) return null;
			if (length.Value < 0)              return null;
			if (length.Value > str.Length)     return str;

			return str.Substring(str.Length - length.Value);
		}

		[Function(IsNullable = IsNullableType.IfAnyParameterNullable)]
		[Expression(PN.ClickHouse, "concat(substringUTF8({0}, 1, {1} - 1), {3}, substringUTF8({0}, {1} + {2}))", PreferServerSide = true, IsNullable = IsNullableType.IfAnyParameterNullable)]
		public static string? Stuff(string? str, int? start, int? length, string? newString)
		{
			if (str == null || start == null || length == null || newString == null) return null;
			if (start.Value < 1 || start.Value > str.Length)                         return null;
			if (length.Value < 0)                                                    return null;

			var index = start.Value - 1;
			var maxAllowedLength = Math.Min(str.Length - index, length.Value);

			return str.Remove(index, maxAllowedLength).Insert(index, newString);
		}

		[Function(ServerSideOnly = true, IsNullable = IsNullableType.IfAnyParameterNullable)]
		[Expression(PN.ClickHouse, "concat(substringUTF8({0}, 1, {1} - 1), {3}, substringUTF8({0}, {1} + {2}))", PreferServerSide = true, IsNullable = IsNullableType.IfAnyParameterNullable)]
		public static string Stuff(IEnumerable<string> characterExpression, int? start, int? length, string replaceWithExpression)
		{
			throw new NotImplementedException();
		}

		[Function(                                                        IsNullable = IsNullableType.IfAnyParameterNullable)]
		[Expression(PN.SapHana,    "Lpad('',{0},' ')",                    IsNullable = IsNullableType.IfAnyParameterNullable)]
		[Expression(PN.ClickHouse, "leftPadUTF8('', toUInt32({0}), ' ')", IsNullable = IsNullableType.IfAnyParameterNullable)]
		public static string? Space(int? length)
		{
			return length == null || length.Value < 0 ? null : "".PadRight(length.Value);
		}

		[Function(               Name = "LPad",                            IsNullable = IsNullableType.IfAnyParameterNullable)]
		[Expression(PN.ClickHouse, "leftPadUTF8({0}, toUInt32({1}), {2})", IsNullable = IsNullableType.IfAnyParameterNullable)]
		public static string? PadLeft(string? str, int? length, char? paddingChar)
		{
			if (str == null || length == null || paddingChar == null) return null;
			if (length.Value < 0)                                     return null;
			if (length.Value <= str.Length)                           return str.Substring(0, length.Value);

			return str.PadLeft(length.Value, paddingChar.Value);
		}

		[Function(               Name = "RPad",         IsNullable = IsNullableType.IfAnyParameterNullable)]
		[Expression(PN.ClickHouse, "rightPadUTF8({0}, toUInt32({1}), {2})", IsNullable = IsNullableType.IfAnyParameterNullable)]
		public static string? PadRight(string? str, int? length, char? paddingChar)
		{
			if (str == null || length == null || paddingChar == null) return null;
			if (length.Value < 0) return null;
			if (length.Value <= str.Length) return str.Substring(0, length.Value);

			return str.PadRight(length.Value, paddingChar.Value);
		}

		[Function(PseudoFunctions.REPLACE, IsNullable = IsNullableType.IfAnyParameterNullable)]
		public static string? Replace(string? str, string? oldValue, string? newValue)
		{
			if (str == null || oldValue == null || newValue == null) return null;
			if (str.Length == 0)                                     return str;
			if (oldValue.Length == 0)                                return str; // Replace raises exception here.

			return str.Replace(oldValue, newValue);
		}

		[Function(                              IsNullable = IsNullableType.IfAnyParameterNullable)]
		[Function(PN.Sybase,     "Str_Replace", IsNullable = IsNullableType.IfAnyParameterNullable)]
		[Function(PN.ClickHouse, "replaceAll",  IsNullable = IsNullableType.IfAnyParameterNullable)]
		public static string? Replace(string? str, char? oldValue, char? newValue)
		{
			if (str == null || oldValue == null || newValue == null) return null;
			if (str.Length == 0)                                     return str;

			return str.Replace(oldValue.Value, newValue.Value);
		}

		#region IsNullOrWhiteSpace
		// set of all White_Space characters per Unicode v13
		const string WHITESPACES       = "\x09\x0A\x0B\x0C\x0D\x20\x85\xA0\x1680\x2000\x2001\x2002\x2003\x2004\x2005\x2006\x2007\x2008\x2009\x200A\x2028\x2029\x205F\x3000";
		const string ASCII_WHITESPACES = "\x09\x0A\x0B\x0C\x0D\x20\x85\xA0";
		const string WHITESPACES_REGEX = "\x09|\x0A|\x0B|\x0C|\x0D|\x20|\x85|\xA0|\x1680|\x2000|\x2001|\x2002|\x2003|\x2004|\x2005|\x2006|\x2007|\x2008|\x2009|\x200A|\x2028|\x2029|\x205F|\x3000";

		/*
		 * marked internal as we don't have plans now to expose it directly (used by string.IsNullOrWhiteSpace mapping)
		 *
		 * implementation tries to mimic .NET implementation of string.IsNullOrWhiteSpace (except null check part):
		 * return true if string doesn't contain any symbols except White_Space codepoints from Unicode.
		 *
		 * Known limitations:
		 * 1. [Access] we handle only following WS:
		 * - 0x20 (SPACE)
		 * - 0x1680 (OGHAM SPACE MARK)
		 * - 0x205F (MEDIUM MATHEMATICAL SPACE)
		 * - 0x3000 (IDEOGRAPHIC SPACE)
		 * Proper implementation will be same as we use for SqlCe, but Replace function is not exposed to SQL by default
		 * and requires sandbox mode: https://support.microsoft.com/en-us/office/turn-sandbox-mode-on-or-off-to-disable-macros-8cc7bad8-38c2-4a7a-a604-43e9a7bbc4fb
		 * 2. [Informix} implementation use only ASCII whitespaces which probably will not work in some cases for WS outside of
		 * ASCII range (currently works in our tests, but it could be that it depends on used encodings)
		 */
		[Extension(                  typeof(IsNullOrWhiteSpaceDefaultBuilder),                     IsPredicate = true)]
		[Extension(PN.Oracle,        typeof(IsNullOrWhiteSpaceOracleBuilder),                      IsPredicate = true)]
		[Extension(PN.Informix,      typeof(IsNullOrWhiteSpaceInformixBuilder),                    IsPredicate = true)]
		[Extension(PN.SqlServer,     typeof(IsNullOrWhiteSpaceSqlServerBuilder),                   IsPredicate = true)]
		[Extension(PN.SqlServer2017, typeof(IsNullOrWhiteSpaceSqlServer2017Builder),               IsPredicate = true)]
		[Extension(PN.SqlServer2019, typeof(IsNullOrWhiteSpaceSqlServer2017Builder),               IsPredicate = true)]
		[Extension(PN.SqlServer2022, typeof(IsNullOrWhiteSpaceSqlServer2017Builder),               IsPredicate = true)]
		[Extension(PN.Access,        typeof(IsNullOrWhiteSpaceAccessBuilder),                      IsPredicate = true)]
		[Extension(PN.Sybase,        typeof(IsNullOrWhiteSpaceSybaseBuilder),                      IsPredicate = true)]
		[Extension(PN.MySql,         typeof(IsNullOrWhiteSpaceMySqlBuilder),                       IsPredicate = true)]
		[Extension(PN.Firebird,      typeof(IsNullOrWhiteSpaceFirebirdBuilder),                    IsPredicate = true)]
		[Extension(PN.SqlCe,         typeof(IsNullOrWhiteSpaceSqlCeBuilder),                       IsPredicate = true)]
		[Expression(PN.ClickHouse, $"empty(replaceRegexpAll(coalesce({{0}}, ''), '{WHITESPACES_REGEX}', ''))", IsPredicate = true)]
		internal static bool IsNullOrWhiteSpace(string? str) => string.IsNullOrWhiteSpace(str);

		// str IS NULL OR REPLACE...(str, WHITEPACES, '') == ''
		internal sealed class IsNullOrWhiteSpaceSqlCeBuilder : IExtensionCallBuilder
		{
			void IExtensionCallBuilder.Build(ISqExtensionBuilder builder)
			{
				var str = builder.GetExpression("str")!;

				var predicate = new SqlPredicate.ExprExpr(
						new SqlExpression(
							typeof(string),
							"REPLACE(REPLACE(REPLACE(REPLACE(REPLACE(REPLACE(REPLACE(REPLACE(REPLACE(REPLACE(REPLACE(REPLACE(REPLACE(REPLACE(REPLACE(REPLACE(REPLACE(REPLACE(REPLACE(REPLACE(REPLACE(REPLACE(REPLACE(REPLACE({0}, '\x09', ''), '\x0a', ''), '\x0b', ''), '\x0c', ''), '\x0d', ''), '\x20', ''), '\x85', ''), '\xa0', ''), '\x1680', ''), '\x2000', ''), '\x2001', ''), '\x2002', ''), '\x2003', ''), '\x2004', ''), '\x2005', ''), '\x2006', ''), '\x2007', ''), '\x2008', ''), '\x2009', ''), '\x200a', ''), '\x2028', ''), '\x2029', ''), '\x205f', ''), '\x3000', '')",
							str),
						SqlPredicate.Operator.Equal,
						new SqlValue(typeof(string), string.Empty), withNull: null);

				var nullability = new NullabilityContext(builder.Query);
				if (str.CanBeNullable(nullability))
					builder.ResultExpression = new SqlSearchCondition(true, 
						new SqlPredicate.IsNull(str, false),
						predicate);
				else
					builder.ResultExpression = new SqlSearchCondition(false, predicate);
			}
		}

		// str IS NULL OR NOT(str SIMILAR TO _utf8 x'%[^WHITESPACES_UTF8]%')
		internal sealed class IsNullOrWhiteSpaceFirebirdBuilder : IExtensionCallBuilder
		{
			void IExtensionCallBuilder.Build(ISqExtensionBuilder builder)
			{
				var str = builder.GetExpression("str")!;

				const string whiteSpaces = $"%[^{WHITESPACES}]%";
				var predicate = new SqlPredicate.Expr(
					new SqlExpression(
						typeof(bool),
						"{0} SIMILAR TO {1}",
						Precedence.Comparison,
						SqlFlags.IsPredicate,
						ParametersNullabilityType.NotNullable,
						null,
						str,
						new SqlValue(typeof(string), whiteSpaces)))
					.MakeNot();

				var nullability = new NullabilityContext(builder.Query);
				if (str.CanBeNullable(nullability))
					builder.ResultExpression = new SqlSearchCondition(true,
						new SqlPredicate.IsNull(str, false), predicate);
				else
					builder.ResultExpression = new SqlSearchCondition(false, predicate);
			}
		}

		// str IS NULL OR NOT(str RLIKE '%[^WHITESPACES]%')
		internal sealed class IsNullOrWhiteSpaceMySqlBuilder : IExtensionCallBuilder
		{
			void IExtensionCallBuilder.Build(ISqExtensionBuilder builder)
			{
				var str = builder.GetExpression("str")!;

				var whiteSpaces = $"[^{WHITESPACES}]";
				var condition = new SqlPredicate.Expr(
					new SqlExpression(
						typeof(bool),
						"{0} RLIKE {1}",
						Precedence.Comparison,
						SqlFlags.IsPredicate,
						ParametersNullabilityType.NotNullable,
						null,
						str,
						new SqlValue(typeof(string), whiteSpaces)))
					.MakeNot();

				var nullability = new NullabilityContext(builder.Query);
				if (str.CanBeNullable(nullability))
					builder.ResultExpression = new SqlSearchCondition(true,
						new SqlPredicate.IsNull(str, false), condition);
				else
					builder.ResultExpression = new SqlSearchCondition(false, condition);
			}
		}

		// str IS NULL OR str NOT LIKE '%[^WHITESPACES]%'
		internal sealed class IsNullOrWhiteSpaceSybaseBuilder : IExtensionCallBuilder
		{
			void IExtensionCallBuilder.Build(ISqExtensionBuilder builder)
			{
				var str = builder.GetExpression("str")!;

				var whiteSpaces = $"%[^{WHITESPACES}]%";
				var predicate = new SqlPredicate.Like(
					str,
					true,
					new SqlValue(typeof(string), whiteSpaces),
					null);

				var nullability = new NullabilityContext(builder.Query);
				if (str.CanBeNullable(nullability))
					builder.ResultExpression = new SqlSearchCondition(true,
						new SqlPredicate.IsNull(str, false), predicate);
				else
					builder.ResultExpression = new SqlSearchCondition(false, predicate);
			}
		}

		// str IS NULL OR str NOT LIKE N'%[^WHITESPACES]%'
		internal sealed class IsNullOrWhiteSpaceSqlServerBuilder : IExtensionCallBuilder
		{
			void IExtensionCallBuilder.Build(ISqExtensionBuilder builder)
			{
				var str = builder.GetExpression("str")!;

				var whiteSpaces = $"%[^{WHITESPACES}]%";
				var predicate = new SqlPredicate.Like(
					str,
					true,
					new SqlValue(new DbDataType(typeof(string), DataType.NVarChar), whiteSpaces),
					null);

				var nullability = new NullabilityContext(builder.Query);
				if (str.CanBeNullable(nullability))
					builder.ResultExpression = new SqlSearchCondition(true,
						new SqlPredicate.IsNull(str, false),
						predicate);
				else
					builder.ResultExpression = new SqlSearchCondition(false, predicate);
			}
		}

		// str IS NULL OR LTRIM(str, '') = ''
		internal sealed class IsNullOrWhiteSpaceAccessBuilder : IExtensionCallBuilder
		{
			void IExtensionCallBuilder.Build(ISqExtensionBuilder builder)
			{
				var str = builder.GetExpression("str")!;

				var predicate = new SqlPredicate.ExprExpr(
						new SqlFunction(typeof(string), "LTRIM", str),
						SqlPredicate.Operator.Equal,
						new SqlValue(typeof(string), string.Empty), withNull: null);

				var nullability = new NullabilityContext(builder.Query);
				if (str.CanBeNullable(nullability))
					builder.ResultExpression = new SqlSearchCondition(true,
						new SqlPredicate.IsNull(str, false),
						predicate);
				else
					builder.ResultExpression = new SqlSearchCondition(false, predicate);
			}
		}

		// str IS NULL OR TRIM(N'WHITESPACES FROM str) = ''
		internal sealed class IsNullOrWhiteSpaceSqlServer2017Builder : IExtensionCallBuilder
		{
			void IExtensionCallBuilder.Build(ISqExtensionBuilder builder)
			{
				var str = builder.GetExpression("str")!;

				var predicate = new SqlPredicate.ExprExpr(
						new SqlExpression(typeof(string), "TRIM({1} FROM {0})", str, new SqlValue(new DbDataType(typeof(string), DataType.NVarChar), WHITESPACES)),
						SqlPredicate.Operator.Equal,
						new SqlValue(typeof(string), string.Empty), withNull: null);

				var nullability = new NullabilityContext(builder.Query);
				if (str.CanBeNullable(nullability))
					builder.ResultExpression = new SqlSearchCondition(true,
						new SqlPredicate.IsNull(str, false),
						predicate);
				else
					builder.ResultExpression = new SqlSearchCondition(false, predicate);
			}
		}

		// str IS NULL OR LTRIM(str, WHITESPACES) IS NULL
		internal sealed class IsNullOrWhiteSpaceOracleBuilder : IExtensionCallBuilder
		{
			void IExtensionCallBuilder.Build(ISqExtensionBuilder builder)
			{
				var str = builder.GetExpression("str")!;

				var predicate = new SqlPredicate.IsNull(new SqlFunction(typeof(string), "LTRIM", ParametersNullabilityType.Nullable, str, new SqlValue(typeof(string), WHITESPACES)), false);

				var nullability = new NullabilityContext(builder.Query);
				if (str.CanBeNullable(nullability))
					builder.ResultExpression = new SqlSearchCondition(true,
						new SqlPredicate.IsNull(str, false),
						predicate);
				else
					builder.ResultExpression = new SqlSearchCondition(false, predicate);
			}
		}

		// str IS NULL OR LTRIM(str, ASCII_WHITESPACES) = ''
		internal sealed class IsNullOrWhiteSpaceInformixBuilder : IExtensionCallBuilder
		{
			void IExtensionCallBuilder.Build(ISqExtensionBuilder builder)
			{
				var str = builder.GetExpression("str")!;

				var predicate = new SqlPredicate.ExprExpr(
						new SqlFunction(typeof(string), "LTRIM", str, new SqlValue(typeof(string), ASCII_WHITESPACES)),
						SqlPredicate.Operator.Equal,
						new SqlValue(typeof(string), string.Empty), withNull: null);

				var nullability = new NullabilityContext(builder.Query);
				if (str.CanBeNullable(nullability))
					builder.ResultExpression = new SqlSearchCondition(true,
						new SqlPredicate.IsNull(str, false),
						predicate);
				else
					builder.ResultExpression = new SqlSearchCondition(false, predicate);
			}
		}

		// str IS NULL OR LTRIM(str, WHITESPACES) = ''
		internal sealed class IsNullOrWhiteSpaceDefaultBuilder : IExtensionCallBuilder
		{
			void IExtensionCallBuilder.Build(ISqExtensionBuilder builder)
			{
				var str = builder.GetExpression("str")!;

				var predicate = new SqlPredicate.ExprExpr(
						new SqlFunction(typeof(string), "LTRIM", str, new SqlValue(typeof(string), WHITESPACES)),
						SqlPredicate.Operator.Equal,
						new SqlValue(typeof(string), string.Empty), withNull: null);

				var nullability = new NullabilityContext(builder.Query);
				if (str.CanBeNullable(nullability))
					builder.ResultExpression = new SqlSearchCondition(true,
						new SqlPredicate.IsNull(str, false),
						predicate);
				else
					builder.ResultExpression = new SqlSearchCondition(false, predicate);
			}
		}
		#endregion

		[Function(IsNullable = IsNullableType.IfAnyParameterNullable)]
		public static string? Trim(string? str)
		{
			return str?.Trim();
		}

		[Expression(PN.Firebird, "TRIM(LEADING FROM {0})", IsNullable = IsNullableType.IfAnyParameterNullable)]
		[Function("LTrim"                                , IsNullable = IsNullableType.IfAnyParameterNullable)]
		[Function(PN.ClickHouse, "trimLeft"              , IsNullable = IsNullableType.IfAnyParameterNullable)]
		public static string? TrimLeft(string? str)
		{
			return str?.TrimStart();
		}

		[Expression(PN.Firebird, "TRIM(TRAILING FROM {0})", IsNullable = IsNullableType.IfAnyParameterNullable)]
		[Function("RTrim"                                 , IsNullable = IsNullableType.IfAnyParameterNullable)]
		[Function(PN.ClickHouse, "trimRight"              , IsNullable = IsNullableType.IfAnyParameterNullable)]
		public static string? TrimRight(string? str)
		{
			return str?.TrimEnd();
		}

		[Function(                                            IsNullable = IsNullableType.IfAnyParameterNullable)]
		[Expression(PN.DB2,        "Strip({0}, B, {1})",      IsNullable = IsNullableType.IfAnyParameterNullable)]
		[Expression(PN.ClickHouse, "trim(BOTH {1} FROM {0})", IsNullable = IsNullableType.IfAnyParameterNullable)]
		public static string? Trim(string? str, char? ch)
		{
			return str == null || ch == null ? null : str.Trim(ch.Value);
		}

		[Expression(PN.ClickHouse, "trim(LEADING {1} FROM {0})", IsNullable = IsNullableType.IfAnyParameterNullable)]
		[Expression(PN.Firebird,   "TRIM(LEADING {1} FROM {0})", IsNullable = IsNullableType.IfAnyParameterNullable)]
		[Expression(PN.DB2,        "Strip({0}, L, {1})",         IsNullable = IsNullableType.IfAnyParameterNullable)]
		[Function  (               "LTrim",                      IsNullable = IsNullableType.IfAnyParameterNullable)]
		public static string? TrimLeft(string? str, char? ch)
		{
			return str == null || ch == null ? null : str.TrimStart(ch.Value);
		}

		[Expression(PN.ClickHouse, "trim(TRAILING {1} FROM {0})", IsNullable = IsNullableType.IfAnyParameterNullable)]
		[Expression(PN.Firebird,   "TRIM(TRAILING {1} FROM {0})", IsNullable = IsNullableType.IfAnyParameterNullable)]
		[Expression(PN.DB2,        "Strip({0}, T, {1})",          IsNullable = IsNullableType.IfAnyParameterNullable)]
		[Function  (               "RTrim",                       IsNullable = IsNullableType.IfAnyParameterNullable)]
		public static string? TrimRight(string? str, char? ch)
		{
			return str == null || ch == null ? null : str.TrimEnd(ch.Value);
		}

		[Function(PseudoFunctions.TO_LOWER, ServerSideOnly = true, IsPure = true, IsNullable = IsNullableType.IfAnyParameterNullable)]
		public static string? Lower(string? str)
		{
			return str?.ToLower(CultureInfo.CurrentCulture);
		}

		[Function(PseudoFunctions.TO_UPPER, ServerSideOnly = true, IsPure = true, IsNullable = IsNullableType.IfAnyParameterNullable)]
		public static string? Upper(string? str)
		{
			return str?.ToUpper(CultureInfo.CurrentCulture);
		}

		[Expression("Lpad({0},{1},'0')",                                                                            IsNullable = IsNullableType.SameAsFirstParameter)]
		[Expression(PN.Access, "Format({0}, String('0', {1}))",                                                     IsNullable = IsNullableType.SameAsFirstParameter)]
		[Expression(PN.Sybase, "right(replicate('0',{1}) + cast({0} as varchar(255)),{1})",                         IsNullable = IsNullableType.SameAsFirstParameter)]
		[Expression(PN.PostgreSQL, "Lpad({0}::text,{1},'0')",                                                       IsNullable = IsNullableType.SameAsFirstParameter)]
		[Expression(PN.SQLite, "printf('%0{1}d', {0})",                                                             IsNullable = IsNullableType.SameAsFirstParameter)]
		[Expression(PN.ClickHouse, "leftPadUTF8(toString({0}), toUInt32({1}), '0')",                                IsNullable = IsNullableType.SameAsFirstParameter)]
		[Expression(PN.SqlCe, "REPLICATE('0', {1} - LEN(CAST({0} as NVARCHAR({1})))) + CAST({0} as NVARCHAR({1}))", IsNullable = IsNullableType.SameAsFirstParameter)]
		[Expression(PN.SqlServer, "format({0}, 'd{1}')",                                                            IsNullable = IsNullableType.SameAsFirstParameter)]
		[Expression(PN.SqlServer2005, "REPLICATE('0', CASE WHEN LEN(CAST({0} as NVARCHAR)) > {1} THEN 0 ELSE ({1} - LEN(CAST({0} as NVARCHAR))) END) + CAST({0} as NVARCHAR)", IsNullable = IsNullableType.SameAsFirstParameter)]
		[Expression(PN.SqlServer2008, "REPLICATE('0', CASE WHEN LEN(CAST({0} as NVARCHAR)) > {1} THEN 0 ELSE ({1} - LEN(CAST({0} as NVARCHAR))) END) + CAST({0} as NVARCHAR)", IsNullable = IsNullableType.SameAsFirstParameter)]
		public static string? ZeroPad(int? val, int length)
		{
			return val?.ToString(FormattableString.Invariant($"d{length}"), NumberFormatInfo.InvariantInfo);
		}

		sealed class ConcatAttribute : ExpressionAttribute
		{
			public ConcatAttribute() : base("")
			{
			}

			public override Expression GetExpression<TContext>(
				TContext              context,
				IDataContext          dataContext,
				IExpressionEvaluator  evaluator,
				SelectQuery           query,
				Expression            expression,
				ConvertFunc<TContext> converter)
			{
				var expressionStr = Expression;
				PrepareParameterValues(context, dataContext.MappingSchema, expression, ref expressionStr, true,
					out var knownExpressions, true, InlineParameters, out _, converter);

				var arr = new ISqlExpression[knownExpressions.Count];

				Expression? current = null;

				for (var i = 0; i < knownExpressions.Count; i++)
				{
					var pair      = knownExpressions[i];

					var converted = converter(context, pair.expression!, null, InlineParameters || pair.parameter?.DoNotParameterize == true);

					if (converted is not SqlPlaceholderExpression placeholder)
						return converted;

					current = placeholder;

					var arg = placeholder.Sql;

					if (arg.SystemType == typeof(string))
					{
						arr[i] = arg;
					}
					else
					{
						var len = arg.SystemType == null || arg.SystemType == typeof(object) ?
							100 :
							SqlDataType.GetMaxDisplaySize(dataContext.MappingSchema.GetDataType(arg.SystemType).Type.DataType);

						arr[i] = PseudoFunctions.MakeCast(arg, new DbDataType(typeof(string), DataType.VarChar, null, len));
					}
				}

				if (arr.Length == 1 && current != null)
					return current;

				var expr = new SqlBinaryExpression(typeof(string), arr[0], "+", arr[1]);

				for (var i = 2; i < arr.Length; i++)
					expr = new SqlBinaryExpression(typeof (string), expr, "+", arr[i]);

				return new SqlPlaceholderExpression(query, expr, expression);
			}
		}

		[Concat]
		public static string Concat(params object[] args)
		{
			return string.Concat(args);
		}

		[Concat]
		public static string Concat(params string[] args)
		{
			return string.Concat(args);
		}

		#endregion

		#region Binary Functions

		[Function(                              PreferServerSide = true, IsNullable = IsNullableType.SameAsFirstParameter)]
		[Function(PN.Access,    "Len",          PreferServerSide = true, IsNullable = IsNullableType.SameAsFirstParameter)]
		[Function(PN.Firebird,  "Octet_Length", PreferServerSide = true, IsNullable = IsNullableType.SameAsFirstParameter)]
		[Function(PN.SqlServer, "DataLength",   PreferServerSide = true, IsNullable = IsNullableType.SameAsFirstParameter)]
		[Function(PN.SqlCe,     "DataLength",   PreferServerSide = true, IsNullable = IsNullableType.SameAsFirstParameter)]
		[Function(PN.Sybase,    "DataLength",   PreferServerSide = true, IsNullable = IsNullableType.SameAsFirstParameter)]
		public static int? Length(Binary? value)
		{
			return value == null ? null : value.Length;
		}

		#endregion

		#region Byte[] Functions

		[Function(                              PreferServerSide = true, IsNullable = IsNullableType.SameAsFirstParameter)]
		[Function(PN.Access,    "Len",          PreferServerSide = true, IsNullable = IsNullableType.SameAsFirstParameter)]
		[Function(PN.Firebird,  "Octet_Length", PreferServerSide = true, IsNullable = IsNullableType.SameAsFirstParameter)]
		[Function(PN.SqlServer, "DataLength",   PreferServerSide = true, IsNullable = IsNullableType.SameAsFirstParameter)]
		[Function(PN.SqlCe,     "DataLength",   PreferServerSide = true, IsNullable = IsNullableType.SameAsFirstParameter)]
		[Function(PN.Sybase,    "DataLength",   PreferServerSide = true, IsNullable = IsNullableType.SameAsFirstParameter)]
		public static int? Length(byte[]? value)
		{
			return value == null ? null : value.Length;
		}

		#endregion

		#region DateTime Functions

		[Property(               "CURRENT_TIMESTAMP", CanBeNull = false)]
		[Property(PN.Informix,   "CURRENT",           CanBeNull = false)]
		[Property(PN.Access,     "Now",               CanBeNull = false)]
		[Function(PN.ClickHouse, "now",               CanBeNull = false)]
		public static DateTime GetDate()
		{
			return DateTime.Now;
		}

		[Property(               "CURRENT_TIMESTAMP", ServerSideOnly = true, CanBeNull = false)]
		[Property(PN.Firebird,   "LOCALTIMESTAMP",    ServerSideOnly = true, CanBeNull = false)]
		[Property(PN.Informix,   "CURRENT",           ServerSideOnly = true, CanBeNull = false)]
		[Property(PN.Access,     "Now",               ServerSideOnly = true, CanBeNull = false)]
		[Function(PN.SqlCe,      "GetDate",           ServerSideOnly = true, CanBeNull = false)]
		[Function(PN.Sybase,     "GetDate",           ServerSideOnly = true, CanBeNull = false)]
		[Function(PN.ClickHouse, "now",               ServerSideOnly = true, CanBeNull = false)]
		public static DateTime CurrentTimestamp => throw new ServerSideOnlyException(nameof(CurrentTimestamp));

		[Function  (PN.SqlServer , "SYSUTCDATETIME"                      , ServerSideOnly = true, CanBeNull = false)]
		[Function  (PN.Sybase    , "GETUTCDATE"                          , ServerSideOnly = true, CanBeNull = false)]
		[Expression(PN.SQLite    , "DATETIME('now')"                     , ServerSideOnly = true, CanBeNull = false)]
		[Function  (PN.MySql     , "UTC_TIMESTAMP"                       , ServerSideOnly = true, CanBeNull = false)]
		[Expression(PN.PostgreSQL, "timezone('UTC', now())"              , ServerSideOnly = true, CanBeNull = false)]
		[Expression(PN.DB2       , "CURRENT TIMESTAMP - CURRENT TIMEZONE", ServerSideOnly = true, CanBeNull = false, Precedence = Precedence.Subtraction)]
		[Expression(PN.Oracle    , "SYS_EXTRACT_UTC(SYSTIMESTAMP)"       , ServerSideOnly = true, CanBeNull = false, Precedence = Precedence.Additive)]
		[Property  (PN.SapHana   , "CURRENT_UTCTIMESTAMP"                , ServerSideOnly = true, CanBeNull = false, Precedence = Precedence.Additive)]
		[Expression(PN.Informix  , "datetime(1970-01-01 00:00:00) year to second + (dbinfo('utc_current')/86400)::int::char(9)::interval day(9) to day + (mod(dbinfo('utc_current'), 86400))::char(5)::interval second(5) to second", ServerSideOnly = true, CanBeNull = false, Precedence = Precedence.Additive)]
		[Expression(PN.ClickHouse, "now('UTC')"                          , ServerSideOnly = true, CanBeNull = false)]
		public static DateTime CurrentTimestampUtc => DateTime.UtcNow;

		[Property(               "CURRENT_TIMESTAMP", CanBeNull = false)]
		[Property(PN.Informix,   "CURRENT",           CanBeNull = false)]
		[Property(PN.Access,     "Now",               CanBeNull = false)]
		[Function(PN.SqlCe,      "GetDate",           CanBeNull = false)]
		[Function(PN.Sybase,     "GetDate",           CanBeNull = false)]
		[Function(PN.ClickHouse, "now",               CanBeNull = false)]
		public static DateTime CurrentTimestamp2 => DateTime.Now;

		[Function(PN.SqlServer , "SYSDATETIMEOFFSET", ServerSideOnly = true, CanBeNull = false)]
		[Function(PN.PostgreSQL, "now"              , ServerSideOnly = true, CanBeNull = false)]
		[Property(PN.Oracle    , "SYSTIMESTAMP"     , ServerSideOnly = true, CanBeNull = false, Precedence = Precedence.Additive)]
		[Function(PN.ClickHouse, "now"              , ServerSideOnly = true, CanBeNull = false)]
		public static DateTimeOffset CurrentTzTimestamp => DateTimeOffset.Now;

		[Function(IsNullable = IsNullableType.IfAnyParameterNullable)]
		public static DateTime? ToDate(int? year, int? month, int? day, int? hour, int? minute, int? second, int? millisecond)
		{
			return year == null || month == null || day == null || hour == null || minute == null || second == null || millisecond == null ?
				null :
				new DateTime(year.Value, month.Value, day.Value, hour.Value, minute.Value, second.Value, millisecond.Value);
		}

		[Function(IsNullable = IsNullableType.IfAnyParameterNullable)]
		public static DateTime? ToDate(int? year, int? month, int? day, int? hour, int? minute, int? second)
		{
			return year == null || month == null || day == null || hour == null || minute == null || second == null ?
				null :
				new DateTime(year.Value, month.Value, day.Value, hour.Value, minute.Value, second.Value);
		}

		[Function(IsNullable = IsNullableType.IfAnyParameterNullable)]
		public static DateTime? ToDate(int? year, int? month, int? day)
		{
			return year == null || month == null || day == null ?
				null :
				new DateTime(year.Value, month.Value, day.Value);
		}

		[Property("@@DATEFIRST", CanBeNull = false)]
		[Property(PN.ClickHouse, "1", CanBeNull = false)]
		public static int DateFirst => 7;

#if NET6_0_OR_GREATER
		public static DateOnly? MakeDateOnly(int? year, int? month, int? day)
		{
			return year == null || month == null || day == null ?
				null :
				new DateOnly(year.Value, month.Value, day.Value);
		}
#endif

		public static DateTime? MakeDateTime(int? year, int? month, int? day)
		{
			return year == null || month == null || day == null ?
				null :
				new DateTime(year.Value, month.Value, day.Value);
		}

		public static DateTime? MakeDateTime(int? year, int? month, int? day, int? hour, int? minute, int? second)
		{
			return year == null || month == null || day == null || hour == null || minute == null || second == null ?
				null :
				new DateTime(year.Value, month.Value, day.Value, hour.Value, minute.Value, second.Value);
		}

		#endregion

		#region Math Functions

		public static decimal? Abs    (decimal? value) => value == null ? null : Math.Abs (value.Value);
		public static double?  Abs    (double?  value) => value == null ? null : Math.Abs (value.Value);
		public static short?   Abs    (short?   value) => value == null ? null : Math.Abs (value.Value);
		public static int?     Abs    (int?     value) => value == null ? null : Math.Abs (value.Value);
		public static long?    Abs    (long?    value) => value == null ? null : Math.Abs (value.Value);
		[CLSCompliant(false)]
		public static sbyte?   Abs    (sbyte?   value) => value == null ? null : Math.Abs (value.Value);
		public static float?   Abs    (float?   value) => value == null ? null : Math.Abs (value.Value);

		[Function(IsNullable = IsNullableType.IfAnyParameterNullable)] public static double?  Acos   (double?  value) => value == null ? null : Math.Acos(value.Value);
		[Function(IsNullable = IsNullableType.IfAnyParameterNullable)] public static double?  Asin   (double?  value) => value == null ? null : Math.Asin(value.Value);

		[Function(PN.Access, "Atn", IsNullable = IsNullableType.IfAnyParameterNullable)]
		[Function(IsNullable = IsNullableType.IfAnyParameterNullable)] public static double?  Atan   (double?  value) => value == null ? null : Math.Atan(value.Value);

		[CLSCompliant(false)]
		[Function(PN.SqlServer, "Atn2",        IsNullable = IsNullableType.IfAnyParameterNullable)]
		[Function(PN.DB2,       "Atan2", 1, 0, IsNullable = IsNullableType.IfAnyParameterNullable)]
		[Function(PN.SqlCe,     "Atn2",        IsNullable = IsNullableType.IfAnyParameterNullable)]
		[Function(PN.Sybase,    "Atn2",        IsNullable = IsNullableType.IfAnyParameterNullable)]
		[Function(                             IsNullable = IsNullableType.IfAnyParameterNullable)] public static double?  Atan2  (double? x, double? y) { return x == null || y == null? null : Math.Atan2(x.Value, y.Value); }

		[Function(PN.Informix, "Ceil", IsNullable = IsNullableType.IfAnyParameterNullable)]
		[Function(PN.Oracle,   "Ceil", IsNullable = IsNullableType.IfAnyParameterNullable)]
		[Function(PN.SapHana,  "Ceil", IsNullable = IsNullableType.IfAnyParameterNullable)]
		[Function(IsNullable = IsNullableType.IfAnyParameterNullable)] public static decimal? Ceiling(decimal? value) => value == null ? null : decimal.Ceiling(value.Value);

		[Function(PN.Informix, "Ceil", IsNullable = IsNullableType.IfAnyParameterNullable)]
		[Function(PN.Oracle,   "Ceil", IsNullable = IsNullableType.IfAnyParameterNullable)]
		[Function(PN.SapHana,  "Ceil", IsNullable = IsNullableType.IfAnyParameterNullable)]
		[Function(IsNullable = IsNullableType.IfAnyParameterNullable)] public static double?  Ceiling(double?  value) => value == null ? null : Math.Ceiling(value.Value);

		[Function(IsNullable = IsNullableType.IfAnyParameterNullable)] public static double?  Cos    (double?  value) => value == null ? null : Math.Cos    (value.Value);

		[Function(PN.ClickHouse, "cosh", IsNullable = IsNullableType.IfAnyParameterNullable)]
		[Function(IsNullable = IsNullableType.IfAnyParameterNullable)] public static double?  Cosh   (double?  value) => value == null ? null : Math.Cosh   (value.Value);

		[Expression(PN.ClickHouse, "1/tan({0})", IsNullable = IsNullableType.IfAnyParameterNullable, Precedence = Precedence.Multiplicative)]
		[Function(IsNullable = IsNullableType.IfAnyParameterNullable)] public static double?  Cot    (double?  value) { return value == null ? null : (double?)Math.Cos(value.Value) / Math.Sin(value.Value); }

		[Function(IsNullable = IsNullableType.IfAnyParameterNullable)] public static decimal? Degrees(decimal? value) => value == null ? null : (value.Value * 180m / (decimal)Math.PI);
		[Function(IsNullable = IsNullableType.IfAnyParameterNullable)] public static double?  Degrees(double?  value) => value == null ? null : (value.Value * 180 / Math.PI);
		[Function(IsNullable = IsNullableType.IfAnyParameterNullable)] public static short?   Degrees(short?   value) { return value == null ? null : (short?)  (value.Value * 180 / Math.PI); }
		[Function(IsNullable = IsNullableType.IfAnyParameterNullable)] public static int?     Degrees(int?     value) { return value == null ? null : (int?)    (value.Value * 180 / Math.PI); }
		[Function(IsNullable = IsNullableType.IfAnyParameterNullable)] public static long?    Degrees(long?    value) { return value == null ? null : (long?)   (value.Value * 180 / Math.PI); }
		[CLSCompliant(false)]
		[Function(IsNullable = IsNullableType.IfAnyParameterNullable)] public static sbyte?   Degrees(sbyte?   value) { return value == null ? null : (sbyte?)  (value.Value * 180 / Math.PI); }
		[Function(IsNullable = IsNullableType.IfAnyParameterNullable)] public static float?   Degrees(float?   value) { return value == null ? null : (float?)  (value.Value * 180 / Math.PI); }

		[Function(IsNullable = IsNullableType.IfAnyParameterNullable)] public static double?  Exp    (double?  value) => value == null ? null : Math.Exp(value.Value);

		[Function(PN.Access, "Int", IsNullable = IsNullableType.IfAnyParameterNullable)]
		[Function(IsNullable = IsNullableType.IfAnyParameterNullable)] public static decimal? Floor  (decimal? value) => value == null ? null : decimal.Floor(value.Value);

		[Function(PN.Access, "Int", IsNullable = IsNullableType.IfAnyParameterNullable)]
		[Function(IsNullable = IsNullableType.IfAnyParameterNullable)] public static double?  Floor  (double?  value) => value == null ? null : Math.Floor(value.Value);

		[Function(PN.Informix,   "LogN", IsNullable = IsNullableType.IfAnyParameterNullable)]
		[Function(PN.Oracle,     "Ln",   IsNullable = IsNullableType.IfAnyParameterNullable)]
		[Function(PN.Firebird,   "Ln",   IsNullable = IsNullableType.IfAnyParameterNullable)]
		[Function(PN.PostgreSQL, "Ln",   IsNullable = IsNullableType.IfAnyParameterNullable)]
		[Function(PN.SapHana,    "Ln",   IsNullable = IsNullableType.IfAnyParameterNullable)]
		[Function(                       IsNullable = IsNullableType.IfAnyParameterNullable)] public static decimal? Log    (decimal? value) { return value == null ? null : (decimal?)Math.Log     ((double)value.Value); }

		[Function(PN.Informix,   "LogN", IsNullable = IsNullableType.IfAnyParameterNullable)]
		[Function(PN.Oracle,     "Ln",   IsNullable = IsNullableType.IfAnyParameterNullable)]
		[Function(PN.Firebird,   "Ln",   IsNullable = IsNullableType.IfAnyParameterNullable)]
		[Function(PN.PostgreSQL, "Ln",   IsNullable = IsNullableType.IfAnyParameterNullable)]
		[Function(PN.SapHana,    "Ln",   IsNullable = IsNullableType.IfAnyParameterNullable)]
		[Function(                       IsNullable = IsNullableType.IfAnyParameterNullable)] public static double?  Log    (double?  value) => value == null ? null : Math.Log(value.Value);

		[Function(PN.PostgreSQL, "Log", IsNullable = IsNullableType.IfAnyParameterNullable)]
		[Expression(PN.SapHana,  "Log(10,{0})", IsNullable = IsNullableType.IfAnyParameterNullable)]
		[Function(IsNullable = IsNullableType.IfAnyParameterNullable)] public static double?  Log10  (double?  value) => value == null ? null : Math.Log10(value.Value);

		[Function(IsNullable = IsNullableType.IfAnyParameterNullable)]
		[Expression(PN.ClickHouse, "Log({1}) / Log({0})", IsNullable = IsNullableType.IfAnyParameterNullable, Precedence = Precedence.Multiplicative)]
		public static double?  Log(double? newBase, double? value)
		{
			return value == null || newBase == null ? null : Math.Log(value.Value, newBase.Value);
		}

		[Function(IsNullable = IsNullableType.IfAnyParameterNullable)]
		[Expression(PN.ClickHouse, "Log({1}) / Log({0})", IsNullable = IsNullableType.IfAnyParameterNullable, Precedence = Precedence.Multiplicative)]
		public static decimal? Log(decimal? newBase, decimal? value)
		{
			return value == null || newBase == null ? null : (decimal?)Math.Log((double)value.Value, (double)newBase.Value);
		}

		public static double? Power(double? x, double? y)
		{
			return x == null || y == null ? null : Math.Pow(x.Value, y.Value);
		}

		public static decimal? Power(decimal? x, decimal? y)
		{
			return x == null || y == null ? null : (decimal)Math.Pow((double)x.Value, (double)y.Value);
		}

		public static decimal? RoundToEven(decimal? value)
		{
			return value == null ? null : Math.Round(value.Value, MidpointRounding.ToEven);
		}

		public static double? RoundToEven(double? value)
		{
			return value == null ? null : Math.Round(value.Value, MidpointRounding.ToEven);
		}

		public static decimal? Round(decimal? value) { return Round(value, 0); }
		public static double?  Round(double?  value) { return Round(value, 0); }

		public static decimal? Round(decimal? value, int? precision)
		{
			return value == null || precision == null ? null : Math.Round(value.Value, precision.Value, MidpointRounding.AwayFromZero);
		}

		public static double? Round(double? value, int? precision)
		{
			return value == null || precision == null ? null : Math.Round(value.Value, precision.Value, MidpointRounding.AwayFromZero);
		}

		public static decimal? RoundToEven(decimal? value, int? precision)
		{
			return value == null || precision == null ? null : Math.Round(value.Value, precision.Value, MidpointRounding.ToEven);
		}

		public static double? RoundToEven(double?  value, int? precision)
		{
			return value == null || precision == null ? null : Math.Round(value.Value, precision.Value, MidpointRounding.ToEven);
		}

		[Function(PN.Access, "Sgn", IsNullable = IsNullableType.IfAnyParameterNullable)]
		[Function(IsNullable = IsNullableType.IfAnyParameterNullable)] public static int? Sign(decimal? value) => value == null ? null : Math.Sign(value.Value);
		[Function(PN.Access, "Sgn", IsNullable = IsNullableType.IfAnyParameterNullable)]
		[Function(IsNullable = IsNullableType.IfAnyParameterNullable)] public static int? Sign(double?  value) => value == null ? null : Math.Sign(value.Value);
		[Function(PN.Access, "Sgn", IsNullable = IsNullableType.IfAnyParameterNullable)]
		[Function(IsNullable = IsNullableType.IfAnyParameterNullable)] public static int? Sign(short?   value) => value == null ? null : Math.Sign(value.Value);
		[Function(PN.Access, "Sgn", IsNullable = IsNullableType.IfAnyParameterNullable)]
		[Function(IsNullable = IsNullableType.IfAnyParameterNullable)] public static int? Sign(int?     value) => value == null ? null : Math.Sign(value.Value);
		[Function(PN.Access, "Sgn", IsNullable = IsNullableType.IfAnyParameterNullable)]
		[Function(IsNullable = IsNullableType.IfAnyParameterNullable)] public static int? Sign(long?    value) => value == null ? null : Math.Sign(value.Value);
		[CLSCompliant(false)]
		[Function(PN.Access, "Sgn", IsNullable = IsNullableType.IfAnyParameterNullable)]
		[Function(IsNullable = IsNullableType.IfAnyParameterNullable)] public static int? Sign(sbyte?   value) => value == null ? null : Math.Sign(value.Value);
		[Function(PN.Access, "Sgn", IsNullable = IsNullableType.IfAnyParameterNullable)]
		[Function(IsNullable = IsNullableType.IfAnyParameterNullable)] public static int? Sign(float?   value) => value == null ? null : Math.Sign(value.Value);

		[Function(IsNullable = IsNullableType.IfAnyParameterNullable)] public static double?  Sin     (double?  value) => value == null ? null : Math.Sin (value.Value);
		[Function(PN.ClickHouse, "sinh", IsNullable = IsNullableType.IfAnyParameterNullable)]
		[Function(IsNullable = IsNullableType.IfAnyParameterNullable)] public static double?  Sinh    (double?  value) => value == null ? null : Math.Sinh(value.Value);
		[Function(PN.Access, "Sqr", IsNullable = IsNullableType.IfAnyParameterNullable)]
		[Function(IsNullable = IsNullableType.IfAnyParameterNullable)] public static double?  Sqrt    (double?  value) => value == null ? null : Math.Sqrt(value.Value);
		[Function(IsNullable = IsNullableType.IfAnyParameterNullable)] public static double?  Tan     (double?  value) => value == null ? null : Math.Tan (value.Value);
		[Function(IsNullable = IsNullableType.IfAnyParameterNullable)] public static double?  Tanh    (double?  value) => value == null ? null : Math.Tanh(value.Value);

		[Expression(PN.SqlServer,  "Round({0}, 0, 1)",          IsNullable = IsNullableType.IfAnyParameterNullable)]
		[Expression(PN.DB2,        "Truncate({0}, 0)",          IsNullable = IsNullableType.IfAnyParameterNullable)]
		[Expression(PN.Informix,   "Trunc({0}, 0)",             IsNullable = IsNullableType.IfAnyParameterNullable)]
		[Expression(PN.Oracle,     "Trunc({0}, 0)",             IsNullable = IsNullableType.IfAnyParameterNullable)]
		[Expression(PN.Firebird,   "Trunc({0}, 0)",             IsNullable = IsNullableType.IfAnyParameterNullable)]
		[Expression(PN.PostgreSQL, "Trunc({0}, 0)",             IsNullable = IsNullableType.IfAnyParameterNullable)]
		[Expression(PN.MySql,      "Truncate({0}, 0)",          IsNullable = IsNullableType.IfAnyParameterNullable)]
		[Expression(PN.SqlCe,      "Round({0}, 0, 1)",          IsNullable = IsNullableType.IfAnyParameterNullable)]
		[Expression(PN.SapHana,    "Round({0}, 0, ROUND_DOWN)", IsNullable = IsNullableType.IfAnyParameterNullable)]
		[Function(                                              IsNullable = IsNullableType.IfAnyParameterNullable)]
		public static decimal? Truncate(decimal? value)
		{
			return value == null ? null : decimal.Truncate(value.Value);
		}

		[Expression(PN.SqlServer,  "Round({0}, 0, 1)",          IsNullable = IsNullableType.IfAnyParameterNullable)]
		[Expression(PN.DB2,        "Truncate({0}, 0)",          IsNullable = IsNullableType.IfAnyParameterNullable)]
		[Expression(PN.Informix,   "Trunc({0}, 0)",             IsNullable = IsNullableType.IfAnyParameterNullable)]
		[Expression(PN.Oracle,     "Trunc({0}, 0)",             IsNullable = IsNullableType.IfAnyParameterNullable)]
		[Expression(PN.Firebird,   "Trunc({0}, 0)",             IsNullable = IsNullableType.IfAnyParameterNullable)]
		[Expression(PN.PostgreSQL, "Trunc({0}, 0)",             IsNullable = IsNullableType.IfAnyParameterNullable)]
		[Expression(PN.MySql,      "Truncate({0}, 0)",          IsNullable = IsNullableType.IfAnyParameterNullable)]
		[Expression(PN.SqlCe,      "Round({0}, 0, 1)",          IsNullable = IsNullableType.IfAnyParameterNullable)]
		[Expression(PN.SapHana,    "Round({0}, 0, ROUND_DOWN)", IsNullable = IsNullableType.IfAnyParameterNullable)]
		[Function(                                              IsNullable = IsNullableType.IfAnyParameterNullable)]
		public static double? Truncate(double? value)
		{
			return value == null ? null : Math.Truncate(value.Value);
		}

		#endregion

		#region Identity Functions
		// identity APIs are internal as:
		// - there is no plans to make them public for now
		// - support for more providers required

		/// <summary>
		/// Returns last identity value (current value) for specific table.
		/// </summary>
		[Function  (PN.SqlServer    , "IDENT_CURRENT", ServerSideOnly = true, CanBeNull = true)]
		[Expression(                  "NULL"         , ServerSideOnly = true, CanBeNull = true)]
		internal static object? CurrentIdentity(string tableName) => throw new ServerSideOnlyException(nameof(CurrentIdentity));

		/// <summary>
		/// Returns identity step for specific table.
		/// </summary>
		[Function  (PN.SqlServer    , "IDENT_INCR", ServerSideOnly = true, CanBeNull = true)]
		[Expression(                  "NULL"      , ServerSideOnly = true, CanBeNull = true)]
		internal static object? IdentityStep(string tableName) => throw new ServerSideOnlyException(nameof(IdentityStep));
		#endregion
	}
}<|MERGE_RESOLUTION|>--- conflicted
+++ resolved
@@ -1,6 +1,7 @@
 ﻿using System;
 using System.Collections.Generic;
 using System.Data.Linq;
+using System.Diagnostics.CodeAnalysis;
 using System.Globalization;
 using System.Linq.Expressions;
 using System.Reflection;
@@ -11,6 +12,7 @@
 using LinqToDB.Expressions;
 using LinqToDB.Expressions.ExpressionVisitors;
 using LinqToDB.Linq;
+using LinqToDB.Mapping;
 using LinqToDB.SqlQuery;
 
 using PN = LinqToDB.ProviderName;
@@ -20,16 +22,6 @@
 
 namespace LinqToDB
 {
-<<<<<<< HEAD
-	using Mapping;
-	using Expressions;
-	using Linq;
-	using SqlQuery;
-	using LinqToDB.Common;
-	using System.Diagnostics.CodeAnalysis;
-
-=======
->>>>>>> 337d7e56
 	[PublicAPI]
 	public static partial class Sql
 	{
