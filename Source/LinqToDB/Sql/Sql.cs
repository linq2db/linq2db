--- conflicted
+++ resolved
@@ -1340,8 +1340,6 @@
 			return x == null || y == null ? null : Math.Pow(x.Value, y.Value);
 		}
 
-<<<<<<< HEAD
-=======
 		[Expression(PN.Access, "{0} ^ {1}", Precedence = Precedence.Multiplicative, IsNullable = IsNullableType.IfAnyParameterNullable)]
 		[Function(IsNullable = IsNullableType.IfAnyParameterNullable)]
 		public static decimal?  Power(decimal? x, decimal? y)
@@ -1349,9 +1347,6 @@
 			return x == null || y == null ? null : (decimal)Math.Pow((double)x.Value, (double)y.Value);
 		}
 
-		[Function(IsNullable = IsNullableType.SameAsFirstParameter)]
-		[Function(PN.ClickHouse, "roundBankers", IsNullable = IsNullableType.SameAsFirstParameter)]
->>>>>>> 42e4317e
 		public static decimal? RoundToEven(decimal? value)
 		{
 			return value == null ? null : Math.Round(value.Value, MidpointRounding.ToEven);
