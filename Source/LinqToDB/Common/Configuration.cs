--- conflicted
+++ resolved
@@ -134,14 +134,11 @@
 				_useNullableTypesMetadata = value;
 			}
 		}
-<<<<<<< HEAD
-=======
 
 		/// <summary>
 		/// Enables tracing of object materialization activity. It can significantly break performance if tracing consumer performs slow, so it is disabled by default.
 		/// </summary>
 		public static bool TraceMaterializationActivity { get; set; }
->>>>>>> 71b9bd82
 
 		public static class Data
 		{
