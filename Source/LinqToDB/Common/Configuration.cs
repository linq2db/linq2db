--- conflicted
+++ resolved
@@ -24,16 +24,12 @@
 	public static class Configuration
 	{
 		/// <summary>
-<<<<<<< HEAD
 		/// Fixes only partly working datediff and timespanpart calls in ExpressionBuilderSqlBuilder
 		/// </summary>
 		internal static bool DisableLegacySqlBuilderDateDiffCalls;
 
 		/// <summary>
-		/// If <c>true</c> - non-primitive and non-enum value types (structures) will be treated as scalar types (e.g. <see cref="DateTime"/>) during mapping;
-=======
 		/// If <c>true</c> - structures (except primitive values including enums) will be treated as scalar types during mapping;
->>>>>>> 60f9a0da
 		/// otherwise they will be treated the same way as classes.
 		/// Default value: <c>false</c>.
 		/// </summary>
