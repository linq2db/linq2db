﻿// Licensed to the .NET Foundation under one or more agreements.
// The .NET Foundation licenses this file to you under the MIT license.

using System;
using System.Collections.Generic;
using System.Threading;
using System.Threading.Tasks;

namespace LinqToDB.Common.Internal.Cache
{
<<<<<<< HEAD
	internal class CacheEntry<TKey,TEntry> : ICacheEntry<TKey,TEntry>
=======
	internal sealed class CacheEntry<TKey,TEntry> : ICacheEntry<TKey,TEntry>
>>>>>>> 7043121b
		where TKey: notnull
	{
		private bool                                           _disposed;
		private static readonly Action<object>                 ExpirationCallback = ExpirationTokensExpired;
		private readonly Action<CacheEntry<TKey,TEntry>>       _notifyCacheOfExpiration;
		private readonly Action<CacheEntry<TKey,TEntry>>       _notifyCacheEntryCommit;
		private IList<IDisposable>?                            _expirationTokenRegistrations;
		private IList<PostEvictionCallbackRegistration<TKey>>? _postEvictionCallbacks;
		private bool                                           _isExpired;

		internal IList<IChangeToken>? _expirationTokens;
		internal DateTimeOffset?      _absoluteExpiration;
		internal TimeSpan?            _absoluteExpirationRelativeToNow;
		private TimeSpan?             _slidingExpiration;
		private long?                 _size;
		private IDisposable?          _scope;
		private TEntry?               _value;
		private bool                  _valueHasBeenSet;

		internal readonly object _lock = new ();

		internal CacheEntry(
			TKey key,
			Action<CacheEntry<TKey,TEntry>> notifyCacheEntryCommit,
			Action<CacheEntry<TKey,TEntry>> notifyCacheOfExpiration)
		{
			Key                      = key                     ?? throw new ArgumentNullException(nameof(key));
			_notifyCacheEntryCommit  = notifyCacheEntryCommit  ?? throw new ArgumentNullException(nameof(notifyCacheEntryCommit));
			_notifyCacheOfExpiration = notifyCacheOfExpiration ?? throw new ArgumentNullException(nameof(notifyCacheOfExpiration));

			_scope = CacheEntryHelper<TKey,TEntry>.EnterScope(this);
		}

		/// <summary>
		/// Gets or sets an absolute expiration date for the cache entry.
		/// </summary>
		public DateTimeOffset? AbsoluteExpiration
		{
			get => _absoluteExpiration;
			set => _absoluteExpiration = value;
		}

		/// <summary>
		/// Gets or sets an absolute expiration time, relative to now.
		/// </summary>
		public TimeSpan? AbsoluteExpirationRelativeToNow
		{
			get => _absoluteExpirationRelativeToNow;
			set
			{
				if (value <= TimeSpan.Zero)
				{
					throw new ArgumentOutOfRangeException(
						nameof(AbsoluteExpirationRelativeToNow),
						value,
						"The relative expiration value must be positive.");
				}

				_absoluteExpirationRelativeToNow = value;
			}
		}

		/// <summary>
		/// Gets or sets how long a cache entry can be inactive (e.g. not accessed) before it will be removed.
		/// This will not extend the entry lifetime beyond the absolute expiration (if set).
		/// </summary>
		public TimeSpan? SlidingExpiration
		{
			get => _slidingExpiration;
			set
			{
				if (value <= TimeSpan.Zero)
				{
					throw new ArgumentOutOfRangeException(
						nameof(SlidingExpiration),
						value,
						"The sliding expiration value must be positive.");
				}
				_slidingExpiration = value;
			}
		}

		/// <summary>
		/// Gets the <see cref="IChangeToken"/> instances which cause the cache entry to expire.
		/// </summary>
		public IList<IChangeToken> ExpirationTokens
		{
			get
			{
				_expirationTokens ??= new List<IChangeToken>();

				return _expirationTokens;
			}
		}

		/// <summary>
		/// Gets or sets the callbacks will be fired after the cache entry is evicted from the cache.
		/// </summary>
		public IList<PostEvictionCallbackRegistration<TKey>> PostEvictionCallbacks
		{
			get
			{
				_postEvictionCallbacks ??= new List<PostEvictionCallbackRegistration<TKey>>();

				return _postEvictionCallbacks;
			}
		}

		/// <summary>
		/// Gets or sets the priority for keeping the cache entry in the cache during a
		/// memory pressure triggered cleanup. The default is <see cref="CacheItemPriority.Normal"/>.
		/// </summary>
		public CacheItemPriority Priority { get; set; } = CacheItemPriority.Normal;

		/// <summary>
		/// Gets or sets the size of the cache entry value.
		/// </summary>
		public long? Size
		{
			get => _size;
			set
			{
				if (value < 0)
				{
					throw new ArgumentOutOfRangeException(nameof(value), value, $"{nameof(value)} must be non-negative.");
				}

				_size = value;
			}
		}

		public TKey Key { get; private set; }

		public TEntry? Value
		{
			get => _value;
			set
			{
				_value = value;
				_valueHasBeenSet = true;
			}
		}

		internal DateTimeOffset LastAccessed { get; set; }

		internal EvictionReason EvictionReason { get; private set; }

		public void Dispose()
		{
			if (!_disposed)
			{
				_disposed = true;

				// Ensure the _scope reference is cleared because it can reference other CacheEntry instances.
				// This CacheEntry is going to be put into a MemoryCache, and we don't want to root unnecessary objects.
				_scope!.Dispose();
				_scope = null;

				// Don't commit or propagate options if the CacheEntry Value was never set.
				// We assume an exception occurred causing the caller to not set the Value successfully,
				// so don't use this entry.
				if (_valueHasBeenSet)
				{
					_notifyCacheEntryCommit(this);
					PropagateOptions(CacheEntryHelper<TKey,TEntry>.Current);
				}
			}
		}

		internal bool CheckExpired(DateTimeOffset now)
		{
			return _isExpired || CheckForExpiredTime(now) || CheckForExpiredTokens();
		}

		internal void SetExpired(EvictionReason reason)
		{
			if (EvictionReason == EvictionReason.None)
			{
				EvictionReason = reason;
			}

			_isExpired = true;

			DetachTokens();
		}

		private bool CheckForExpiredTime(DateTimeOffset now)
		{
			if (_absoluteExpiration.HasValue && _absoluteExpiration.Value <= now)
			{
				SetExpired(EvictionReason.Expired);
				return true;
			}

			if (_slidingExpiration.HasValue && (now - LastAccessed) >= _slidingExpiration)
			{
				SetExpired(EvictionReason.Expired);
				return true;
			}

			return false;
		}

		internal bool CheckForExpiredTokens()
		{
			if (_expirationTokens != null)
			{
				for (var i = 0; i < _expirationTokens.Count; i++)
				{
					var expiredToken = _expirationTokens[i];

					if (expiredToken.HasChanged)
					{
						SetExpired(EvictionReason.TokenExpired);
						return true;
					}
				}
			}
			return false;
		}

		internal void AttachTokens()
		{
			if (_expirationTokens != null)
			{
				lock (_lock)
				{
					for (var i = 0; i < _expirationTokens.Count; i++)
					{
						var expirationToken = _expirationTokens[i];

						if (expirationToken.ActiveChangeCallbacks)
						{
							_expirationTokenRegistrations ??= new List<IDisposable>(1);

							var registration = expirationToken.RegisterChangeCallback(ExpirationCallback, this);

							_expirationTokenRegistrations.Add(registration);
						}
					}
				}
			}
		}

		private static void ExpirationTokensExpired(object obj)
		{
			// start a new thread to avoid issues with callbacks called from RegisterChangeCallback
			Task.Factory.StartNew(state =>
			{
				var entry = (CacheEntry<TKey,TEntry>)state!;
				entry.SetExpired(EvictionReason.TokenExpired);
				entry._notifyCacheOfExpiration(entry);
			}, obj, CancellationToken.None, TaskCreationOptions.DenyChildAttach, TaskScheduler.Default);
		}

		private void DetachTokens()
		{
			lock (_lock)
			{
				var registrations = _expirationTokenRegistrations;
				if (registrations != null)
				{
					_expirationTokenRegistrations = null;
					for (int i = 0; i < registrations.Count; i++)
					{
						var registration = registrations[i];
						registration.Dispose();
					}
				}
			}
		}

		internal void InvokeEvictionCallbacks()
		{
			if (_postEvictionCallbacks != null)
			{
				Task.Factory.StartNew(state => InvokeCallbacks((CacheEntry<TKey,TEntry>)state!), this,
					CancellationToken.None, TaskCreationOptions.DenyChildAttach, TaskScheduler.Default);
			}
		}

		private static void InvokeCallbacks(CacheEntry<TKey,TEntry> entry)
		{
			var callbackRegistrations = Interlocked.Exchange(ref entry._postEvictionCallbacks, null);

			if (callbackRegistrations == null)
			{
				return;
			}

			for (int i = 0; i < callbackRegistrations.Count; i++)
			{
				var registration = callbackRegistrations[i];

				try
				{
					registration.EvictionCallback?.Invoke(entry.Key, entry.Value, entry.EvictionReason, registration.State);
				}
				catch (Exception)
				{
					// This will be invoked on a background thread, don't let it throw.
					// TODO: LOG
				}
			}
		}

		internal void PropagateOptions(CacheEntry<TKey,TEntry>? parent)
		{
			if (parent == null)
			{
				return;
			}

			// Copy expiration tokens and AbsoluteExpiration to the cache entries hierarchy.
			// We do this regardless of it gets cached because the tokens are associated with the value we'll return.
			if (_expirationTokens != null)
			{
				lock (_lock)
				{
					lock (parent._lock)
					{
						foreach (var expirationToken in _expirationTokens)
						{
							parent.AddExpirationToken(expirationToken);
						}
					}
				}
			}

			if (_absoluteExpiration.HasValue)
			{
				if (!parent._absoluteExpiration.HasValue || _absoluteExpiration < parent._absoluteExpiration)
				{
					parent._absoluteExpiration = _absoluteExpiration;
				}
			}
		}
	}
}<|MERGE_RESOLUTION|>--- conflicted
+++ resolved
@@ -8,11 +8,7 @@
 
 namespace LinqToDB.Common.Internal.Cache
 {
-<<<<<<< HEAD
-	internal class CacheEntry<TKey,TEntry> : ICacheEntry<TKey,TEntry>
-=======
 	internal sealed class CacheEntry<TKey,TEntry> : ICacheEntry<TKey,TEntry>
->>>>>>> 7043121b
 		where TKey: notnull
 	{
 		private bool                                           _disposed;
