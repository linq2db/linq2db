--- conflicted
+++ resolved
@@ -6,11 +6,7 @@
 
 namespace LinqToDB.Common.Internal.Cache
 {
-<<<<<<< HEAD
-	internal class CacheEntryHelper<TKey,TEntry>
-=======
 	internal sealed class CacheEntryHelper<TKey,TEntry>
->>>>>>> 7043121b
 		where TKey : notnull
 	{
 		private static readonly AsyncLocal<CacheEntryStack<TKey,TEntry>> _scopes = new ();
