﻿// Licensed to the .NET Foundation under one or more agreements.
// The .NET Foundation licenses this file to you under the MIT license.

using System;
using System.Threading;

namespace LinqToDB.Common.Internal.Cache
{
<<<<<<< HEAD
	internal class CacheEntryHelper<TKey,TEntry>
		where TKey : notnull
=======
	internal sealed class CacheEntryHelper<TKey>
			where TKey : notnull
>>>>>>> aa493fd2
	{
		private static readonly AsyncLocal<CacheEntryStack<TKey,TEntry>> _scopes = new ();

		internal static CacheEntryStack<TKey,TEntry>? Scopes
		{
			get => _scopes.Value;
			set => _scopes.Value = value!;
		}

		internal static CacheEntry<TKey,TEntry>? Current
		{
			get
			{
				var scopes = GetOrCreateScopes();
				return scopes.Peek();
			}
		}

		internal static IDisposable EnterScope(CacheEntry<TKey,TEntry> entry)
		{
			var scopes = GetOrCreateScopes();

			var scopeLease = new ScopeLease(scopes);
			Scopes = scopes.Push(entry);

			return scopeLease;
		}

		private static CacheEntryStack<TKey,TEntry> GetOrCreateScopes()
		{
			var scopes = Scopes;
			if (scopes == null)
			{
				scopes = CacheEntryStack<TKey,TEntry>.Empty;
				Scopes = scopes;
			}

			return scopes;
		}

		private sealed class ScopeLease : IDisposable
		{
			readonly CacheEntryStack<TKey,TEntry> _cacheEntryStack;

			public ScopeLease(CacheEntryStack<TKey,TEntry> cacheEntryStack)
			{
				_cacheEntryStack = cacheEntryStack;
			}

			public void Dispose()
			{
				Scopes = _cacheEntryStack;
			}
		}
	}
}<|MERGE_RESOLUTION|>--- conflicted
+++ resolved
@@ -6,13 +6,8 @@
 
 namespace LinqToDB.Common.Internal.Cache
 {
-<<<<<<< HEAD
-	internal class CacheEntryHelper<TKey,TEntry>
+	internal sealed class CacheEntryHelper<TKey,TEntry>
 		where TKey : notnull
-=======
-	internal sealed class CacheEntryHelper<TKey>
-			where TKey : notnull
->>>>>>> aa493fd2
 	{
 		private static readonly AsyncLocal<CacheEntryStack<TKey,TEntry>> _scopes = new ();
 
