--- conflicted
+++ resolved
@@ -40,7 +40,6 @@
 
 		readonly StringBuilder _stringBuilder = new ();
 
-<<<<<<< HEAD
 		public IdentifierBuilder Add(IConfigurationID? data)
 		{
 			_stringBuilder
@@ -50,10 +49,7 @@
 			return this;
 		}
 
-		public IdentifierBuilder Add(string? data)
-=======
 		internal IdentifierBuilder Add(string? data)
->>>>>>> fb499173
 		{
 			_stringBuilder
 				.Append('.')
@@ -62,7 +58,6 @@
 			return this;
 		}
 
-<<<<<<< HEAD
 		public IdentifierBuilder Add(bool data)
 		{
 			_stringBuilder
@@ -72,10 +67,7 @@
 			return this;
 		}
 
-		public IdentifierBuilder Add(object? data)
-=======
 		internal IdentifierBuilder Add(object? data)
->>>>>>> fb499173
 		{
 			_stringBuilder
 				.Append('.')
