--- conflicted
+++ resolved
@@ -1,4 +1,3 @@
-<<<<<<< HEAD
 ﻿using System;
 using System.Collections;
 using System.IO;
@@ -116,96 +115,4 @@
 		}
 			
 	}
-}
-=======
-﻿using System;
-using System.Collections;
-using System.IO;
-using System.Reflection;
-
-using JetBrains.Annotations;
-
-namespace LinqToDB.Common
-{
-	/// <summary>
-	/// Various general-purpose helpers.
-	/// </summary>
-	public static class Tools
-	{
-		/// <summary>
-		/// Shortcut extension method for <see cref="string.Format(string, object)"/> method.
-		/// </summary>
-		/// <param name="format">Format string.</param>
-		/// <param name="args">Format parameters.</param>
-		/// <returns>String, generated from <paramref name="format"/> format string using <paramref name="args"/> parameters.</returns>
-		[Obsolete("Use either string interpolation or CodeJam.FormatWith instead."), StringFormatMethod("format")]
-		public static string Args(this string format, params object[] args)
-		{
-			return string.Format(format, args);
-		}
-
-		/// <summary>
-		/// Checks that collection is not null and have at least one element.
-		/// </summary>
-		/// <param name="array">Collection to check.</param>
-		/// <returns><c>true</c> if collection is null or contains no elements, <c>false</c> otherwise.</returns>
-		public static bool IsNullOrEmpty(this ICollection array)
-		{
-			return array == null || array.Count == 0;
-		}
-
-		/// <summary>
-		/// Shortcut extension method for <see cref="string.IsNullOrEmpty(string)"/> method.
-		/// </summary>
-		/// <param name="str">String value to check.</param>
-		/// <returns><c>true</c> if string is null or empty, <c>false</c> otherwise.</returns>
-		public static bool IsNullOrEmpty(this string str)
-		{
-			return string.IsNullOrEmpty(str);
-		}
-
-		/// <summary>
-		/// Returns path to original directory with provided assembly.
-		/// </summary>
-		/// <param name="assembly">Assembly.</param>
-		/// <returns>Assembly directory path.</returns>
-		public static string GetPath(this Assembly assembly)
-		{
-			return Path.GetDirectoryName(assembly.GetFileName());
-		}
-
-		/// <summary>
-		/// Returns original path to assembly file.
-		/// </summary>
-		/// <param name="assembly">Assembly.</param>
-		/// <returns>Assembly file path.</returns>
-		public static string GetFileName(this Assembly assembly)
-		{
-			return assembly.CodeBase.GetPathFromUri();
-		}
-
-		/// <summary>
-		/// Converts file path in URI format to absolute path.
-		/// </summary>
-		/// <param name="uriString">File path in URI format.</param>
-		/// <returns>Absolute file path.</returns>
-		public static string GetPathFromUri(this string uriString)
-		{
-			try
-			{
-				var uri = new Uri(Uri.EscapeUriString(uriString));
-				var path =
-					  Uri.UnescapeDataString(uri.AbsolutePath)
-					+ Uri.UnescapeDataString(uri.Query)
-					+ Uri.UnescapeDataString(uri.Fragment);
-
-				return Path.GetFullPath(path);
-			}
-			catch (Exception ex)
-			{
-				throw new LinqToDBException("Error while trying to extract path from " + uriString + " " + ex.Message, ex);
-			}
-		}
-	}
-}
->>>>>>> 50334847
+}