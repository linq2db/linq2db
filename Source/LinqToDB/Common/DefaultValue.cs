--- conflicted
+++ resolved
@@ -8,12 +8,7 @@
 namespace LinqToDB.Common
 {
 	using Expressions;
-<<<<<<< HEAD
-	using JetBrains.Annotations;
-	using LinqToDB.Common.Internal;
-=======
 	using Internal;
->>>>>>> 3cff2449
 	using Mapping;
 
 	/// <summary>
