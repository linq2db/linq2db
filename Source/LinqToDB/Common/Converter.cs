--- conflicted
+++ resolved
@@ -1,4 +1,3 @@
-<<<<<<< HEAD
 ﻿using System;
 using System.Collections.Concurrent;
 using System.Data.Linq;
@@ -232,239 +231,4 @@
 			return ConvertBuilder.GetDefaultMappingFromEnumType(mappingSchema, enumType);
 		}
 	}
-}
-=======
-﻿using System;
-using System.Collections.Concurrent;
-using System.Data.Linq;
-using System.Globalization;
-using System.Linq.Expressions;
-using System.Xml;
-
-namespace LinqToDB.Common
-{
-	using Expressions;
-	using Extensions;
-	using JetBrains.Annotations;
-	using Mapping;
-
-	/// <summary>
-	/// Type conversion manager.
-	/// </summary>
-	[PublicAPI]
-	public static class Converter
-	{
-		static readonly ConcurrentDictionary<object,LambdaExpression> _expressions = new ConcurrentDictionary<object,LambdaExpression>();
-
-		static XmlDocument CreateXmlDocument(string str)
-		{
-			var xml = new XmlDocument();
-			xml.LoadXml(str);
-			return xml;
-		}
-
-		static Converter()
-		{
-			SetConverter<string,         char>       (v => v.Length == 0 ? '\0' : v[0]);
-			SetConverter<string,         Binary>     (v => new Binary(Convert.FromBase64String(v)));
-			SetConverter<Binary,         string>     (v => Convert.ToBase64String(v.ToArray()));
-			SetConverter<Binary,         byte[]>     (v => v.ToArray());
-			SetConverter<bool,           decimal>    (v => v ? 1m : 0m);
-			SetConverter<DateTimeOffset, DateTime>   (v => v.LocalDateTime);
-			SetConverter<string,         XmlDocument>(v => CreateXmlDocument(v));
-			SetConverter<string,         byte[]>     (v => Convert.FromBase64String(v));
-			SetConverter<byte[],         string>     (v => Convert.ToBase64String(v));
-			SetConverter<TimeSpan,       DateTime>   (v => DateTime.MinValue + v);
-			SetConverter<DateTime,       TimeSpan>   (v => v - DateTime.MinValue);
-			SetConverter<string,         DateTime>   (v => DateTime.Parse(v, null, DateTimeStyles.NoCurrentDateDefault));
-			SetConverter<char,           bool>       (v => ToBoolean(v));
-			SetConverter<string,         bool>       (v => v.Length == 1 ? ToBoolean(v[0]) : bool.Parse(v));
-		}
-
-		static bool ToBoolean(char ch)
-		{
-			switch (ch)
-			{
-				case '\x0' : // Allow int <=> Char <=> Boolean
-				case   '0' :
-				case   'n' :
-				case   'N' :
-				case   'f' :
-				case   'F' : return false;
-
-				case '\x1' : // Allow int <=> Char <=> Boolean
-				case   '1' :
-				case   'y' :
-				case   'Y' :
-				case   't' :
-				case   'T' : return true;
-			}
-
-			throw new InvalidCastException("Invalid cast from System.String to System.Bool");
-		}
-
-		/// <summary>
-		/// Sets custom converter from <typeparamref name="TFrom"/> to <typeparamref name="TTo"/> type.
-		/// </summary>
-		/// <typeparam name="TFrom">Source conversion type.</typeparam>
-		/// <typeparam name="TTo">Target conversion type.</typeparam>
-		/// <param name="expr">Converter expression.</param>
-		public static void SetConverter<TFrom,TTo>(Expression<Func<TFrom,TTo>> expr)
-		{
-			_expressions[new { from = typeof(TFrom), to = typeof(TTo) }] = expr;
-		}
-
-		/// <summary>
-		/// Tries to get converter from <paramref name="from"/> to <paramref name="to"/> type.
-		/// </summary>
-		/// <param name="from">Source conversion type.</param>
-		/// <param name="to">Target conversion type.</param>
-		/// <returns>Conversion expression or null, of converter not found.</returns>
-		internal static LambdaExpression GetConverter(Type from, Type to)
-		{
-			LambdaExpression l;
-			_expressions.TryGetValue(new { from, to }, out l);
-			return l;
-		}
-
-		static readonly ConcurrentDictionary<object,Func<object,object>> _converters = new ConcurrentDictionary<object,Func<object,object>>();
-
-		/// <summary>
-		/// Converts value to <paramref name="conversionType"/> type.
-		/// </summary>
-		/// <param name="value">Value to convert.</param>
-		/// <param name="conversionType">Target conversion type.</param>
-		/// <param name="mappingSchema">Optional mapping schema.</param>
-		/// <returns>Converted value.</returns>
-		public static object ChangeType(object value, Type conversionType, MappingSchema mappingSchema = null)
-		{
-			if (value == null || value is DBNull)
-				return mappingSchema == null ?
-					DefaultValue.GetValue(conversionType) :
-					mappingSchema.GetDefaultValue(conversionType);
-
-			if (value.GetType() == conversionType)
-				return value;
-
-			var from = value.GetType();
-			var to   = conversionType;
-			var key  = new { from, to };
-
-			var converters = mappingSchema == null ? _converters : mappingSchema.Converters;
-
-			Func<object,object> l;
-
-			if (!converters.TryGetValue(key, out l))
-			{
-				var li =
-					ConvertInfo.Default.Get   (               value.GetType(), to) ??
-					ConvertInfo.Default.Create(mappingSchema, value.GetType(), to);
-
-				var b  = li.CheckNullLambda.Body;
-				var ps = li.CheckNullLambda.Parameters;
-
-				var p  = Expression.Parameter(typeof(object), "p");
-				var ex = Expression.Lambda<Func<object,object>>(
-					Expression.Convert(
-						b.Transform(e =>
-							e == ps[0] ?
-								Expression.Convert(p, e.Type) :
-							IsDefaultValuePlaceHolder(e) ? 
-								new DefaultValueExpression(mappingSchema, e.Type) :
-								e),
-						typeof(object)),
-					p);
-
-				l = ex.Compile();
-
-				converters[key] = l;
-			}
-
-			return l(value);
-		}
-
-		static class ExprHolder<T>
-		{
-			public static readonly ConcurrentDictionary<Type,Func<object,T>> Converters = new ConcurrentDictionary<Type,Func<object,T>>();
-		}
-
-		/// <summary>
-		/// Converts value to <typeparamref name="T"/> type.
-		/// </summary>
-		/// <typeparam name="T">Target conversion type.</typeparam>
-		/// <param name="value">Value to convert.</param>
-		/// <param name="mappingSchema">Optional mapping schema.</param>
-		/// <returns>Converted value.</returns>
-		public static T ChangeTypeTo<T>(object value, MappingSchema mappingSchema = null)
-		{
-			if (value == null || value is DBNull)
-				return mappingSchema == null ?
-					DefaultValue<T>.Value :
-					(T)mappingSchema.GetDefaultValue(typeof(T));
-
-			if (value.GetType() == typeof(T))
-				return (T)value;
-
-			var from = value.GetType();
-			var to   = typeof(T);
-
-			Func<object,T> l;
-
-			if (!ExprHolder<T>.Converters.TryGetValue(from, out l))
-			{
-				var li = ConvertInfo.Default.Get(from, to) ?? ConvertInfo.Default.Create(mappingSchema, from, to);
-				var b  = li.CheckNullLambda.Body;
-				var ps = li.CheckNullLambda.Parameters;
-
-				var p  = Expression.Parameter(typeof(object), "p");
-				var ex = Expression.Lambda<Func<object,T>>(
-					b.Transform(e =>
-						e == ps[0] ?
-							Expression.Convert (p, e.Type) :
-							IsDefaultValuePlaceHolder(e) ?
-								new DefaultValueExpression(mappingSchema, e.Type) :
-								e),
-					p);
-
-				l = ex.Compile();
-
-				ExprHolder<T>.Converters[from] = l;
-			}
-
-			return l(value);
-		}
-
-		/// <summary>
-		/// Returns true, if expression value is <see cref="DefaultValueExpression"/> or
-		/// <code>
-		/// DefaultValue&lt;T&gt;.Value
-		/// </code>
-		/// </summary>
-		/// <param name="expr">Expression to inspect.</param>
-		/// <returns><c>true</c>, if expression represents default value.</returns>
-		internal static bool IsDefaultValuePlaceHolder(Expression expr)
-		{
-			var me = expr as MemberExpression;
-
-			if (me != null)
-			{
-				if (me.Member.Name == "Value" && me.Member.DeclaringType.IsGenericTypeEx())
-					return me.Member.DeclaringType.GetGenericTypeDefinition() == typeof(DefaultValue<>);
-			}
-
-			return expr is DefaultValueExpression;
-		}
-
-		/// <summary>
-		/// Returns type, to which provided enumeration values should be mapped.
-		/// </summary>
-		/// <param name="mappingSchema">Current mapping schema</param>
-		/// <param name="enumType">Enumeration type.</param>
-		/// <returns>Underlying mapping type.</returns>
-		public static Type GetDefaultMappingFromEnumType(MappingSchema mappingSchema, Type enumType)
-		{
-			return ConvertBuilder.GetDefaultMappingFromEnumType(mappingSchema, enumType);
-		}
-	}
-}
->>>>>>> 5e26fa16
+}