--- conflicted
+++ resolved
@@ -1,4 +1,3 @@
-<<<<<<< HEAD
 ﻿using System;
 using System.ServiceModel;
 using System.ServiceModel.Channels;
@@ -83,105 +82,4 @@
 
 		#endregion
 	}
-}
-=======
-﻿using System;
-using System.ServiceModel;
-using System.ServiceModel.Channels;
-
-using JetBrains.Annotations;
-
-namespace LinqToDB.ServiceModel
-{
-	public class SoapDataContext : RemoteDataContextBase
-	{
-		#region Init
-
-		SoapDataContext()
-		{
-		}
-
-		public SoapDataContext([NotNull] string endpointConfigurationName)
-			: this()
-		{
-			if (endpointConfigurationName == null) throw new ArgumentNullException("endpointConfigurationName");
-
-			_endpointConfigurationName = endpointConfigurationName;
-		}
-
-		public SoapDataContext([NotNull] string endpointConfigurationName, [NotNull] string remoteAddress)
-			: this()
-		{
-			if (endpointConfigurationName == null) throw new ArgumentNullException("endpointConfigurationName");
-			if (remoteAddress             == null) throw new ArgumentNullException("remoteAddress");
-
-			_endpointConfigurationName = endpointConfigurationName;
-			_remoteAddress             = remoteAddress;
-		}
-
-		public SoapDataContext([NotNull] string endpointConfigurationName, [NotNull] EndpointAddress endpointAddress)
-			: this()
-		{
-			if (endpointConfigurationName == null) throw new ArgumentNullException("endpointConfigurationName");
-			if (endpointAddress           == null) throw new ArgumentNullException("endpointAddress");
-
-			_endpointConfigurationName = endpointConfigurationName;
-			_endpointAddress           = endpointAddress;
-		}
-
-		public SoapDataContext([NotNull] Binding binding, [NotNull] EndpointAddress endpointAddress)
-			: this()
-		{
-			if (binding         == null) throw new ArgumentNullException("binding");
-			if (endpointAddress == null) throw new ArgumentNullException("endpointAddress");
-
-			Binding          = binding;
-			_endpointAddress = endpointAddress;
-		}
-
-		string          _endpointConfigurationName;
-		string          _remoteAddress;
-		EndpointAddress _endpointAddress;
-
-		public Binding Binding { get; private set; }
-
-		#endregion
-
-		#region Overrides
-
-		protected override ILinqClient GetClient()
-		{
-			if (Binding != null)
-				return (ILinqClient)new LinqSoapServiceClient(Binding, _endpointAddress);
-
-			if (_endpointAddress != null)
-				return new LinqSoapServiceClient(_endpointConfigurationName, _endpointAddress);
-
-			if (_remoteAddress != null)
-				return new LinqSoapServiceClient(_endpointConfigurationName, _remoteAddress);
-
-			return new LinqSoapServiceClient(_endpointConfigurationName);
-		}
-
-		protected override IDataContext Clone()
-		{
-			return new SoapDataContext
-			{
-				MappingSchema              = MappingSchema,
-				Configuration              = Configuration,
-				Binding                    = Binding,
-				_endpointConfigurationName = _endpointConfigurationName,
-				_remoteAddress             = _remoteAddress,
-				_endpointAddress           = _endpointAddress,
-			};
-		}
-
-		protected override string ContextIDPrefix
-		{
-			get { return "LinqSoapService"; }
-		}
-
-		#endregion
-	}
-}
->>>>>>> 5e26fa16
+}