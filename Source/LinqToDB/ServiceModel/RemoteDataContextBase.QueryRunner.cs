--- conflicted
+++ resolved
@@ -1,5 +1,4 @@
-﻿#if NETFRAMEWORK
-using System;
+﻿using System;
 using System.Data;
 using System.Linq;
 using System.Linq.Expressions;
@@ -15,12 +14,7 @@
 	using SqlQuery;
 #if !NATIVE_ASYNC
 	using Tools;
-<<<<<<< HEAD
-	using LinqToDB.Data;
-	using System.Data.Common;
-=======
 #endif
->>>>>>> 8664c0cf
 
 	public abstract partial class RemoteDataContextBase
 	{
@@ -50,7 +44,7 @@
 				_evaluationContext = new EvaluationContext(parameterValues);
 			}
 
-#region GetSqlText
+			#region GetSqlText
 
 			public override string GetSqlText()
 			{
@@ -135,7 +129,7 @@
 				return sb.ToString();
 			}
 
-#endregion
+			#endregion
 
 			public override void Dispose()
 			{
@@ -261,18 +255,6 @@
 				{
 					DataReader.Dispose();
 				}
-<<<<<<< HEAD
-#if NETSTANDARD2_1PLUS
-				public ValueTask DisposeAsync()
-				{
-					return DataReader.DisposeAsync();
-				}
-#elif !NETFRAMEWORK
-				public ValueTask DisposeAsync()
-				{
-					Dispose();
-					return new ValueTask(Task.CompletedTask);
-=======
 
 #if !NATIVE_ASYNC
 				public Task DisposeAsync()
@@ -285,7 +267,6 @@
 				{
 					DataReader.Dispose();
 					return default;
->>>>>>> 8664c0cf
 				}
 #endif
 			}
