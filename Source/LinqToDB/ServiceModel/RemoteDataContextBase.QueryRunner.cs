--- conflicted
+++ resolved
@@ -1,5 +1,4 @@
 ﻿using System;
-using System.Collections.Generic;
 using System.Data;
 using System.Linq;
 using System.Linq.Expressions;
@@ -10,12 +9,8 @@
 namespace LinqToDB.ServiceModel
 {
 	using Linq;
-<<<<<<< HEAD
 	using Common.Internal;
-=======
-	using LinqToDB.SqlQuery;
-	using LinqToDB.Common.Internal;
->>>>>>> 9fdce4cf
+	using SqlQuery;
 	using SqlProvider;
 
 	public abstract partial class RemoteDataContextBase
@@ -186,7 +181,7 @@
 				var sqlOptimizer = _dataContext.GetSqlOptimizer();
 				var q = sqlOptimizer.PrepareStatementForRemoting(queryContext.Statement, _dataContext.MappingSchema, _evaluationContext);
 				var currentParameters = q.CollectParameters();
-				
+
 				data = LinqServiceSerializer.Serialize(
 					_dataContext.SerializationMappingSchema,
 					q,
@@ -314,7 +309,7 @@
 				data = LinqServiceSerializer.Serialize(
 					_dataContext.SerializationMappingSchema,
 					q,
-					currentParameters, 
+					currentParameters,
 					_evaluationContext.ParameterValues,
 					QueryHints);
 
