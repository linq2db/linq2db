﻿using System;
using System.Collections;
using System.Collections.Generic;
using System.Diagnostics;
using System.Globalization;
using System.Linq;
using System.Runtime.Serialization;
using System.Text;

namespace LinqToDB.ServiceModel
{
	using Common;
	using Extensions;
	using Mapping;
	using SqlQuery;

	static class LinqServiceSerializer
	{
		#region Public Members

		public static string Serialize(MappingSchema serializationSchema, SqlStatement statement, SqlParameter[] parameters, List<string> queryHints)
		{
			return new QuerySerializer(serializationSchema).Serialize(statement, parameters, queryHints);
		}

		public static LinqServiceQuery Deserialize(MappingSchema serializationSchema, string str)
		{
			return new QueryDeserializer(serializationSchema).Deserialize(str);
		}

		public static string Serialize(MappingSchema serializationSchema, LinqServiceResult result)
		{
			return new ResultSerializer(serializationSchema).Serialize(result);
		}

		public static LinqServiceResult DeserializeResult(MappingSchema serializationSchema, string str)
		{
			return new ResultDeserializer(serializationSchema).DeserializeResult(str);
		}

		public static string Serialize(MappingSchema serializationSchema, string[] data)
		{
			return new StringArraySerializer(serializationSchema).Serialize(data);
		}

		public static string[] DeserializeStringArray(MappingSchema serializationSchema, string str)
		{
			return new StringArrayDeserializer(serializationSchema).Deserialize(str);
		}

		#endregion

		#region SerializerBase

		const int ParamIndex     = -1;
		const int TypeIndex      = -2;
		const int TypeArrayIndex = -3;

		class SerializerBase
		{
			private   readonly MappingSchema _ms;
			protected readonly StringBuilder             Builder        = new StringBuilder();
			protected readonly Dictionary<object,int>    ObjectIndices  = new Dictionary<object,int>();
			protected readonly Dictionary<object,string> DelayedObjects = new Dictionary<object,string>();
			protected int                                Index;

			protected SerializerBase(MappingSchema serializationMappingSchema)
			{
				_ms = serializationMappingSchema;
			}

			protected void Append(Type type, object? value, bool withType = true)
			{
				if (withType)
					Append(type);

				// TODO: should we preserve DBNull is AST?
				if (value == null || value is DBNull)
					Append((string?)null);
				else if (!type.IsArray)
				{
					Append(SerializationConverter.Serialize(_ms, value));
				}
				else
				{
					var elementType = type.GetElementType();

					Builder.Append(' ');

					var len = Builder.Length;
					var cnt = 0;

					if (elementType.IsArray)
						foreach (var val in (IEnumerable)value)
						{
							Append(elementType, val);
							cnt++;
						}
					else
						foreach (object? val in (IEnumerable)value)
						{
							if (val == null)
								Append(elementType, null);
							else
								Append(val.GetType(), val);
							cnt++;
						}

					Builder.Insert(len, cnt.ToString(CultureInfo.CurrentCulture));
				}
			}

			protected void Append(int value)
			{
				Builder.Append(' ').Append(value);
			}

			protected void Append(int? value)
			{
				Builder.Append(' ').Append(value.HasValue ? '1' : '0');

				if (value.HasValue)
					Builder.Append(value.Value);
			}

			protected void Append(Type? value)
			{
				Builder.Append(' ').Append(value == null ? 0 : GetType(value));
			}

			protected void Append(bool value)
			{
				Builder.Append(' ').Append(value ? '1' : '0');
			}

			protected void Append(DbDataType? type)
			{
				Append(type != null);
				if (type != null)
					Append(type.Value);
			}

			protected void Append(DbDataType type)
			{
				Append(type.SystemType);
				Append((int)type.DataType);
				Append(type.DbType);
				Append(type.Length);
				Append(type.Precision);
				Append(type.Scale);
			}

			protected void Append(IQueryElement? element)
			{
				Builder.Append(' ').Append(element == null ? 0 : ObjectIndices[element]);
			}

			protected void AppendDelayed(IQueryElement? element)
			{
				Builder.Append(' ');

				if (element == null)
					Builder.Append(0);
				else
				{
					if (ObjectIndices.TryGetValue(element, out var idx))
						Builder.Append(idx);
					else
					{
						if (!DelayedObjects.TryGetValue(element, out var id))
							DelayedObjects.Add(element, id = Guid.NewGuid().ToString("B"));

						Builder.Append(id);
					}
				}
			}

			protected void Append(string? str)
			{
				Builder.Append(' ');

				if (str == null)
				{
					Builder.Append('-');
				}
				else if (str.Length == 0)
				{
					Builder.Append('0');
				}
				else
				{
					Builder
						.Append(str.Length)
						.Append(':')
						.Append(str);
				}
			}

			protected int GetType(Type? type)
			{
				if (type == null)
					return 0;

				if (!ObjectIndices.TryGetValue(type, out var idx))
				{
					if (type.IsArray)
					{
						var elementType = GetType(type.GetElementType());

						ObjectIndices.Add(type, idx = ++Index);

						Builder
							.Append(idx)
							.Append(' ')
							.Append(TypeArrayIndex)
							.Append(' ')
							.Append(elementType);
					}
					else
					{
						ObjectIndices.Add(type, idx = ++Index);

						Builder
							.Append(idx)
							.Append(' ')
							.Append(TypeIndex);

						Append(Configuration.LinqService.SerializeAssemblyQualifiedName ? type.AssemblyQualifiedName : type.FullName);
					}

					Builder.AppendLine();
				}

				return idx;
			}
		}

		#endregion

		#region DeserializerBase

		public class DeserializerBase
		{
			private   readonly MappingSchema _ms;
			protected readonly Dictionary<int,object>         ObjectIndices  = new Dictionary<int,object>();
			protected readonly Dictionary<int,Action<object>> DelayedObjects = new Dictionary<int,Action<object>>();

			protected string Str = null!;
			protected int    Pos;

			protected DeserializerBase(MappingSchema serializationMappingSchema)
			{
				_ms = serializationMappingSchema;
			}

			protected char Peek()
			{
				return Str[Pos];
			}

			char Next()
			{
				return Str[++Pos];
			}

			protected bool Get(char c)
			{
				if (Peek() == c)
				{
					Pos++;
					return true;
				}

				return false;
			}

			protected DbDataType ReadDbDataType()
			{
				var systemType = ReadType()!;
				var dataType   = (DataType)ReadInt();
				var dbType     = ReadString();
				var length     = ReadNullableInt();
				var precision  = ReadNullableInt();
				var scale      = ReadNullableInt();

				return new DbDataType(systemType, dataType, dbType, length, precision, scale);
			}

			protected DbDataType? ReadDbDataTypeNullable()
			{
				if (ReadBool())
					return ReadDbDataType();
				return null;
			}

			protected int ReadInt()
			{
				Get(' ');

				var minus = Get('-');
				var value = 0;

				for (var c = Peek(); char.IsDigit(c); c = Next())
					value = value * 10 + ((int)c - '0');

				return minus ? -value : value;
			}

			protected int? ReadNullableInt()
			{
				Get(' ');

				if (Get('0'))
					return null;

				Get('1');

				var minus = Get('-');
				var value = 0;

				for (var c = Peek(); char.IsDigit(c); c = Next())
					value = value * 10 + ((int)c - '0');

				return minus ? -value : value;
			}

			protected int? ReadCount()
			{
				Get(' ');

				if (Get('-'))
					return null;

				var value = 0;

				for (var c = Peek(); char.IsDigit(c); c = Next())
					value = value * 10 + ((int)c - '0');

				return value;
			}

			protected string? ReadString()
			{
				Get(' ');

				var c = Peek();

				if (c == '-')
				{
					Pos++;
					return null;
				}

				if (c == '0')
				{
					Pos++;
					return string.Empty;
				}

				var len   = ReadInt();
				var value = Str.Substring(++Pos, len);

				Pos += len;

				return value;
			}

			protected bool ReadBool()
			{
				Get(' ');

				var value = Peek() == '1';

				Pos++;

				return value;
			}

			protected T? Read<T>()
				where T : class
			{
				var idx = ReadInt();
				return idx == 0 ? null : (T)ObjectIndices[idx];
			}

			protected void ReadDelayedObject(Action<object?> action)
			{
				var idx = ReadInt();

				if (idx == 0)
					action(null);
				else
				{
					if (ObjectIndices.TryGetValue(idx, out var obj))
						action(obj);
					else
						if (DelayedObjects.TryGetValue(idx, out var a))
							DelayedObjects[idx] = o => { a(o); action(o); };
						else
							DelayedObjects[idx] = action;
				}
			}

			protected Type? ReadType()
			{
				var idx = ReadInt();

				if (!ObjectIndices.TryGetValue(idx, out var type))
				{
					Pos++;
					var typecode = ReadInt();
					Pos++;

					switch (typecode)
					{
						case TypeIndex     : type = ResolveType(ReadString())!; break;
						case TypeArrayIndex: type = GetArrayType(Read<Type>()!); break;

						default:
							throw new SerializationException(
								$"TypeIndex or TypeArrayIndex ({TypeIndex} or {TypeArrayIndex}) expected, but was {typecode}");
					}

					ObjectIndices.Add(idx, type);

					NextLine();

					var idx2 = ReadInt();
					if (idx2 != idx)
						throw new SerializationException($"Wrong type reading, expected index is {idx} but was {idx2}");
				}

				return (Type?) type;
			}

			protected T[]? ReadArray<T>()
				where T : class
			{
				var count = ReadCount();

				if (count == null)
					return null;

				var items = new T[count.Value];

				for (var i = 0; i < count; i++)
					items[i] = Read<T>()!;

				return items;
			}

			protected List<T>? ReadList<T>()
				where T : class
			{
				var count = ReadCount();

				if (count == null)
					return null;

				var items = new List<T>(count.Value);

				for (var i = 0; i < count; i++)
					items.Add(Read<T>()!);

				return items;
			}

			protected void NextLine()
			{
				while (Pos < Str.Length && (Peek() == '\n' || Peek() == '\r'))
					Pos++;
			}

			interface IDeserializerHelper
			{
				object? GetArray(DeserializerBase deserializer);
			}

			class DeserializerHelper<T> : IDeserializerHelper
			{
				public object? GetArray(DeserializerBase deserializer)
				{
					var count = deserializer.ReadCount();

					if (count == null)
						return null;

					var arr   = new T[count.Value];

					for (var i = 0; i < count.Value; i++)
					{
						var elementType = deserializer.ReadType();
						arr[i] = (T) deserializer.ReadValue(elementType)!;
					}

					return arr;
				}
			}

			static readonly Dictionary<Type,Func<DeserializerBase,object?>> _arrayDeserializers =
				new Dictionary<Type,Func<DeserializerBase,object?>>();

			protected object? ReadValue(Type? type)
			{
				if (type == null)
					return ReadString();

				if (type.IsArray)
				{
					var elem = type.GetElementType();

					Func<DeserializerBase,object?> deserializer;

					lock (_arrayDeserializers)
					{
						if (!_arrayDeserializers.TryGetValue(elem, out deserializer))
						{
							var helper = (IDeserializerHelper)Activator.CreateInstance(typeof(DeserializerHelper<>).MakeGenericType(elem));
							_arrayDeserializers.Add(elem, deserializer = helper.GetArray);
						}
					}

					return deserializer(this);
				}

				return SerializationConverter.Deserialize(_ms, type, ReadString());

			}

			protected readonly List<string> UnresolvedTypes = new List<string>();

			protected Type? ResolveType(string? str)
			{
				if (str == null)
					return null;

				Type? type = Type.GetType(str, false);

				if (type == null)
				{
					if (str == "System.Data.Linq.Binary")
						return typeof(System.Data.Linq.Binary);

					try
					{
						foreach (var assembly in AppDomain.CurrentDomain.GetAssemblies())
						{
							type = assembly.GetType(str);
							if (type != null)
								break;
						}
					}
					catch
					{
						// ignore errors
					}

					if (type == null)
					{
						type = LinqService.TypeResolver(str);
						if (type == null)
						{
							if (Configuration.LinqService.ThrowUnresolvedTypeException)
								throw new LinqToDBException(
									$"Type '{str}' cannot be resolved. Use LinqService.TypeResolver to resolve unknown types.");

							UnresolvedTypes.Add(str);

							Debug.WriteLine(
								$"Type '{str}' cannot be resolved. Use LinqService.TypeResolver to resolve unknown types.",
								"LinqServiceSerializer");
						}
					}
				}

				return type;
			}
		}

		#endregion

		#region QuerySerializer

		class QuerySerializer : SerializerBase
		{
			public QuerySerializer(MappingSchema serializationMappingSchema)
				: base(serializationMappingSchema)
			{
			}

			public string Serialize(SqlStatement statement, SqlParameter[] parameters, List<string> queryHints)
			{
				var queryHintCount = queryHints?.Count ?? 0;

				Builder.AppendLine(queryHintCount.ToString());

				if (queryHintCount > 0)
					foreach (var hint in queryHints!)
						Builder.AppendLine(hint);

				var visitor = new QueryVisitor();

				visitor.Visit(statement, Visit);

				if (DelayedObjects.Count > 0)
					throw new LinqToDBException($"QuerySerializer error. Unknown object '{DelayedObjects.First().Key.GetType()}'.");

				foreach (var parameter in parameters)
					if (!ObjectIndices.ContainsKey(parameter))
						Visit(parameter);

				Builder
					.Append(++Index)
					.Append(' ')
					.Append(ParamIndex);

				Append(parameters.Length);

				foreach (var parameter in parameters)
					Append(parameter);

				Builder.AppendLine();

				return Builder.ToString();
			}

			void Visit(IQueryElement e)
			{
				switch (e.ElementType)
				{
					case QueryElementType.SqlField :
						{
							var fld = (SqlField)e;

							if (fld.Type != null)
								GetType(fld.Type.Value.SystemType);

							break;
						}

					case QueryElementType.SqlParameter :
						{
							var p = (SqlParameter)e;
							var v = p.Value;
							var t = v == null ? p.Type.SystemType : v.GetType();

							if (v == null || t.IsArray || t == typeof(string) || !(v is IEnumerable))
							{
								GetType(t);
							}
							else
							{
								var elemType = t.GetItemType()!;
								GetType(GetArrayType(elemType));
							}

							break;
						}

					case QueryElementType.SqlFunction         : GetType(((SqlFunction)        e).SystemType)          ; break;
					case QueryElementType.SqlExpression       : GetType(((SqlExpression)      e).SystemType)          ; break;
					case QueryElementType.SqlBinaryExpression : GetType(((SqlBinaryExpression)e).SystemType)          ; break;
					case QueryElementType.SqlDataType         : GetType(((SqlDataType)        e).Type.SystemType)     ; break;
					case QueryElementType.SqlValue            : GetType(((SqlValue)           e).ValueType.SystemType); break;
					case QueryElementType.SqlTable            : GetType(((SqlTable)           e).ObjectType)          ; break;
					case QueryElementType.SqlCteTable         : GetType(((SqlCteTable)        e).ObjectType)          ; break;
					case QueryElementType.CteClause           : GetType(((CteClause)          e).ObjectType)          ; break;
					case QueryElementType.SqlRawSqlTable      : GetType(((SqlRawSqlTable)     e).ObjectType)          ; break;
				}

				ObjectIndices.Add(e, ++Index);

				Builder
					.Append(Index)
					.Append(' ')
					.Append((int)e.ElementType);

				if (DelayedObjects.Count > 0)
				{
					if (DelayedObjects.TryGetValue(e, out var id))
					{
						Builder.Replace(id, Index.ToString());
						DelayedObjects.Remove(e);
					}
				}

				switch (e.ElementType)
				{
					case QueryElementType.SqlField :
						{
							var elem = (SqlField)e;


							Append(elem.Type);
							Append(elem.Name);
							Append(elem.PhysicalName);
							Append(elem.CanBeNull);
							Append(elem.IsPrimaryKey);
							Append(elem.PrimaryKeyOrder);
							Append(elem.IsIdentity);
							Append(elem.IsUpdatable);
							Append(elem.IsInsertable);
							Append(elem.IsDynamic);
							Append(elem.CreateFormat);
							Append(elem.CreateOrder);
							AppendDelayed(elem.Table);

							break;
						}

					case QueryElementType.SqlFunction :
						{
							var elem = (SqlFunction)e;

							Append(elem.SystemType);
							Append(elem.Name);
							Append(elem.IsAggregate);
							Append(elem.Precedence);
							Append(elem.Parameters);

							break;
						}

					case QueryElementType.SqlParameter :
						{
							var elem = (SqlParameter)e;

							Append(elem.Name);
							Append(elem.IsQueryParameter);
							Append(elem.Type);
							Append(elem.LikeStart);
							Append(elem.LikeEnd);
							Append(elem.ReplaceLike);

							var value = elem.LikeStart != null ? elem.RawValue : elem.Value;
							var type  = value == null ? elem.Type.SystemType : value.GetType();

							if (value == null || type.IsArray || type == typeof(string) || !(value is IEnumerable))
							{
								Append(type, value);
							}
							else
							{
								var elemType = type.GetItemType()!;

								value = ConvertIEnumerableToArray(value, elemType);

								Append(GetArrayType(elemType), value);
							}

							break;
						}

					case QueryElementType.SqlExpression :
						{
							var elem = (SqlExpression)e;

							Append(elem.SystemType);
							Append(elem.Expr);
							Append(elem.Precedence);
							Append(elem.Parameters);

							break;
						}

					case QueryElementType.SqlBinaryExpression :
						{
							var elem = (SqlBinaryExpression)e;

							Append(elem.SystemType);
							Append(elem.Expr1);
							Append(elem.Operation);
							Append(elem.Expr2);
							Append(elem.Precedence);

							break;
						}

					case QueryElementType.SqlValue :
						{
							var elem = (SqlValue)e;

							Append(elem.ValueType);
							Append(elem.ValueType.SystemType, elem.Value, false);
							break;
						}

					case QueryElementType.SqlDataType :
						{
							var elem = (SqlDataType)e;

							Append(elem.Type);

							break;
						}

					case QueryElementType.SqlTable :
						{
							var elem = (SqlTable)e;

							Append(elem.SourceID);
							Append(elem.Name);
							Append(elem.Alias);
							Append(elem.Server);
							Append(elem.Database);
							Append(elem.Schema);
							Append(elem.PhysicalName);
							Append(elem.ObjectType);

							if (elem.SequenceAttributes.IsNullOrEmpty())
								Builder.Append(" -");
							else
							{
								Append(elem.SequenceAttributes!.Length);

								foreach (var a in elem.SequenceAttributes)
								{
									Append(a.Configuration);
									Append(a.SequenceName);
								}
							}

							Append(ObjectIndices[elem.All]);
							Append(elem.Fields.Count);

							foreach (var field in elem.Fields)
								Append(ObjectIndices[field.Value]);

							Append((int)elem.SqlTableType);

							if (elem.SqlTableType != SqlTableType.Table)
							{
								if (elem.TableArguments == null)
									Append(0);
								else
								{
									Append(elem.TableArguments.Length);

									foreach (var expr in elem.TableArguments)
										Append(ObjectIndices[expr]);
								}
							}

							break;
						}

					case QueryElementType.SqlCteTable :
						{
							var elem = (SqlCteTable)e;

							Append(elem.SourceID);
							Append(elem.Alias);

							AppendDelayed(elem.Cte);

							Append(ObjectIndices[elem.All]);
							Append(elem.Fields.Count);

							foreach (var field in elem.Fields)
								Append(ObjectIndices[field.Value]);

							break;
						}

					case QueryElementType.SqlRawSqlTable :
						{
							var elem = (SqlRawSqlTable)e;

							Append(elem.SourceID);
							Append(elem.Alias);
							Append(elem.ObjectType);

							Append(ObjectIndices[elem.All]);
							Append(elem.Fields.Count);

							foreach (var field in elem.Fields)
								Append(ObjectIndices[field.Value]);

							Append(elem.SQL);

							if (elem.Parameters == null)
								Append(0);
							else
							{
								Append(elem.Parameters.Length);

								foreach (var expr in elem.Parameters)
									Append(ObjectIndices[expr]);
							}

							break;
						}

					case QueryElementType.ExprPredicate :
						{
							var elem = (SqlPredicate.Expr)e;

							Append(elem.Expr1);
							Append(elem.Precedence);

							break;
						}

					case QueryElementType.NotExprPredicate :
						{
							var elem = (SqlPredicate.NotExpr)e;

							Append(elem.Expr1);
							Append(elem.IsNot);
							Append(elem.Precedence);

							break;
						}

					case QueryElementType.ExprExprPredicate :
						{
							var elem = (SqlPredicate.ExprExpr)e;

							Append(elem.Expr1);
							Append((int)elem.Operator);
							Append(elem.Expr2);

							break;
						}

					case QueryElementType.LikePredicate :
						{
							var elem = (SqlPredicate.Like)e;

							Append(elem.Expr1);
							Append(elem.IsNot);
							Append(elem.Expr2);
							Append(elem.Escape);
							Append(elem.IsSqlLike);
							break;
						}

					case QueryElementType.BetweenPredicate :
						{
							var elem = (SqlPredicate.Between)e;

							Append(elem.Expr1);
							Append(elem.IsNot);
							Append(elem.Expr2);
							Append(elem.Expr3);

							break;
						}

					case QueryElementType.IsNullPredicate :
						{
							var elem = (SqlPredicate.IsNull)e;

							Append(elem.Expr1);
							Append(elem.IsNot);

							break;
						}

					case QueryElementType.InSubQueryPredicate :
						{
							var elem = (SqlPredicate.InSubQuery)e;

							Append(elem.Expr1);
							Append(elem.IsNot);
							Append(elem.SubQuery);

							break;
						}

					case QueryElementType.InListPredicate :
						{
							var elem = (SqlPredicate.InList)e;

							Append(elem.Expr1);
							Append(elem.IsNot);
							Append(elem.Values);

							break;
						}

					case QueryElementType.FuncLikePredicate :
						{
							var elem = (SqlPredicate.FuncLike)e;
							Append(elem.Function);
							break;
						}

					case QueryElementType.SqlQuery :
						{
							var elem = (SelectQuery)e;

							Append(elem.SourceID);
							Append(elem.From);

							Append(elem.Select);

							Append(elem.Where);
							Append(elem.GroupBy);
							Append(elem.Having);
							Append(elem.OrderBy);
							Append(elem.ParentSelect?.SourceID ?? 0);
							Append(elem.IsParameterDependent);

							if (!elem.HasSetOperators)
								Builder.Append(" -");
							else
								Append(elem.SetOperators);

							if (ObjectIndices.ContainsKey(elem.All))
								Append(ObjectIndices[elem.All]);
							else
								Builder.Append(" -");

							break;
						}

					case QueryElementType.Column :
						{
							var elem = (SqlColumn) e;

							Append(elem.Parent!.SourceID);
							Append(elem.Expression);
							Append(elem.RawAlias);

							break;
						}

					case QueryElementType.SearchCondition :
						{
							Append(((SqlSearchCondition)e).Conditions);
							break;
						}

					case QueryElementType.Condition :
						{
							var elem = (SqlCondition)e;

							Append(elem.IsNot);
							Append(elem.Predicate);
							Append(elem.IsOr);

							break;
						}

					case QueryElementType.TableSource :
						{
							var elem = (SqlTableSource)e;

							Append(elem.Source);
							Append(elem._alias);
							Append(elem.Joins);

							break;
						}

					case QueryElementType.JoinedTable :
						{
							var elem = (SqlJoinedTable)e;

							Append((int)elem.JoinType);
							Append(elem.Table);
							Append(elem.IsWeak);
							Append(elem.Condition);

							break;
						}

					case QueryElementType.SelectClause :
						{
							var elem = (SqlSelectClause)e;

							Append(elem.IsDistinct);
							Append(elem.SkipValue);
							Append(elem.TakeValue);
							Append((int?)elem.TakeHints);

							Append(elem.Columns);

							break;
						}

					case QueryElementType.InsertClause :
						{
							var elem = (SqlInsertClause)e;

							Append(elem.Items);
							Append(elem.Into);
							Append(elem.WithIdentity);

							break;
						}

					case QueryElementType.UpdateClause :
						{
							var elem = (SqlUpdateClause)e;

							Append(elem.Items);
							Append(elem.Keys);
							Append(elem.Table);

							break;
						}

					case QueryElementType.WithClause :
						{
							var elem = (SqlWithClause)e;

							Append(elem.Clauses);

							break;
						}

					case QueryElementType.CteClause:
						{
							var elem = (CteClause)e;

							Append(elem.Name);
							Append(elem.Body);
							Append(elem.ObjectType);
							Append(elem.Fields);
							Append(elem.IsRecursive);

							break;
						}

					case QueryElementType.SelectStatement :
						{
							var elem = (SqlSelectStatement)e;
							Append(elem.With);
							Append(elem.SelectQuery);
							Append(elem.Parameters);

							break;
						}

					case QueryElementType.InsertStatement :
						{
							var elem = (SqlInsertStatement)e;
							Append(elem.With);
							Append(elem.Insert);
							Append(elem.SelectQuery);
							Append(elem.Output);
							Append(elem.Parameters);

							break;
						}

					case QueryElementType.InsertOrUpdateStatement :
						{
							var elem = (SqlInsertOrUpdateStatement)e;
							Append(elem.With);
							Append(elem.Insert);
							Append(elem.Update);
							Append(elem.SelectQuery);
							Append(elem.Parameters);

							break;
						}

					case QueryElementType.UpdateStatement :
						{
							var elem = (SqlUpdateStatement)e;
							Append(elem.With);
							Append(elem.Update);
							Append(elem.SelectQuery);
							Append(elem.Parameters);

							break;
						}

					case QueryElementType.DeleteStatement :
						{
							var elem = (SqlDeleteStatement)e;

							Append(elem.With);
							Append(elem.Table);
							Append(elem.Top);
							Append(elem.SelectQuery);
							Append(elem.Parameters);

							break;
						}

					case QueryElementType.SetExpression :
						{
							var elem = (SqlSetExpression)e;

							Append(elem.Column);
							Append(elem.Expression);

							break;
						}

					case QueryElementType.CreateTableStatement :
						{
							var elem = (SqlCreateTableStatement)e;

							Append(elem.Table);
							Append(elem.Parameters);
							Append(elem.StatementHeader);
							Append(elem.StatementFooter);
							Append((int)elem.DefaultNullable);

							break;
						}

					case QueryElementType.DropTableStatement :
					{
						var elem = (SqlDropTableStatement)e;

						Append(elem.Table);
						Append(elem.Parameters);
						Append(elem.IfExists);

						break;
					}

					case QueryElementType.TruncateTableStatement :
					{
						var elem = (SqlTruncateTableStatement)e;

						Append(elem.Table);
						Append(elem.ResetIdentity);
						Append(elem.Parameters);

						break;
					}

					case QueryElementType.FromClause    : Append(((SqlFromClause)   e).Tables);          break;
					case QueryElementType.WhereClause   : Append(((SqlWhereClause)  e).SearchCondition); break;
					case QueryElementType.GroupByClause : Append(((SqlGroupByClause)e).Items);           break;
					case QueryElementType.OrderByClause : Append(((SqlOrderByClause)e).Items);           break;

					case QueryElementType.OrderByItem :
						{
							var elem = (SqlOrderByItem)e;

							Append(elem.Expression);
							Append(elem.IsDescending);

							break;
						}

					case QueryElementType.SetOperator :
						{
							var elem = (SqlSetOperator)e;

							Append(elem.SelectQuery);
							Append((int)elem.Operation);

							break;
						}

					case QueryElementType.MergeSourceTable:
						{
							var elem = (SqlMergeSourceTable)e;

							Append(elem.SourceID);
							Append(elem.SourceEnumerable);
							Append(elem.SourceQuery);
							Append(elem.SourceFields);

							break;
						}

					case QueryElementType.MergeOperationClause:
						{
							var elem = (SqlMergeOperationClause)e;

							Append((int)elem.OperationType);
							Append(elem.Where);
							Append(elem.WhereDelete);
							Append(elem.Items);

							break;
						}

					case QueryElementType.MergeStatement:
						{
							var elem = (SqlMergeStatement)e;

							Append(elem.Hint);
							Append(elem.Target);
							Append(elem.Source);
							Append(elem.On);
							Append(elem.Operations);
							Append(elem.Parameters);

							break;
						}

					case QueryElementType.SqlValuesTable:
						{
							var elem = (SqlValuesTable)e;

							Append(elem.Fields.Values);
							Append(elem.Rows.Count);

							foreach (var row in elem.Rows)
								Append(row);

							break;
						}

<<<<<<< HEAD
					case QueryElementType.OutputClause:
						{
							var elem = (SqlOutputClause)e;

							// actually only InsertedTable implemented now
							Append(elem.SourceTable);
							Append(elem.DeletedTable);
							Append(elem.InsertedTable);
							Append(elem.OutputTable);

							if (elem.HasOutputItems)
								Append(elem.OutputItems);
							else
								Builder.Append(" -");

							Append(elem.OutputQuery);

							break;
						}
=======

					case QueryElementType.SqlAliasPlaceholder:
						{
							break;
						};
>>>>>>> 00fed8d0

					default:
						throw new InvalidOperationException($"Serialize not implemented for element {e.ElementType}");
				}

				Builder.AppendLine();
			}

			void Append<T>(ICollection<T>? exprs)
				where T : IQueryElement
			{
				if (exprs == null)
					Builder.Append(" -");
				else
				{
					Append(exprs.Count);

					foreach (var e in exprs)
						Append(ObjectIndices[e]);
				}
			}
		}

		#endregion

		#region QueryDeserializer

		public class QueryDeserializer : DeserializerBase
		{
			SqlStatement   _statement  = null!;
			SqlParameter[] _parameters = null!;

			readonly Dictionary<int,SelectQuery> _queries = new Dictionary<int,SelectQuery>();
			readonly List<Action>                _actions = new List<Action>();

			public QueryDeserializer(MappingSchema serializationMappingSchema)
				: base(serializationMappingSchema)
			{
			}

			public LinqServiceQuery Deserialize(string str)
			{
				Str = str;

				List<string>? queryHints = null;

				var queryHintCount = ReadInt();

				NextLine();

				if (queryHintCount > 0)
				{
					queryHints = new List<string>();

					for (var i = 0; i < queryHintCount; i++)
					{
						var pos = Pos;

						while (Pos < Str.Length && Peek() != '\n' && Peek() != '\r')
							Pos++;

						queryHints.Add(Str.Substring(pos, Pos - pos));

						NextLine();
					}
				}

				while (Parse()) {}

				foreach (var action in _actions)
					action();

				return new LinqServiceQuery { Statement = _statement, Parameters = _parameters, QueryHints = queryHints };
			}

			bool Parse()
			{
				NextLine();

				if (Pos >= Str.Length)
					return false;

				var obj  = null as object;
				var idx  = ReadInt(); Pos++;
				var type = ReadInt(); Pos++;

				switch ((QueryElementType)type)
				{
					case (QueryElementType)ParamIndex     : obj = _parameters = ReadArray<SqlParameter>()!; break;
					case (QueryElementType)TypeIndex      : obj = ResolveType(ReadString());                break;
					case (QueryElementType)TypeArrayIndex : obj = GetArrayType(Read<Type>()!);              break;

					case QueryElementType.SqlField :
						{
							var dbDataType       = ReadDbDataTypeNullable();
							var name             = ReadString()!;
							var physicalName     = ReadString()!;
							var nullable         = ReadBool();
							var isPrimaryKey     = ReadBool();
							var primaryKeyOrder  = ReadInt();
							var isIdentity       = ReadBool();
							var isUpdatable      = ReadBool();
							var isInsertable     = ReadBool();
							var isDynamic        = ReadBool();
							var createFormat     = ReadString();
							var createOrder      = ReadNullableInt();

							SqlField field;
							obj = field = new SqlField(name, physicalName)
							{
								Type            = dbDataType,
								CanBeNull       = nullable,
								IsPrimaryKey    = isPrimaryKey,
								PrimaryKeyOrder = primaryKeyOrder,
								IsIdentity      = isIdentity,
								IsUpdatable     = isUpdatable,
								IsInsertable    = isInsertable,
								IsDynamic       = isDynamic,
								CreateFormat    = createFormat,
								CreateOrder     = createOrder
							};

							ReadDelayedObject(table =>
							{
								field.Table = table as ISqlTableSource;
							});

							break;
						}

					case QueryElementType.SqlFunction :
						{
							var systemType  = Read<Type>()!;
							var name        = ReadString()!;
							var isAggregate = ReadBool();
							var precedence  = ReadInt();
							var parameters  = ReadArray<ISqlExpression>()!;

							obj = new SqlFunction(systemType, name, isAggregate, precedence, parameters);

							break;
						}

					case QueryElementType.SqlParameter :
						{
							var name             = ReadString();
							var isQueryParameter = ReadBool();
							var dbDataType       = ReadDbDataType();
							var likeStart        = ReadString();
							var likeEnd          = ReadString();
							var replaceLike      = ReadBool();

							var value            = ReadValue(Read<Type>()!);

							obj = new SqlParameter(dbDataType, name, value)
							{
								IsQueryParameter = isQueryParameter,
								LikeStart        = likeStart,
								LikeEnd          = likeEnd,
								ReplaceLike      = replaceLike,
							};

							break;
						}

					case QueryElementType.SqlExpression :
						{
							var systemType = Read<Type>();
							var expr       = ReadString()!;
							var precedence = ReadInt();
							var parameters = ReadArray<ISqlExpression>()!;

							obj = new SqlExpression(systemType, expr, precedence, parameters);

							break;
						}

					case QueryElementType.SqlBinaryExpression :
						{
							var systemType = Read<Type>()!;
							var expr1      = Read<ISqlExpression>()!;
							var operation  = ReadString()!;
							var expr2      = Read<ISqlExpression>()!;
							var precedence = ReadInt();

							obj = new SqlBinaryExpression(systemType, expr1, operation, expr2, precedence);

							break;
						}

					case QueryElementType.SqlValue :
						{
							var dbDataType = ReadDbDataType();
							var value      = ReadValue(dbDataType.SystemType);

							obj = new SqlValue(dbDataType, value);

							break;
						}

					case QueryElementType.SqlDataType :
						{
							var dbDataType = ReadDbDataType();

							obj = new SqlDataType(dbDataType);

							break;
						}

					case QueryElementType.SqlTable :
						{
							var sourceID           = ReadInt();
							var name               = ReadString();
							var alias              = ReadString()!;
							var server             = ReadString();
							var database           = ReadString();
							var schema             = ReadString();
							var physicalName       = ReadString();
							var objectType         = Read<Type>();
							var sequenceAttributes = null as SequenceNameAttribute[];

							var count = ReadCount();

							if (count != null)
							{
								sequenceAttributes = new SequenceNameAttribute[count.Value];

								for (var i = 0; i < count.Value; i++)
									sequenceAttributes[i] = new SequenceNameAttribute(ReadString()!, ReadString()!);
							}

							var all    = Read<SqlField>()!;
							var fields = ReadArray<SqlField>()!;
							var flds   = new SqlField[fields.Length + 1];

							flds[0] = all;
							Array.Copy(fields, 0, flds, 1, fields.Length);

							var sqlTableType = (SqlTableType)ReadInt();
							var tableArgs    = sqlTableType == SqlTableType.Table ? null : ReadArray<ISqlExpression>();

							obj = new SqlTable(
								sourceID, name, alias, server, database, schema, physicalName, objectType, sequenceAttributes, flds,
								sqlTableType, tableArgs);

							break;
						}

					case QueryElementType.SqlCteTable :
						{
							var sourceID  = ReadInt();
							var alias     = ReadString()!;

							//CteClause cte       = Read<CteClause>();
							SqlCteTable? cteTable = null;
							CteClause?   cte      = null;
							var isDelayed = true;

							ReadDelayedObject(o =>
							{
								cte = (CteClause)o!;

								if (cteTable == null)
									isDelayed = false;
								else
									cteTable.SetDelayedCteObject(cte);
							});

							var all    = Read<SqlField>()!;
							var fields = ReadArray<SqlField>()!;
							var flds   = new SqlField[fields.Length + 1];

							flds[0] = all;
							Array.Copy(fields, 0, flds, 1, fields.Length);

							cteTable = isDelayed ?
								new SqlCteTable(sourceID, alias, flds) :
								new SqlCteTable(sourceID, alias, flds, cte!);

							obj = cteTable;

							break;
						}

					case QueryElementType.SqlRawSqlTable :
						{
							var sourceID           = ReadInt();
							var alias              = ReadString()!;
							var objectType         = Read<Type>()!;

							var all    = Read<SqlField>()!;
							var fields = ReadArray<SqlField>()!;
							var flds   = new SqlField[fields.Length + 1];

							flds[0] = all;
							Array.Copy(fields, 0, flds, 1, fields.Length);

							var sql        = ReadString()!;
							var parameters = ReadArray<ISqlExpression>()!;

							obj = new SqlRawSqlTable(sourceID, alias, objectType, flds, sql, parameters);

							break;
						}

					case QueryElementType.ExprPredicate :
						{
							var expr1      = Read<ISqlExpression>()!;
							var precedence = ReadInt();

							obj = new SqlPredicate.Expr(expr1, precedence);

							break;
						}

					case QueryElementType.NotExprPredicate :
						{
							var expr1      = Read<ISqlExpression>()!;
							var isNot      = ReadBool();
							var precedence = ReadInt();

							obj = new SqlPredicate.NotExpr(expr1, isNot, precedence);

							break;
						}

					case QueryElementType.ExprExprPredicate :
						{
							var expr1     = Read<ISqlExpression>()!;
							var @operator = (SqlPredicate.Operator)ReadInt();
							var expr2     = Read<ISqlExpression>()!;

							obj = new SqlPredicate.ExprExpr(expr1, @operator, expr2);

							break;
						}

					case QueryElementType.LikePredicate :
						{
							var expr1  = Read<ISqlExpression>()!;
							var isNot  = ReadBool();
							var expr2  = Read<ISqlExpression>()!;
							var escape = Read<ISqlExpression>();
							var isSqlLike = ReadBool();
							obj = new SqlPredicate.Like(expr1, isNot, expr2, escape, isSqlLike);

							break;
						}

					case QueryElementType.BetweenPredicate :
						{
							var expr1 = Read<ISqlExpression>()!;
							var isNot = ReadBool();
							var expr2 = Read<ISqlExpression>()!;
							var expr3 = Read<ISqlExpression>()!;

							obj = new SqlPredicate.Between(expr1, isNot, expr2, expr3);

							break;
						}

					case QueryElementType.IsNullPredicate :
						{
							var expr1 = Read<ISqlExpression>()!;
							var isNot = ReadBool();

							obj = new SqlPredicate.IsNull(expr1, isNot);

							break;
						}

					case QueryElementType.InSubQueryPredicate :
						{
							var expr1    = Read<ISqlExpression>()!;
							var isNot    = ReadBool();
							var subQuery = Read<SelectQuery>()!;

							obj = new SqlPredicate.InSubQuery(expr1, isNot, subQuery);

							break;
						}

					case QueryElementType.InListPredicate :
						{
							var expr1  = Read<ISqlExpression>()!;
							var isNot  = ReadBool();
							var values = ReadList<ISqlExpression>()!;

							obj = new SqlPredicate.InList(expr1, isNot, values);

							break;
						}

					case QueryElementType.FuncLikePredicate :
						{
							var func = Read<SqlFunction>()!;
							obj = new SqlPredicate.FuncLike(func);
							break;
						}

					case QueryElementType.SqlQuery :
						{
							var sid                = ReadInt();
							var from               = Read<SqlFromClause>()!;
							var select             = Read<SqlSelectClause>()!;
							var where              = Read<SqlWhereClause>()!;
							var groupBy            = Read<SqlGroupByClause>()!;
							var having             = Read<SqlWhereClause>()!;
							var orderBy            = Read<SqlOrderByClause>()!;
							var parentSql          = ReadInt();
							var parameterDependent = ReadBool();
							var unions             = ReadArray<SqlSetOperator>();

							var query = new SelectQuery(sid);
							_statement = new SqlSelectStatement(query);

							query.Init(
								select,
								from,
								where,
								groupBy,
								having,
								orderBy,
								unions?.ToList(),
								null, // we do not serialize unique keys
								null,
								parameterDependent);

							_queries.Add(sid, query);

							if (parentSql != 0)
								_actions.Add(() =>
								{
									if (_queries.TryGetValue(parentSql, out var selectQuery))
										query.ParentSelect = selectQuery;
								});

							query.All = Read<SqlField>()!;

							obj = query;

							break;
						}

					case QueryElementType.Column :
						{
							var sid        = ReadInt();
							var expression = Read<ISqlExpression>()!;
							var alias      = ReadString();

							var col = new SqlColumn(null, expression, alias);

							_actions.Add(() => { col.Parent = _queries[sid]; });

							obj = col;

							break;
						}

					case QueryElementType.SearchCondition :
						obj = new SqlSearchCondition(ReadArray<SqlCondition>()!);
						break;

					case QueryElementType.Condition :
						obj = new SqlCondition(ReadBool(), Read<ISqlPredicate>()!, ReadBool());
						break;

					case QueryElementType.TableSource :
						{
							var source = Read<ISqlTableSource>()!;
							var alias  = ReadString();
							var joins  = ReadArray<SqlJoinedTable>();

							obj = new SqlTableSource(source, alias, joins);

							break;
						}

					case QueryElementType.JoinedTable :
						{
							var joinType  = (JoinType)ReadInt();
							var table     = Read<SqlTableSource>()!;
							var isWeak    = ReadBool();
							var condition = Read<SqlSearchCondition>()!;

							obj = new SqlJoinedTable(joinType, table, isWeak, condition);

							break;
						}

					case QueryElementType.SelectClause :
						{
							var isDistinct = ReadBool();
							var skipValue  = Read<ISqlExpression>()!;
							var takeValue  = Read<ISqlExpression>()!;
							var takeHints  = (TakeHints?)ReadNullableInt();
							var columns    = ReadArray<SqlColumn>()!;

							obj = new SqlSelectClause(isDistinct, takeValue, takeHints, skipValue, columns);

							break;
						}

					case QueryElementType.InsertClause :
						{
							var items = ReadArray<SqlSetExpression>();
							var into  = Read<SqlTable>();
							var wid   = ReadBool();

							var c = new SqlInsertClause { Into = into, WithIdentity = wid };

							c.Items.AddRange(items);
							obj = c;

							break;
						}

					case QueryElementType.UpdateClause :
						{
							var items = ReadArray<SqlSetExpression>();
							var keys  = ReadArray<SqlSetExpression>();
							var table = Read<SqlTable>();

							var c = new SqlUpdateClause { Table = table };

							c.Items.AddRange(items);
							c.Keys. AddRange(keys);
							obj = c;

							break;
						}

					case QueryElementType.WithClause :
						{
							var items = ReadArray<CteClause>();

							var c = new SqlWithClause();
							c.Clauses.AddRange(items);

							obj = c;

							break;
						}

					case QueryElementType.CteClause:
						{
							var name        = ReadString()!;
							var body        = Read<SelectQuery>();
							var objectType  = Read<Type>()!;
							var fields      = ReadArray<SqlField>()!;
							var isRecursive = ReadBool();

							var c = new CteClause(body, fields, objectType, isRecursive, name);

							obj = c;

							break;
						}

					case QueryElementType.SelectStatement :
						{
							var with        = Read<SqlWithClause>();
							var selectQuery = Read<SelectQuery>()!;
							var parameters  = ReadArray<SqlParameter>();

							obj = _statement = new SqlSelectStatement(selectQuery);
							_statement.Parameters.AddRange(parameters);
							((SqlSelectStatement)_statement).With = with;

							break;
						}

					case QueryElementType.InsertStatement :
						{
							var with        = Read<SqlWithClause>();
<<<<<<< HEAD
							var insert      = Read<SqlInsertClause>();
							var selectQuery = Read<SelectQuery>();
							var output      = Read<SqlOutputClause>();
=======
							var insert      = Read<SqlInsertClause>()!;
							var selectQuery = Read<SelectQuery>()!;
>>>>>>> 00fed8d0
							var parameters  = ReadArray<SqlParameter>();

							obj = _statement = new SqlInsertStatement(selectQuery) {Insert = insert, Output = output };
							_statement.Parameters.AddRange(parameters);
							((SqlInsertStatement)_statement).With = with;

							break;
						}

					case QueryElementType.UpdateStatement :
						{
							var with        = Read<SqlWithClause>();
							var update      = Read<SqlUpdateClause>()!;
							var selectQuery = Read<SelectQuery>()!;
							var parameters  = ReadArray<SqlParameter>();

							obj = _statement = new SqlUpdateStatement(selectQuery) {Update = update};
							_statement.Parameters.AddRange(parameters);
							((SqlUpdateStatement)_statement).With = with;

							break;
						}

					case QueryElementType.InsertOrUpdateStatement :
						{
							var with        = Read<SqlWithClause>();
							var insert      = Read<SqlInsertClause>()!;
							var update      = Read<SqlUpdateClause>()!;
							var selectQuery = Read<SelectQuery>();
							var parameters  = ReadArray<SqlParameter>()!;

							obj = _statement = new SqlInsertOrUpdateStatement(selectQuery) {Insert = insert, Update = update};
							_statement.Parameters.AddRange(parameters);
							((SqlInsertOrUpdateStatement)_statement).With = with;

							break;
						}

					case QueryElementType.DeleteStatement :
						{
							var with        = Read<SqlWithClause>();
							var table       = Read<SqlTable>();
							var top         = Read<ISqlExpression>()!;
							var selectQuery = Read<SelectQuery>();
							var parameters  = ReadArray<SqlParameter>();

							obj = _statement = new SqlDeleteStatement { Table = table, Top = top, SelectQuery = selectQuery };
							_statement.Parameters.AddRange(parameters);
							((SqlDeleteStatement)_statement).With = with;

							break;
						}

					case QueryElementType.CreateTableStatement :
						{
							var table           = Read<SqlTable>();
							var parameters      = ReadArray<SqlParameter>();
							var statementHeader = ReadString();
							var statementFooter = ReadString();
							var defaultNullable = (DefaultNullable)ReadInt();

							obj = _statement = new SqlCreateTableStatement
							{
								Table           = table,
								StatementHeader = statementHeader,
								StatementFooter = statementFooter,
								DefaultNullable = defaultNullable,
							};
							_statement.Parameters.AddRange(parameters);

							break;
						}

					case QueryElementType.DropTableStatement :
					{
						var table      = Read<SqlTable>();
						var parameters = ReadArray<SqlParameter>();
						var ifExists   = ReadBool();

						obj = _statement = new SqlDropTableStatement(ifExists)
						{
							Table = table,
						};
						_statement.Parameters.AddRange(parameters);

						break;
					}

					case QueryElementType.TruncateTableStatement :
					{
						var table      = Read<SqlTable>();
						var reset      = ReadBool();
						var parameters = ReadArray<SqlParameter>();

						obj = _statement = new SqlTruncateTableStatement
						{
							Table         = table,
							ResetIdentity = reset
						};
						_statement.Parameters.AddRange(parameters);

						break;
					}

					case QueryElementType.SetExpression : obj = new SqlSetExpression(Read     <ISqlExpression>()!, Read<ISqlExpression>()!); break;
					case QueryElementType.FromClause    : obj = new SqlFromClause   (ReadArray<SqlTableSource>()!);                break;
					case QueryElementType.WhereClause   : obj = new SqlWhereClause  (Read     <SqlSearchCondition>()!);            break;
					case QueryElementType.GroupByClause : obj = new SqlGroupByClause(ReadArray<ISqlExpression>()!);                break;
					case QueryElementType.OrderByClause : obj = new SqlOrderByClause(ReadArray<SqlOrderByItem>()!);                break;

					case QueryElementType.OrderByItem :
						{
							var expression   = Read<ISqlExpression>()!;
							var isDescending = ReadBool();

							obj = new SqlOrderByItem(expression, isDescending);

							break;
						}

					case QueryElementType.SetOperator :
						{
							var sqlQuery     = Read<SelectQuery>()!;
							var setOperation = (SetOperation)ReadInt();

							obj = new SqlSetOperator(sqlQuery, setOperation);

							break;
						}

					case QueryElementType.MergeSourceTable:
						{
							var sourceID         = ReadInt();
							var enumerableSource = Read<SqlValuesTable>()!;
							var querySource      = Read<SelectQuery>()!;
							var fields           = ReadArray<SqlField>()!;

							obj = new SqlMergeSourceTable(sourceID, enumerableSource, querySource, fields);

							break;
						}

					case QueryElementType.MergeOperationClause:
						{
							var operationType = (MergeOperationType)ReadInt();
							var where         = Read<SqlSearchCondition>()!;
							var whereDelete   = Read<SqlSearchCondition>()!;
							var items         = ReadArray<SqlSetExpression>()!;

							obj = new SqlMergeOperationClause(operationType, where, whereDelete, items);

							break;
						}

					case QueryElementType.MergeStatement:
						{
							var hint       = ReadString();
							var target     = Read<SqlTableSource>()!;
							var source     = Read<SqlMergeSourceTable>()!;
							var on         = Read<SqlSearchCondition>()!;
							var operations = ReadArray<SqlMergeOperationClause>()!;
							var parameters = ReadArray<SqlParameter>();

							obj = _statement = new SqlMergeStatement(hint, target, source, on, operations);
							_statement.Parameters.AddRange(parameters);

							break;
						}

					case QueryElementType.SqlValuesTable:
						{
							var fields    = ReadArray<SqlField>()!;

							var rowsCount = ReadInt();
							var rows      = new IList<ISqlExpression>[rowsCount];

							for (var i = 0; i < rowsCount; i++)
								rows[i] = ReadArray<ISqlExpression>()!;

							obj = new SqlValuesTable(fields, rows);

							break;
						}

<<<<<<< HEAD
					case QueryElementType.OutputClause:
						{

							var source   = Read<SqlTable>();
							var deleted  = Read<SqlTable>();
							var inserted = Read<SqlTable>();
							var output   = Read<SqlTable>();
							var items    = ReadArray<SqlSetExpression>();
							var query    = Read<SelectQuery>();

							var c = new SqlOutputClause()
							{
								SourceTable   = source,
								DeletedTable  = deleted,
								InsertedTable = inserted,
								OutputTable   = output,
								OutputQuery   = query
							};

							if (items.Length > 0)
								c.OutputItems.AddRange(items);

							obj = c;

							break;
						}


=======
					case QueryElementType.SqlAliasPlaceholder :
						{
							obj = new SqlAliasPlaceholder();
							break;
						}

>>>>>>> 00fed8d0
					default:
						throw new InvalidOperationException($"Parse not implemented for element {(QueryElementType)type}");
				}

				ObjectIndices.Add(idx, obj!);

				if (DelayedObjects.Count > 0)
				{
					if (DelayedObjects.TryGetValue(idx, out var action))
					{
						action(obj!);
						DelayedObjects.Remove(idx);
					}
				}

				return true;
			}
		}

		#endregion

		#region ResultSerializer

		class ResultSerializer : SerializerBase
		{
			public ResultSerializer(MappingSchema serializationMappingSchema)
				: base(serializationMappingSchema)
			{
			}

			public string Serialize(LinqServiceResult result)
			{
				Append(result.FieldCount);
				Append(result.RowCount);
				Append(result.QueryID.ToString());

				Builder.AppendLine();

				foreach (var name in result.FieldNames)
				{
					Append(name);
					Builder.AppendLine();
				}

				foreach (var type in result.FieldTypes)
				{
					Append(Configuration.LinqService.SerializeAssemblyQualifiedName ? type.AssemblyQualifiedName : type.FullName);
					Builder.AppendLine();
				}

				foreach (var data in result.Data)
				{
					foreach (var str in data)
							Append(str);

					Builder.AppendLine();
				}

				return Builder.ToString();
			}
		}

		#endregion

		#region ResultDeserializer

		class ResultDeserializer : DeserializerBase
		{
			public ResultDeserializer(MappingSchema serializationMappingSchema)
				: base(serializationMappingSchema)
			{
			}

			public LinqServiceResult DeserializeResult(string str)
			{
				Str = str;

				var fieldCount  = ReadInt();

				var result = new LinqServiceResult
				{
					FieldCount   = fieldCount,
					RowCount     = ReadInt(),
					QueryID      = new Guid(ReadString()),
					FieldNames   = new string[fieldCount],
					FieldTypes   = new Type  [fieldCount],
					Data         = new List<string[]>(),
				};

				NextLine();

				for (var i = 0; i < fieldCount;  i++) { result.FieldNames  [i] = ReadString();              NextLine(); }
				for (var i = 0; i < fieldCount;  i++) { result.FieldTypes  [i] = ResolveType(ReadString()); NextLine(); }

				for (var n = 0; n < result.RowCount; n++)
				{
					var data = new string[fieldCount];

					for (var i = 0; i < fieldCount; i++)
								data[i] = ReadString()!;

					result.Data.Add(data);

					NextLine();
				}

				return result;
			}
		}

		#endregion

		#region StringArraySerializer

		class StringArraySerializer : SerializerBase
		{
			public StringArraySerializer(MappingSchema serializationMappingSchema)
				: base(serializationMappingSchema)
			{
			}

			public string Serialize(string[] data)
			{
				Append(data.Length);

				foreach (var str in data)
					Append(str);

				Builder.AppendLine();

				return Builder.ToString();
			}
		}

		#endregion

		#region StringArrayDeserializer

		class StringArrayDeserializer : DeserializerBase
		{
			public StringArrayDeserializer(MappingSchema serializationMappingSchema)
				: base(serializationMappingSchema)
			{
			}

			public string[] Deserialize(string str)
			{
				Str = str;

				var data = new string[ReadInt()];

				for (var i = 0; i < data.Length; i++)
					data[i] = ReadString()!;

				return data;
			}
		}

		#endregion

		#region Helpers

		interface IArrayHelper
		{
			Type   GetArrayType();
			object ConvertToArray(object list);
		}

		class ArrayHelper<T> : IArrayHelper
		{
			public Type GetArrayType()
			{
				return typeof(T[]);
			}

			public object ConvertToArray(object list)
			{
				return ((IEnumerable<T>)list).ToArray();
			}
		}

		static readonly Dictionary<Type,Type>                _arrayTypes      = new Dictionary<Type,Type>();
		static readonly Dictionary<Type,Func<object,object>> _arrayConverters = new Dictionary<Type,Func<object,object>>();

		static Type GetArrayType(Type elementType)
		{
			Type arrayType;

			lock (_arrayTypes)
			{
				if (!_arrayTypes.TryGetValue(elementType, out arrayType))
				{
					var helper = (IArrayHelper)Activator.CreateInstance(typeof(ArrayHelper<>).MakeGenericType(elementType));
					_arrayTypes.Add(elementType, arrayType = helper.GetArrayType());
				}
			}

			return arrayType;
		}

		static object ConvertIEnumerableToArray(object list, Type elementType)
		{
			Func<object,object> converter;

			lock (_arrayConverters)
			{
				if (!_arrayConverters.TryGetValue(elementType, out converter))
				{
					var helper = (IArrayHelper)Activator.CreateInstance(typeof(ArrayHelper<>).MakeGenericType(elementType));
					_arrayConverters.Add(elementType, converter = helper.ConvertToArray);
				}
			}

			return converter(list);
		}

		#endregion
	}
}<|MERGE_RESOLUTION|>--- conflicted
+++ resolved
@@ -1303,7 +1303,12 @@
 							break;
 						}
 
-<<<<<<< HEAD
+
+					case QueryElementType.SqlAliasPlaceholder:
+						{
+							break;
+						};
+
 					case QueryElementType.OutputClause:
 						{
 							var elem = (SqlOutputClause)e;
@@ -1323,13 +1328,6 @@
 
 							break;
 						}
-=======
-
-					case QueryElementType.SqlAliasPlaceholder:
-						{
-							break;
-						};
->>>>>>> 00fed8d0
 
 					default:
 						throw new InvalidOperationException($"Serialize not implemented for element {e.ElementType}");
@@ -1905,14 +1903,9 @@
 					case QueryElementType.InsertStatement :
 						{
 							var with        = Read<SqlWithClause>();
-<<<<<<< HEAD
-							var insert      = Read<SqlInsertClause>();
-							var selectQuery = Read<SelectQuery>();
-							var output      = Read<SqlOutputClause>();
-=======
 							var insert      = Read<SqlInsertClause>()!;
 							var selectQuery = Read<SelectQuery>()!;
->>>>>>> 00fed8d0
+							var output      = Read<SqlOutputClause>();
 							var parameters  = ReadArray<SqlParameter>();
 
 							obj = _statement = new SqlInsertStatement(selectQuery) {Insert = insert, Output = output };
@@ -2097,15 +2090,20 @@
 							break;
 						}
 
-<<<<<<< HEAD
+					case QueryElementType.SqlAliasPlaceholder :
+						{
+							obj = new SqlAliasPlaceholder();
+							break;
+						}
+
 					case QueryElementType.OutputClause:
 						{
 
-							var source   = Read<SqlTable>();
-							var deleted  = Read<SqlTable>();
-							var inserted = Read<SqlTable>();
-							var output   = Read<SqlTable>();
-							var items    = ReadArray<SqlSetExpression>();
+							var source   = Read<SqlTable>()!;
+							var deleted  = Read<SqlTable>()!;
+							var inserted = Read<SqlTable>()!;
+							var output   = Read<SqlTable>()!;
+							var items    = ReadArray<SqlSetExpression>()!;
 							var query    = Read<SelectQuery>();
 
 							var c = new SqlOutputClause()
@@ -2125,15 +2123,6 @@
 							break;
 						}
 
-
-=======
-					case QueryElementType.SqlAliasPlaceholder :
-						{
-							obj = new SqlAliasPlaceholder();
-							break;
-						}
-
->>>>>>> 00fed8d0
 					default:
 						throw new InvalidOperationException($"Parse not implemented for element {(QueryElementType)type}");
 				}
