﻿#nullable disable
using System;
using System.Collections;
using System.Collections.Generic;
using System.Diagnostics;
using System.Globalization;
using System.Linq;
using System.Reflection;
using System.Runtime.Serialization;
using System.Text;

namespace LinqToDB.ServiceModel
{
	using Common;
	using Extensions;
	using Mapping;
	using SqlQuery;

	static class LinqServiceSerializer
	{
		#region Public Members

		public static string Serialize(MappingSchema serializationSchema, SqlStatement statement, SqlParameter[] parameters, List<string> queryHints)
		{
			return new QuerySerializer(serializationSchema).Serialize(statement, parameters, queryHints);
		}

		public static LinqServiceQuery Deserialize(MappingSchema serializationSchema, string str)
		{
			return new QueryDeserializer(serializationSchema).Deserialize(str);
		}

		public static string Serialize(MappingSchema serializationSchema, LinqServiceResult result)
		{
			return new ResultSerializer(serializationSchema).Serialize(result);
		}

		public static LinqServiceResult DeserializeResult(MappingSchema serializationSchema, string str)
		{
			return new ResultDeserializer(serializationSchema).DeserializeResult(str);
		}

		public static string Serialize(MappingSchema serializationSchema, string[] data)
		{
			return new StringArraySerializer(serializationSchema).Serialize(data);
		}

		public static string[] DeserializeStringArray(MappingSchema serializationSchema, string str)
		{
			return new StringArrayDeserializer(serializationSchema).Deserialize(str);
		}

		#endregion

		#region SerializerBase

		const int ParamIndex     = -1;
		const int TypeIndex      = -2;
		const int TypeArrayIndex = -3;

		class SerializerBase
		{
			private   readonly MappingSchema _ms;
			protected readonly StringBuilder Builder        = new StringBuilder();
			protected readonly Dictionary<object,int>    ObjectIndices  = new Dictionary<object,int>();
			protected readonly Dictionary<object,string> DelayedObjects = new Dictionary<object,string>();
			protected int                                Index;

			protected SerializerBase(MappingSchema serializationMappingSchema)
			{
				_ms = serializationMappingSchema;
			}

			protected void Append(Type type, object value)
			{
				Append(type);

				// TODO: should we preserve DBNull is AST?
				if (value == null || value is DBNull)
					Append((string)null);
				else if (!type.IsArray)
				{
					Append(SerializationConverter.Serialize(_ms, value));
				}
				else
				{
					var elementType = type.GetElementType();

					Builder.Append(' ');

					var len = Builder.Length;
					var cnt = 0;

					if (elementType.IsArray)
						foreach (var val in (IEnumerable)value)
						{
							Append(elementType, val);
							cnt++;
						}
					else
						foreach (var val in (IEnumerable)value)
						{
							if (val == null)
								Append(elementType, null);
							else
								Append(val.GetType(), val);
							cnt++;
						}

					Builder.Insert(len, cnt.ToString(CultureInfo.CurrentCulture));
				}
			}

			protected void Append(int value)
			{
				Builder.Append(' ').Append(value);
			}

			protected void Append(int? value)
			{
				Builder.Append(' ').Append(value.HasValue ? '1' : '0');

				if (value.HasValue)
					Builder.Append(value.Value);
			}

			protected void Append(Type value)
			{
				Builder.Append(' ').Append(value == null ? 0 : GetType(value));
			}

			protected void Append(bool value)
			{
				Builder.Append(' ').Append(value ? '1' : '0');
			}

			protected void Append(IQueryElement element)
			{
				Builder.Append(' ').Append(element == null ? 0 : ObjectIndices[element]);
			}

			protected void AppendDelayed(IQueryElement element)
			{
				Builder.Append(' ');

				if (element == null)
					Builder.Append(0);
				else
				{
					if (ObjectIndices.TryGetValue(element, out var idx))
						Builder.Append(idx);
					else
					{
						if (!DelayedObjects.TryGetValue(element, out var id))
							DelayedObjects.Add(element, id = Guid.NewGuid().ToString("B"));

						Builder.Append(id);
					}
				}
			}

			protected void Append(string str)
			{
				Builder.Append(' ');

				if (str == null)
				{
					Builder.Append('-');
				}
				else if (str.Length == 0)
				{
					Builder.Append('0');
				}
				else
				{
					Builder
						.Append(str.Length)
						.Append(':')
						.Append(str);
				}
			}

			protected int GetType(Type type)
			{
				if (type == null)
					return 0;

				if (!ObjectIndices.TryGetValue(type, out var idx))
				{
					if (type.IsArray)
					{
						var elementType = GetType(type.GetElementType());

						ObjectIndices.Add(type, idx = ++Index);

						Builder
							.Append(idx)
							.Append(' ')
							.Append(TypeArrayIndex)
							.Append(' ')
							.Append(elementType);
					}
					else
					{
						ObjectIndices.Add(type, idx = ++Index);

						Builder
							.Append(idx)
							.Append(' ')
							.Append(TypeIndex);

						Append(Configuration.LinqService.SerializeAssemblyQualifiedName ? type.AssemblyQualifiedName : type.FullName);
					}

					Builder.AppendLine();
				}

				return idx;
			}
		}

		#endregion

		#region DeserializerBase

		public class DeserializerBase
		{
			private   readonly MappingSchema _ms;
			protected readonly Dictionary<int,object>         ObjectIndices  = new Dictionary<int,object>();
			protected readonly Dictionary<int,Action<object>> DelayedObjects = new Dictionary<int,Action<object>>();

			protected string Str;
			protected int    Pos;

			protected DeserializerBase(MappingSchema serializationMappingSchema)
			{
				_ms = serializationMappingSchema;
			}

			protected char Peek()
			{
				return Str[Pos];
			}

			char Next()
			{
				return Str[++Pos];
			}

			protected bool Get(char c)
			{
				if (Peek() == c)
				{
					Pos++;
					return true;
				}

				return false;
			}

			protected int ReadInt()
			{
				Get(' ');

				var minus = Get('-');
				var value = 0;

				for (var c = Peek(); char.IsDigit(c); c = Next())
					value = value * 10 + ((int)c - '0');

				return minus ? -value : value;
			}

			protected int? ReadNullableInt()
			{
				Get(' ');

				if (Get('0'))
					return null;

				Get('1');

				var minus = Get('-');
				var value = 0;

				for (var c = Peek(); char.IsDigit(c); c = Next())
					value = value * 10 + ((int)c - '0');

				return minus ? -value : value;
			}

			protected int? ReadCount()
			{
				Get(' ');

				if (Get('-'))
					return null;

				var value = 0;

				for (var c = Peek(); char.IsDigit(c); c = Next())
					value = value * 10 + ((int)c - '0');

				return value;
			}

			protected string ReadString()
			{
				Get(' ');

				var c = Peek();

				if (c == '-')
				{
					Pos++;
					return null;
				}

				if (c == '0')
				{
					Pos++;
					return string.Empty;
				}

				var len   = ReadInt();
				var value = Str.Substring(++Pos, len);

				Pos += len;

				return value;
			}

			protected bool ReadBool()
			{
				Get(' ');

				var value = Peek() == '1';

				Pos++;

				return value;
			}

			protected T Read<T>()
				where T : class
			{
				var idx = ReadInt();
				return idx == 0 ? null : (T)ObjectIndices[idx];
			}

			protected void ReadDelayedObject(Action<object> action)
			{
				var idx = ReadInt();

				if (idx == 0)
					action(null);
				else
				{
					if (ObjectIndices.TryGetValue(idx, out var obj))
						action(obj);
					else
						if (DelayedObjects.TryGetValue(idx, out var a))
							DelayedObjects[idx] = o => { a(o); action(o); };
						else
							DelayedObjects[idx] = action;
				}
			}

			protected Type ReadType()
			{
				var idx = ReadInt();

				if (!ObjectIndices.TryGetValue(idx, out var type))
				{
					Pos++;
					var typecode = ReadInt();
					Pos++;

					switch (typecode)
					{
						case TypeIndex     : type = ResolveType(ReadString());  break;
						case TypeArrayIndex: type = GetArrayType(Read<Type>()); break;

						default:
							throw new SerializationException(
								$"TypeIndex or TypeArrayIndex ({TypeIndex} or {TypeArrayIndex}) expected, but was {typecode}");
					}

					ObjectIndices.Add(idx, type);

					NextLine();

					var idx2 = ReadInt();
					if (idx2 != idx)
						throw new SerializationException($"Wrong type reading, expected index is {idx} but was {idx2}");
				}

				return (Type) type;
			}

			protected T[] ReadArray<T>()
				where T : class
			{
				var count = ReadCount();

				if (count == null)
					return null;

				var items = new T[count.Value];

				for (var i = 0; i < count; i++)
					items[i] = Read<T>();

				return items;
			}

			protected List<T> ReadList<T>()
				where T : class
			{
				var count = ReadCount();

				if (count == null)
					return null;

				var items = new List<T>(count.Value);

				for (var i = 0; i < count; i++)
					items.Add(Read<T>());

				return items;
			}

			protected void NextLine()
			{
				while (Pos < Str.Length && (Peek() == '\n' || Peek() == '\r'))
					Pos++;
			}

			interface IDeserializerHelper
			{
				object GetArray(DeserializerBase deserializer);
			}

			class DeserializerHelper<T> : IDeserializerHelper
			{
				public object GetArray(DeserializerBase deserializer)
				{
					var count = deserializer.ReadCount();

					if (count == null)
						return null;

					var arr   = new T[count.Value];

					for (var i = 0; i < count.Value; i++)
					{
						var elementType = deserializer.ReadType();
						arr[i] = (T) deserializer.ReadValue(elementType);
					}

					return arr;
				}
			}

			static readonly Dictionary<Type,Func<DeserializerBase,object>> _arrayDeserializers =
				new Dictionary<Type,Func<DeserializerBase,object>>();

			protected object ReadValue(Type type)
			{
				if (type == null)
					return ReadString();

				if (type.IsArray)
				{
					var elem = type.GetElementType();

					Func<DeserializerBase,object> deserializer;

					lock (_arrayDeserializers)
					{
						if (!_arrayDeserializers.TryGetValue(elem, out deserializer))
						{
							var helper = (IDeserializerHelper)Activator.CreateInstance(typeof(DeserializerHelper<>).MakeGenericType(elem));
							_arrayDeserializers.Add(elem, deserializer = helper.GetArray);
						}
					}

					return deserializer(this);
				}

				return SerializationConverter.Deserialize(_ms, type, ReadString());
				
			}

			protected readonly List<string> UnresolvedTypes = new List<string>();

			protected Type ResolveType(string str)
			{
				if (str == null)
					return null;

				var type = Type.GetType(str, false);

				if (type == null)
				{
					if (str == "System.Data.Linq.Binary")
						return typeof(System.Data.Linq.Binary);

					try
					{
						foreach (var assembly in AppDomain.CurrentDomain.GetAssemblies())
						{
							type = assembly.GetType(str);
							if (type != null)
								break;
						}
					}
					catch
					{
						// ignore errors
					}

					if (type == null)
					{
					type = LinqService.TypeResolver(str);
					if (type == null)
					{
						if (Configuration.LinqService.ThrowUnresolvedTypeException)
							throw new LinqToDBException(
								$"Type '{str}' cannot be resolved. Use LinqService.TypeResolver to resolve unknown types.");

						UnresolvedTypes.Add(str);

						Debug.WriteLine(
							$"Type '{str}' cannot be resolved. Use LinqService.TypeResolver to resolve unknown types.",
							"LinqServiceSerializer");
					}
				}
				}

				return type;
			}
		}

		#endregion

		#region QuerySerializer

		class QuerySerializer : SerializerBase
		{
			public QuerySerializer(MappingSchema serializationMappingSchema)
				: base(serializationMappingSchema)
			{
			}

			public string Serialize(SqlStatement statement, SqlParameter[] parameters, List<string> queryHints)
			{
				var queryHintCount = queryHints?.Count ?? 0;

				Builder.AppendLine(queryHintCount.ToString());

				if (queryHintCount > 0)
					foreach (var hint in queryHints)
						Builder.AppendLine(hint);

				var visitor = new QueryVisitor();

				visitor.Visit(statement, Visit);

				if (DelayedObjects.Count > 0)
					throw new LinqToDBException($"QuerySerializer error. Unknown object '{DelayedObjects.First().Key.GetType()}'.");

				foreach (var parameter in parameters)
					if (!ObjectIndices.ContainsKey(parameter))
						Visit(parameter);

				Builder
					.Append(++Index)
					.Append(' ')
					.Append(ParamIndex);

				Append(parameters.Length);

				foreach (var parameter in parameters)
					Append(parameter);

				Builder.AppendLine();

				return Builder.ToString();
			}

			void Visit(IQueryElement e)
			{
				switch (e.ElementType)
				{
					case QueryElementType.SqlField :
						{
							var fld = (SqlField)e;

							if (fld != fld.Table?.All)
								GetType(fld.SystemType);

							break;
						}

					case QueryElementType.SqlParameter :
						{
							var p = (SqlParameter)e;
							var v = p.Value;
							var t = v == null ? p.SystemType : v.GetType();

							if (v == null || t.IsArray || t == typeof(string) || !(v is IEnumerable))
							{
								GetType(t);
							}
							else
							{
								var elemType = t.GetItemType();
								GetType(GetArrayType(elemType));
							}

							break;
						}

					case QueryElementType.SqlFunction         : GetType(((SqlFunction)        e).SystemType); break;
					case QueryElementType.SqlExpression       : GetType(((SqlExpression)      e).SystemType); break;
					case QueryElementType.SqlBinaryExpression : GetType(((SqlBinaryExpression)e).SystemType); break;
					case QueryElementType.SqlDataType         : GetType(((SqlDataType)        e).Type);       break;
					case QueryElementType.SqlValue            : GetType(((SqlValue)           e).SystemType); break;
					case QueryElementType.SqlTable            : GetType(((SqlTable)           e).ObjectType); break;
					case QueryElementType.SqlCteTable         : GetType(((SqlCteTable)        e).ObjectType); break;
					case QueryElementType.CteClause           : GetType(((CteClause)          e).ObjectType); break;
					case QueryElementType.SqlRawSqlTable      : GetType(((SqlRawSqlTable)     e).ObjectType); break;
				}

				ObjectIndices.Add(e, ++Index);

				Builder
					.Append(Index)
					.Append(' ')
					.Append((int)e.ElementType);

				if (DelayedObjects.Count > 0)
				{
					if (DelayedObjects.TryGetValue(e, out var id))
					{
						Builder.Replace(id, Index.ToString());
						DelayedObjects.Remove(e);
					}
				}

				switch (e.ElementType)
				{
					case QueryElementType.SqlField :
						{
							var elem = (SqlField)e;

							Append(elem.SystemType);
							Append(elem.Name);
							Append(elem.PhysicalName);
							Append(elem.CanBeNull);
							Append(elem.IsPrimaryKey);
							Append(elem.PrimaryKeyOrder);
							Append(elem.IsIdentity);
							Append(elem.IsUpdatable);
							Append(elem.IsInsertable);
							Append(elem.IsDynamic);
							Append((int)elem.DataType);
							Append(elem.DbType);
							Append(elem.Length);
							Append(elem.Precision);
							Append(elem.Scale);
							Append(elem.CreateFormat);
							Append(elem.CreateOrder);
							AppendDelayed(elem.Table);

							break;
						}

					case QueryElementType.SqlFunction :
						{
							var elem = (SqlFunction)e;

							Append(elem.SystemType);
							Append(elem.Name);
							Append(elem.IsAggregate);
							Append(elem.Precedence);
							Append(elem.Parameters);

							break;
						}

					case QueryElementType.SqlParameter :
						{
							var elem = (SqlParameter)e;

							Append(elem.Name);
							Append(elem.IsQueryParameter);
							Append((int)elem.DataType);
							Append(elem.DbType);
							Append(elem.DbSize);
							Append(elem.LikeStart);
							Append(elem.LikeEnd);
							Append(elem.ReplaceLike);

							var value = elem.LikeStart != null ? elem.RawValue : elem.Value;
							var type  = value == null ? elem.SystemType : value.GetType();

							if (value == null || type.IsArray || type == typeof(string) || !(value is IEnumerable))
							{
								Append(type, value);
							}
							else
							{
								var elemType = type.GetItemType();

								value = ConvertIEnumerableToArray(value, elemType);

								Append(GetArrayType(elemType), value);
							}

							break;
						}

					case QueryElementType.SqlExpression :
						{
							var elem = (SqlExpression)e;

							Append(elem.SystemType);
							Append(elem.Expr);
							Append(elem.Precedence);
							Append(elem.Parameters);

							break;
						}

					case QueryElementType.SqlBinaryExpression :
						{
							var elem = (SqlBinaryExpression)e;

							Append(elem.SystemType);
							Append(elem.Expr1);
							Append(elem.Operation);
							Append(elem.Expr2);
							Append(elem.Precedence);

							break;
						}

					case QueryElementType.SqlValue :
						{
							var elem = (SqlValue)e;

							Append((int)elem.ValueType.DataType);
							Append(elem.ValueType.DbType);
							Append(elem.ValueType.Length);

							Append(elem.SystemType, elem.Value);
							break;
						}

					case QueryElementType.SqlDataType :
						{
							var elem = (SqlDataType)e;

							Append((int)elem.DataType);
							Append(elem.DbType);
							Append(elem.Type);
							Append(elem.Length);
							Append(elem.Precision);
							Append(elem.Scale);

							break;
						}

					case QueryElementType.SqlTable :
						{
							var elem = (SqlTable)e;

							Append(elem.SourceID);
							Append(elem.Name);
							Append(elem.Alias);
							Append(elem.Server);
							Append(elem.Database);
							Append(elem.Schema);
							Append(elem.PhysicalName);
							Append(elem.ObjectType);

							if (elem.SequenceAttributes.IsNullOrEmpty())
								Builder.Append(" -");
							else
							{
								Append(elem.SequenceAttributes.Length);

								foreach (var a in elem.SequenceAttributes)
								{
									Append(a.Configuration);
									Append(a.SequenceName);
								}
							}

							Append(ObjectIndices[elem.All]);
							Append(elem.Fields.Count);

							foreach (var field in elem.Fields)
								Append(ObjectIndices[field.Value]);

							Append((int)elem.SqlTableType);

							if (elem.SqlTableType != SqlTableType.Table)
							{
								if (elem.TableArguments == null)
									Append(0);
								else
								{
									Append(elem.TableArguments.Length);

									foreach (var expr in elem.TableArguments)
										Append(ObjectIndices[expr]);
								}
							}

							break;
						}

					case QueryElementType.SqlCteTable :
						{
							var elem = (SqlCteTable)e;

							Append(elem.SourceID);
							Append(elem.Alias);

							AppendDelayed(elem.Cte);

							Append(ObjectIndices[elem.All]);
							Append(elem.Fields.Count);

							foreach (var field in elem.Fields)
								Append(ObjectIndices[field.Value]);

							break;
						}

					case QueryElementType.SqlRawSqlTable :
						{
							var elem = (SqlRawSqlTable)e;

							Append(elem.SourceID);
							Append(elem.Alias);
							Append(elem.ObjectType);

							Append(ObjectIndices[elem.All]);
							Append(elem.Fields.Count);

							foreach (var field in elem.Fields)
								Append(ObjectIndices[field.Value]);

							Append(elem.SQL);

							if (elem.Parameters == null)
								Append(0);
							else
							{
								Append(elem.Parameters.Length);

								foreach (var expr in elem.Parameters)
									Append(ObjectIndices[expr]);
							}

							break;
						}

					case QueryElementType.ExprPredicate :
						{
							var elem = (SqlPredicate.Expr)e;

							Append(elem.Expr1);
							Append(elem.Precedence);

							break;
						}

					case QueryElementType.NotExprPredicate :
						{
							var elem = (SqlPredicate.NotExpr)e;

							Append(elem.Expr1);
							Append(elem.IsNot);
							Append(elem.Precedence);

							break;
						}

					case QueryElementType.ExprExprPredicate :
						{
							var elem = (SqlPredicate.ExprExpr)e;

							Append(elem.Expr1);
							Append((int)elem.Operator);
							Append(elem.Expr2);

							break;
						}

					case QueryElementType.LikePredicate :
						{
							var elem = (SqlPredicate.Like)e;

							Append(elem.Expr1);
							Append(elem.IsNot);
							Append(elem.Expr2);
							Append(elem.Escape);

							break;
						}

					case QueryElementType.BetweenPredicate :
						{
							var elem = (SqlPredicate.Between)e;

							Append(elem.Expr1);
							Append(elem.IsNot);
							Append(elem.Expr2);
							Append(elem.Expr3);

							break;
						}

					case QueryElementType.IsNullPredicate :
						{
							var elem = (SqlPredicate.IsNull)e;

							Append(elem.Expr1);
							Append(elem.IsNot);

							break;
						}

					case QueryElementType.InSubQueryPredicate :
						{
							var elem = (SqlPredicate.InSubQuery)e;

							Append(elem.Expr1);
							Append(elem.IsNot);
							Append(elem.SubQuery);

							break;
						}

					case QueryElementType.InListPredicate :
						{
							var elem = (SqlPredicate.InList)e;

							Append(elem.Expr1);
							Append(elem.IsNot);
							Append(elem.Values);

							break;
						}

					case QueryElementType.FuncLikePredicate :
						{
							var elem = (SqlPredicate.FuncLike)e;
							Append(elem.Function);
							break;
						}

					case QueryElementType.SqlQuery :
						{
							var elem = (SelectQuery)e;

							Append(elem.SourceID);
							Append(elem.From);

							Append(elem.Select);

							Append(elem.Where);
							Append(elem.GroupBy);
							Append(elem.Having);
							Append(elem.OrderBy);
							Append(elem.ParentSelect?.SourceID ?? 0);
							Append(elem.IsParameterDependent);

							if (!elem.HasSetOperators)
								Builder.Append(" -");
							else
								Append(elem.SetOperators);

							if (ObjectIndices.ContainsKey(elem.All))
								Append(ObjectIndices[elem.All]);
							else
								Builder.Append(" -");

							break;
						}

					case QueryElementType.Column :
						{
							var elem = (SqlColumn) e;

							Append(elem.Parent.SourceID);
							Append(elem.Expression);
							Append(elem.RawAlias);

							break;
						}

					case QueryElementType.SearchCondition :
						{
							Append(((SqlSearchCondition)e).Conditions);
							break;
						}

					case QueryElementType.Condition :
						{
							var elem = (SqlCondition)e;

							Append(elem.IsNot);
							Append(elem.Predicate);
							Append(elem.IsOr);

							break;
						}

					case QueryElementType.TableSource :
						{
							var elem = (SqlTableSource)e;

							Append(elem.Source);
							Append(elem._alias);
							Append(elem.Joins);

							break;
						}

					case QueryElementType.JoinedTable :
						{
							var elem = (SqlJoinedTable)e;

							Append((int)elem.JoinType);
							Append(elem.Table);
							Append(elem.IsWeak);
							Append(elem.Condition);

							break;
						}

					case QueryElementType.SelectClause :
						{
							var elem = (SqlSelectClause)e;

							Append(elem.IsDistinct);
							Append(elem.SkipValue);
							Append(elem.TakeValue);
							Append((int?)elem.TakeHints);

							Append(elem.Columns);

							break;
						}

					case QueryElementType.InsertClause :
						{
							var elem = (SqlInsertClause)e;

							Append(elem.Items);
							Append(elem.Into);
							Append(elem.WithIdentity);

							break;
						}

					case QueryElementType.UpdateClause :
						{
							var elem = (SqlUpdateClause)e;

							Append(elem.Items);
							Append(elem.Keys);
							Append(elem.Table);

							break;
						}

					case QueryElementType.WithClause :
						{
							var elem = (SqlWithClause)e;

							Append(elem.Clauses);

							break;
						}

					case QueryElementType.CteClause:
						{
							var elem = (CteClause)e;

							Append(elem.Name);
							Append(elem.Body);
							Append(elem.ObjectType);
							Append(elem.Fields);
							Append(elem.IsRecursive);

							break;
						}

					case QueryElementType.SelectStatement :
						{
							var elem = (SqlSelectStatement)e;
							Append(elem.With);
							Append(elem.SelectQuery);
							Append(elem.Parameters);

							break;
						}

					case QueryElementType.InsertStatement :
						{
							var elem = (SqlInsertStatement)e;
							Append(elem.With);
							Append(elem.Insert);
							Append(elem.SelectQuery);
							Append(elem.Parameters);

							break;
						}

					case QueryElementType.InsertOrUpdateStatement :
						{
							var elem = (SqlInsertOrUpdateStatement)e;
							Append(elem.With);
							Append(elem.Insert);
							Append(elem.Update);
							Append(elem.SelectQuery);
							Append(elem.Parameters);

							break;
						}

					case QueryElementType.UpdateStatement :
						{
							var elem = (SqlUpdateStatement)e;
							Append(elem.With);
							Append(elem.Update);
							Append(elem.SelectQuery);
							Append(elem.Parameters);

							break;
						}

					case QueryElementType.DeleteStatement :
						{
							var elem = (SqlDeleteStatement)e;

							Append(elem.With);
							Append(elem.Table);
							Append(elem.Top);
							Append(elem.SelectQuery);
							Append(elem.Parameters);

							break;
						}

					case QueryElementType.SetExpression :
						{
							var elem = (SqlSetExpression)e;

							Append(elem.Column);
							Append(elem.Expression);

							break;
						}

					case QueryElementType.CreateTableStatement :
						{
							var elem = (SqlCreateTableStatement)e;

							Append(elem.Table);
							Append(elem.Parameters);
							Append(elem.StatementHeader);
							Append(elem.StatementFooter);
							Append((int)elem.DefaultNullable);

							break;
						}

					case QueryElementType.DropTableStatement :
					{
						var elem = (SqlDropTableStatement)e;

						Append(elem.Table);
						Append(elem.Parameters);
						Append(elem.IfExists);

						break;
					}

					case QueryElementType.TruncateTableStatement :
					{
						var elem = (SqlTruncateTableStatement)e;

						Append(elem.Table);
						Append(elem.ResetIdentity);
						Append(elem.Parameters);

						break;
					}

					case QueryElementType.FromClause    : Append(((SqlFromClause)   e).Tables);          break;
					case QueryElementType.WhereClause   : Append(((SqlWhereClause)  e).SearchCondition); break;
					case QueryElementType.GroupByClause : Append(((SqlGroupByClause)e).Items);           break;
					case QueryElementType.OrderByClause : Append(((SqlOrderByClause)e).Items);           break;

					case QueryElementType.OrderByItem :
						{
							var elem = (SqlOrderByItem)e;

							Append(elem.Expression);
							Append(elem.IsDescending);

							break;
						}

					case QueryElementType.SetOperator :
						{
							var elem = (SqlSetOperator)e;

							Append(elem.SelectQuery);
							Append((int)elem.Operation);

							break;
						}

<<<<<<< HEAD
					case QueryElementType.SqlAliasPlaceholder:
						{
							break;
						};
=======
					case QueryElementType.MergeSourceTable:
						{
							var elem = (SqlMergeSourceTable)e;

							Append(elem.SourceID);
							Append(elem.SourceEnumerable);
							Append(elem.SourceQuery);
							Append(elem.SourceFields);

							break;
						}

					case QueryElementType.MergeOperationClause:
						{
							var elem = (SqlMergeOperationClause)e;

							Append((int)elem.OperationType);
							Append(elem.Where);
							Append(elem.WhereDelete);
							Append(elem.Items);

							break;
						}

					case QueryElementType.MergeStatement:
						{
							var elem = (SqlMergeStatement)e;

							Append(elem.Hint);
							Append(elem.Target);
							Append(elem.Source);
							Append(elem.On);
							Append(elem.Operations);
							Append(elem.Parameters);

							break;
						}

					case QueryElementType.SqlValuesTable:
						{
							var elem = (SqlValuesTable)e;

							Append(elem.Fields.Values);
							Append(elem.Rows.Count);

							foreach (var row in elem.Rows)
								Append(row);

							break;
						}

					default:
						throw new InvalidOperationException($"Serialize not implemented for element {e.ElementType}");
>>>>>>> 59d87c77
				}

				Builder.AppendLine();
			}

			void Append<T>(ICollection<T> exprs)
				where T : IQueryElement
			{
				if (exprs == null)
					Builder.Append(" -");
				else
				{
					Append(exprs.Count);

					foreach (var e in exprs)
						Append(ObjectIndices[e]);
				}
			}
		}

		#endregion

		#region QueryDeserializer

		public class QueryDeserializer : DeserializerBase
		{
			SqlStatement   _statement;
			SqlParameter[] _parameters;

			readonly Dictionary<int,SelectQuery> _queries = new Dictionary<int,SelectQuery>();
			readonly List<Action>                _actions = new List<Action>();

			public QueryDeserializer(MappingSchema serializationMappingSchema)
				: base(serializationMappingSchema)
			{
			}

			public LinqServiceQuery Deserialize(string str)
			{
				Str = str;

				List<string> queryHints = null;

				var queryHintCount = ReadInt();

				NextLine();

				if (queryHintCount > 0)
				{
					queryHints = new List<string>();

					for (var i = 0; i < queryHintCount; i++)
					{
						var pos = Pos;

						while (Pos < Str.Length && Peek() != '\n' && Peek() != '\r')
							Pos++;

						queryHints.Add(Str.Substring(pos, Pos - pos));

						NextLine();
					}
				}

				while (Parse()) {}

				foreach (var action in _actions)
					action();

				return new LinqServiceQuery { Statement = _statement, Parameters = _parameters, QueryHints = queryHints };
			}

			bool Parse()
			{
				NextLine();

				if (Pos >= Str.Length)
					return false;

				var obj  = null as object;
				var idx  = ReadInt(); Pos++;
				var type = ReadInt(); Pos++;

				switch ((QueryElementType)type)
				{
					case (QueryElementType)ParamIndex     : obj = _parameters = ReadArray<SqlParameter>(); break;
					case (QueryElementType)TypeIndex      : obj = ResolveType(ReadString());               break;
					case (QueryElementType)TypeArrayIndex : obj = GetArrayType(Read<Type>());              break;

					case QueryElementType.SqlField :
						{
							var systemType       = Read<Type>();
							var name             = ReadString();
							var physicalName     = ReadString();
							var nullable         = ReadBool();
							var isPrimaryKey     = ReadBool();
							var primaryKeyOrder  = ReadInt();
							var isIdentity       = ReadBool();
							var isUpdatable      = ReadBool();
							var isInsertable     = ReadBool();
							var isDynamic        = ReadBool();
							var dataType         = ReadInt();
							var dbType           = ReadString();
							var length           = ReadNullableInt();
							var precision        = ReadNullableInt();
							var scale            = ReadNullableInt();
							var createFormat     = ReadString();
							var createOrder      = ReadNullableInt();

							SqlField field;
							obj = field = new SqlField
							{
								SystemType      = systemType,
								Name            = name,
								PhysicalName    = physicalName,
								CanBeNull       = nullable,
								IsPrimaryKey    = isPrimaryKey,
								PrimaryKeyOrder = primaryKeyOrder,
								IsIdentity      = isIdentity,
								IsUpdatable     = isUpdatable,
								IsInsertable    = isInsertable,
								IsDynamic       = isDynamic,
								DataType        = (DataType)dataType,
								DbType          = dbType,
								Length          = length,
								Precision       = precision,
								Scale           = scale,
								CreateFormat    = createFormat,
								CreateOrder     = createOrder
							};

							ReadDelayedObject(table =>
							{
								field.Table = table as ISqlTableSource;
							});

							break;
						}

					case QueryElementType.SqlFunction :
						{
							var systemType  = Read<Type>();
							var name        = ReadString();
							var isAggregate = ReadBool();
							var precedence  = ReadInt();
							var parameters  = ReadArray<ISqlExpression>();

							obj = new SqlFunction(systemType, name, isAggregate, precedence, parameters);

							break;
						}

					case QueryElementType.SqlParameter :
						{
							var name             = ReadString();
							var isQueryParameter = ReadBool();
							var dataType         = (DataType)ReadInt();
							var dbType           = ReadString();
							var dbSize           = ReadNullableInt();
							var likeStart        = ReadString();
							var likeEnd          = ReadString();
							var replaceLike      = ReadBool();

							var systemType       = Read<Type>();
							var value            = ReadValue(systemType);

							obj = new SqlParameter(systemType, name, value)
							{
								IsQueryParameter = isQueryParameter,
								DataType         = dataType,
								DbType           = dbType,
								DbSize           = dbSize,
								LikeStart        = likeStart,
								LikeEnd          = likeEnd,
								ReplaceLike      = replaceLike,
							};

							break;
						}

					case QueryElementType.SqlExpression :
						{
							var systemType = Read<Type>();
							var expr       = ReadString();
							var precedence = ReadInt();
							var parameters = ReadArray<ISqlExpression>();

							obj = new SqlExpression(systemType, expr, precedence, parameters);

							break;
						}

					case QueryElementType.SqlBinaryExpression :
						{
							var systemType = Read<Type>();
							var expr1      = Read<ISqlExpression>();
							var operation  = ReadString();
							var expr2      = Read<ISqlExpression>();
							var precedence = ReadInt();

							obj = new SqlBinaryExpression(systemType, expr1, operation, expr2, precedence);

							break;
						}

					case QueryElementType.SqlValue :
						{
							var dataType   = (DataType)ReadInt();
							var dbType     = ReadString();
							var length     = ReadNullableInt();

							var systemType = Read<Type>();
							var value      = ReadValue(systemType);

							obj = new SqlValue(new DbDataType(systemType, dataType, dbType, length), value);

							break;
						}

					case QueryElementType.SqlDataType :
						{
							var dataType   = (DataType)ReadInt();
							var dbType     = ReadString();
							var systemType = Read<Type>();
							var length     = ReadNullableInt();
							var precision  = ReadNullableInt();
							var scale      = ReadNullableInt();

							obj = new SqlDataType(dataType, systemType, length, precision, scale, dbType);

							break;
						}

					case QueryElementType.SqlTable :
						{
							var sourceID           = ReadInt();
							var name               = ReadString();
							var alias              = ReadString();
							var server             = ReadString();
							var database           = ReadString();
							var schema             = ReadString();
							var physicalName       = ReadString();
							var objectType         = Read<Type>();
							var sequenceAttributes = null as SequenceNameAttribute[];

							var count = ReadCount();

							if (count != null)
							{
								sequenceAttributes = new SequenceNameAttribute[count.Value];

								for (var i = 0; i < count.Value; i++)
									sequenceAttributes[i] = new SequenceNameAttribute(ReadString(), ReadString());
							}

							var all    = Read<SqlField>();
							var fields = ReadArray<SqlField>();
							var flds   = new SqlField[fields.Length + 1];

							flds[0] = all;
							Array.Copy(fields, 0, flds, 1, fields.Length);

							var sqlTableType = (SqlTableType)ReadInt();
							var tableArgs    = sqlTableType == SqlTableType.Table ? null : ReadArray<ISqlExpression>();

							obj = new SqlTable(
								sourceID, name, alias, server, database, schema, physicalName, objectType, sequenceAttributes, flds,
								sqlTableType, tableArgs);

							break;
						}

					case QueryElementType.SqlCteTable :
						{
							var sourceID  = ReadInt();
							var alias     = ReadString();

							//CteClause cte       = Read<CteClause>();
							SqlCteTable cteTable = null;
							CteClause   cte      = null;
							var isDelayed = true;

							ReadDelayedObject(o =>
							{
								cte = (CteClause)o;

								if (cteTable == null)
									isDelayed = false;
								else
									cteTable.SetDelayedCteObject(cte);
							});

							var all    = Read<SqlField>();
							var fields = ReadArray<SqlField>();
							var flds   = new SqlField[fields.Length + 1];

							flds[0] = all;
							Array.Copy(fields, 0, flds, 1, fields.Length);

							cteTable = isDelayed ?
								new SqlCteTable(sourceID, alias, flds) :
								new SqlCteTable(sourceID, alias, flds, cte);

							obj = cteTable;

							break;
						}

					case QueryElementType.SqlRawSqlTable :
						{
							var sourceID           = ReadInt();
							var alias              = ReadString();
							var objectType         = Read<Type>();

							var all    = Read<SqlField>();
							var fields = ReadArray<SqlField>();
							var flds   = new SqlField[fields.Length + 1];

							flds[0] = all;
							Array.Copy(fields, 0, flds, 1, fields.Length);

							var sql        = ReadString();
							var parameters = ReadArray<ISqlExpression>();

							obj = new SqlRawSqlTable(sourceID, alias, objectType, flds, sql, parameters);

							break;
						}

					case QueryElementType.ExprPredicate :
						{
							var expr1      = Read<ISqlExpression>();
							var precedence = ReadInt();

							obj = new SqlPredicate.Expr(expr1, precedence);

							break;
						}

					case QueryElementType.NotExprPredicate :
						{
							var expr1      = Read<ISqlExpression>();
							var isNot      = ReadBool();
							var precedence = ReadInt();

							obj = new SqlPredicate.NotExpr(expr1, isNot, precedence);

							break;
						}

					case QueryElementType.ExprExprPredicate :
						{
							var expr1     = Read<ISqlExpression>();
							var @operator = (SqlPredicate.Operator)ReadInt();
							var expr2     = Read<ISqlExpression>();

							obj = new SqlPredicate.ExprExpr(expr1, @operator, expr2);

							break;
						}

					case QueryElementType.LikePredicate :
						{
							var expr1  = Read<ISqlExpression>();
							var isNot  = ReadBool();
							var expr2  = Read<ISqlExpression>();
							var escape = Read<ISqlExpression>();

							obj = new SqlPredicate.Like(expr1, isNot, expr2, escape);

							break;
						}

					case QueryElementType.BetweenPredicate :
						{
							var expr1 = Read<ISqlExpression>();
							var isNot = ReadBool();
							var expr2 = Read<ISqlExpression>();
							var expr3 = Read<ISqlExpression>();

							obj = new SqlPredicate.Between(expr1, isNot, expr2, expr3);

							break;
						}

					case QueryElementType.IsNullPredicate :
						{
							var expr1 = Read<ISqlExpression>();
							var isNot = ReadBool();

							obj = new SqlPredicate.IsNull(expr1, isNot);

							break;
						}

					case QueryElementType.InSubQueryPredicate :
						{
							var expr1    = Read<ISqlExpression>();
							var isNot    = ReadBool();
							var subQuery = Read<SelectQuery>();

							obj = new SqlPredicate.InSubQuery(expr1, isNot, subQuery);

							break;
						}

					case QueryElementType.InListPredicate :
						{
							var expr1  = Read<ISqlExpression>();
							var isNot  = ReadBool();
							var values = ReadList<ISqlExpression>();

							obj = new SqlPredicate.InList(expr1, isNot, values);

							break;
						}

					case QueryElementType.FuncLikePredicate :
						{
							var func = Read<SqlFunction>();
							obj = new SqlPredicate.FuncLike(func);
							break;
						}

					case QueryElementType.SqlQuery :
						{
							var sid                = ReadInt();
							var from               = Read<SqlFromClause>();
							var select             = Read<SqlSelectClause>();
							var where              = Read<SqlWhereClause>();
							var groupBy            = Read<SqlGroupByClause>();
							var having             = Read<SqlWhereClause>();
							var orderBy            = Read<SqlOrderByClause>();
							var parentSql          = ReadInt();
							var parameterDependent = ReadBool();
							var unions             = ReadArray<SqlSetOperator>();

							var query = new SelectQuery(sid);
							_statement = new SqlSelectStatement(query);

							query.Init(
								select,
								from,
								where,
								groupBy,
								having,
								orderBy,
								unions?.ToList(),
								null, // we do not serialize unique keys
								null,
								parameterDependent);

							_queries.Add(sid, query);

							if (parentSql != 0)
								_actions.Add(() =>
								{
									if (_queries.TryGetValue(parentSql, out var selectQuery))
										query.ParentSelect = selectQuery;
								});

							query.All = Read<SqlField>();

							obj = query;

							break;
						}

					case QueryElementType.Column :
						{
							var sid        = ReadInt();
							var expression = Read<ISqlExpression>();
							var alias      = ReadString();

							var col = new SqlColumn(null, expression, alias);

							_actions.Add(() => { col.Parent = _queries[sid]; });

							obj = col;

							break;
						}

					case QueryElementType.SearchCondition :
						obj = new SqlSearchCondition(ReadArray<SqlCondition>());
						break;

					case QueryElementType.Condition :
						obj = new SqlCondition(ReadBool(), Read<ISqlPredicate>(), ReadBool());
						break;

					case QueryElementType.TableSource :
						{
							var source = Read<ISqlTableSource>();
							var alias  = ReadString();
							var joins  = ReadArray<SqlJoinedTable>();

							obj = new SqlTableSource(source, alias, joins);

							break;
						}

					case QueryElementType.JoinedTable :
						{
							var joinType  = (JoinType)ReadInt();
							var table     = Read<SqlTableSource>();
							var isWeak    = ReadBool();
							var condition = Read<SqlSearchCondition>();

							obj = new SqlJoinedTable(joinType, table, isWeak, condition);

							break;
						}

					case QueryElementType.SelectClause :
						{
							var isDistinct = ReadBool();
							var skipValue  = Read<ISqlExpression>();
							var takeValue  = Read<ISqlExpression>();
							var takeHints  = (TakeHints?)ReadNullableInt();
							var columns    = ReadArray<SqlColumn>();

							obj = new SqlSelectClause(isDistinct, takeValue, takeHints, skipValue, columns);

							break;
						}

					case QueryElementType.InsertClause :
						{
							var items = ReadArray<SqlSetExpression>();
							var into  = Read<SqlTable>();
							var wid   = ReadBool();

							var c = new SqlInsertClause { Into = into, WithIdentity = wid };

							c.Items.AddRange(items);
							obj = c;

							break;
						}

					case QueryElementType.UpdateClause :
						{
							var items = ReadArray<SqlSetExpression>();
							var keys  = ReadArray<SqlSetExpression>();
							var table = Read<SqlTable>();

							var c = new SqlUpdateClause { Table = table };

							c.Items.AddRange(items);
							c.Keys. AddRange(keys);
							obj = c;

							break;
						}

					case QueryElementType.WithClause :
						{
							var items = ReadArray<CteClause>();

							var c = new SqlWithClause();
							c.Clauses.AddRange(items);

							obj = c;

							break;
						}

					case QueryElementType.CteClause:
						{
							var name        = ReadString();
							var body        = Read<SelectQuery>();
							var objectType  = Read<Type>();
							var fields      = ReadArray<SqlField>();
							var isRecursive = ReadBool();

							var c = new CteClause(body, fields, objectType, isRecursive, name);

							obj = c;

							break;
						}

					case QueryElementType.SelectStatement :
						{
							var with        = Read<SqlWithClause>();
							var selectQuery = Read<SelectQuery>();
							var parameters  = ReadArray<SqlParameter>();

							obj = _statement = new SqlSelectStatement(selectQuery);
							_statement.Parameters.AddRange(parameters);
							((SqlSelectStatement)_statement).With = with;

							break;
						}

					case QueryElementType.InsertStatement :
						{
							var with        = Read<SqlWithClause>();
							var insert      = Read<SqlInsertClause>();
							var selectQuery = Read<SelectQuery>();
							var parameters  = ReadArray<SqlParameter>();

							obj = _statement = new SqlInsertStatement(selectQuery) {Insert = insert};
							_statement.Parameters.AddRange(parameters);
							((SqlInsertStatement)_statement).With = with;

							break;
						}

					case QueryElementType.UpdateStatement :
						{
							var with        = Read<SqlWithClause>();
							var update      = Read<SqlUpdateClause>();
							var selectQuery = Read<SelectQuery>();
							var parameters  = ReadArray<SqlParameter>();

							obj = _statement = new SqlUpdateStatement(selectQuery) {Update = update};
							_statement.Parameters.AddRange(parameters);
							((SqlUpdateStatement)_statement).With = with;

							break;
						}

					case QueryElementType.InsertOrUpdateStatement :
						{
							var with        = Read<SqlWithClause>();
							var insert      = Read<SqlInsertClause>();
							var update      = Read<SqlUpdateClause>();
							var selectQuery = Read<SelectQuery>();
							var parameters  = ReadArray<SqlParameter>();

							obj = _statement = new SqlInsertOrUpdateStatement(selectQuery) {Insert = insert, Update = update};
							_statement.Parameters.AddRange(parameters);
							((SqlInsertOrUpdateStatement)_statement).With = with;

							break;
						}

					case QueryElementType.DeleteStatement :
						{
							var with        = Read<SqlWithClause>();
							var table       = Read<SqlTable>();
							var top         = Read<ISqlExpression>();
							var selectQuery = Read<SelectQuery>();
							var parameters  = ReadArray<SqlParameter>();

							obj = _statement = new SqlDeleteStatement { Table = table, Top = top, SelectQuery = selectQuery };
							_statement.Parameters.AddRange(parameters);
							((SqlDeleteStatement)_statement).With = with;

							break;
						}

					case QueryElementType.CreateTableStatement :
						{
							var table           = Read<SqlTable>();
							var parameters      = ReadArray<SqlParameter>();
							var statementHeader = ReadString();
							var statementFooter = ReadString();
							var defaultNullable = (DefaultNullable)ReadInt();

							obj = _statement = new SqlCreateTableStatement
							{
								Table           = table,
								StatementHeader = statementHeader,
								StatementFooter = statementFooter,
								DefaultNullable = defaultNullable,
							};
							_statement.Parameters.AddRange(parameters);

							break;
						}

					case QueryElementType.DropTableStatement :
					{
						var table      = Read<SqlTable>();
						var parameters = ReadArray<SqlParameter>();
						var ifExists   = ReadBool();

						obj = _statement = new SqlDropTableStatement(ifExists)
						{
							Table = table,
						};
						_statement.Parameters.AddRange(parameters);

						break;
					}

					case QueryElementType.TruncateTableStatement :
					{
						var table      = Read<SqlTable>();
						var reset      = ReadBool();
						var parameters = ReadArray<SqlParameter>();

						obj = _statement = new SqlTruncateTableStatement
						{
							Table         = table,
							ResetIdentity = reset
						};
						_statement.Parameters.AddRange(parameters);

						break;
					}

					case QueryElementType.SetExpression : obj = new SqlSetExpression(Read     <ISqlExpression>(), Read<ISqlExpression>()); break;
					case QueryElementType.FromClause    : obj = new SqlFromClause   (ReadArray<SqlTableSource>());                break;
					case QueryElementType.WhereClause   : obj = new SqlWhereClause  (Read     <SqlSearchCondition>());            break;
					case QueryElementType.GroupByClause : obj = new SqlGroupByClause(ReadArray<ISqlExpression>());                break;
					case QueryElementType.OrderByClause : obj = new SqlOrderByClause(ReadArray<SqlOrderByItem>());                break;

					case QueryElementType.OrderByItem :
						{
							var expression   = Read<ISqlExpression>();
							var isDescending = ReadBool();

							obj = new SqlOrderByItem(expression, isDescending);

							break;
						}

					case QueryElementType.SetOperator :
						{
							var sqlQuery     = Read<SelectQuery>();
							var setOperation = (SetOperation)ReadInt();

							obj = new SqlSetOperator(sqlQuery, setOperation);

							break;
						}
<<<<<<< HEAD
					case QueryElementType.SqlAliasPlaceholder :
						{
							obj = new SqlAliasPlaceholder();
							break;
						}
=======

					case QueryElementType.MergeSourceTable:
						{
							var sourceID         = ReadInt();
							var enumerableSource = Read<SqlValuesTable>();
							var querySource      = Read<SelectQuery>();
							var fields           = ReadArray<SqlField>();

							obj = new SqlMergeSourceTable(sourceID, enumerableSource, querySource, fields);

							break;
						}

					case QueryElementType.MergeOperationClause:
						{
							var operationType = (MergeOperationType)ReadInt();
							var where         = Read<SqlSearchCondition>();
							var whereDelete   = Read<SqlSearchCondition>();
							var items         = ReadArray<SqlSetExpression>();

							obj = new SqlMergeOperationClause(operationType, where, whereDelete, items);

							break;
						}

					case QueryElementType.MergeStatement:
						{
							var hint       = ReadString();
							var target     = Read<SqlTableSource>();
							var source     = Read<SqlMergeSourceTable>();
							var on         = Read<SqlSearchCondition>();
							var operations = ReadArray<SqlMergeOperationClause>();
							var parameters = ReadArray<SqlParameter>();

							obj = _statement = new SqlMergeStatement(hint, target, source, on, operations);
							_statement.Parameters.AddRange(parameters);

							break;
						}

					case QueryElementType.SqlValuesTable:
						{
							var fields    = ReadArray<SqlField>();

							var rowsCount = ReadInt();
							var rows      = new IList<ISqlExpression>[rowsCount];

							for (var i = 0; i < rowsCount; i++)
								rows[i] = ReadArray<ISqlExpression>();

							obj = new SqlValuesTable(fields, rows);

							break;
						}

					default:
						throw new InvalidOperationException($"Parse not implemented for element {(QueryElementType)type}");
>>>>>>> 59d87c77
				}

				ObjectIndices.Add(idx, obj);

				if (DelayedObjects.Count > 0)
				{
					if (DelayedObjects.TryGetValue(idx, out var action))
					{
						action(obj);
						DelayedObjects.Remove(idx);
					}
				}

				return true;
			}
		}

		#endregion

		#region ResultSerializer

		class ResultSerializer : SerializerBase
		{
			public ResultSerializer(MappingSchema serializationMappingSchema)
				: base(serializationMappingSchema)
			{
			}

			public string Serialize(LinqServiceResult result)
			{
				Append(result.FieldCount);
				Append(result.RowCount);
				Append(result.QueryID.ToString());

				Builder.AppendLine();

				foreach (var name in result.FieldNames)
				{
					Append(name);
					Builder.AppendLine();
				}

				foreach (var type in result.FieldTypes)
				{
					Append(Configuration.LinqService.SerializeAssemblyQualifiedName ? type.AssemblyQualifiedName : type.FullName);
					Builder.AppendLine();
				}

				foreach (var data in result.Data)
				{
					foreach (var str in data)
						Append(str);

					Builder.AppendLine();
				}

				return Builder.ToString();
			}
		}

		#endregion

		#region ResultDeserializer

		class ResultDeserializer : DeserializerBase
		{
			public ResultDeserializer(MappingSchema serializationMappingSchema)
				: base(serializationMappingSchema)
			{
			}

			public LinqServiceResult DeserializeResult(string str)
			{
				Str = str;

				var fieldCount  = ReadInt();

				var result = new LinqServiceResult
				{
					FieldCount   = fieldCount,
					RowCount     = ReadInt(),
					QueryID      = new Guid(ReadString()),
					FieldNames   = new string[fieldCount],
					FieldTypes   = new Type  [fieldCount],
					Data         = new List<string[]>(),
				};

				NextLine();

				for (var i = 0; i < fieldCount;  i++) { result.FieldNames  [i] = ReadString();              NextLine(); }
				for (var i = 0; i < fieldCount;  i++) { result.FieldTypes  [i] = ResolveType(ReadString()); NextLine(); }

				for (var n = 0; n < result.RowCount; n++)
				{
					var data = new string[fieldCount];

					for (var i = 0; i < fieldCount; i++)
						data[i] = ReadString();

					result.Data.Add(data);

					NextLine();
				}

				return result;
			}
		}

		#endregion

		#region StringArraySerializer

		class StringArraySerializer : SerializerBase
		{
			public StringArraySerializer(MappingSchema serializationMappingSchema)
				: base(serializationMappingSchema)
			{
			}

			public string Serialize(string[] data)
			{
				Append(data.Length);

				foreach (var str in data)
					Append(str);

				Builder.AppendLine();

				return Builder.ToString();
			}
		}

		#endregion

		#region StringArrayDeserializer

		class StringArrayDeserializer : DeserializerBase
		{
			public StringArrayDeserializer(MappingSchema serializationMappingSchema)
				: base(serializationMappingSchema)
			{
			}

			public string[] Deserialize(string str)
			{
				Str = str;

				var data = new string[ReadInt()];

				for (var i = 0; i < data.Length; i++)
					data[i] = ReadString();

				return data;
			}
		}

		#endregion

		#region Helpers

		interface IArrayHelper
		{
			Type   GetArrayType();
			object ConvertToArray(object list);
		}

		class ArrayHelper<T> : IArrayHelper
		{
			public Type GetArrayType()
			{
				return typeof(T[]);
			}

			public object ConvertToArray(object list)
			{
				return ((IEnumerable<T>)list).ToArray();
			}
		}

		static readonly Dictionary<Type,Type>                _arrayTypes      = new Dictionary<Type,Type>();
		static readonly Dictionary<Type,Func<object,object>> _arrayConverters = new Dictionary<Type,Func<object,object>>();

		static Type GetArrayType(Type elementType)
		{
			Type arrayType;

			lock (_arrayTypes)
			{
				if (!_arrayTypes.TryGetValue(elementType, out arrayType))
				{
					var helper = (IArrayHelper)Activator.CreateInstance(typeof(ArrayHelper<>).MakeGenericType(elementType));
					_arrayTypes.Add(elementType, arrayType = helper.GetArrayType());
				}
			}

			return arrayType;
		}

		static object ConvertIEnumerableToArray(object list, Type elementType)
		{
			Func<object,object> converter;

			lock (_arrayConverters)
			{
				if (!_arrayConverters.TryGetValue(elementType, out converter))
				{
					var helper = (IArrayHelper)Activator.CreateInstance(typeof(ArrayHelper<>).MakeGenericType(elementType));
					_arrayConverters.Add(elementType, converter = helper.ConvertToArray);
				}
			}

			return converter(list);
		}

		#endregion
	}
}<|MERGE_RESOLUTION|>--- conflicted
+++ resolved
@@ -61,7 +61,7 @@
 		class SerializerBase
 		{
 			private   readonly MappingSchema _ms;
-			protected readonly StringBuilder Builder        = new StringBuilder();
+			protected readonly StringBuilder             Builder        = new StringBuilder();
 			protected readonly Dictionary<object,int>    ObjectIndices  = new Dictionary<object,int>();
 			protected readonly Dictionary<object,string> DelayedObjects = new Dictionary<object,string>();
 			protected int                                Index;
@@ -489,7 +489,7 @@
 				}
 
 				return SerializationConverter.Deserialize(_ms, type, ReadString());
-				
+
 			}
 
 			protected readonly List<string> UnresolvedTypes = new List<string>();
@@ -1230,12 +1230,6 @@
 							break;
 						}
 
-<<<<<<< HEAD
-					case QueryElementType.SqlAliasPlaceholder:
-						{
-							break;
-						};
-=======
 					case QueryElementType.MergeSourceTable:
 						{
 							var elem = (SqlMergeSourceTable)e;
@@ -1287,9 +1281,14 @@
 							break;
 						}
 
+
+					case QueryElementType.SqlAliasPlaceholder:
+						{
+							break;
+						};
+
 					default:
 						throw new InvalidOperationException($"Serialize not implemented for element {e.ElementType}");
->>>>>>> 59d87c77
 				}
 
 				Builder.AppendLine();
@@ -2020,13 +2019,6 @@
 
 							break;
 						}
-<<<<<<< HEAD
-					case QueryElementType.SqlAliasPlaceholder :
-						{
-							obj = new SqlAliasPlaceholder();
-							break;
-						}
-=======
 
 					case QueryElementType.MergeSourceTable:
 						{
@@ -2082,9 +2074,14 @@
 							break;
 						}
 
+					case QueryElementType.SqlAliasPlaceholder :
+						{
+							obj = new SqlAliasPlaceholder();
+							break;
+						}
+
 					default:
 						throw new InvalidOperationException($"Parse not implemented for element {(QueryElementType)type}");
->>>>>>> 59d87c77
 				}
 
 				ObjectIndices.Add(idx, obj);
@@ -2136,7 +2133,7 @@
 				foreach (var data in result.Data)
 				{
 					foreach (var str in data)
-						Append(str);
+							Append(str);
 
 					Builder.AppendLine();
 				}
@@ -2182,7 +2179,7 @@
 					var data = new string[fieldCount];
 
 					for (var i = 0; i < fieldCount; i++)
-						data[i] = ReadString();
+								data[i] = ReadString();
 
 					result.Data.Add(data);
 
