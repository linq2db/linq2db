--- conflicted
+++ resolved
@@ -56,7 +56,7 @@
 					var b  = li.CheckNullLambda.Body;
 					var ps = li.CheckNullLambda.Parameters;
 
-					var p  = Expression.Parameter(typeof(object), "p");
+					var p = Expression.Parameter(typeof(object), "p");
 					var ex = Expression.Lambda<Func<object, string>>(
 						b.Transform(
 							(ps, enumType, p),
@@ -97,24 +97,9 @@
 					var li = ms.GetConverter(new DbDataType(_stringType), new DbDataType(to), false);
 					if (li == null && to.IsEnum)
 					{
-<<<<<<< HEAD
-						var type = Converter.GetDefaultMappingFromEnumType(ms, to);
-						if (type != null)
-						{
-							if (type == typeof(int) || type == typeof(long))
-								enumType = to;
-							to = type;
-						}
-						else
-						{
 							enumType = to;
 							to = Enum.GetUnderlyingType(to);
 						}
-=======
-						enumType = to;
-						to       = Enum.GetUnderlyingType(to);
->>>>>>> f4350ed7
-					}
 
 					if (li == null)
 						li = ms.GetConverter(new DbDataType(_stringType), new DbDataType(to), true)!;
