--- conflicted
+++ resolved
@@ -10,13 +10,8 @@
 	{
 		public SqlValue(Type systemType, object? value)
 		{
-<<<<<<< HEAD
-			ValueType = new DbDataType(value != null && value is not DBNull ? systemType.UnwrapNullableType() : systemType);
+			ValueType = new DbDataType(!value.IsNullValue() ? systemType.UnwrapNullableType() : systemType);
 			Value     = value;
-=======
-			_valueType = new DbDataType(!value.IsNullValue() ? systemType.UnwrapNullableType() : systemType);
-			Value      = value;
->>>>>>> e64d5db6
 		}
 
 		public SqlValue(DbDataType valueType, object? value)
