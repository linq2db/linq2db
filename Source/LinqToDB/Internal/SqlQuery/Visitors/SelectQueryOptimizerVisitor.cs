﻿using System;
using System.Collections.Generic;
using System.Diagnostics.CodeAnalysis;
using System.Globalization;
using System.Linq;
using System.Text;

using LinqToDB.Internal.Common;
using LinqToDB.Internal.DataProvider;
using LinqToDB.Internal.Extensions;
using LinqToDB.Internal.Linq.Builder;
using LinqToDB.Internal.SqlProvider;
using LinqToDB.Mapping;
using LinqToDB.SqlQuery;

namespace LinqToDB.Internal.SqlQuery.Visitors
{
	public sealed class SelectQueryOptimizerVisitor : SqlQueryVisitor
	{
		SqlProviderFlags  _providerFlags     = default!;
		DataOptions       _dataOptions       = default!;
		EvaluationContext _evaluationContext = default!;
		IQueryElement     _root              = default!;
		IQueryElement     _rootElement       = default!;
		IQueryElement[]   _dependencies      = default!;
		MappingSchema     _mappingSchema     = default!;
		SelectQuery?      _correcting;
		int               _version;
		bool              _removeWeakJoins;

		SelectQuery?     _parentSelect;
		SqlSetOperator?  _currentSetOperator;
		SelectQuery?     _applySelect;
		SelectQuery?     _inSubquery;
		bool             _isInRecursiveCte;
		CteClause?       _currentCteClause;
		SelectQuery?     _updateQuery;
		ISqlTableSource? _updateTable;

		readonly SqlQueryColumnNestingCorrector _columnNestingCorrector      = new();
		readonly SqlQueryColumnUsageCollector   _columnUsageCollector        = new();
		readonly SqlQueryOrderByOptimizer       _orderByOptimizer            = new();
		readonly MovingComplexityVisitor        _movingComplexityVisitor     = new();
		readonly SqlExpressionOptimizerVisitor  _expressionOptimizerVisitor  = new(true);
		readonly MovingOuterPredicateVisitor    _movingOuterPredicateVisitor = new();
		readonly RemoveUnusedColumnsVisitor     _removeUnusedColumnsVisitor  = new();

		public SelectQueryOptimizerVisitor() : base(VisitMode.Modify, null)
		{
		}

		public IQueryElement Optimize(
			IQueryElement          root,
			IQueryElement          rootElement,
			SqlProviderFlags       providerFlags,
			bool                   removeWeakJoins,
			DataOptions            dataOptions,
			MappingSchema          mappingSchema,
			EvaluationContext      evaluationContext,
			params IQueryElement[] dependencies)
		{
#if DEBUG
			if (root.ElementType == QueryElementType.SelectStatement)
			{

			}
#endif

			_providerFlags     = providerFlags;
			_removeWeakJoins   = removeWeakJoins;
			_dataOptions       = dataOptions;
			_mappingSchema     = mappingSchema;
			_evaluationContext = evaluationContext;
			_root              = root;
			_rootElement       = rootElement;
			_dependencies      = dependencies;
			_parentSelect      = default!;
			_applySelect       = default!;
			_inSubquery        = default!;
			_updateQuery       = default!;
			_updateTable       = default!;

			// OUTER APPLY Queries usually may have wrong nesting in WHERE clause.
			// Making it consistent in LINQ Translator is bad for performance and it is hard to implement task.
			// Function also detects that optimizations is needed
			//
			if (CorrectColumnsNesting())
			{
				do
				{
					ProcessElement(_root);

					_orderByOptimizer.OptimizeOrderBy(_root, _providerFlags);
					if (!_orderByOptimizer.IsOptimized)
						break;

					if (_orderByOptimizer.NeedsNestingUpdate) 
						CorrectColumnsNesting();

				} while (true);

				if (removeWeakJoins)
				{
					// It means that we fully optimize query
					_columnUsageCollector.CollectUsedColumns(_rootElement);
					_removeUnusedColumnsVisitor.RemoveUnusedColumns(_columnUsageCollector.UsedColumns, _root);

					// do it always, ignore dataOptions.LinqOptions.OptimizeJoins
					JoinsOptimizer.UnnestJoins(_root);

					// convert remaining nested joins to subqueries
					if (!_providerFlags.IsNestedJoinsSupported)
						JoinsOptimizer.UndoNestedJoins(_root);
				}
			}

			return _root;
		}

		bool CorrectColumnsNesting()
		{
			_columnNestingCorrector.CorrectColumnNesting(_root);

			return _columnNestingCorrector.HasSelectQuery;
		}

		public override void Cleanup()
		{
			base.Cleanup();

			_providerFlags     = default!;
			_dataOptions       = default!;
			_mappingSchema     = default!;
			_evaluationContext = default!;
			_root              = default!;
			_rootElement       = default!;
			_dependencies      = default!;
			_parentSelect      = default!;
			_applySelect       = default!;
			_version           = default;
			_isInRecursiveCte  = false;
			_currentCteClause  = null;
			_updateQuery       = default;
			_updateTable       = default;

			_columnNestingCorrector.Cleanup();
			_columnUsageCollector.Cleanup();
			_orderByOptimizer.Cleanup();
			_movingComplexityVisitor.Cleanup();
			_expressionOptimizerVisitor.Cleanup();
			_movingOuterPredicateVisitor.Cleanup();
		}

		public override IQueryElement NotifyReplaced(IQueryElement newElement, IQueryElement oldElement)
		{
			++_version;
			return base.NotifyReplaced(newElement, oldElement);
		}

		protected override IQueryElement VisitSqlJoinedTable(SqlJoinedTable element)
		{
			var saveQuery = _applySelect;

			if (element.JoinType == JoinType.CrossApply || element.JoinType == JoinType.OuterApply)
				_applySelect = element.Table.Source as SelectQuery;
			else
				_applySelect = null;

			var newElement = base.VisitSqlJoinedTable(element);

			_applySelect = saveQuery;

			return newElement;
		}

		protected override IQueryElement VisitSqlQuery(SelectQuery selectQuery)
		{
			var saveSetOperatorCount  = selectQuery.HasSetOperators ? selectQuery.SetOperators.Count : 0;
			var saveParent            = _parentSelect;

			_parentSelect      = selectQuery;

			if (saveParent == null)
			{
#if DEBUG
				var before = selectQuery.ToDebugString();
#endif
				// only once
				_expressionOptimizerVisitor.Optimize(_evaluationContext, NullabilityContext.GetContext(selectQuery), null, _dataOptions, _mappingSchema, selectQuery, visitQueries: true, reducePredicates: false);
			}

			var newQuery = (SelectQuery)base.VisitSqlQuery(selectQuery);

			if (_correcting == null)
			{
				_parentSelect = selectQuery;

				if (saveParent != null)
				{
					OptimizeColumns(selectQuery);
				}

				List<SelectQuery>? doNotRemoveQueries = null;

				do
				{
					var currentVersion = _version;
					var isModified     = false;

					if (OptimizeSubQueries(selectQuery, doNotRemoveQueries))
					{
						isModified = true;
					}
					
					if (MoveOuterJoinsToSubQuery(selectQuery, ref doNotRemoveQueries, processMultiColumn: false))
					{
						isModified = true;
					}

					if (OptimizeApplies(selectQuery, _providerFlags.IsApplyJoinSupported))
					{
						isModified = true;
						EnsureReferencesCorrected(selectQuery);
					}

					if (MoveOuterJoinsToSubQuery(selectQuery, ref doNotRemoveQueries, processMultiColumn: true))
					{
						isModified = true;
					}

					if (ResolveWeakJoins(selectQuery))
					{
						isModified = true;
						EnsureReferencesCorrected(selectQuery);
					}

					if (OptimizeJoinSubQueries(selectQuery))
					{
						isModified = true;
						EnsureReferencesCorrected(selectQuery);
					}

					if (CorrectRecursiveCteJoins(selectQuery))
					{
						isModified = true;
						EnsureReferencesCorrected(selectQuery);
					}

					if (CorrectLeftJoins(selectQuery))
					{
						isModified = true;
					}

					if (CorrectMultiTables(selectQuery))
					{
						isModified = true;
					}

					if (FinalizeAndValidateInternal(selectQuery))
					{
						isModified = true;
					}

					if (currentVersion != _version)
					{
						isModified = true;
						EnsureReferencesCorrected(selectQuery);
					}

					if (!isModified)
					{
						break;
					}

				} while (true);

				if (saveParent == null)
				{
					// do expression optimization again
#if DEBUG
					var before = selectQuery.ToDebugString();
#endif
					CorrectEmptyInnerJoinsRecursive(selectQuery);

					_expressionOptimizerVisitor.Optimize(_evaluationContext, NullabilityContext.GetContext(selectQuery), null, _dataOptions, _mappingSchema, selectQuery, visitQueries : true, reducePredicates: false);
				}

				if (saveSetOperatorCount != (selectQuery.HasSetOperators ? selectQuery.SetOperators.Count : 0))
				{
					// Do it again. Appended new SetOperators. For ensuring how it works check CteTests
					//
					newQuery = (SelectQuery)VisitSqlQuery(selectQuery);
				}

				_parentSelect = saveParent;
			}

			return newQuery;
		}

		protected override IQueryElement VisitSqlSetOperator(SqlSetOperator element)
		{
			var saveCurrent = _currentSetOperator;

			_currentSetOperator = element;

			var newElement = base.VisitSqlSetOperator(element);

			_currentSetOperator = saveCurrent;

			return newElement;
		}

		protected override IQueryElement VisitSqlTableSource(SqlTableSource element)
		{
			var saveCurrent        = _currentSetOperator;

			_currentSetOperator = null;
			
			var newElement = base.VisitSqlTableSource(element);

			_currentSetOperator = saveCurrent;

			return newElement;
		}

		protected override IQueryElement VisitInSubQueryPredicate(SqlPredicate.InSubQuery predicate)
		{
			var saveInsubquery = _inSubquery;

			_inSubquery = predicate.SubQuery;
			var newNode = base.VisitInSubQueryPredicate(predicate);
			_inSubquery = saveInsubquery;

			return newNode;
		}

		protected override IQueryElement VisitSqlOrderByClause(SqlOrderByClause element)
		{
			var newElement = (SqlOrderByClause)base.VisitSqlOrderByClause(element);

			for (int i = newElement.Items.Count - 1; i >= 0; i--)
			{
				var item = newElement.Items[i];
				if (QueryHelper.IsConstantFast(item.Expression))
					newElement.Items.RemoveAt(i);
			}

			return newElement;
		}

		protected override IQueryElement VisitSqlUpdateStatement(SqlUpdateStatement element)
		{
			_updateQuery = element.SelectQuery;
			_updateTable = element.Update.Table as ISqlTableSource ?? element.Update.TableSource;
			var result = base.VisitSqlUpdateStatement(element);
			_updateQuery = null;
			_updateTable = null;
			return result;
		}

		protected override IQueryElement VisitSqlNullabilityExpression(SqlNullabilityExpression element)
		{
			var sqlExpression = Visit(element.SqlExpression);
			if (sqlExpression is SelectQuery { GroupBy.IsEmpty: true } selectQuery)
			{
				var nullabilityContext = NullabilityContext.GetContext(selectQuery);
				if (selectQuery.Select.Columns.All(c => QueryHelper.ContainsAggregationFunction(c.Expression) && !c.Expression.CanBeNullable(nullabilityContext)))
				{
					return sqlExpression;
				}
			}

			element.Modify((ISqlExpression)sqlExpression);

			return element;
		}

		bool OptimizeUnions(SelectQuery selectQuery)
		{
			var isModified = false;

			if (selectQuery.From.Tables.Count == 1 &&
			    selectQuery.From.Tables[0].Source is SelectQuery { HasSetOperators: true } mainSubquery)
			{
				var isOk = true;

				if (!selectQuery.HasSetOperators)
				{
					isOk = selectQuery.OrderBy.IsEmpty && selectQuery.Where.IsEmpty && selectQuery.GroupBy.IsEmpty && !selectQuery.Select.HasModifier;
					if (isOk)
					{
						if (_currentSetOperator != null)
						{
							isOk = _currentSetOperator.Operation == mainSubquery.SetOperators[0].Operation;
						}
					}
				}

				if (isOk && mainSubquery.Select.Columns.Count == selectQuery.Select.Columns.Count)
				{
					var newIndexes = new Dictionary<ISqlExpression, int>(Utils
						.ObjectReferenceEqualityComparer<ISqlExpression>
						.Default);

					for (var i = 0; i < selectQuery.Select.Columns.Count; i++)
					{
						var scol = selectQuery.Select.Columns[i];

						if (!newIndexes.ContainsKey(scol.Expression))
							newIndexes[scol.Expression] = i;
					}

					var operation = selectQuery.HasSetOperators ? selectQuery.SetOperators[0].Operation : mainSubquery.SetOperators[0].Operation;

					if (mainSubquery.SetOperators.All(so => so.Operation == operation))
					{
						if (CheckSetColumns(newIndexes, mainSubquery, operation))
						{
							UpdateSetIndexes(newIndexes, mainSubquery, operation);
							selectQuery.SetOperators.InsertRange(0, mainSubquery.SetOperators);
							mainSubquery.SetOperators.Clear();

							selectQuery.From.Tables[0].Source = mainSubquery;

							for (var i = 0; i < selectQuery.Select.Columns.Count; i++)
							{
								var c = selectQuery.Select.Columns[i];
								c.Expression = mainSubquery.Select.Columns[i];
							}

							isModified = true;
						}
					}
				}
			}

			if (!selectQuery.HasSetOperators)
				return isModified;

			for (var index = 0; index < selectQuery.SetOperators.Count; index++)
			{
				var setOperator = selectQuery.SetOperators[index];

				if (setOperator.SelectQuery.From.Tables.Count == 1 &&
				    setOperator.SelectQuery.From.Tables[0].Source is SelectQuery { HasSetOperators: true } subQuery)
				{
					if (subQuery.SetOperators.All(so => so.Operation == setOperator.Operation))
					{
						var allColumns = setOperator.Operation != SetOperation.UnionAll;

						if (allColumns)
						{
							if (subQuery.Select.Columns.Count != selectQuery.Select.Columns.Count)
								continue;
						}

						var newIndexes =
							new Dictionary<ISqlExpression, int>(Utils.ObjectReferenceEqualityComparer<ISqlExpression>
								.Default);

						for (var i = 0; i < setOperator.SelectQuery.Select.Columns.Count; i++)
						{
							var scol = setOperator.SelectQuery.Select.Columns[i];

							if (!newIndexes.ContainsKey(scol.Expression))
								newIndexes[scol.Expression] = i;
						}

						if (!CheckSetColumns(newIndexes, subQuery, setOperator.Operation))
							continue;

						UpdateSetIndexes(newIndexes, subQuery, setOperator.Operation);

						setOperator.Modify(subQuery);
						selectQuery.SetOperators.InsertRange(index + 1, subQuery.SetOperators);
						subQuery.SetOperators.Clear();
						--index;

						isModified = true;
					}
				}
			}

			return isModified;
		}

		static void UpdateSetIndexes(Dictionary<ISqlExpression, int> newIndexes, SelectQuery setQuery, SetOperation setOperation)
		{
			if (setOperation == SetOperation.UnionAll)
			{
				for (var index = 0; index < setQuery.Select.Columns.Count; index++)
				{
					var column = setQuery.Select.Columns[index];
					if (!newIndexes.ContainsKey(column))
					{
						setQuery.Select.Columns.RemoveAt(index);

						foreach (var op in setQuery.SetOperators)
						{
							if (op.SelectQuery.SourceID == 115)
							{

							}

							if (index < op.SelectQuery.Select.Columns.Count)
								op.SelectQuery.Select.Columns.RemoveAt(index);
						}

						--index;
					}
				}
			}

			foreach (var pair in newIndexes.OrderBy(x => x.Value))
			{
				var currentIndex = setQuery.Select.Columns.FindIndex(c => ReferenceEquals(c, pair.Key));
				if (currentIndex < 0)
				{
					if (setOperation != SetOperation.UnionAll)
						throw new InvalidOperationException();

					foreach (var op in setQuery.SetOperators)
					{
						op.SelectQuery.Select.Columns.Insert(pair.Value, new SqlColumn(op.SelectQuery, pair.Key));
					}

					continue;
				}

				var newIndex = pair.Value;
				if (currentIndex != newIndex)
				{
					var uc = setQuery.Select.Columns[currentIndex];
					setQuery.Select.Columns.RemoveAt(currentIndex);
					setQuery.Select.Select.Columns.Insert(newIndex, uc);

					// change indexes in SetOperators
					foreach (var op in setQuery.SetOperators)
					{
						var column = op.SelectQuery.Select.Columns[currentIndex];
						op.SelectQuery.Select.Columns.RemoveAt(currentIndex);
						op.SelectQuery.Select.Columns.Insert(newIndex, column);
					}
				}
			}
		}

		static bool CheckSetColumns(Dictionary<ISqlExpression, int> newIndexes, SelectQuery setQuery, SetOperation setOperation)
		{
			foreach (var pair in newIndexes.OrderBy(x => x.Value))
			{
				var currentIndex = setQuery.Select.Columns.FindIndex(c => ReferenceEquals(c, pair.Key));
				if (currentIndex < 0)
				{
					if (setOperation != SetOperation.UnionAll)
						return false;

					if (!QueryHelper.IsConstantFast(pair.Key))
						return false;
				}
			}

			return true;
		}

		bool FinalizeAndValidateInternal(SelectQuery selectQuery)
		{
			var isModified = false;

			if (OptimizeGroupBy(selectQuery))
				isModified = true;

			if (OptimizeUnions(selectQuery))
				isModified = true;

			if (OptimizeDistinct(selectQuery))
				isModified = true;

			if (CorrectColumns(selectQuery))
				isModified = true;

			return isModified;
		}

		bool OptimizeGroupBy(SelectQuery selectQuery)
		{
			var isModified = false;

			if (!selectQuery.GroupBy.IsEmpty)
			{
				// Remove constants.
				//
				for (int i = selectQuery.GroupBy.Items.Count - 1; i >= 0; i--)
				{
					var groupByItem = selectQuery.GroupBy.Items[i];
					if (QueryHelper.IsConstantFast(groupByItem))
					{
						selectQuery.GroupBy.Items.RemoveAt(i);
						isModified = true;
					}
				}
			}

			return isModified;
		}

		bool CorrectColumns(SelectQuery selectQuery)
		{
			var isModified = false;
			if (!selectQuery.GroupBy.IsEmpty && selectQuery.Select.Columns.Count == 0)
			{
				isModified = true;
				foreach (var item in selectQuery.GroupBy.Items)
				{
					selectQuery.Select.Add(item);
				}
			}

			return isModified;
		}

		void EnsureReferencesCorrected(SelectQuery selectQuery)
		{
			if (_correcting != null)
				throw new InvalidOperationException();

			_correcting = selectQuery;

			Visit(selectQuery);

			_correcting = null;
		}

		bool IsRemovableJoin(SqlJoinedTable join)
		{
			if (join.IsWeak)
				return true;

			if (join.JoinType == JoinType.Left)
			{
				if (join.Condition.IsFalse())
					return true;
			}

			if (join.JoinType is JoinType.Left or JoinType.OuterApply)
			{
				if ((join.Cardinality & SourceCardinality.One) != 0)
					return true;

				if (join.Table.Source is SelectQuery joinQuery)
				{
					if (joinQuery.Where.SearchCondition.IsFalse())
						return true;

					if (IsLimitedToOneRecord(joinQuery))
						return true;
				}
			}

			return false;
		}

		internal bool ResolveWeakJoins(SelectQuery selectQuery)
		{
			if (!_removeWeakJoins)
				return false;

			var isModified = false;

			foreach (var table in selectQuery.From.Tables)
			{
				for (var i = table.Joins.Count - 1; i >= 0; i--)
				{
					var join = table.Joins[i];

					if (IsRemovableJoin(join))
					{
						var sources = QueryHelper.EnumerateAccessibleSources(join.Table).ToList();
						var ignore  = new[] { join };
						if (QueryHelper.IsDependsOnSources(_rootElement, sources, ignore))
						{
							join.IsWeak = false;
							continue;
						}

						var moveNext = false;
						foreach (var d in _dependencies)
						{
							if (QueryHelper.IsDependsOnSources(d, sources, ignore))
							{
								join.IsWeak = false;
								moveNext    = true;
								break;
							}
						}

						if (moveNext)
							continue;

						table.Joins.RemoveAt(i);
						isModified = true;
					}
				}

				for (var i = table.Joins.Count - 1; i >= 0; i--)
				{
					var join = table.Joins[i];

					if (join.Table.Source is SelectQuery subQuery && (join.JoinType is JoinType.Left or JoinType.OuterApply))
					{
						var canRemoveEmptyJoin = false;

						if (join.JoinType == JoinType.Left && join.Condition.IsFalse())
							canRemoveEmptyJoin = true;
						else if (join.JoinType == JoinType.OuterApply && subQuery.Where.SearchCondition.IsFalse())
							canRemoveEmptyJoin = true;

						if (canRemoveEmptyJoin)
						{
							// we can substitute all values by null

							foreach (var column in subQuery.Select.Columns)
							{
								var nullValue = column.Expression as SqlValue;
								if (nullValue is not { Value: null })
								{
									var dbType = QueryHelper.GetDbDataType(column.Expression, _mappingSchema);
									var type   = dbType.SystemType;
									if (!type.IsNullableType())
										type = type.AsNullable();
									nullValue = new SqlValue(dbType.WithSystemType(type), null);
								}

								NotifyReplaced(nullValue, column);
							}

							table.Joins.RemoveAt(i);
							isModified = true;
						}
					}
				}
			}

			return isModified;
		}

		static bool IsLimitedToOneRecord(SelectQuery query)
		{
			if (query.Select.TakeValue is SqlValue { Value: 1 })
				return true;

			if (query.GroupBy.IsEmpty && query.Select.Columns.Count > 0 && query.Select.Columns.All(c => QueryHelper.ContainsAggregationFunction(c.Expression)))
				return true;

			if (query.From.Tables.Count == 1 && query.From.Tables[0].Source is SelectQuery subQuery)
				return IsLimitedToOneRecord(subQuery);

			return false;
		}

		static bool IsComplexQuery(SelectQuery query)
		{
			var accessibleSources = new HashSet<ISqlTableSource>();

			var complexFound = false;
			foreach (var source in QueryHelper.EnumerateAccessibleSources(query))
			{
				accessibleSources.Add(source);
				if (source is SelectQuery q && (q.From.Tables.Count != 1 || q.GroupBy.IsEmpty && QueryHelper.EnumerateJoins(q).Any()))
				{
					complexFound = true;
					break;
				}
			}

			if (complexFound)
				return true;

			var usedSources = new HashSet<ISqlTableSource>();
			QueryHelper.CollectUsedSources(query, usedSources);

			return usedSources.Count > accessibleSources.Count;
		}

		bool OptimizeDistinct(SelectQuery selectQuery)
		{
			if (!selectQuery.Select.IsDistinct || !selectQuery.Select.OptimizeDistinct)
				return false;

			if (IsComplexQuery(selectQuery))
				return false;

			if (IsLimitedToOneRecord(selectQuery))
			{
				// we can simplify query if we take only one record
				selectQuery.Select.IsDistinct = false;
				return true;
			}

			if (!selectQuery.GroupBy.IsEmpty)
			{
				if (selectQuery.GroupBy.Items.All(gi => selectQuery.Select.Columns.Any(c => c.Expression.Equals(gi))))
				{
					selectQuery.GroupBy.Items.Clear();
					return true;
				}
			}

			var table = selectQuery.From.Tables[0];

			var keys = new List<IList<ISqlExpression>>();

			QueryHelper.CollectUniqueKeys(selectQuery, includeDistinct: false, keys);
			QueryHelper.CollectUniqueKeys(table, keys);
			if (keys.Count == 0)
				return false;

			var expressions = new HashSet<ISqlExpression>(selectQuery.Select.Columns.Select(static c => c.Expression));
			var foundUnique = false;

			foreach (var key in keys)
			{
				foundUnique = true;
				foreach (var expr in key)
				{
					if (!expressions.Contains(expr))
					{
						foundUnique = false;
						break;
					}
				}

				if (foundUnique)
					break;

				foundUnique = true;
				foreach (var expr in key)
				{
					var underlyingField = QueryHelper.GetUnderlyingField(expr);
					if (underlyingField == null || !expressions.Contains(underlyingField))
					{
						foundUnique = false;
						break;
					}
				}

				if (foundUnique)
					break;
			}

			var isModified = false;
			if (foundUnique)
			{
				// We have found that distinct columns has unique key, so we can remove distinct
				selectQuery.Select.IsDistinct = false;
				isModified = true;
			}

			return isModified;
		}

		static void ApplySubsequentOrder(SelectQuery mainQuery, SelectQuery subQuery)
		{
			if (subQuery.OrderBy.Items.Count > 0)
			{
				var filterItems = !mainQuery.IsLimited && (mainQuery.Select.IsDistinct || !mainQuery.GroupBy.IsEmpty);

				foreach (var item in subQuery.OrderBy.Items)
				{
					if (filterItems)
					{
						var skip = true;
						foreach (var column in mainQuery.Select.Columns)
						{
							if (column.Expression is SqlColumn sc && sc.Expression.Equals(item.Expression))
							{
								skip = false;
								break;
							}
						}

						if (skip)
							continue;
					}

					mainQuery.OrderBy.Expr(item.Expression, item.IsDescending, item.IsPositioned);
				}
			}
		}

		static void ApplySubQueryExtensions(SelectQuery mainQuery, SelectQuery subQuery)
		{
			if (subQuery.SqlQueryExtensions is not null)
				(mainQuery.SqlQueryExtensions ??= new()).AddRange(subQuery.SqlQueryExtensions);
		}

		static JoinType ConvertApplyJoinType(JoinType joinType)
		{
			var newJoinType = joinType switch
			{
				JoinType.CrossApply => JoinType.Inner,
				JoinType.OuterApply => JoinType.Left,
				JoinType.FullApply  => JoinType.Full,
				JoinType.RightApply => JoinType.Right,
				_ => throw new InvalidOperationException($"Invalid APPLY Join: {joinType}"),
			};

			return newJoinType;
		}

		bool OptimizeApply(SqlJoinedTable joinTable, bool isApplySupported)
		{
			var joinSource = joinTable.Table;

			var accessible = QueryHelper.EnumerateAccessibleSources(joinTable.Table).ToList();

			var optimized = false;

			if (!QueryHelper.IsDependsOnOuterSources(joinSource.Source))
			{
				var newJoinType = ConvertApplyJoinType(joinTable.JoinType);

				joinTable.JoinType = newJoinType;
				optimized          = true;
				return optimized;
			}

			if (joinSource.Source.ElementType == QueryElementType.SqlQuery)
			{
				var sql   = (SelectQuery)joinSource.Source;
				var isAgg = sql.Select.Columns.Any(static c => QueryHelper.IsAggregationOrWindowFunction(c.Expression));

				isApplySupported = isApplySupported && (joinTable.JoinType == JoinType.CrossApply ||
				                                        joinTable.JoinType == JoinType.OuterApply);

				if (isApplySupported && sql.Select.HasModifier && _providerFlags.IsSubQueryTakeSupported)
					return optimized;

				if (isApplySupported && isAgg)
					return optimized;

				var skipValue = sql.Select.SkipValue;
				var takeValue = sql.Select.TakeValue;

				if (sql.Select.TakeHints != null)
				{
					if (isApplySupported)
						return optimized;
					throw new LinqToDBException("SQL query requires TakeHints in CROSS/OUTER query, which are not supported by provider");
				}

				ISqlExpression?       rnExpression = null;
				List<ISqlExpression>? partitionBy  = null;

				if (skipValue != null || takeValue != null)
				{
					if (!_providerFlags.IsWindowFunctionsSupported)
						return optimized;

					var parameters = new List<ISqlExpression>();

					var found   = new HashSet<ISqlExpression>();

					if (sql.Select.IsDistinct)
					{
						found.AddRange(sql.Select.Columns.Select(c => c.Expression));
					}

					sql.Where.VisitAll(1, (ctx, e) =>
					{
						if (e is SqlPredicate.ExprExpr exprExpr)
						{
							var expr1 = SequenceHelper.UnwrapNullability(exprExpr.Expr1);
							var expr2 = SequenceHelper.UnwrapNullability(exprExpr.Expr2);

							var depended1 = QueryHelper.IsDependsOnOuterSources(expr1, currentSources : accessible);
							var depended2 = QueryHelper.IsDependsOnOuterSources(expr2, currentSources : accessible);

							if (depended1 && !depended2)
							{
								found.Add(expr2);
							}
							else if (!depended1 && depended2)
							{
								found.Add(expr1);
							}
						}
					});

					if (found.Count > 0)
					{
						partitionBy = found.ToList();
					}

					var rnBuilder = new StringBuilder();
					rnBuilder.Append("ROW_NUMBER() OVER (");

					if (partitionBy != null)
					{
						rnBuilder.Append("PARTITION BY ");
						for (int i = 0; i < partitionBy.Count; i++)
						{
							if (i > 0)
								rnBuilder.Append(", ");

							rnBuilder.Append(CultureInfo.InvariantCulture, $"{{{parameters.Count}}}");
							parameters.Add(partitionBy[i]);
						}
					}

					var orderByItems = sql.OrderBy.Items.ToList();

					if (sql.OrderBy.IsEmpty)
					{
						if (partitionBy != null)
							orderByItems.Add(new SqlOrderByItem(partitionBy[0], false, false));
						else if (!_providerFlags.IsRowNumberWithoutOrderBySupported)
						{
							if (sql.Select.Columns.Count == 0)
							{
								throw new InvalidOperationException("OrderBy not specified for limited recordset.");
							}

							orderByItems.Add(new SqlOrderByItem(sql.Select.Columns[0].Expression, false, false));
						}
					}

					if (orderByItems.Count > 0)
					{
						if (partitionBy != null)
							rnBuilder.Append(' ');

						rnBuilder.Append("ORDER BY ");
						for (int i = 0; i < orderByItems.Count; i++)
						{
							if (i > 0)
								rnBuilder.Append(", ");

							var orderItem = orderByItems[i];
							rnBuilder.Append(CultureInfo.InvariantCulture, $"{{{parameters.Count}}}");
							if (orderItem.IsDescending)
								rnBuilder.Append(" DESC");

							parameters.Add(orderItem.Expression);
						}
					}

					rnBuilder.Append(')');

					rnExpression = new SqlExpression(_mappingSchema.GetDbDataType(typeof(long)), rnBuilder.ToString(), Precedence.Primary,
						SqlFlags.IsWindowFunction, ParametersNullabilityType.NotNullable, parameters.ToArray());
				}

				var whereToIgnore = new List<IQueryElement> { sql.Where, sql.Select };

				// add join conditions
				// Check SelectManyTests.Basic9 for Access
				foreach (var join in sql.From.Tables.SelectMany(t => t.Joins))
				{
					if (join.JoinType == JoinType.Inner && join.Table.Source is SqlTable)
						whereToIgnore.Add(join.Condition);
					else
						break;
				}

				// we cannot optimize apply because reference to parent sources are used inside the query
				if (QueryHelper.IsDependsOnOuterSources(sql, whereToIgnore))
					return optimized;

				var searchCondition = new List<ISqlPredicate>();

				var predicates = sql.Where.SearchCondition.Predicates;

				if (predicates.Count > 0)
				{
					List<ISqlPredicate>? toRemove = null;
					for (var i = predicates.Count - 1; i >= 0; i--)
					{
						var predicate = predicates[i];

						var contains = QueryHelper.IsDependsOnOuterSources(predicate, currentSources: accessible);

						if (contains)
						{
							if (rnExpression != null)
							{
								// we can only optimize equals
								if (predicate is not (SqlPredicate.ExprExpr { Operator: SqlPredicate.Operator.Equal } or SqlPredicate.IsNull))
								{
									return optimized;
								}
							}

							if (!sql.GroupBy.IsEmpty)
							{
								// we can only optimize SqlPredicate.ExprExpr
								if (predicate is not SqlPredicate.ExprExpr expExpr)
								{
									return optimized;
								}

								// check that used key in grouping
								if (!sql.GroupBy.Items.Any(gi => QueryHelper.SameWithoutNullablity(gi, expExpr.Expr1) || QueryHelper.SameWithoutNullablity(gi, expExpr.Expr2)))
								{
									return optimized;
								}
							}
							else if (isAgg)
							{
								return optimized;
							}

							toRemove ??= new List<ISqlPredicate>();
							toRemove.Add(predicate);
						}
					}

					if (toRemove != null)
					{
						foreach (var predicate in toRemove)
						{
							searchCondition.Insert(0, predicate);
							predicates.Remove(predicate);
						}
					}
				}

				if (rnExpression != null)
				{
					// processing ROW_NUMBER

					sql.Select.SkipValue = null;
					sql.Select.TakeValue = null;

					var rnColumn = sql.Select.AddNewColumn(rnExpression);
					rnColumn.RawAlias = "rn";

					if (skipValue != null)
					{
						searchCondition.Add(new SqlPredicate.ExprExpr(rnColumn, SqlPredicate.Operator.Greater, skipValue, null));

						if (takeValue != null)
						{
							searchCondition.Add(new SqlPredicate.ExprExpr(rnColumn, SqlPredicate.Operator.LessOrEqual, new SqlBinaryExpression(skipValue.SystemType!, skipValue, "+", takeValue), null));
						}
					}
					else if (takeValue != null)
					{
						searchCondition.Add(new SqlPredicate.ExprExpr(rnColumn, SqlPredicate.Operator.LessOrEqual, takeValue, null));
					}
					else if (sql.Select.IsDistinct)
					{
						sql.Select.IsDistinct = false;
						searchCondition.Add(new SqlPredicate.ExprExpr(rnColumn, SqlPredicate.Operator.Equal, new SqlValue(1), null));
					}
				}

				var toCheck = QueryHelper.EnumerateAccessibleSources(sql).ToList();

				for (int i = 0; i < searchCondition.Count; i++)
				{
					var predicate = searchCondition[i];

					var newPredicate = _movingOuterPredicateVisitor.CorrectReferences(sql, toCheck, predicate);

					searchCondition[i] = newPredicate;
				}

				var newJoinType = ConvertApplyJoinType(joinTable.JoinType);

				joinTable.JoinType = newJoinType;
				joinTable.Condition.Predicates.AddRange(searchCondition);

				optimized = true;
			}

			return optimized;
		}

		bool IsColumnExpressionAllowedToMoveUp(SelectQuery parentQuery, NullabilityContext nullability, SqlColumn column, ISqlExpression columnExpression, bool ignoreWhere, bool inGrouping)
		{
			if (columnExpression.ElementType is QueryElementType.Column or QueryElementType.SqlRawSqlTable or QueryElementType.SqlField or QueryElementType.SqlValue or QueryElementType.SqlParameter)
			{
				return true;
			}

			var underlying = QueryHelper.UnwrapExpression(columnExpression, false);
			if (!ReferenceEquals(underlying, columnExpression))
			{
				return IsColumnExpressionAllowedToMoveUp(parentQuery, nullability, column, underlying, ignoreWhere, inGrouping);
			}

			if (underlying is SqlBinaryExpression binary)
			{
				if (QueryHelper.IsConstantFast(binary.Expr1))
				{
					return IsColumnExpressionAllowedToMoveUp(parentQuery, nullability, column, binary.Expr2, ignoreWhere, inGrouping);
				}

				if (QueryHelper.IsConstantFast(binary.Expr2))
				{
					return IsColumnExpressionAllowedToMoveUp(parentQuery, nullability, column, binary.Expr1, ignoreWhere, inGrouping);
				}
			}

			var allowed = _movingComplexityVisitor.IsAllowedToMove(column, parent : parentQuery,
				// Elements which should be ignored while searching for usage
				column.Parent,
				_applySelect == parentQuery ? parentQuery.Where : null,
				!inGrouping && _applySelect == parentQuery ? parentQuery.Select : null,
				ignoreWhere ? parentQuery.Where : null
			);

			return allowed;
		}

		bool MoveSubQueryUp(SelectQuery parentQuery, SqlTableSource tableSource)
		{
			if (tableSource.Source is not SelectQuery subQuery)
				return false;

			if (subQuery.DoNotRemove)
				return false;

			if (subQuery.From.Tables.Count == 0 && !subQuery.HasSetOperators)
			{
				// optimized in level up function
				return false;
			}

			if (!IsMovingUpValid(parentQuery, tableSource, subQuery, out var havingDetected))
			{
				return false;
			}

			// -------------------------------------------
			// Actual modification starts from this point
			//

			if (subQuery.HasSetOperators)
			{
				var newIndexes = new Dictionary<ISqlExpression, int>(Utils.ObjectReferenceEqualityComparer<ISqlExpression>.Default);

				if (parentQuery.Select.Columns.Count == 0)
				{
					for (var i = 0; i < subQuery.Select.Columns.Count; i++)
					{
						var scol = subQuery.Select.Columns[i];
						newIndexes[scol] = i;
					}
				}
				else
				{
					for (var i = 0; i < parentQuery.Select.Columns.Count; i++)
					{
						var scol = parentQuery.Select.Columns[i];

						if (!newIndexes.ContainsKey(scol.Expression))
							newIndexes[scol.Expression] = i;
					}
				}

				var operation = subQuery.SetOperators[0].Operation;

				if (!CheckSetColumns(newIndexes, subQuery, operation))
					return false;

				UpdateSetIndexes(newIndexes, subQuery, operation);

				parentQuery.SetOperators.InsertRange(0, subQuery.SetOperators);
				subQuery.SetOperators.Clear();
			}

			parentQuery.QueryName ??= subQuery.QueryName;

			if (!subQuery.GroupBy.IsEmpty)
			{
				parentQuery.GroupBy.Items.InsertRange(0, subQuery.GroupBy.Items);
				parentQuery.GroupBy.GroupingType = subQuery.GroupBy.GroupingType;
			}

			if (havingDetected?.Count > 0)
			{
				// move Where to Having
				parentQuery.Having.SearchCondition = QueryHelper.MergeConditions(parentQuery.Having.SearchCondition, parentQuery.Where.SearchCondition);
				parentQuery.Where.SearchCondition.Predicates.Clear();
			}

			if (!subQuery.Where.IsEmpty)
			{
				parentQuery.Where.SearchCondition = QueryHelper.MergeConditions(parentQuery.Where.SearchCondition, subQuery.Where.SearchCondition);
			}

			if (!subQuery.Having.IsEmpty)
			{
				parentQuery.Having.SearchCondition = QueryHelper.MergeConditions(parentQuery.Having.SearchCondition, subQuery.Having.SearchCondition);
			}

			if (subQuery.Select.IsDistinct)
				parentQuery.Select.IsDistinct = true;

			if (subQuery.Select.TakeValue != null)
			{
				parentQuery.Select.Take(subQuery.Select.TakeValue, subQuery.Select.TakeHints);
			}

			if (subQuery.Select.SkipValue != null)
			{
				parentQuery.Select.SkipValue = subQuery.Select.SkipValue;
			}

			foreach (var column in subQuery.Select.Columns)
			{
				// populating aliases
				if (column.RawAlias != null && column.Expression is SqlColumn exprColumn)
				{
					exprColumn.RawAlias = column.RawAlias;
				}

				NotifyReplaced(column.Expression, column);
			}

			if (parentQuery.Select.Columns.Count == 0 && (subQuery.Select.IsDistinct || parentQuery.HasSetOperators))
			{
				foreach (var column in subQuery.Select.Columns)
				{
					parentQuery.Select.AddNew(column.Expression);
				}
			}

			// First table processing
			if (subQuery.From.Tables.Count > 0)
			{
				var subQueryTableSource = subQuery.From.Tables[0];

				NotifyReplaced(subQueryTableSource.All, subQuery.All);

				if (subQueryTableSource.Joins.Count > 0)
					tableSource.Joins.InsertRange(0, subQueryTableSource.Joins);

				tableSource.Source = subQueryTableSource.Source;

				if (subQueryTableSource.HasUniqueKeys)
				{
					tableSource.UniqueKeys.AddRange(subQueryTableSource.UniqueKeys);
				}

				if (subQuery.HasUniqueKeys)
				{
					tableSource.UniqueKeys.AddRange(subQuery.UniqueKeys);
				}
			}

			if (subQuery.From.Tables.Count > 1)
			{
				var idx = parentQuery.From.Tables.IndexOf(tableSource);
				for (var i = subQuery.From.Tables.Count - 1; i >= 1; i--)
				{
					var subQueryTableSource = subQuery.From.Tables[i];
					parentQuery.From.Tables.Insert(idx + 1, subQueryTableSource);
				}
			}

			ApplySubQueryExtensions(parentQuery, subQuery);

			if (subQuery.OrderBy.Items.Count > 0)
			{
				ApplySubsequentOrder(parentQuery, subQuery);
			}

			return true;
		}

		bool IsMovingUpValid(SelectQuery parentQuery, SqlTableSource tableSource, SelectQuery subQuery, out HashSet<ISqlPredicate>? havingDetected)
		{
			havingDetected = null;

			if (subQuery.IsSimple && parentQuery.IsSimple)
			{
				if (parentQuery.Select.Columns.All(c => c.Expression is SqlColumn))
				{
					// shortcut
					return true;
				}
			}

			if (subQuery.From.Tables.Count > 1)
			{
				if (!_providerFlags.IsMultiTablesSupportsJoins)
				{
					if (QueryHelper.EnumerateJoins(parentQuery).Any())
					{
						// do not allow moving subquery with joins to multitable parent query
						return false;
					}
				}
			}

			// Trying to do not mix query hints
			if (subQuery.SqlQueryExtensions?.Count > 0)
			{
				if (tableSource.Joins.Count > 0 || parentQuery.From.Tables.Count > 1)
					return false;
			}

			if (!parentQuery.OrderBy.IsEmpty && !_providerFlags.IsOrderByAggregateFunctionSupported)
			{
				if (parentQuery.OrderBy.Items.Select(o => o.Expression).Any(e =>
				    {
					    if (QueryHelper.UnwrapNullablity(e) is SqlColumn column)
					    {
							if (column.Parent == subQuery)
								return QueryHelper.ContainsAggregationFunction(column.Expression);
					    }

					    return false;
				    }))
				{
					// not allowed to move to parent if it has aggregates
					return false;
				}
			}

			if (!parentQuery.GroupBy.IsEmpty)
			{
				if (!subQuery.GroupBy.IsEmpty)
					return false;

				if (parentQuery.Select.Columns.Count == 0)
					return false;

				// Check that all grouping columns are simple
				if (parentQuery.GroupBy.EnumItems().Any(gi =>
				    {
					    if (gi is not SqlColumn sc)
						    return true;

					    if (QueryHelper.UnwrapNullablity(sc.Expression) is not (SqlColumn or SqlField or SqlParameter or SqlValue))
						    return true;

					    return false;
				    }))
				{
					return false;
				}
			}

			var nullability = NullabilityContext.GetContext(parentQuery);

			// Check columns
			//

			foreach (var parentColumn in parentQuery.Select.Columns)
			{
				var containsAggregateFunction = false;
				var containsWindowFunction    = false;
				var isNotValid = false;

				parentColumn.Expression.VisitAll(e =>
				{
					if (isNotValid)
						return;

					if (e is ISqlExpression sqlExpr)
					{
						var isWindowFunction = QueryHelper.IsWindowFunction(sqlExpr);
						var isAggregationFunction = QueryHelper.IsAggregationFunction(sqlExpr);
						if (isWindowFunction || isAggregationFunction)
						{
							containsWindowFunction    = containsWindowFunction    || isWindowFunction;
							containsAggregateFunction = containsAggregateFunction || isAggregationFunction;

							sqlExpr.VisitAll(se =>
							{
								if (isNotValid)
									return;

								if (se is SqlColumn column && column.Parent == subQuery)
								{
									if (QueryHelper.ContainsAggregationOrWindowFunction(column.Expression))
									{
										isNotValid = true;
									}
								}
							});
						}
					}
				});

				if (isNotValid)
				{
					// not allowed to move complex expressions
					return false;
				}

				if (containsAggregateFunction)
				{
					if (subQuery.Select.HasModifier || subQuery.HasSetOperators || !subQuery.GroupBy.IsEmpty)
					{
						// not allowed to move to parent if it has aggregates
						return false;
					}
				}

				if (containsWindowFunction)
				{
					if (subQuery.Select.HasModifier || subQuery.HasSetOperators || (!parentQuery.Where.IsEmpty && !subQuery.Where.IsEmpty) || !subQuery.GroupBy.IsEmpty)
					{
						// not allowed to break window
						return false;
					}
				}

				if (!parentQuery.GroupBy.IsEmpty)
				{
					if (QueryHelper.UnwrapNullablity(parentColumn.Expression) is SqlColumn sc && sc.Parent == subQuery)
					{
						var expr = QueryHelper.UnwrapNullablity(sc.Expression);

						// not allowed to move complex expressions for grouping
						if (expr.ElementType is not (QueryElementType.SqlField or QueryElementType.Column or QueryElementType.SqlValue or QueryElementType.SqlParameter))
						{
							return false;
						}
					}

				}
			}

			List<SqlColumn>? groupingConstants = null;

			foreach (var column in subQuery.Select.Columns)
			{
				if (QueryHelper.ContainsWindowFunction(column.Expression))
				{
					if (!parentQuery.IsSimpleOrSet)
					{
						// not allowed to break query window 
						return false;
					}
				}

				if (QueryHelper.ContainsAggregationFunction(column.Expression))
				{
					if (parentQuery.From.Tables.Count != 1)
					{
						return false;
					}

					if (parentQuery.Having.HasElement(column) || parentQuery.Select.GroupBy.HasElement(column))
					{
						// aggregate moving not allowed
						return false;
					}

					if (!IsColumnExpressionAllowedToMoveUp(parentQuery, nullability, column, column.Expression, ignoreWhere : true, inGrouping: !subQuery.GroupBy.IsEmpty))
					{
						// Column expression is complex and Column has more than one reference
						return false;
					}
				}
				else
				{
					if (!QueryHelper.HasCteClauseReference(subQuery, _currentCteClause) && !IsColumnExpressionAllowedToMoveUp(parentQuery, nullability, column, column.Expression, ignoreWhere : false, inGrouping: !subQuery.GroupBy.IsEmpty))
					{
						// Column expression is complex and Column has more than one reference
						return false;
					}
				}

				if (QueryHelper.IsConstantFast(column.Expression))
				{
					if (parentQuery.GroupBy.HasElement(column))
					{
						groupingConstants ??= new List<SqlColumn>();
						groupingConstants.Add(column);
					}
				}
			}

			if (groupingConstants != null)
			{
				// All constants in grouping will be optimized to query which produce different query. Optimization will be done in 'OptimizeGroupBy'.
				// See 'GroupByConstantsEmpty' test. It will fail if this check is not performed.
				// 
				if (!parentQuery.GroupBy.EnumItems().Except(groupingConstants, Utils.ObjectReferenceEqualityComparer<ISqlExpression>.Default).Any())
				{
					return false;
				}
			}

			HashSet<ISqlExpression>? aggregates = null;

			if (!subQuery.GroupBy.IsEmpty && !parentQuery.GroupBy.IsEmpty)
				return false;

			// Check possible moving Where to Having
			//
			{
				if (!parentQuery.Where.IsEmpty)
				{
					var searchCondition = parentQuery.Where.SearchCondition;
					if (searchCondition.Predicates is [SqlSearchCondition subCondition])
						searchCondition = subCondition;

					foreach (var subColumn in subQuery.Select.Columns)
					{
						if (QueryHelper.IsAggregationFunction(subColumn.Expression))
						{
							aggregates ??= new(Utils.ObjectReferenceEqualityComparer<ISqlExpression>.Default);
							aggregates.Add(subColumn);

							for (var i = 0; i < searchCondition.Predicates.Count; i++)
							{
								var p = searchCondition.Predicates[i];
								if (p.ElementType == QueryElementType.ExprExprPredicate)
								{
									if (p.HasElement(subColumn))
									{
										havingDetected ??= new(Utils.ObjectReferenceEqualityComparer<ISqlPredicate>.Default);
										havingDetected.Add(p);
									}
								}
								else
								{
									// no optimization allowed
									return false;
								}
							}
						}
					}

					if (havingDetected?.Count != searchCondition.Predicates.Count)
					{
						if (parentQuery.GroupBy.IsEmpty && !subQuery.GroupBy.IsEmpty)
						{
							// everything should be moved to having
							return false;
						}

						// do not move to having
						havingDetected = null;
					}
				}
			}

			// named sub-query cannot be removed
			if (subQuery.QueryName != null
			    // parent also has name
			    && (parentQuery.QueryName != null
			        // parent has other tables/sub-queries
			        || parentQuery.From.Tables.Count > 1
			        || parentQuery.From.Tables.Any(static t => t.Joins.Count > 0)))
			{
				return false;
			}

			if (_currentSetOperator?.SelectQuery == parentQuery || parentQuery.HasSetOperators)
			{
				// processing parent query as part of Set operation
				//

				if (subQuery.Select.HasModifier)
					return false;

				if (!subQuery.Select.OrderBy.IsEmpty)
				{
					return false;
				}
			}

			if (parentQuery.Select.IsDistinct)
			{
				// Common check for Distincts

				if (!subQuery.GroupBy.Having.IsEmpty)
					return false;

				if (subQuery.Select.SkipValue    != null || subQuery.Select.TakeValue    != null ||
				    parentQuery.Select.SkipValue != null || parentQuery.Select.TakeValue != null)
				{
					return false;
				}

				// Common column check for Distincts

				foreach (var parentColumn in parentQuery.Select.Columns)
				{
					if (parentColumn.Expression is not SqlColumn column || column.Parent != subQuery || QueryHelper.ContainsAggregationOrWindowFunction(parentColumn.Expression))
					{
						return false;
					}
				}
			}

			if (subQuery.Select.IsDistinct != parentQuery.Select.IsDistinct)
			{
				if (subQuery.Select.IsDistinct)
				{
					// Columns in parent query should match
					//

					if (!(parentQuery.Select.Columns.Count == 0 || subQuery.Select.Columns.All(sc =>
						    parentQuery.Select.Columns.Any(pc => ReferenceEquals(QueryHelper.UnwrapNullablity(pc.Expression), sc)))))
					{
						return false;
					}

					if (parentQuery.Select.Columns.Count > 0 && parentQuery.Select.Columns.Count != subQuery.Select.Columns.Count)
					{
						return false;
					}
				}
				else
				{
					// handling case when we have two DISTINCT
					// Note, columns already checked above
					//
				}
			}

			if (subQuery.Select.HasModifier)
			{
				// Do not optimize queries for update
				if (_updateQuery == parentQuery
					&& subQuery.Select.HasSomeModifiers(_providerFlags.IsUpdateSkipTakeSupported, _providerFlags.IsUpdateTakeSupported))
					return false;

				if (tableSource.Joins.Count > 0)
					return false;
				if (parentQuery.From.Tables.Count > 1)
					return false;

				if (!parentQuery.Select.OrderBy.IsEmpty)
					return false;

				if (!parentQuery.Select.Where.IsEmpty)
				{
					if (subQuery.Select.TakeValue != null || subQuery.Select.SkipValue != null)
						return false;
				}

				if (parentQuery.Select.Columns.Any(c => QueryHelper.ContainsAggregationOrWindowFunction(c.Expression)))
				{
					return false;
				}
			}

			if (subQuery.Select.HasModifier || !subQuery.Where.IsEmpty)
			{
				if (tableSource.Joins.Any(j => j.JoinType == JoinType.Right || j.JoinType == JoinType.RightApply ||
				                               j.JoinType == JoinType.Full  || j.JoinType == JoinType.FullApply))
				{
					return false;
				}
			}

			if (!_providerFlags.AcceptsOuterExpressionInAggregate)
			{
				if (QueryHelper.EnumerateJoins(subQuery).Any(j => j.JoinType != JoinType.Inner))
				{
					if (subQuery.Select.Columns.Any(c => IsInsideAggregate(parentQuery, c)))
					{
						if (QueryHelper.IsDependsOnOuterSources(subQuery))
							return false;
					}
				}
			}

			if (parentQuery.GroupBy.IsEmpty && !subQuery.GroupBy.IsEmpty)
			{
				if (tableSource.Joins.Count > 0)
					return false;
				if (parentQuery.From.Tables.Count > 1)
					return false;

/*
				throw new NotImplementedException();

				if (selectQuery.Select.Columns.All(c => QueryHelper.IsAggregationFunction(c.Expression)))
					return false;
*/
			}

			if (subQuery.Select.TakeHints != null && parentQuery.Select.TakeValue != null)
				return false;

			if (subQuery.HasSetOperators)
			{
				if (parentQuery.HasSetOperators)
					return false;

				if (parentQuery.Select.Columns.Count != subQuery.Select.Columns.Count)
				{
					if (subQuery.SetOperators.Any(so => so.Operation != SetOperation.UnionAll))
						return false;
				}

				if (!parentQuery.Select.Where.IsEmpty || !parentQuery.Select.Having.IsEmpty || parentQuery.Select.HasModifier || !parentQuery.OrderBy.IsEmpty)
					return false;

				var operation = subQuery.SetOperators[0].Operation;

				if (_currentSetOperator != null && _currentSetOperator.Operation != operation)
					return false;

				if (!subQuery.SetOperators.All(so => so.Operation == operation))
					return false;
			}

			// Do not optimize t.Field IN (SELECT x FROM o)
			if (parentQuery == _inSubquery && (subQuery.Select.HasModifier || subQuery.HasSetOperators))
			{
				return false;
			}

			return true;
		}

		bool JoinMoveSubQueryUp(SelectQuery selectQuery, SqlJoinedTable joinTable)
		{
			if (joinTable.Table.Source is not SelectQuery subQuery)
				return false;

			if (subQuery.DoNotRemove)
				return false;

			if (subQuery.SqlQueryExtensions?.Count > 0)
				return false;

			if (subQuery.From.Tables.Count != 1)
				return false;

			// named sub-query cannot be removed
			if (subQuery.QueryName != null)
				return false;

			if (!subQuery.GroupBy.IsEmpty)
				return false;

			if (subQuery.Select.HasModifier)
				return false;

			if (subQuery.HasSetOperators)
				return false;

			if (!subQuery.GroupBy.IsEmpty)
				return false;

			// Rare case when LEFT join is empty. We move search condition up. See TestDefaultExpression_22 test.
			if (joinTable.JoinType == JoinType.Left && subQuery.Where.SearchCondition.IsFalse())
			{
				subQuery.Where.SearchCondition.Predicates.Clear();
				joinTable.Condition.Predicates.Clear();
				joinTable.Condition.Predicates.Add(SqlPredicate.False);

				// Continue in next loop
				return true;
			}

			var moveConditionToQuery = joinTable.JoinType == JoinType.Inner || joinTable.JoinType == JoinType.CrossApply;

			if (joinTable.JoinType != JoinType.Inner)
			{
				if (!subQuery.Where.IsEmpty)
				{
					if (joinTable.JoinType == JoinType.OuterApply)
					{
						if (_providerFlags.IsOuterApplyJoinSupportsCondition)
							moveConditionToQuery = false;
						else
							return false;
					}
					else if (joinTable.JoinType == JoinType.CrossApply)
					{
						if (_providerFlags.IsCrossApplyJoinSupportsCondition)
							moveConditionToQuery = false;
					}
					else if (joinTable.JoinType == JoinType.Left)
					{
						if (joinTable.Condition.IsTrue())
						{
							// See `PostgreSQLExtensionsTests.GenerateSeries`
							if (subQuery.From.Tables[0].Joins.Count > 0)
							{
								// See 'Issue2199Tests.LeftJoinTests2'
								return false;
							}
						}

						moveConditionToQuery = false;
					}
					else
					{
						return false;
					}
				}

				if (!_providerFlags.IsOuterJoinSupportsInnerJoin)
				{
					// Especially for Access. See ComplexTests.Contains3
					//
					if (QueryHelper.EnumerateJoins(subQuery).Any(j => j.JoinType == JoinType.Inner))
						return false;
				}

				// Check that all columns in sub-query are allowed to move up
				NullabilityContext? nullabilityContext = null;
				foreach (var c in subQuery.Select.Columns)
				{
					var columnExpression = QueryHelper.UnwrapCast(c.Expression);
					if (columnExpression is not (SqlField or SqlColumn))
					{
						nullabilityContext ??= NullabilityContext.GetContext(subQuery);
						if (!c.Expression.CanBeNullable(nullabilityContext))
						{
							if (QueryHelper.IsDependsOn(selectQuery, c, [joinTable]))
								return false;
						}
					}
				}
			}

			if (subQuery.Select.Columns.Any(c => QueryHelper.ContainsAggregationOrWindowFunction(c.Expression)))
				return false;

			// Actual modification starts from this point
			//

			if (!subQuery.Where.IsEmpty)
			{
				if (moveConditionToQuery)
				{
					selectQuery.Where.EnsureConjunction().Predicates.AddRange(subQuery.Where.SearchCondition.Predicates);
				}
				else
				{
					joinTable.Condition.Predicates.AddRange(subQuery.Where.SearchCondition.Predicates);
				}
			}

			if (selectQuery.Select.Columns.Count == 0)
			{
				foreach(var column in subQuery.Select.Columns)
				{
					selectQuery.Select.AddColumn(column.Expression);
				}
			}

			foreach (var column in subQuery.Select.Columns)
			{
				NotifyReplaced(column.Expression, column);
			}

			if (subQuery.OrderBy.Items.Count > 0 && !QueryHelper.IsAggregationQuery(selectQuery))
			{
				ApplySubsequentOrder(selectQuery, subQuery);
			}

			var subQueryTableSource = subQuery.From.Tables[0];
			joinTable.Table.Joins.AddRange(subQueryTableSource.Joins);
			joinTable.Table.Source = subQueryTableSource.Source;

			if (joinTable.Table.RawAlias == null && subQueryTableSource.RawAlias != null)
				joinTable.Table.Alias = subQueryTableSource.RawAlias;

			if (!joinTable.Table.HasUniqueKeys && subQueryTableSource.HasUniqueKeys)
				joinTable.Table.UniqueKeys.AddRange(subQueryTableSource.UniqueKeys);

			return true;
		}

		protected override IQueryElement VisitSqlFromClause(SqlFromClause element)
		{
			element = (SqlFromClause)base.VisitSqlFromClause(element);

			if (_correcting != null)
				return element;

			return element;
		}

		bool OptimizeSubQueries(SelectQuery selectQuery, List<SelectQuery>? doNotRemoveQueries)
		{
			var replaced = false;

			for (var i = 0; i < selectQuery.From.Tables.Count; i++)
			{
				var tableSource = selectQuery.From.Tables[i];

				if (tableSource.Source is SelectQuery innerQuery && doNotRemoveQueries?.Contains(innerQuery) == true)
				{
					continue;
				}

				if (MoveSubQueryUp(selectQuery, tableSource))
				{
					replaced = true;

					EnsureReferencesCorrected(selectQuery);

					--i; // repeat again
				}
			}

			// Removing subqueries which has no tables

			for (var i = 0; i < selectQuery.From.Tables.Count; i++)
			{
				var tableSource = selectQuery.From.Tables[i];
				if (tableSource.Joins.Count == 0 && tableSource.Source is SelectQuery { From.Tables.Count: 0, Where.IsEmpty: true, HasSetOperators: false } subQuery)
				{
					if (selectQuery.From.Tables.Count == 1)
					{
						if (!selectQuery.GroupBy.IsEmpty
						    || !selectQuery.Having.IsEmpty
						    || !selectQuery.OrderBy.IsEmpty)
						{
							continue;
						}
					}

					replaced = true;

					foreach (var c in subQuery.Select.Columns)
					{
						NotifyReplaced(c.Expression, c);
					}

					selectQuery.From.Tables.RemoveAt(i);

					--i; // repeat again
				}
			}

			return replaced;
		}

		bool OptimizeJoinSubQueries(SelectQuery selectQuery)
		{
			var replaced = false;

			for (var i = 0; i < selectQuery.From.Tables.Count; i++)
			{
				var tableSource = selectQuery.From.Tables[i];

				if (tableSource.Joins.Count > 0)
				{
					foreach (var join in tableSource.Joins)
					{
						if (!_providerFlags.IsComplexJoinConditionSupported)
							MoveJoinConditionsToWhere(join, selectQuery.Where, NullabilityContext.GetContext(selectQuery));

						if (JoinMoveSubQueryUp(selectQuery, join))
							replaced = true;
					}
				}
			}

			for (var i = 0; i < selectQuery.From.Tables.Count; i++)
			{
				var tableSource = selectQuery.From.Tables[i];

				if (tableSource.Joins.Count > 0)
				{
					for (var index = 0; index < tableSource.Joins.Count; index++)
					{
						var join = tableSource.Joins[index];
						if (join.JoinType == JoinType.Inner && join.Table.Source is SelectQuery joinQuery)
						{
							if (joinQuery.From.Tables.Count == 0)
							{
								replaced = true;

								foreach (var c in joinQuery.Select.Columns)
								{
									NotifyReplaced(c.Expression, c);
								}

								tableSource.Joins.RemoveAt(index);
								--index;
							}
						}
					}
				}
			}

			return replaced;
		}

		private void MoveJoinConditionsToWhere(SqlJoinedTable join, SqlWhereClause where, NullabilityContext nullabilityContext)
		{
			if (join.JoinType != JoinType.Inner || join.Condition.IsOr || join.Condition.Predicates.Count == 0)
				return;

			SqlSearchCondition? whereCond = null;
			for (var i = 0; i < join.Condition.Predicates.Count; i++)
			{
				var predicate = join.Condition.Predicates[i];

				var move = predicate is not SqlPredicate.ExprExpr { Operator: SqlPredicate.Operator.Equal } exprExpr
					|| exprExpr != exprExpr.Reduce(nullabilityContext, _evaluationContext, false, _dataOptions.LinqOptions)
					|| exprExpr.Expr1 is SqlValue || exprExpr.Expr2 is SqlValue;

				if (move)
				{
					(whereCond ??= where.EnsureConjunction()).Predicates.Add(predicate);
					join.Condition.Predicates.RemoveAt(i);
					i--;
				}
			}

			// this could result in empty condition, but it is fine - user created unsupported query
		}

		bool CorrectRecursiveCteJoins(SelectQuery selectQuery)
		{
			var isModified = false;

			if (!_providerFlags.IsRecursiveCTEJoinWithConditionSupported && _isInRecursiveCte)
			{
				for (int i = 0; i < selectQuery.From.Tables.Count; i++)
				{
					var ts = selectQuery.From.Tables[i];
					if (ts.Joins.Count > 0)
					{
						var join = ts.Joins[0];

						if (join.JoinType != JoinType.Inner)
							break;

						isModified = true;
						selectQuery.From.Tables.Insert(i + 1, join.Table);
						selectQuery.Where.ConcatSearchCondition(join.Condition);
						ts.Joins.RemoveAt(0);
						--i;
					}
				}
			}

			return isModified;
		}

		/// <summary>
		/// Transforms LEFT JOINs to INNER JOINs if possible.
		/// </summary>
		/// <param name="selectQuery"></param>
		/// <returns></returns>
		bool CorrectLeftJoins(SelectQuery selectQuery)
		{
			var joins = selectQuery.Select.From.Tables.SelectMany(t => t.Joins)
				.Where(j => j.JoinType is JoinType.Left or JoinType.Inner)
				.ToList();

			if (joins.Count == 0)
				return false;

			var isModified  = false;
			var nullability = NullabilityContext.GetContext(selectQuery);

			for (var i = 0; i < joins.Count; i++)
			{
				var join = joins[i];
				if (join.JoinType != JoinType.Left)
					continue;

				var hasStrictCondition = IsStrictCondition(nullability, selectQuery.Where.SearchCondition, join.Table.Source);
				if (!hasStrictCondition)
				{
					for (var j = i + 1; j < joins.Count; j++)
					{
						var nextJoin = joins[j];
						if (nextJoin.JoinType == JoinType.Inner)
						{
							if (IsStrictCondition(nullability, nextJoin.Condition, join.Table.Source))
							{
								hasStrictCondition = true;
								break;
							}
						}
					}
				}

				if (hasStrictCondition)
				{
					join.JoinType = JoinType.Inner;
					join.IsWeak   = false;
					isModified    = true;
					// reset nullability
					nullability = NullabilityContext.GetContext(selectQuery);
				}

			}

			return isModified;
		}

		static bool IsStrictCondition(NullabilityContext nullability, SqlSearchCondition condition, ISqlTableSource testedSource)
		{
			if (condition.IsOr || condition.Predicates.Count > 10)
				return false;

			foreach (var predicate in condition.Predicates)
			{
				switch (predicate)
				{
					case SqlPredicate.IsNull isNullPredicate:
					{
						if (isNullPredicate.IsNot)
						{
							var source = ExtractSource(isNullPredicate.Expr1);
							if (source == testedSource)
							{
								var local = NullabilityContext.GetContext(source as SelectQuery);
								return local.CanBeNull(isNullPredicate.Expr1);
							}
						}

						break;
					}
					case SqlPredicate.ExprExpr exprExPredicate:
					{
						if (exprExPredicate.Operator is SqlPredicate.Operator.Equal or SqlPredicate.Operator.Greater or SqlPredicate.Operator.Less)
						{
							var source = ExtractSource(exprExPredicate.Expr1);
							if (source == testedSource)
							{
								var local = NullabilityContext.GetContext(source as SelectQuery);
								if (!local.CanBeNull(exprExPredicate.Expr1) && IsNotNullable(exprExPredicate.Expr2) == true)
									return true;
							}

							source = ExtractSource(exprExPredicate.Expr2);
							if (source == testedSource)
							{
								var local = NullabilityContext.GetContext(source as SelectQuery);
								if (!local.CanBeNull(exprExPredicate.Expr2) && IsNotNullable(exprExPredicate.Expr1) == true)
									return true;
							}
						}

						break;
					}
				}

				bool? IsNotNullable(ISqlExpression expr)
				{
					if (expr is SqlValue value)
					{
						return value.Value != null;
					}

					var isValid = true;
					expr.VisitAll(e =>
					{
						if (!isValid)
							return;

						var exprSource = ExtractSource(expr);
						if (exprSource == null)
							return;

						if (nullability.CanBeNullSource(exprSource) == null)
							isValid = false;
					});

					if (!isValid)
						return null;

					return !nullability.CanBeNull(expr);
				}
			}

			return false;

			static ISqlTableSource? ExtractSource(ISqlExpression expr)
			{
				return expr switch
				{
					SqlColumn column   => column.Parent,
					SqlField field     => field.Table,
					ISqlTableSource ts => ts,
					_                  => null,
				};
			}
		}

		SelectQuery MoveMultiTablesToSubquery(SelectQuery selectQuery)
		{
			var joins = new List<SqlJoinedTable>(selectQuery.From.Tables.Count);
			foreach (var t in selectQuery.From.Tables)
			{
				joins.AddRange(t.Joins);
				t.Joins.Clear();
			}

			var subQuery = new SelectQuery();

			var tables = selectQuery.From.Tables.ToArray();
			selectQuery.From.Tables.Clear();

			var baseTable = new SqlTableSource(subQuery, "cross");
			baseTable.Joins.AddRange(joins);
			selectQuery.Select.From.Tables.Add(baseTable);
			subQuery.From.Tables.AddRange(tables);

			var sources     = new HashSet<ISqlTableSource>(tables.Select(static t => t.Source));
			var foundFields = new HashSet<ISqlExpression>();

			QueryHelper.CollectDependencies(_rootElement, sources, foundFields);

			var toReplace = new Dictionary<IQueryElement, IQueryElement>(foundFields.Count);
			foreach (var expr in foundFields)
				toReplace.Add(expr, subQuery.Select.AddColumn(expr));

			if (toReplace.Count > 0)
			{
				_rootElement.Replace(toReplace, subQuery.Select);
			}

			subQuery.DoNotRemove = true;

			return subQuery;
		}

		bool CorrectMultiTables(SelectQuery selectQuery)
		{
			if (_providerFlags.IsMultiTablesSupportsJoins)
				return false;

			var isModified = false;

			if (selectQuery.From.Tables.Count > 1)
			{
				if (QueryHelper.EnumerateJoins(selectQuery).Any())
				{
					MoveMultiTablesToSubquery(selectQuery);

					isModified = true;
				}
			}

			return isModified;
		}

		bool OptimizeColumns(SelectQuery selectQuery)
		{
			if (_parentSelect == null)
				return false;

			if (_currentSetOperator != null)
				return false;

			if (selectQuery.HasSetOperators)
				return false;

			var isModified = false;

			for (var index = 0; index < selectQuery.Select.Columns.Count; index++)
			{
				var c = selectQuery.Select.Columns[index];
				for(var nextIndex = index + 1; nextIndex < selectQuery.Select.Columns.Count; nextIndex++)
				{
					var nc = selectQuery.Select.Columns[nextIndex];

					if (ReferenceEquals(c.Expression, nc.Expression))
					{
						selectQuery.Select.Columns.RemoveAt(nextIndex);
						--nextIndex;

						NotifyReplaced(c, nc);

						isModified = true;
					}
				}
			}

			return isModified;
		}

		bool OptimizeApplies(SelectQuery selectQuery, bool isApplySupported)
		{
			var optimized = false;

			foreach (var table in selectQuery.From.Tables)
			{
				foreach (var join in table.Joins)
				{
					if (join.JoinType == JoinType.CrossApply || join.JoinType == JoinType.OuterApply || join.JoinType == JoinType.FullApply || join.JoinType == JoinType.RightApply)
					{
						if (OptimizeApply(join, isApplySupported))
						{
							optimized = true;
						}
					}
				}
			}

			return optimized;
		}

		void CorrectEmptyInnerJoinsRecursive(SelectQuery selectQuery)
		{
			selectQuery.Visit(e =>
			{
				if (e is SelectQuery sq)
					CorrectEmptyInnerJoinsInQuery(sq);
			});
		}

		bool CorrectEmptyInnerJoinsInQuery(SelectQuery selectQuery)
		{
			var isModified = false;

			for (var queryTableIndex = 0; queryTableIndex < selectQuery.From.Tables.Count; queryTableIndex++)
			{
				var table = selectQuery.From.Tables[queryTableIndex];
				for (var joinIndex = 0; joinIndex < table.Joins.Count; joinIndex++)
				{
					var join = table.Joins[joinIndex];
					if (join.JoinType == JoinType.Inner && join.Condition.IsTrue())
					{
<<<<<<< HEAD
						if (_providerFlags.IsCrossJoinSupported && (table.Joins.Count > 0 || !QueryHelper.IsDependsOnSource(selectQuery.Where, join.Table.Source)))
=======
						if (_providerFlags.IsCrossJoinSupported
							&& (table.Joins.Count > (_providerFlags.IsCrossJoinSyntaxRequired ? 0 : 1)
								|| !QueryHelper.IsDependsOnSource(selectQuery.Where, join.Table.Source)))
>>>>>>> a5cc45f6
						{
							join.JoinType = JoinType.Cross;
							if (join.Table.Joins.Count > 0)
							{
								// move joins to the same level as parent table
								for (var ij = 0; ij < join.Table.Joins.Count; ij++)
								{
									table.Joins.Insert(joinIndex + ij + 1, join.Table.Joins[ij]);
								}

								join.Table.Joins.Clear();
							}

							isModified = true;
						}
						else 
						{
							selectQuery.From.Tables.Insert(queryTableIndex + 1, join.Table);
							table.Joins.RemoveAt(joinIndex);

							// move joins INNER JOIN table from parent
							for (var ij = 0; ij < table.Joins.Count; ij++)
							{
								join.Table.Joins.Insert(ij, table.Joins[ij]);
							}

							table.Joins.Clear();

							--joinIndex;
							isModified = true;
						}
					}
				}
			}

			return isModified;
		}

		protected override ISqlExpression VisitSqlColumnExpression(SqlColumn column, ISqlExpression expression)
		{
			expression = base.VisitSqlColumnExpression(column, expression);

			expression = QueryHelper.SimplifyColumnExpression(expression);

			return expression;
		}

		static bool IsLimitedToOneRecord(SelectQuery parentQuery, SelectQuery selectQuery, EvaluationContext context)
		{
			if (selectQuery.Select.TakeValue != null &&
			    selectQuery.Select.TakeValue.TryEvaluateExpression(context, out var takeValue))
			{
				if (takeValue is int intValue)
				{
					return intValue == 1;
				}
			}

			if (selectQuery.Select.Columns.Count == 1)
			{
				var column = selectQuery.Select.Columns[0];
				if (QueryHelper.IsAggregationFunction(column.Expression) && !QueryHelper.IsWindowFunction(column.Expression))
					return true;

				if (selectQuery.Select.From.Tables.Count == 0)
					return true;
			}

			if (!selectQuery.Where.IsEmpty)
			{
				var keys = new List<IList<ISqlExpression>>();
				QueryHelper.CollectUniqueKeys(selectQuery, true, keys);

				if (keys.Count > 0)
				{
					var outerSources = QueryHelper.EnumerateAccessibleSources(parentQuery)
						.Where(s => s != selectQuery)
						.ToList();

					var innerSources = QueryHelper.EnumerateAccessibleSources(selectQuery).ToList();

					var toIgnore = new List<ISqlTableSource>() { selectQuery };

					var foundEquality = new List<ISqlExpression>();
					foreach (var p in selectQuery.Where.SearchCondition.Predicates)
					{
						if (p is SqlPredicate.ExprExpr { Operator: SqlPredicate.Operator.Equal } equality)
						{
							var left  = QueryHelper.UnwrapNullablity(equality.Expr1);
							var right = QueryHelper.UnwrapNullablity(equality.Expr2);

							if (!left.Equals(right))
							{
								if (QueryHelper.IsDependsOnSources(left, outerSources, toIgnore) && QueryHelper.IsDependsOnSources(right, innerSources))
									foundEquality.Add(right);
								else if (QueryHelper.IsDependsOnSources(right, outerSources, toIgnore) && QueryHelper.IsDependsOnSources(left, innerSources))
									foundEquality.Add(left);
							}
						}
					}

					// all keys should be matched
					if (keys.Any(kl => kl.All(k => foundEquality.Contains(k))))
						return true;
				}
			}

			return false;
		}

		int CountUsage(SelectQuery rootQuery, SqlColumn column)
		{
			IQueryElement root = rootQuery;
			if (_rootElement is not SqlSelectStatement)
			{
				root = _rootElement;
			}

			var counter = 0;

			root.VisitParentFirstAll(e =>
			{
				// do not search in the same query
				if (e is SelectQuery sq && sq == column.Parent)
					return false;

				if (Equals(e, column))
				{
					++counter;
				}

				return counter < 2;
			});

			return counter;
		}

		static bool IsInSelectPart(SelectQuery rootQuery, SqlColumn column)
		{
			var result = rootQuery.Select.HasElement(column);
			return result;
		}

		static bool IsInOrderByPart(SelectQuery rootQuery, SqlColumn column)
		{
			var result = rootQuery.OrderBy.HasElement(column);
			return result;
		}

		static bool IsInsideAggregate(IQueryElement testedElement, SqlColumn column)
		{
			bool result = false;

			testedElement.VisitParentFirstAll(e =>
			{
				// do not search in the same query
				if (QueryHelper.IsAggregationFunction(e))
				{
					result = result || null != e.Find(1, (_, te) => ReferenceEquals(te, column));
					return false;
				}

				return !result;
			});

			return result;
		}

		void MoveDuplicateUsageToSubQuery(SelectQuery query, ref List<SelectQuery>? doNotRemoveQueries)
		{
			var subQuery = new SelectQuery();

			doNotRemoveQueries ??= new();
			doNotRemoveQueries.Add(subQuery);

			subQuery.From.Tables.AddRange(query.From.Tables);

			query.Select.From.Tables.Clear();
			_ = query.Select.From.Table(subQuery);

			_columnNestingCorrector.CorrectColumnNesting(query);
		}

		void MoveToSubQuery(SelectQuery query)
		{
			var subQuery = new SelectQuery();

			subQuery.DoNotRemove = true;

			subQuery.From.Tables.AddRange(query.From.Tables);

			query.Select.From.Tables.Clear();
			_ = query.Select.From.Table(subQuery);

			_columnNestingCorrector.CorrectColumnNesting(query);
		}

		bool ProviderOuterCanHandleSeveralColumnsQuery(SelectQuery selectQuery)
		{
			if (_providerFlags.IsApplyJoinSupported)
				return true;

			if (_providerFlags.IsWindowFunctionsSupported)
			{
				if (!selectQuery.GroupBy.IsEmpty)
				{
					return false;
				}

				if (selectQuery.Select.TakeValue != null)
				{
					if (!selectQuery.Where.IsEmpty)
					{
						if (selectQuery.Where.SearchCondition.Predicates.Any(predicate => predicate is not SqlPredicate.ExprExpr expExpr || expExpr.Operator != SqlPredicate.Operator.Equal))
						{
							// OuterApply cannot be converted in this case
							return false;
						}
					}
				}

				if (selectQuery.From.Tables is [{ Source: SelectQuery baseQuery }])
				{
					return ProviderOuterCanHandleSeveralColumnsQuery(baseQuery);
				}

				// provider can handle this query
				return true;
			}

			return false;
		}

		bool MoveOuterJoinsToSubQuery(SelectQuery selectQuery, ref List<SelectQuery>? doNotRemoveQueries, bool processMultiColumn)
		{
			var currentVersion = _version;

			var isModified        = false;
			var isMovedToSubquery = false;

			EvaluationContext? evaluationContext = null;

			var selectQueries = QueryHelper.EnumerateAccessibleSources(selectQuery).OfType<SelectQuery>().ToList();
			foreach (var sq in selectQueries)
			{
				for (var ti = 0; ti < sq.From.Tables.Count; ti++)
				{
					var table = sq.From.Tables[ti];

					for (int j = table.Joins.Count - 1; j >= 0; j--)
					{
						var join            = table.Joins[j];
						var joinQuery       = join.Table.Source as SelectQuery;

						if (join.JoinType == JoinType.OuterApply ||
						    join.JoinType == JoinType.Left       ||
						    join.JoinType == JoinType.CrossApply)
						{
							bool? isSingleRecord = null;

							if (join.JoinType == JoinType.CrossApply)
							{
								if ((join.Cardinality & SourceCardinality.One) != 0)
								{
									if (join.IsSubqueryExpression)
										isSingleRecord = true;
								}

								if (_applySelect is null && isSingleRecord is null)
								{
									continue;
								}
							}

							evaluationContext ??= new EvaluationContext();

							if (joinQuery != null && joinQuery.Select.Columns.Count > 0)
							{
								if (joinQuery.Select.Columns.Count > 1)
								{
									if (!processMultiColumn || ProviderOuterCanHandleSeveralColumnsQuery(joinQuery))
									{
										// provider can handle this query
										continue;
									}
								}

								if (!(isSingleRecord == true || IsLimitedToOneRecord(sq, joinQuery, evaluationContext)))
									continue;

								// do not move to subquery expression if update table in the query.
								if (_updateTable != null && joinQuery.HasElement(_updateTable))
									continue;

								var isNoTableQuery = joinQuery.From.Tables.Count == 0;

								if (!isNoTableQuery)
								{
									if (!SqlProviderHelper.IsValidQuery(joinQuery, parentQuery : sq, fakeJoin : null, columnSubqueryLevel : 0, _providerFlags, out _))
										continue;
								}

								var isValid = true;

								foreach (var testedColumn in joinQuery.Select.Columns)
								{
									// where we can start analyzing that we can move join to subquery

									var usageCount = CountUsage(sq, testedColumn);
									var isUnique   = usageCount <= 1;

									if (!isUnique)
									{
										if (!processMultiColumn || join.JoinType == JoinType.Left)
										{
											isValid = false;
											break;
										};

										if (_providerFlags.IsApplyJoinSupported)
										{
											MoveDuplicateUsageToSubQuery(sq, ref doNotRemoveQueries);
											// will be processed in the next step
											ti         = -1;
											isValid    = false;
											isModified = true;
											break;
										}	
									}

									if (usageCount == 1 && !IsInSelectPart(sq, testedColumn))
									{
										var moveToSubquery = IsInOrderByPart(sq, testedColumn) && !_providerFlags.IsSubQueryOrderBySupported;
										if (moveToSubquery)
										{
											MoveToSubQuery(sq);
											// will be processed in the next step
											ti         = -1;
											isValid    = false;
											isModified = true;
											break;
										}
									}

									if (QueryHelper.IsAggregationFunction(testedColumn.Expression))
									{
											if (!_providerFlags.AcceptsOuterExpressionInAggregate && IsInsideAggregate(sq.Select, testedColumn))
											{
												if (_providerFlags.IsApplyJoinSupported)
												{
													// Well, provider can process this query as OUTER APPLY
													isValid = false;
													break;
												}

												MoveToSubQuery(sq);
												// will be processed in the next step
												ti      = -1;
												isValid = false;
												break;
											}

											if (!_providerFlags.IsCountSubQuerySupported)
											{
												isValid = false;
												break;
											}
									}
								}

								if (!isValid)
									continue;

								// moving whole join to subquery

								table.Joins.RemoveAt(j);
								joinQuery.Where.ConcatSearchCondition(join.Condition);

								var isNullable = join.JoinType is JoinType.Left or JoinType.OuterApply;

								// replacing column with subquery

								for (var index = joinQuery.Select.Columns.Count - 1; index >= 0; index--)
								{
									var queryToReplace = joinQuery;
									var testedColumn   = joinQuery.Select.Columns[index];

									// cloning if there are many columns
									if (index > 0)
									{
										queryToReplace = joinQuery.Clone();
									}

									if (queryToReplace.Select.Columns.Count > 1)
									{
										var sourceColumn = queryToReplace.Select.Columns[index];
										queryToReplace.Select.Columns.Clear();
										queryToReplace.Select.Columns.Add(sourceColumn);
									}

									isMovedToSubquery = true;
									isModified        = true;

									NotifyReplaced(queryToReplace, testedColumn);
								}
							}
						}
					}
				}
			}

			if (_version != currentVersion)
			{
				EnsureReferencesCorrected(selectQuery);

				_columnNestingCorrector.CorrectColumnNesting(selectQuery);

				isModified = true;
			}

			if (isMovedToSubquery)
			{
				var queries = QueryHelper.EnumerateAccessibleSources(selectQuery).OfType<SelectQuery>().ToList();
				foreach (var sq in queries)
				{
					var nullabilityContext = NullabilityContext.GetContext(sq);
					foreach (var column in sq.Select.Columns)
					{
						var optimized = _expressionOptimizerVisitor.Optimize(_evaluationContext, nullabilityContext, null, _dataOptions, _mappingSchema, column.Expression, visitQueries: false, reducePredicates: false);

						if (!ReferenceEquals(optimized, column.Expression))
						{
							column.Expression = (ISqlExpression)optimized;
							doNotRemoveQueries?.Clear();
						}
					}
				}
			}

			return isModified;
		}

		protected override IQueryElement VisitCteClause(CteClause element)
		{
			var saveIsInRecursiveCte = _isInRecursiveCte;
			var saveCurrentCteClause = _currentCteClause;
			if (element.IsRecursive)
				_isInRecursiveCte = true;

			var saveParent = _parentSelect;
			_parentSelect = null;
			_currentCteClause = element;

			var newElement = base.VisitCteClause(element);

			_parentSelect = saveParent;

			_currentCteClause = saveCurrentCteClause;
			_isInRecursiveCte = saveIsInRecursiveCte;

			return newElement;
		}

		protected override IQueryElement VisitExistsPredicate(SqlPredicate.Exists predicate)
		{
			var result = base.VisitExistsPredicate(predicate);

			if (!ReferenceEquals(result, predicate))
				return Visit(predicate);

			var sq = predicate.SubQuery;

			// We can safely optimize out Distinct
			if (sq.Select.IsDistinct)
			{
				sq.Select.IsDistinct = false;
			}

			if (sq.GroupBy.IsEmpty && !sq.HasSetOperators)
			{
				// non aggregation columns can be removed
				for (int i = sq.Select.Columns.Count - 1; i >= 0; i--)
				{
					var colum = sq.Select.Columns[i];
					if (!QueryHelper.ContainsAggregationFunction(colum.Expression))
					{
						sq.Select.Columns.RemoveAt(i);
					}
				}
			}

			return predicate;
		}

		#region Helpers

		sealed class MovingComplexityVisitor : QueryElementVisitor
		{
			ISqlExpression                _expressionToCheck = default!;
			IQueryElement?[]              _ignore            = default!;
			int                           _foundCount;
			bool                          _notAllowedScope;
			bool                          _doNotAllow;

			public bool DoNotAllow
			{
				get => _doNotAllow;
				private set => _doNotAllow = value;
			}

			public MovingComplexityVisitor() : base(VisitMode.ReadOnly)
			{
			}

			public void Cleanup()
			{
				_ignore            = default!;
				_expressionToCheck = default!;
				_doNotAllow        = default;

				_foundCount = 0;
			}

			public bool IsAllowedToMove(ISqlExpression testExpression, IQueryElement parent, params IQueryElement?[] ignore)
			{
				_ignore            = ignore;
				_expressionToCheck = testExpression;
				_doNotAllow        = default;
				_foundCount        = 0;

				Visit(parent);

				return !DoNotAllow;
			}

			public override IQueryElement? Visit(IQueryElement? element)
			{
				if (element == null)
					return null;

				if (DoNotAllow)
					return element;

				if (_ignore.Contains(element, Utils.ObjectReferenceEqualityComparer<IQueryElement?>.Default))
					return element;

				if (ReferenceEquals(element, _expressionToCheck))
				{
					if (_notAllowedScope)
					{
						DoNotAllow = true;
						return element;
					}

					++_foundCount;

					if (_foundCount > 1)
						DoNotAllow = true;

					return element;
				}

				return base.Visit(element);
			}

			protected override IQueryElement VisitSqlOrderByItem(SqlOrderByItem element)
			{
				if (element.IsPositioned)
				{
					// do not count complexity for positioned order item
					if (ReferenceEquals(element.Expression, _expressionToCheck))
						return element;
				}

				return base.VisitSqlOrderByItem(element);
			}

			protected override IQueryElement VisitInListPredicate(SqlPredicate.InList predicate)
			{
				using var scope = DoNotAllowScope(predicate.Expr1.ElementType == QueryElementType.SqlObjectExpression);
				return base.VisitInListPredicate(predicate);
			}

			readonly struct DoNotAllowScopeStruct : IDisposable
			{
				readonly MovingComplexityVisitor _visitor;
				readonly bool                    _saveValue;

				public DoNotAllowScopeStruct(MovingComplexityVisitor visitor, bool? doNotAllow)
				{
					_visitor   = visitor;
					_saveValue = visitor._notAllowedScope;
					if (doNotAllow != null)
						visitor._notAllowedScope = doNotAllow.Value;
				}

				public void Dispose()
				{
					_visitor._notAllowedScope = _saveValue;
				}
			}

			DoNotAllowScopeStruct DoNotAllowScope(bool? doNotAllow)
			{
				return new DoNotAllowScopeStruct(this, doNotAllow);
			}
		}

		sealed class MovingOuterPredicateVisitor : QueryElementVisitor
		{
			SelectQuery                          _forQuery       = default!;
			ISqlPredicate                        _predicate      = default!;
			IReadOnlyCollection<ISqlTableSource> _currentSources = default!;

			public MovingOuterPredicateVisitor() : base(VisitMode.Transform)
			{
			}

			public ISqlPredicate CorrectReferences(SelectQuery forQuery, IReadOnlyCollection<ISqlTableSource> currentSources, ISqlPredicate predicate)
			{
				_forQuery       = forQuery;
				_predicate      = predicate;
				_currentSources = currentSources;

				return (ISqlPredicate)Visit(predicate);
			}

			public void Cleanup()
			{
				_forQuery       = default!;
				_predicate      = default!;
				_currentSources = default!;
			}

			[return: NotNullIfNotNull(nameof(element))]
			public override IQueryElement? Visit(IQueryElement? element)
			{
				if (ReferenceEquals(element, _predicate))
					return base.Visit(element);

				if (element is ISqlExpression sqlExpr and not SqlSearchCondition)
				{
					if (QueryHelper.IsDependsOnSources(sqlExpr, _currentSources) && !QueryHelper.IsDependsOnOuterSources(sqlExpr, currentSources : _currentSources))
					{
						if (sqlExpr is SqlColumn column && column.Parent == _forQuery)
							return sqlExpr;

						var withoutNullabilityCheck = sqlExpr;

						var nullabilityExpression = sqlExpr as SqlNullabilityExpression;
						if (nullabilityExpression != null)
							withoutNullabilityCheck = nullabilityExpression.SqlExpression;

						var newExpr = (ISqlExpression)_forQuery.Select.AddColumn(withoutNullabilityCheck);

						if (nullabilityExpression != null)
							newExpr = SqlNullabilityExpression.ApplyNullability(newExpr, nullabilityExpression.CanBeNull);

						return newExpr;
					}

					return element;
				}

				return base.Visit(element);
			}

			protected override IQueryElement VisitExistsPredicate(SqlPredicate.Exists predicate)
			{
				// OuterApplyOptimization test
				return predicate;
			}
		}

		sealed class RemoveUnusedColumnsVisitor : QueryElementVisitor
		{
			private readonly HashSet<SqlSelectClause> _visitedFromCte = [];
			private IReadOnlyCollection<SqlColumn>    _usedColumns    = null!;

			public RemoveUnusedColumnsVisitor() : base(VisitMode.Modify)
			{
			}

			public void RemoveUnusedColumns(IReadOnlyCollection<SqlColumn> usedColumns, IQueryElement element)
			{
				if (usedColumns.Count == 0)
					return;

				_usedColumns = usedColumns;

				Visit(element);
			}

			public void Cleanup()
			{
				_usedColumns = null!;
				_visitedFromCte.Clear();
			}

			protected override IQueryElement VisitCteClause(CteClause element)
			{
				_visitedFromCte.Add(element.Body!.Select.Select);
				ProcessSelectClause(element.Body!.Select.Select, element);

				return base.VisitCteClause(element);
			}

			protected override IQueryElement VisitSqlSelectClause(SqlSelectClause element)
			{
				if (!_visitedFromCte.Contains(element))
					ProcessSelectClause(element, null);

				return base.VisitSqlSelectClause(element);
			}

			protected override IQueryElement VisitSqlTableLikeSource(SqlTableLikeSource element)
			{
				var newElement = base.VisitSqlTableLikeSource(element);

				if (!ReferenceEquals(newElement, element))
				{
					return Visit(newElement);
				}

				if (element.SourceEnumerable != null)
				{
					// Synchronizing Enumerable table

					var enumerableSource = element.SourceEnumerable;
					
					for(var i = enumerableSource.Fields.Count - 1; i >= 0; i--)
					{
						var enumerableSourceField = enumerableSource.Fields[i];

						if (element.SourceFields.All(f => f.BasedOn != enumerableSourceField))
						{
							enumerableSource.RemoveField(i);
						}
					}

					if (element.SourceFields.All(x => x.BasedOn != null))
					{
						var newIndexes = element.SourceFields
							.Select((field, currentIndex) => (field, currentIndex))
							.OrderBy(t => enumerableSource.Fields.IndexOf(t.field.BasedOn!))
							.Select((r, newIndex) => (r.field, r.currentIndex, idx : newIndex))
							.ToList();

						for (var i = 0; i < newIndexes.Count; i++)
						{
							var (field, currentIndex, newIndex) = newIndexes[i];
							if (currentIndex != newIndex)
							{
								element.SourceFields.Remove(field);
								element.SourceFields.Insert(newIndex, field);
							}
						}
					}
				}

				return element;
			}

			private void ProcessSelectClause(SqlSelectClause element, CteClause? cte)
			{
				for (var i = element.Columns.Count - 1; i >= 0; i--)
				{
					var column = element.Columns[i];

					if (!_usedColumns.Contains(column))
					{
						element.Columns.RemoveAt(i);

						// cte with unused columns could be defined with empty Field list
						if (cte?.Fields.Count > 0)
							cte.Fields.RemoveAt(i);
					}
				}

				// add fake 1 column for cases when SELECT * is not valid/undesirable
				if (element.Columns.Count == 0
					&& (
						// see CteTests.TestNoColumns
						// we don't want SQL like
						// "WITH cte (SELECT * ..."
						// to expose all columns implicitly
						cte != null
						// see JoinTests.Issue3311Test3
						// "SELECT *" table-less syntax is not valid
						// in theory it could be lifted for providers with Fake column, but we don't have this
						// information here currently (it's in SqlBuilder)
						|| element.From.Tables.Count == 0
						// we can replace
						// SELECT xxx GROUP BY ...
						// with
						// SELECT * GROUP BY ...
						// only if we know that all columns in source are in group-by, which is not worth of extra logic
						|| !element.GroupBy.IsEmpty
					))
				{
					element.AddNew(new SqlValue(1), alias: cte != null ? "c1" : null);
					cte?.Fields.Add(new SqlField(new DbDataType(typeof(int)), "c1", false));
				}
			}
		}

		#endregion

	}
}<|MERGE_RESOLUTION|>--- conflicted
+++ resolved
@@ -2421,13 +2421,9 @@
 					var join = table.Joins[joinIndex];
 					if (join.JoinType == JoinType.Inner && join.Condition.IsTrue())
 					{
-<<<<<<< HEAD
-						if (_providerFlags.IsCrossJoinSupported && (table.Joins.Count > 0 || !QueryHelper.IsDependsOnSource(selectQuery.Where, join.Table.Source)))
-=======
 						if (_providerFlags.IsCrossJoinSupported
 							&& (table.Joins.Count > (_providerFlags.IsCrossJoinSyntaxRequired ? 0 : 1)
 								|| !QueryHelper.IsDependsOnSource(selectQuery.Where, join.Table.Source)))
->>>>>>> a5cc45f6
 						{
 							join.JoinType = JoinType.Cross;
 							if (join.Table.Joins.Count > 0)
@@ -2880,7 +2876,7 @@
 			var saveParent = _parentSelect;
 			_parentSelect = null;
 			_currentCteClause = element;
-
+			
 			var newElement = base.VisitCteClause(element);
 
 			_parentSelect = saveParent;
