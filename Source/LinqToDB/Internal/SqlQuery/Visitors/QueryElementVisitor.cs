--- conflicted
+++ resolved
@@ -1889,9 +1889,38 @@
 					VisitModify(element);
 					break;
 
-<<<<<<< HEAD
-					if (ShouldReplace(element)                    ||
-					    !ReferenceEquals(table, element.Table)    ||
+				case VisitMode.Transform:
+					return VisitTransform(element)
+						?? element;
+
+				default:
+					return ThrowInvalidVisitModeException();
+			}
+
+			return element;
+
+			void VisitReadOnly(SqlJoinedTable element)
+				{
+					Visit(element.Table);
+					Visit(element.Condition);
+					VisitElements(element.SqlQueryExtensions, VisitMode.ReadOnly);
+				}
+
+			void VisitModify(SqlJoinedTable element)
+				{
+				element.Table = (SqlTableSource)Visit(element.Table);
+					element.Condition = (SqlSearchCondition)Visit(element.Condition);
+					VisitElements(element.SqlQueryExtensions, VisitMode.Modify);
+				}
+
+			IQueryElement? VisitTransform(SqlJoinedTable element)
+				{
+					var table = (SqlTableSource)Visit(element.Table);
+					var cond  = (SqlSearchCondition)Visit(element.Condition);
+					var ext   = VisitElements(element.SqlQueryExtensions, VisitMode.Transform);
+
+				if (ShouldReplace(element) ||
+					!ReferenceEquals(table, element.Table) ||
 					    !ReferenceEquals(cond, element.Condition) ||
 					    element.SqlQueryExtensions != ext)
 					{
@@ -1901,53 +1930,10 @@
 								SqlQueryExtensions = element.SqlQueryExtensions != ext ? ext : ext?.ToList(),
 							}, element);
 					}
-=======
-				case VisitMode.Transform:
-					return VisitTransform(element)
-						?? element;
->>>>>>> 6655c3c6
-
-				default:
-					return ThrowInvalidVisitModeException();
-			}
-
-			return element;
-
-			void VisitReadOnly(SqlJoinedTable element)
-			{
-				Visit(element.Table);
-				Visit(element.Condition);
-				VisitElements(element.SqlQueryExtensions, VisitMode.ReadOnly);
-			}
-
-			void VisitModify(SqlJoinedTable element)
-			{
-				element.Table = (SqlTableSource)Visit(element.Table);
-				element.Condition = (SqlSearchCondition)Visit(element.Condition);
-				VisitElements(element.SqlQueryExtensions, VisitMode.Modify);
-			}
-
-			IQueryElement? VisitTransform(SqlJoinedTable element)
-			{
-				var table = (SqlTableSource)Visit(element.Table);
-				var cond  = (SqlSearchCondition)Visit(element.Condition);
-				var ext   = VisitElements(element.SqlQueryExtensions, VisitMode.Transform);
-
-				if (ShouldReplace(element) ||
-					!ReferenceEquals(table, element.Table) ||
-					!ReferenceEquals(cond, element.Condition) ||
-					element.SqlQueryExtensions != ext)
-				{
-					return NotifyReplaced(
-						new SqlJoinedTable(element.JoinType, table, element.IsWeak, cond)
-						{
-							SqlQueryExtensions = element.SqlQueryExtensions != ext ? ext : ext?.ToList()
-						}, element);
-				}
 
 				return null;
-			}
-		}
+				}
+			}
 
 		protected internal virtual IQueryElement VisitSqlTableSource(SqlTableSource element)
 		{
