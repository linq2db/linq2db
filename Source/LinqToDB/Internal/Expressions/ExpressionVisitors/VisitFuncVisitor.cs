--- conflicted
+++ resolved
@@ -26,87 +26,7 @@
 
 			_func = func;
 
-<<<<<<< HEAD
-					break;
-				}
-
-				case ExpressionType.ListInit:
-				{
-					var e = (ListInitExpression)expr;
-
-					Visit(e.NewExpression);
-					Visit(e.Initializers, ElementInitVisit);
-
-					break;
-				}
-
-				case ExpressionType.Block:
-				{
-					var e = (BlockExpression)expr;
-
-					Visit(e.Expressions);
-					Visit(e.Variables);
-
-					break;
-				}
-
-				case ExpressionType.Index:
-				{
-					var e = (IndexExpression)expr;
-
-					Visit(e.Object);
-					Visit(e.Arguments);
-
-					break;
-				}
-
-				case ExpressionType.Switch:
-				{
-					var e = (SwitchExpression)expr;
-
-					Visit(e.SwitchValue);
-					Visit(e.Cases, SwitchCaseVisit);
-					Visit(e.DefaultBody);
-
-					break;
-				}
-
-				case ExpressionType.Try:
-				{
-					var e = (TryExpression)expr;
-
-					Visit(e.Body);
-					Visit(e.Handlers, CatchBlockVisit);
-					Visit(e.Finally);
-					Visit(e.Fault);
-
-					break;
-				}
-
-				case ExpressionType.Extension:
-				{
-					VisitXE(expr);
-
-					break;
-				}
-
-				// final expressions
-				case ExpressionType.Default  :
-				case ExpressionType.Parameter:
-				case ExpressionType.Constant : break;
-
-				default:
-					throw new InvalidOperationException($"Unhandled expression type: {expr.NodeType}");
-			}
-		}
-
-		private void SwitchCaseVisit(SwitchCase sc)
-		{
-			Visit(sc.TestValues);
-			Visit(sc.Body);
-=======
 			Visit(node);
->>>>>>> 11e199fa
 		}
 
 		[return: NotNullIfNotNull(nameof(node))]
