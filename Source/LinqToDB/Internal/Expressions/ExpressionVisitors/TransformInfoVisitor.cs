--- conflicted
+++ resolved
@@ -41,433 +41,7 @@
 				node = ti.Expression;
 			} while (true);
 
-<<<<<<< HEAD
-			switch (expr.NodeType)
-			{
-				case ExpressionType.Add                  :
-				case ExpressionType.AddChecked           :
-				case ExpressionType.And                  :
-				case ExpressionType.AndAlso              :
-				case ExpressionType.ArrayIndex           :
-				case ExpressionType.Assign               :
-				case ExpressionType.Coalesce             :
-				case ExpressionType.Divide               :
-				case ExpressionType.Equal                :
-				case ExpressionType.ExclusiveOr          :
-				case ExpressionType.GreaterThan          :
-				case ExpressionType.GreaterThanOrEqual   :
-				case ExpressionType.LeftShift            :
-				case ExpressionType.LessThan             :
-				case ExpressionType.LessThanOrEqual      :
-				case ExpressionType.Modulo               :
-				case ExpressionType.Multiply             :
-				case ExpressionType.MultiplyChecked      :
-				case ExpressionType.NotEqual             :
-				case ExpressionType.Or                   :
-				case ExpressionType.OrElse               :
-				case ExpressionType.Power                :
-				case ExpressionType.RightShift           :
-				case ExpressionType.Subtract             :
-				case ExpressionType.SubtractChecked      :
-				case ExpressionType.AddAssign            :
-				case ExpressionType.AndAssign            :
-				case ExpressionType.DivideAssign         :
-				case ExpressionType.ExclusiveOrAssign    :
-				case ExpressionType.LeftShiftAssign      :
-				case ExpressionType.ModuloAssign         :
-				case ExpressionType.MultiplyAssign       :
-				case ExpressionType.OrAssign             :
-				case ExpressionType.PowerAssign          :
-				case ExpressionType.RightShiftAssign     :
-				case ExpressionType.SubtractAssign       :
-				case ExpressionType.AddAssignChecked     :
-				case ExpressionType.MultiplyAssignChecked:
-				case ExpressionType.SubtractAssignChecked:
-				{
-					var e = (BinaryExpression)expr;
-
-					return e.Update(
-						Transform(e.Left),
-						(LambdaExpression?)Transform(e.Conversion),
-						Transform(e.Right));
-				}
-
-				case ExpressionType.ArrayLength        :
-				case ExpressionType.Convert            :
-				case ExpressionType.ConvertChecked     :
-				case ExpressionType.Negate             :
-				case ExpressionType.NegateChecked      :
-				case ExpressionType.Not                :
-				case ExpressionType.Quote              :
-				case ExpressionType.TypeAs             :
-				case ExpressionType.UnaryPlus          :
-				case ExpressionType.Decrement          :
-				case ExpressionType.Increment          :
-				case ExpressionType.IsFalse            :
-				case ExpressionType.IsTrue             :
-				case ExpressionType.Throw              :
-				case ExpressionType.Unbox              :
-				case ExpressionType.PreIncrementAssign :
-				case ExpressionType.PreDecrementAssign :
-				case ExpressionType.PostIncrementAssign:
-				case ExpressionType.PostDecrementAssign:
-				case ExpressionType.OnesComplement     :
-				{
-					var e = (UnaryExpression)expr;
-
-					return e.Update(Transform(e.Operand));
-				}
-
-				case ExpressionType.Call:
-				{
-					var e = (MethodCallExpression)expr;
-
-					return e.Update(
-						Transform(e.Object),
-						Transform(e.Arguments));
-				}
-
-				case ExpressionType.Conditional:
-				{
-					var e = (ConditionalExpression)expr;
-
-					return e.Update(
-						Transform(e.Test),
-						Transform(e.IfTrue),
-						Transform(e.IfFalse));
-				}
-
-				case ExpressionType.Invoke:
-				{
-					var e  = (InvocationExpression)expr;
-
-					return e.Update(
-						Transform(e.Expression),
-						Transform(e.Arguments));
-				}
-
-				case ExpressionType.Lambda:
-				{
-					var e = (LambdaExpression)expr;
-					var b = Transform(e.Body);
-					var p = Transform(e.Parameters);
-
-					return b != e.Body || p != e.Parameters ? Expression.Lambda(expr.Type, b, p) : expr;
-				}
-
-				case ExpressionType.ListInit:
-				{
-					var e = (ListInitExpression)expr;
-
-					return e.Update(
-						(NewExpression)Transform(e.NewExpression),
-						Transform(e.Initializers, TransformElementInit));
-				}
-
-				case ExpressionType.MemberAccess:
-				{
-					var e  = (MemberExpression)expr;
-
-					return e.Update(Transform(e.Expression));
-				}
-
-				case ExpressionType.MemberInit:
-				{
-					var e  = (MemberInitExpression)expr;
-
-					return e.Update(
-						(NewExpression)Transform(e.NewExpression),
-						Transform(e.Bindings, TransformMemberBinding));
-				}
-
-				case ExpressionType.New:
-				{
-					var e = (NewExpression)expr;
-
-					return e.Update(Transform(e.Arguments));
-				}
-
-				case ExpressionType.NewArrayBounds:
-				{
-					var e  = (NewArrayExpression)expr;
-
-					return e.Update(Transform(e.Expressions));
-				}
-
-				case ExpressionType.NewArrayInit:
-				{
-					var e  = (NewArrayExpression)expr;
-
-					return e.Update(Transform(e.Expressions));
-				}
-
-				case ExpressionType.TypeEqual:
-				case ExpressionType.TypeIs:
-				{
-					var e  = (TypeBinaryExpression)expr;
-
-					return e.Update(Transform(e.Expression));
-				}
-
-				case ExpressionType.Block:
-				{
-					var e  = (BlockExpression)expr;
-
-					return e.Update(
-						Transform(e.Variables),
-						Transform(e.Expressions));
-				}
-
-				case ExpressionType.DebugInfo:
-				case ExpressionType.Default  :
-				case ExpressionType.Constant :
-				case ExpressionType.Parameter: return expr;
-
-				case ChangeTypeExpression.ChangeTypeType:
-				{
-					var e  = (ChangeTypeExpression)expr;
-					var ex = Transform(e.Expression)!;
-
-					if (ex == e.Expression)
-						return expr;
-
-					if (ex.Type == e.Type)
-						return ex;
-
-					return new ChangeTypeExpression(ex, e.Type);
-				}
-
-				case ExpressionType.Dynamic:
-				{
-					var e = (DynamicExpression)expr;
-
-					return e.Update(Transform(e.Arguments));
-				}
-
-				case ExpressionType.Goto:
-				{
-					var e = (GotoExpression)expr;
-
-					return e.Update(
-						e.Target,
-						Transform(e.Value));
-				}
-
-				case ExpressionType.Index:
-				{
-					var e = (IndexExpression)expr;
-
-					return e.Update(
-						Transform(e.Object!),
-						Transform(e.Arguments));
-				}
-
-				case ExpressionType.Label:
-				{
-					var e = (LabelExpression)expr;
-
-					return e.Update(
-						e.Target,
-						Transform(e.DefaultValue));
-				}
-
-				case ExpressionType.RuntimeVariables:
-				{
-					var e = (RuntimeVariablesExpression)expr;
-
-					return e.Update(Transform(e.Variables));
-				}
-
-				case ExpressionType.Loop:
-				{
-					var e = (LoopExpression)expr;
-
-					return e.Update(
-						e.BreakLabel,
-						e.ContinueLabel,
-						Transform(e.Body));
-				}
-
-				case ExpressionType.Switch:
-				{
-					var e = (SwitchExpression)expr;
-
-					return e.Update(
-						Transform(e.SwitchValue),
-						Transform(e.Cases, TransformSwitchCase),
-						Transform(e.DefaultBody));
-				}
-
-				case ExpressionType.Try:
-				{
-					var e = (TryExpression)expr;
-
-					return e.Update(
-						Transform(e.Body),
-						Transform(e.Handlers, TransformCatchBlock),
-						Transform(e.Finally),
-						Transform(e.Fault));
-				}
-
-				case ExpressionType.Extension:
-					return TransformXE(expr);
-
-				default:
-					throw new NotSupportedException($"Unhandled expression type: {expr.NodeType}");
-			}
-		}
-
-		private CatchBlock TransformCatchBlock(CatchBlock h)
-		{
-			return h.Update(
-				(ParameterExpression?)Transform(h.Variable),
-				Transform(h.Filter),
-				Transform(h.Body));
-		}
-
-		private SwitchCase TransformSwitchCase(SwitchCase cs)
-		{
-			return cs.Update(
-				Transform(cs.TestValues),
-				Transform(cs.Body));
-		}
-
-		static ReadOnlyCollection<T> Transform<T>(ReadOnlyCollection<T> source, Func<T, T> func)
-			where T : class
-		{
-			List<T>? list = null;
-
-			for (var i = 0; i < source.Count; i++)
-			{
-				var item = source[i];
-				var e    = func(item);
-
-				if (e != item)
-					(list ??= [.. source])[i] = e;
-			}
-
-			return list?.AsReadOnly() ?? source;
-		}
-
-		ReadOnlyCollection<T> Transform<T>(ReadOnlyCollection<T> source)
-			where T : Expression
-		{
-			List<T>? list = null;
-
-			for (var i = 0; i < source.Count; i++)
-			{
-				var item = source[i];
-				var e    = (T)Transform(item)!;
-
-				if (e != item)
-					(list ??= [.. source])[i] = e;
-			}
-
-			return list?.AsReadOnly() ?? source;
-		}
-
-		ElementInit TransformElementInit(ElementInit p)
-		{
-			return p.Update(Transform(p.Arguments));
-		}
-
-		MemberBinding TransformMemberBinding(MemberBinding b)
-		{
-			switch (b.BindingType)
-			{
-				case MemberBindingType.Assignment:
-				{
-					var ma = (MemberAssignment)b;
-					var ex = Transform(ma.Expression)!;
-
-					if (ex != ma.Expression)
-					{
-						var memberType = ma.Member.GetMemberType();
-						if (ex.Type != memberType)
-							ex = Expression.Convert(ex, memberType);
-						ma = ma.Update(ex);
-					}
-
-					return ma;
-				}
-
-				case MemberBindingType.ListBinding:
-				{
-					var ml = (MemberListBinding)b;
-
-					return ml.Update(Transform(ml.Initializers, TransformElementInit));
-				}
-
-				case MemberBindingType.MemberBinding:
-				{
-					var mm = (MemberMemberBinding)b;
-
-					return mm.Update(Transform(mm.Bindings, TransformMemberBinding));
-				}
-			}
-
-			return b;
-		}
-
-		// ReSharper disable once InconsistentNaming
-		[MethodImpl(MethodImplOptions.AggressiveInlining)]
-		private Expression TransformXE(Expression expr)
-		{
-			if (expr is SqlGenericConstructorExpression generic)
-			{
-				generic = generic.ReplaceAssignments(Transform(generic.Assignments, TransformAssignments));
-
-				generic = generic.ReplaceParameters(Transform(generic.Parameters, TransformParameters));
-
-				return generic;
-			}
-
-			if (expr is SqlGenericParamAccessExpression paramAccess)
-			{
-				return paramAccess.Update(Transform(paramAccess.Constructor));
-			}
-
-			if (expr is SqlReaderIsNullExpression isNullExpression)
-			{
-				return isNullExpression.Update((SqlPlaceholderExpression)Transform(isNullExpression.Placeholder));
-			}
-
-			if (expr is SqlAdjustTypeExpression adjustType)
-			{
-				return adjustType.Update(Transform(adjustType.Expression));
-			}
-
-			if (expr is MarkerExpression placeholder)
-			{
-				return placeholder.Update(Transform(placeholder.InnerExpression));
-			}
-
-			if (expr is SqlDefaultIfEmptyExpression defaultIfEmptyExpression)
-			{
-				return defaultIfEmptyExpression.Update(
-					Transform(defaultIfEmptyExpression.InnerExpression),
-					Transform(defaultIfEmptyExpression.NotNullExpressions));
-			}
-
-			if (expr is SqlValidateExpression validateExpression)
-			{
-				return validateExpression.Update(Transform(validateExpression.InnerExpression));
-			}
-
-			return expr;
-		}
-
-		private SqlGenericConstructorExpression.Assignment TransformAssignments(SqlGenericConstructorExpression.Assignment a)
-		{
-			return a.WithExpression(Transform(a.Expression));
-		}
-
-		private SqlGenericConstructorExpression.Parameter TransformParameters(SqlGenericConstructorExpression.Parameter p)
-		{
-			return p.WithExpression(Transform(p.Expression));
-=======
 			return base.Visit(node);
->>>>>>> 11e199fa
 		}
 	}
 }