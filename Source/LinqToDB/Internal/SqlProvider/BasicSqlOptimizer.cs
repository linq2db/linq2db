﻿using System;
using System.Collections.Generic;
using System.Linq;

using LinqToDB;
using LinqToDB.Internal.Common;
using LinqToDB.Internal.DataProvider;
using LinqToDB.Internal.Expressions.ExpressionVisitors;
using LinqToDB.Internal.Extensions;
using LinqToDB.Internal.SqlQuery;
using LinqToDB.Internal.SqlQuery.Visitors;
using LinqToDB.Linq.Translation;
using LinqToDB.Mapping;
using LinqToDB.SqlQuery;

// ReSharper disable InconsistentNaming

namespace LinqToDB.Internal.SqlProvider
{
	public abstract class BasicSqlOptimizer : ISqlOptimizer
	{
		static readonly ObjectPool<CteCollectorVisitor> _cteCollectorVisitorPool = new ObjectPool<CteCollectorVisitor>(() => new CteCollectorVisitor(), v => v.Cleanup(), 100);

		#region Init

		protected BasicSqlOptimizer(SqlProviderFlags sqlProviderFlags)
		{
			SqlProviderFlags = sqlProviderFlags;
		}

		protected SqlProviderFlags SqlProviderFlags { get; }

		public virtual bool RequiresCastingParametersForSetOperations => true;

		#endregion

		#region ISqlOptimizer Members

		public virtual SqlExpressionOptimizerVisitor CreateOptimizerVisitor(bool allowModify)
		{
			return new SqlExpressionOptimizerVisitor(allowModify);
		}

		public virtual SqlExpressionConvertVisitor CreateConvertVisitor(bool allowModify)
		{
			return new SqlExpressionConvertVisitor(allowModify);
		}

		public virtual SqlStatement Finalize(MappingSchema mappingSchema, SqlStatement statement, DataOptions dataOptions)
		{
			FixEmptySelect(statement);
			FinalizeCte   (statement);

			var evaluationContext = new EvaluationContext(null);

			statement = (SqlStatement)OptimizeQueries(statement, statement, dataOptions, mappingSchema, evaluationContext);

			if (dataOptions.LinqOptions.OptimizeJoins)
			{
				statement = new JoinsOptimizer().Optimize(statement, evaluationContext);

				// Do it again after JOIN Optimization
				FinalizeCte(statement);
			}

			statement = FinalizeInsert(statement);
			statement = FinalizeSelect(statement);
			statement = CorrectUnionOrderBy(statement);
			statement = FixSetOperationValues(mappingSchema, statement);

			// provider specific query correction
			statement = FinalizeStatement(statement, evaluationContext, dataOptions, mappingSchema);

//statement.EnsureFindTables();

			return statement;
		}

		#endregion

		protected virtual SqlStatement FinalizeInsert(SqlStatement statement)
		{
			if (statement is SqlInsertStatement insertStatement)
			{
				var tables = insertStatement.SelectQuery.From.Tables;
				var isSelfInsert =
					tables.Count     == 0 ||
					tables.Count     == 1 &&
					tables[0].Source == insertStatement.Insert.Into;

				if (isSelfInsert)
				{
					if (insertStatement.SelectQuery.IsSimple || insertStatement.SelectQuery.From.Tables.Count == 0)
					{
						// simplify insert
						//
						insertStatement.Insert.Items.ForEach(item =>
						{
							if (item.Expression is SqlColumn column)
								item.Expression = column.Expression;
						});
						insertStatement.SelectQuery.From.Tables.Clear();
					}
				}
			}

			return statement;
		}

		internal static (SqlTableSource? tableSource, List<IQueryElement>? queryPath) FindTableSource(Stack<IQueryElement> currentPath, SqlTableSource source, SqlTable table)
		{
			if (source.Source == table)
				return (source, currentPath.ToList());

			if (source.Source is SelectQuery selectQuery)
			{
				var result = FindTableSource(currentPath, selectQuery, table);
				if (result.tableSource != null)
					return result;
			}

			foreach (var join in source.Joins)
			{
				currentPath.Push(join);
				var result = FindTableSource(currentPath, join.Table, table);
				currentPath.Pop();
				if (result.tableSource != null)
				{
					return result;
				}
			}

			return default;
		}

		internal static (SqlTableSource? tableSource, List<IQueryElement>? queryPath) FindTableSource(Stack<IQueryElement> currentPath, SelectQuery selectQuery, SqlTable table)
		{
			currentPath.Push(selectQuery);
			foreach (var source in selectQuery.From.Tables)
			{
				var result = FindTableSource(currentPath, source, table);
				if (result.tableSource != null)
					return result;
			}

			currentPath.Pop();

			return default;
		}

		static bool IsCompatibleForUpdate(SelectQuery selectQuery)
		{
			return !selectQuery.Select.IsDistinct && selectQuery.Select.GroupBy.IsEmpty;
		}

		static bool IsCompatibleForUpdate(SqlJoinedTable joinedTable)
		{
			return joinedTable.JoinType is JoinType.Inner or JoinType.Left or JoinType.Right;
		}

		static bool IsCompatibleForUpdate(List<IQueryElement> path)
		{
			if (path.Count > 2)
				return false;

			var result = path.All(e =>
			{
				return e switch
				{
					SelectQuery sc    => IsCompatibleForUpdate(sc),
					SqlJoinedTable jt => IsCompatibleForUpdate(jt),
					_                 => true,
				};
			});

			return result;
		}

		protected static bool IsCompatibleForUpdate(SelectQuery query, SqlTable updateTable)
		{
			if (!IsCompatibleForUpdate(query))
				return false;

			foreach (var ts in query.From.Tables)
			{
				if (ts.Source == updateTable)
					return true;

				foreach (var join in ts.Joins)
				{
					if (join.Table.Source == updateTable)
					{
						return IsCompatibleForUpdate(join);
					}

					if (IsCompatibleForUpdate(join) && join.Table.Source is SelectQuery sc)
					{
						if (IsCompatibleForUpdate(sc, updateTable))
							return true;
					}
				}
			}

			return false;
		}

		static ISqlExpression? PopulateNesting(List<SelectQuery> queryPath, ISqlExpression expression, int ignoreCount)
		{
			var current = expression;
			for (var index = 0; index < queryPath.Count - ignoreCount; index++)
			{
				var selectQuery = queryPath[index];
				var idx         = selectQuery.Select.Columns.FindIndex(c => c.Expression == current);
				if (idx < 0)
				{
					if (selectQuery.Select.IsDistinct || !selectQuery.GroupBy.IsEmpty)
						return null;

					current = selectQuery.Select.AddNewColumn(current);
				}
				else
					current = selectQuery.Select.Columns[idx];
			}

			return current;
		}

		protected static void ApplyUpdateTableComparison(SqlSearchCondition searchCondition,
			SqlUpdateClause updateClause, SqlTable inQueryTable, DataOptions dataOptions)
		{
			var compareKeys = inQueryTable.GetKeys(true);
			var tableKeys   = updateClause.Table!.GetKeys(true);

			var found = false;

			if (tableKeys != null && compareKeys != null)
			{
				for (var i = 0; i < tableKeys.Count; i++)
				{
					var tableKey = tableKeys[i];

					found = true;
					searchCondition.AddEqual(tableKey, compareKeys[i], dataOptions.LinqOptions.CompareNulls);
				}
			}

			if (!found)
				throw new LinqToDBException("Could not generate update statement.");
		}

		protected static void ApplyUpdateTableComparison(SelectQuery updateQuery, SqlUpdateClause updateClause, SqlTable inQueryTable, DataOptions dataOptions)
		{
			ApplyUpdateTableComparison(updateQuery.Where.EnsureConjunction(), updateClause, inQueryTable, dataOptions);
		}

		protected virtual SqlUpdateStatement BasicCorrectUpdate(SqlUpdateStatement statement, DataOptions dataOptions, bool wrapForOutput)
		{
			if (statement.Update.Table != null)
			{
				var (tableSource, queryPath) = FindTableSource(new Stack<IQueryElement>(), statement.SelectQuery, statement.Update.Table);

				if (tableSource != null && queryPath != null)
				{
					statement.Update.TableSource = tableSource;

					var forceWrapping = wrapForOutput && statement.Output != null &&
										(statement.SelectQuery.From.Tables.Count != 1 ||
										 statement.SelectQuery.From.Tables.Count          == 1 &&
										 statement.SelectQuery.From.Tables[0].Joins.Count == 0);

					if (forceWrapping || !IsCompatibleForUpdate(queryPath))
					{
						// we have to create new Update table and join via Keys

						var queries = queryPath.OfType<SelectQuery>().ToList();
						var keys    = statement.Update.Table.GetKeys(true);

						if (!(keys?.Count > 0))
						{
							keys = queries[0].Select.Columns
								.Where(c => c.Expression is SqlField field && field.Table == statement.Update.Table)
								.Select(c => c.Expression)
								.ToList();
						}

						if (keys.Count == 0)
						{
							throw new LinqToDBException("Invalid update query.");
						}

						var keysColumns = new List<ISqlExpression>(keys.Count);
						foreach(var key in keys)
						{
							var newColumn = PopulateNesting(queries, key, 1);
							if (newColumn == null)
							{
								throw new LinqToDBException("Invalid update query. Could not create comparision key. It can be GROUP BY or DISTINCT query modifier.");
							}

							keysColumns.Add(newColumn);
						}

						var originalTableForUpdate = statement.Update.Table;
						var newTable = CloneTable(originalTableForUpdate, out var objectMap);

						var sc    = new SqlSearchCondition();

						for (var index = 0; index < keys.Count; index++)
						{
							var originalField = keys[index];

							if (!objectMap.TryGetValue(originalField, out var newField))
							{
								throw new InvalidOperationException();
							}

							var originalColumn = keysColumns[index];

							sc.AddEqual((ISqlExpression)newField, originalColumn, dataOptions.LinqOptions.CompareNulls);
						}

						if (!SqlProviderFlags.IsUpdateFromSupported)
						{
							// build join
							//

							var tsIndex = statement.SelectQuery.From.Tables.FindIndex(ts =>
								queries.Contains(ts.Source));

							if (tsIndex < 0)
								throw new InvalidOperationException();

							var ts   = statement.SelectQuery.From.Tables[tsIndex];
							var join = new SqlJoinedTable(JoinType.Inner, ts, false, sc);

							statement.SelectQuery.From.Tables.RemoveAt(tsIndex);
							statement.SelectQuery.From.Tables.Insert(0, new SqlTableSource(newTable, "t", join));
						}
						else
						{
							statement.SelectQuery.Where.ConcatSearchCondition(sc);
						}

						for (var index = 0; index < statement.Update.Items.Count; index++)
						{
							var item = statement.Update.Items[index];
							if (item.Column is SqlColumn column)
								item.Column = QueryHelper.GetUnderlyingField(column.Expression) ?? column.Expression;

							item = item.ConvertAll(this, (v, e) =>
							{
								if (objectMap.TryGetValue(e, out var newValue))
								{
									return newValue;
								}

								return e;
							});

							statement.Update.Items[index] = item;
						}

						statement.Update.Table       = newTable;
						statement.Update.TableSource = null;
					}
					else
					{
						if (queryPath.Count > 0)
						{
							var ts = statement.SelectQuery.From.Tables.FirstOrDefault();
							if (ts != null)
							{
								if (ts.Source is SelectQuery)
									statement.Update.TableSource = ts;
							}
						}
					}

					CorrectUpdateSetters(statement);
				}
			}

			return statement;
		}

		protected virtual SqlStatement FinalizeUpdate(SqlStatement statement, DataOptions dataOptions, MappingSchema mappingSchema)
		{
			if (statement is SqlUpdateStatement updateStatement)
			{
				// get from columns expression
				//
				updateStatement.Update.Items.ForEach(item =>
				{
					item.Expression = QueryHelper.SimplifyColumnExpression(item.Expression);
				});
			}

			return statement;
		}

		protected virtual SqlStatement FinalizeInsertOrUpdate(SqlStatement statement, DataOptions dataOptions, MappingSchema mappingSchema)
		{
			if (statement is SqlInsertOrUpdateStatement insertOrUpdateStatement)
			{
				// get from columns expression
				//

				insertOrUpdateStatement.Insert.Items.ForEach(item =>
				{
					item.Expression = QueryHelper.SimplifyColumnExpression(item.Expression);
				});

				insertOrUpdateStatement.Update.Items.ForEach(item =>
				{
					item.Expression = QueryHelper.SimplifyColumnExpression(item.Expression);
				});

				CorrectSetters(insertOrUpdateStatement.Insert.Items, insertOrUpdateStatement.SelectQuery);
				CorrectSetters(insertOrUpdateStatement.Update.Items, insertOrUpdateStatement.SelectQuery);
			}

			return statement;
		}

		protected virtual SqlStatement FinalizeSelect(SqlStatement statement)
		{
			var expandVisitor = new SqlRowExpandVisitor();
			expandVisitor.ProcessElement(statement);

			return statement;
		}

		sealed class SqlRowExpandVisitor : SqlQueryVisitor
		{
			SelectQuery? _updateSelect;

			public SqlRowExpandVisitor() : base(VisitMode.Modify, null)
			{
			}

			protected override IQueryElement VisitSqlSelectClause(SqlSelectClause element)
			{
				var newElement = base.VisitSqlSelectClause(element);

				if (!ReferenceEquals(newElement, element))
					return Visit(newElement);

				if (_updateSelect == element.SelectQuery)
					return element;

				// When selecting a SqlRow, expand the row into individual columns.

				for (var i = 0; i < element.Columns.Count; i++)
				{
					var column    = element.Columns[i];
					var unwrapped = QueryHelper.UnwrapNullablity(column.Expression);
					if (unwrapped.ElementType == QueryElementType.SqlRow)
					{
						var row = (SqlRowExpression)unwrapped;
						element.Columns.RemoveAt(i);
						element.Columns.InsertRange(i, row.Values.Select(v => new SqlColumn(element.SelectQuery, v)));
					}
				}

				return element;
			}

			protected override IQueryElement VisitExprExprPredicate(SqlPredicate.ExprExpr predicate)
			{
				base.VisitExprExprPredicate(predicate);

				// flip expressions when comparing a row to a query
				if (QueryHelper.UnwrapNullablity(predicate.Expr2).ElementType == QueryElementType.SqlRow && QueryHelper.UnwrapNullablity(predicate.Expr1).ElementType == QueryElementType.SqlQuery)
				{
					var newPredicate = new SqlPredicate.ExprExpr(predicate.Expr2, SqlPredicate.ExprExpr.SwapOperator(predicate.Operator), predicate.Expr1, predicate.UnknownAsValue);
					return newPredicate;
				}

				return predicate;
			}

			protected override IQueryElement VisitSqlUpdateStatement(SqlUpdateStatement element)
			{
				var saveUpdateSelect = _updateSelect;
				_updateSelect = element.SelectQuery;

				var result = base.VisitSqlUpdateStatement(element);

				_updateSelect = saveUpdateSelect;
				return result;
			}
		}

		protected virtual SqlStatement CorrectUnionOrderBy(SqlStatement statement)
		{
			var queriesToWrap = new HashSet<SelectQuery>();

			statement.Visit(queriesToWrap, (wrap, e) =>
			{
				if (e is SelectQuery sc && sc.HasSetOperators)
				{
					var prevQuery = sc;

					for (int i = 0; i < sc.SetOperators.Count; i++)
					{
						var currentOperator = sc.SetOperators[i];
						var currentQuery    = currentOperator.SelectQuery;

						if (currentOperator.Operation == SetOperation.Union)
						{
							if (!prevQuery.Select.HasModifier && !prevQuery.OrderBy.IsEmpty)
							{
								prevQuery.OrderBy.Items.Clear();
							}

							if (!currentQuery.Select.HasModifier && !currentQuery.OrderBy.IsEmpty)
							{
								currentQuery.OrderBy.Items.Clear();
							}
						}
						else
						{
							if (!prevQuery.OrderBy.IsEmpty)
							{
								wrap.Add(prevQuery);
							}

							if (!currentQuery.OrderBy.IsEmpty)
							{
								wrap.Add(currentQuery);
							}
						}

						prevQuery = currentOperator.SelectQuery;
					}
				}
			});

			if (queriesToWrap.Count == 0)
				return statement;

			return QueryHelper.WrapQuery(
				queriesToWrap,
				statement,
				static (wrap, q, parentElement) => wrap.Contains(q),
				null,
				allowMutation: true);
		}

		static void CorrelateValueTypes(bool castParameters, ref ISqlExpression toCorrect, ISqlExpression reference)
		{
			if (toCorrect.ElementType == QueryElementType.Column)
			{
				var column     = (SqlColumn)toCorrect;
				var columnExpr = column.Expression;
				CorrelateValueTypes(castParameters, ref columnExpr, reference);
				column.Expression = columnExpr;
			}
			else
			{
				var unwrapped = QueryHelper.UnwrapNullablity(toCorrect);
				if (unwrapped.ElementType == QueryElementType.SqlValue)
				{
					var value = (SqlValue)unwrapped;
					if (value.Value == null)
					{
						var suggested = QueryHelper.SuggestDbDataType(reference);
						if (suggested != null)
						{
							toCorrect = new SqlValue(suggested.Value, null);
						}
					}
					else
					{
						var suggested = QueryHelper.SuggestDbDataType(reference);
						if (suggested == null)
							suggested = value.ValueType;
						toCorrect = new SqlCastExpression(value, suggested.Value, null, true);
					}
				}
				else if (castParameters && unwrapped.ElementType == QueryElementType.SqlParameter)
				{
					var parameter = (SqlParameter)unwrapped;
					var suggested = QueryHelper.SuggestDbDataType(reference);
					if (suggested == null)
						suggested = parameter.Type;
					toCorrect = new SqlCastExpression(parameter, suggested.Value, null, true);
				}
			}
		}

		protected virtual SqlStatement FixSetOperationValues(MappingSchema mappingSchema, SqlStatement statement)
		{
			statement.VisitParentFirst(this, static (ctx, e) =>
			{
				if (e.ElementType == QueryElementType.SqlQuery)
				{
					var query = (SelectQuery)e;
					if (query.HasSetOperators)
					{
						for (var i = 0; i < query.Select.Columns.Count; i++)
						{
							var column     = query.Select.Columns[i];
							var columnExpr = column.Expression;

							foreach (var setOperator in query.SetOperators)
							{
								var otherColumn = setOperator.SelectQuery.Select.Columns[i];
								var otherExpr   = otherColumn.Expression;

								CorrelateValueTypes(ctx.RequiresCastingParametersForSetOperations, ref columnExpr, otherExpr);
								CorrelateValueTypes(ctx.RequiresCastingParametersForSetOperations, ref otherExpr, columnExpr);

								otherColumn.Expression = otherExpr;
							}

							column.Expression = columnExpr;
						}
					}
				}

				return true;
			});

			return statement;
		}

		protected virtual void FixEmptySelect(SqlStatement statement)
		{
			// avoid SELECT * top level queries, as they could create a lot of unwanted traffic
			// and such queries are not supported by remote context
			if (statement.QueryType == QueryType.Select && statement.SelectQuery!.Select.Columns.Count == 0)
				statement.SelectQuery!.Select.Add(new SqlValue(1));
		}

		/// <summary>
		/// Used for correcting statement and should return new statement if changes were made.
		/// </summary>
		/// <param name="statement"></param>
		/// <param name="dataOptions"></param>
		/// <param name="mappingSchema"></param>
		/// <returns></returns>
		public virtual SqlStatement TransformStatement(SqlStatement statement, DataOptions dataOptions, MappingSchema mappingSchema)
		{
			CorrectOutputTables(statement);

			return statement;
		}

		protected virtual void CorrectOutputTables(SqlStatement statement)
		{
			SqlOutputClause CorrectOutputClause(SqlOutputClause output, ISqlTableSource? originalTable)
			{
				var result = output.Convert(1, (_, e) =>
				{
					if (e is SqlAnchor anchor)
					{
						if (anchor.AnchorKind is SqlAnchor.AnchorKindEnum.Inserted or SqlAnchor.AnchorKindEnum.Deleted)
						{
							var resultExpression = anchor.SqlExpression;

							if (anchor is { AnchorKind: SqlAnchor.AnchorKindEnum.Inserted })
							{
								if (QueryHelper.GetUnderlyingField(anchor.SqlExpression) is { } field)
								{
									resultExpression = field;
									if (field.Table != originalTable)
									{
										var newField = (originalTable as SqlTable)?.Fields.FirstOrDefault(f => f.PhysicalName == field.PhysicalName);
										if (newField != null)
										{
											resultExpression = newField;
										}
									}
								}
							}

							return resultExpression;
						}
					}

					return e;
				});
				return result;
			}

			if (!SqlProviderFlags.OutputDeleteUseSpecialTable && statement is SqlDeleteStatement { Output.HasOutput: true } deleteStatement)
			{
				deleteStatement.Output = CorrectOutputClause(deleteStatement.Output, deleteStatement.Table);
			}

			if (!SqlProviderFlags.OutputUpdateUseSpecialTables && statement is SqlUpdateStatement { Output.HasOutput: true } updateStatement)
			{
				updateStatement.Output = CorrectOutputClause(updateStatement.Output, updateStatement.Update.Table);
			}

			if (!SqlProviderFlags.OutputInsertUseSpecialTable && statement is SqlInsertStatement { Output.HasOutput: true } insertStatement)
			{
				insertStatement.Output = CorrectOutputClause(insertStatement.Output, null);
			}

			if (!SqlProviderFlags.OutputMergeUseSpecialTables && statement is SqlMergeStatement { Output.HasOutput: true } mergeStatement)
			{
				mergeStatement.Output = CorrectOutputClause(mergeStatement.Output, mergeStatement.Target);
			}
		}

		sealed class CteCollectorVisitor : SqlQueryVisitor
		{
			public sealed class CteDependencyHolder
			{
				public CteClause           CteClause { get; }
				public HashSet<CteClause>? DependsOn { get; private set; }

				public CteDependencyHolder(CteClause cteClause)
				{
					CteClause = cteClause;
				}

				public bool AddDependency(CteClause cteClause)
				{
					if (ReferenceEquals(CteClause, cteClause))
					{
						CteClause.IsRecursive = true;
						return false;
					}

					DependsOn ??= new HashSet<CteClause>();
					DependsOn.Add(cteClause);

					return true;
				}
			}

			Dictionary<CteClause, CteDependencyHolder>? _foundCtes;
			Stack<CteDependencyHolder>?                  _currentCteStack;

			public CteCollectorVisitor() : base(VisitMode.ReadOnly, null)
			{
			}

<<<<<<< HEAD
		protected void FinalizeCte(SqlStatement statement)
		{
			if (statement is SqlStatementWithQueryBase select)
=======
			public IDictionary<CteClause, CteDependencyHolder>? FindCtes(SqlStatement statement)
			{
				_foundCtes       = null;
				_currentCteStack = null;
				Visit(statement);
				return _foundCtes;
			}

			public override void Cleanup()
>>>>>>> a5cc45f6
			{
				base.Cleanup();

				_foundCtes       = null;
				_currentCteStack = null;
			}

			protected override IQueryElement VisitSqlWithClause(SqlWithClause element)
			{
				return element;
			}

			protected override IQueryElement VisitSqlCteTable(SqlCteTable element)
			{
				var cteClause = element.Cte;

				CteDependencyHolder? holder    = null;

				if (cteClause != null)
				{
					_foundCtes ??= new();
					if (!_foundCtes.TryGetValue(cteClause, out holder))
					{
						cteClause.IsRecursive = false;
						holder                = new CteDependencyHolder(cteClause);
						_foundCtes.Add(cteClause, holder);
					}
				}
<<<<<<< HEAD
				else if (select is SqlInsertStatement insert)
				{
					insert.Insert.Visit(cteHolder, static (foundCte, e) =>
					{
						if (e.ElementType == QueryElementType.SqlCteTable)
						{
							var cte = ((SqlCteTable)e).Cte!;
							RegisterDependency(cte, foundCte.WriteableValue ??= new());
						}
					});
					select.SelectQuery.Visit(cteHolder, static (foundCte, e) =>
					{
						if (e.ElementType == QueryElementType.SqlCteTable)
						{
							var cte = ((SqlCteTable)e).Cte!;
							RegisterDependency(cte, foundCte.WriteableValue ??= new());
						}
					});
				}
				else
=======

				_currentCteStack ??= new Stack<CteDependencyHolder>();
				if (holder != null)
>>>>>>> a5cc45f6
				{
					foreach (var h in _currentCteStack)
					{
						// recursion found
						if (!h.AddDependency(holder.CteClause))
							return element;
					}

					_currentCteStack.Push(holder);
				}

				Visit(cteClause?.Body);

				if (holder != null)
					_currentCteStack.Pop();

				return element;
			}
		}

		protected void FinalizeCte(SqlStatement statement)
		{
			if (statement is not SqlStatementWithQueryBase select)
				return;

			IDictionary<CteClause, CteCollectorVisitor.CteDependencyHolder>? foundCtes;

			using (var cteCollector = _cteCollectorVisitorPool.Allocate())
			{
				foundCtes = cteCollector.Value.FindCtes(statement);
			}

			if (foundCtes == null)
			{
				select.With = null;
			}
			else
			{
				// TODO: Ideally if there is no recursive CTEs we can convert them to SubQueries
				if (!SqlProviderFlags.IsCommonTableExpressionsSupported)
					throw new LinqToDBException("DataProvider do not supports Common Table Expressions.");

				var ordered = TopoSorting.TopoSort(foundCtes.Keys, foundCtes, static (ctes, cteClause) => (ctes.TryGetValue(cteClause, out var h) ? h.DependsOn ?? [] : []))
					.ToList();

				Utils.MakeUniqueNames(ordered, null, static (n, a) => !ReservedWords.IsReserved(n), static c => c.Name, static (c, n, a) => c.Name = n,
					static c => string.IsNullOrEmpty(c.Name) ? "CTE_1" : c.Name, StringComparer.OrdinalIgnoreCase);

				select.With = new SqlWithClause();
				select.With.Clauses.AddRange(ordered);
			}
		}

		protected static bool HasParameters(ISqlExpression expr)
		{
			var hasParameters  = null != expr.Find(QueryElementType.SqlParameter);

			return hasParameters;
		}

		static T NormalizeExpressions<T>(T expression, bool allowMutation)
			where T : class, IQueryElement
		{
			var result = expression.ConvertAll(allowMutation: allowMutation, static (visitor, e) =>
			{
				if (e.ElementType == QueryElementType.SqlExpression)
				{
					var expr = (SqlExpression)e;
					var newExpression = expr;

					// we interested in modifying only expressions which have parameters
					if (HasParameters(expr))
					{
						if (string.IsNullOrEmpty(expr.Expr) || expr.Parameters.Length == 0)
							return expr;

						var newExpressions = new List<ISqlExpression>();

						var ctx = WritableContext.Create(false, (newExpressions, visitor, expr));

						var newExpr = QueryHelper.TransformExpressionIndexes(
							ctx,
							expr.Expr,
							static (context, idx) =>
							{
								if (idx >= 0 && idx < context.StaticValue.expr.Parameters.Length)
								{
									var paramExpr  = context.StaticValue.expr.Parameters[idx];
									var normalized = NormalizeExpressions(paramExpr, context.StaticValue.visitor.AllowMutation);

									if (!context.WriteableValue && !ReferenceEquals(normalized, paramExpr))
										context.WriteableValue = true;

									var newIndex   = context.StaticValue.newExpressions.Count;

									context.StaticValue.newExpressions.Add(normalized);
									return newIndex;
								}

								return idx;
							});

						var changed = ctx.WriteableValue || newExpr != expr.Expr;

						if (changed)
							newExpression = new SqlExpression(expr.Type, newExpr, expr.Precedence, expr.Flags, expr.NullabilityType, null, newExpressions.ToArray());

						return newExpression;
					}
				}

				return e;
			});

			return result;
		}

		#region Alternative Builders

		protected SqlDeleteStatement GetAlternativeDelete(SqlDeleteStatement deleteStatement)
		{
			if ((deleteStatement.SelectQuery.From.Tables.Count > 1 || deleteStatement.SelectQuery.From.Tables[0].Joins.Count > 0))
			{
				var table = deleteStatement.Table ?? deleteStatement.SelectQuery.From.Tables[0].Source as SqlTable;

				//TODO: probably we can improve this part
				if (table == null)
					throw new LinqToDBException("Could not deduce table for delete");

				if (deleteStatement.Output != null)
					throw new NotImplementedException("GetAlternativeDelete not implemented for delete with output");

				var sql = new SelectQuery { IsParameterDependent = deleteStatement.IsParameterDependent };

				var newDeleteStatement = new SqlDeleteStatement(sql);

				var copy      = new SqlTable(table) { Alias = null };
				var tableKeys = table.GetKeys(true);
				var copyKeys  = copy. GetKeys(true);

				var wsc = deleteStatement.SelectQuery.Where.EnsureConjunction();

				if (copyKeys == null || tableKeys == null)
				{
					throw new LinqToDBException("Could not generate comparison between tables.");
				}

				for (var i = 0; i < tableKeys.Count; i++)
					wsc.AddEqual(copyKeys[i], tableKeys[i], CompareNulls.LikeSql);

				newDeleteStatement.SelectQuery.From.Table(copy).Where.SearchCondition.AddExists(deleteStatement.SelectQuery);
				newDeleteStatement.With = deleteStatement.With;

				deleteStatement = newDeleteStatement;
			}

			return deleteStatement;
		}

		protected bool NeedsEnvelopingForUpdate(SelectQuery query)
		{
			if (query.Select.HasModifier || !query.GroupBy.IsEmpty)
				return true;

			if (!query.Where.IsEmpty)
			{
				if (QueryHelper.ContainsAggregationFunction(query.Where))
					return true;
			}

			return false;
		}

		protected bool RemoveUpdateTableIfPossible(SelectQuery query, SqlTable table, out SqlTableSource? source)
		{
			source = null;

			if (query.Select.HasSomeModifiers(SqlProviderFlags.IsUpdateSkipTakeSupported, SqlProviderFlags.IsUpdateTakeSupported) ||
				!query.GroupBy.IsEmpty)
			{
				return false;
			}

			if (table.SqlQueryExtensions?.Count > 0)
				return false;

			for (var i = 0; i < query.From.Tables.Count; i++)
			{
				var ts = query.From.Tables[i];
				if (ts.Source == table)
				{
					if (!ts.Joins.All(j => j.JoinType is JoinType.Inner or JoinType.Cross))
						return false;
						
					source = ts;

					query.From.Tables.RemoveAt(i);
					for (var j = 0; j < ts.Joins.Count; j++)
					{
						query.From.Tables.Insert(i + j, ts.Joins[j].Table);
						query.Where.ConcatSearchCondition(ts.Joins[j].Condition);
					}

					source.Joins.Clear();

					return true;
				}

				for (var j = 0; j < ts.Joins.Count; j++)
				{
					var join = ts.Joins[j];

					if (join.JoinType is not (JoinType.Inner or JoinType.Cross or JoinType.Left))
						return false;

					if (join.Table.Source == table)
					{
						if (ts.Joins.Skip(j + 1).Any(sj => QueryHelper.IsDependsOnSource(sj, table)))
							return false;

						source = join.Table;

						ts.Joins.RemoveAt(j);
						query.Where.ConcatSearchCondition(join.Condition);

						for (var sj = 0; j < join.Table.Joins.Count; j++)
						{
							ts.Joins.Insert(j + sj, join.Table.Joins[sj]);
						}

						source.Joins.Clear();

						return true;
					}
				}
			}

			return false;
		}

		static SelectQuery CloneQuery(
			SelectQuery                                  query,
			SqlTable?                                    exceptTable,
			out Dictionary<IQueryElement, IQueryElement> replaceTree)
		{
			replaceTree = new Dictionary<IQueryElement, IQueryElement>();
			var clonedQuery = query.Clone(exceptTable, replaceTree, static (ut, e) =>
			{
				return e switch
				{
					SqlTable table when table       == ut => false,
					SqlField field when field.Table == ut => false,
					_ => true,
				};
			});

			replaceTree = CorrectReplaceTree(replaceTree, exceptTable);

			return clonedQuery;
		}

		protected static SqlTable CloneTable(
			SqlTable                                     tableToClone,
			out Dictionary<IQueryElement, IQueryElement> replaceTree)
		{
			replaceTree = new Dictionary<IQueryElement, IQueryElement>();
			var clonedQuery = tableToClone.Clone(tableToClone, replaceTree,
				static (t, e) => (e is SqlTable table && table == t) || (e is SqlField field && field.Table == t));

			return clonedQuery;
		}

		static Dictionary<IQueryElement, IQueryElement> CorrectReplaceTree(Dictionary<IQueryElement, IQueryElement> replaceTree, SqlTable? exceptTable)
		{
			replaceTree = replaceTree
				.Where(pair =>
				{
					if (pair.Key is SqlTable table)
						return table != exceptTable;
					if (pair.Key is SqlColumn)
						return true;
					if (pair.Key is SqlField field)
						return field.Table != exceptTable;
					return false;
				})
				.ToDictionary(pair => pair.Key, pair => pair.Value);

			return replaceTree;
		}

		protected static TElement RemapCloned<TElement>(
			TElement                                  element,
			Dictionary<IQueryElement, IQueryElement>? mainTree,
			Dictionary<IQueryElement, IQueryElement>? innerTree = null,
			bool insideColumns = true)
		where TElement : class, IQueryElement
		{
			if (mainTree == null && innerTree == null)
				return element;

			var newElement = element.Convert((mainTree, innerTree, insideColumns), static (v, expr) =>
			{
				var converted = v.Context.mainTree?.TryGetValue(expr, out var newValue) == true
					? newValue
					: expr;

				if (v.Context.innerTree != null)
				{
					converted = v.Context.innerTree.TryGetValue(converted, out newValue)
						? newValue
						: converted;
				}

				return converted;
			}, !insideColumns);

			return newElement;
		}

		static IEnumerable<(ISqlExpression target, ISqlExpression source, SelectQuery? query)> GenerateRows(
			ISqlExpression                            target,
			ISqlExpression                            source)
		{
			if (target is SqlRowExpression targetRow)
			{
				if (source is SqlRowExpression sourceRow)
				{
					if (targetRow.Values.Length != sourceRow.Values.Length)
						throw new InvalidOperationException("Target and Source SqlRows are different");

					for (var i = 0; i < targetRow.Values.Length; i++)
					{
						var targetRowValue = targetRow.Values[i];
						var sourceRowValue = sourceRow.Values[i];

						foreach (var r in GenerateRows(targetRowValue, sourceRowValue))
							yield return r;
					}

					yield break;
				}
				else if (source is SqlColumn { Expression: SelectQuery selectQuery })
				{
					for (var i = 0; i < targetRow.Values.Length; i++)
					{
						var targetRowValue = targetRow.Values[i];
						var sourceRowValue = selectQuery.Select.Columns[i].Expression;

						foreach (var r in GenerateRows(targetRowValue, sourceRowValue))
							yield return (r.target, r.source, selectQuery);
					}

					yield break;
				}
			}

			yield return (target, source, null);
		}

		static IEnumerable<(ISqlExpression, ISqlExpression)> GenerateRows(
			ISqlExpression                            target,
			ISqlExpression                            source,
			Dictionary<IQueryElement, IQueryElement>? mainTree,
			Dictionary<IQueryElement, IQueryElement>? innerTree,
			SelectQuery                               selectQuery)
		{
			if (target is SqlRowExpression targetRow && source is SqlRowExpression sourceRow)
			{
				if (targetRow.Values.Length != sourceRow.Values.Length)
					throw new InvalidOperationException("Target and Source SqlRows are different");

				for (var i = 0; i < targetRow.Values.Length; i++)
				{
					var tagetRowValue  = targetRow.Values[i];
					var sourceRowValue = sourceRow.Values[i];

					foreach (var r in GenerateRows(tagetRowValue, sourceRowValue, mainTree, innerTree, selectQuery))
						yield return r;
				}
			}
			else
			{
				var ex         = RemapCloned(source, mainTree, innerTree);
				var columnExpr = selectQuery.Select.AddNewColumn(ex);

				yield return (target, columnExpr);
			}
		}

		protected SqlUpdateStatement GetAlternativeUpdate(SqlUpdateStatement updateStatement, DataOptions dataOptions, MappingSchema mappingSchema)
		{
			if (updateStatement.Update.Table == null)
				throw new InvalidOperationException();

			if (!updateStatement.SelectQuery.Select.HasSomeModifiers(SqlProviderFlags.IsUpdateSkipTakeSupported, SqlProviderFlags.IsUpdateTakeSupported)
				&& updateStatement.SelectQuery.From.Tables.Count == 1)
			{
				var sqlTableSource = updateStatement.SelectQuery.From.Tables[0];
				if (sqlTableSource.Source == updateStatement.Update.Table && sqlTableSource.Joins.Count == 0)
				{
					// Simple variant
					CorrectUpdateSetters(updateStatement);
					updateStatement.Update.TableSource = null;
					return updateStatement;
				}
			}

			SelectQuery?                              clonedQuery = null;
			Dictionary<IQueryElement, IQueryElement>? replaceTree = null;

			var needsComparison = !updateStatement.Update.HasComparison;

			CorrectUpdateSetters(updateStatement);

			if (NeedsEnvelopingForUpdate(updateStatement.SelectQuery))
			{
				updateStatement = QueryHelper.WrapQuery(updateStatement, updateStatement.SelectQuery, allowMutation : true);
			}
			
			needsComparison = false;

			if (!needsComparison)
			{
				// clone earlier, we need table before remove
				clonedQuery = CloneQuery(updateStatement.SelectQuery, null, out replaceTree);

				// trying to simplify query
				RemoveUpdateTableIfPossible(updateStatement.SelectQuery, updateStatement.Update.Table!, out _);
			}

			// It covers subqueries also. Simple subquery will have sourcesCount == 2
			if (QueryHelper.EnumerateAccessibleTableSources(updateStatement.SelectQuery).Any())
			{
				var sql = new SelectQuery { IsParameterDependent = updateStatement.IsParameterDependent  };

				var newUpdateStatement = new SqlUpdateStatement(sql);

				if (clonedQuery == null)
					clonedQuery = CloneQuery(updateStatement.SelectQuery, null, out replaceTree);

				SqlTable? tableToCompare = null;
				if (replaceTree!.TryGetValue(updateStatement.Update.Table!, out var newTable))
				{
					tableToCompare = (SqlTable)newTable;
				}

				if (tableToCompare != null)
				{
					replaceTree = CorrectReplaceTree(replaceTree, updateStatement.Update.Table);

					ApplyUpdateTableComparison(clonedQuery, updateStatement.Update, tableToCompare, dataOptions);
				}

				CorrectUpdateSetters(updateStatement);

				clonedQuery.Select.Columns.Clear();
				var processUniversalUpdate = true;

				if (updateStatement.Update.Items.Count > 1 && SqlProviderFlags.RowConstructorSupport.HasFlag(RowFeature.Update))
				{
					// check that items depends just on update table
					//
					var isComplex = false;
					foreach (var item in updateStatement.Update.Items)
					{
						if (item.Column is SqlRowExpression)
							continue;

						var usedSources = new HashSet<ISqlTableSource>();
						QueryHelper.GetUsedSources(item.Expression!, usedSources);
						usedSources.Remove(updateStatement.Update.Table!);
						if (replaceTree?.TryGetValue(updateStatement.Update.Table!, out var replaced) == true)
							usedSources.Remove((ISqlTableSource)replaced);

						if (usedSources.Count > 0)
						{
							isComplex = true;
							break;
						}
					}

					if (isComplex)
					{
						// generating Row constructor update

						processUniversalUpdate = false;

						var innerQuery = CloneQuery(clonedQuery, updateStatement.Update.Table, out var innerTree);
						innerQuery.Select.Columns.Clear();

						var rows = new List<(ISqlExpression, ISqlExpression)>(updateStatement.Update.Items.Count);
						foreach (var item in updateStatement.Update.Items)
						{
							if (item.Expression == null)
								continue;

							rows.AddRange(GenerateRows(item.Column, item.Expression, replaceTree, innerTree, innerQuery));
						}

						var sqlRow        = new SqlRowExpression(rows.Select(r => r.Item1).ToArray());
						var newUpdateItem = new SqlSetExpression(sqlRow, innerQuery);

						newUpdateStatement.Update.Items.Clear();
						newUpdateStatement.Update.Items.Add(newUpdateItem);
					}
				}

				if (processUniversalUpdate)
				{
					foreach (var item in updateStatement.Update.Items)
					{
						if (item.Expression == null)
							continue;

						var usedSources = new HashSet<ISqlTableSource>();

						var ex = item.Expression;

						QueryHelper.GetUsedSources(ex, usedSources);
						usedSources.Remove(updateStatement.Update.Table!);

						if (usedSources.Count > 0)
						{
							// it means that update value column depends on other tables and we have to generate more complicated query

							var innerQuery = CloneQuery(clonedQuery, updateStatement.Update.Table, out var iterationTree);

							ex = RemapCloned(ex, replaceTree, iterationTree);

							innerQuery.Select.Columns.Clear();

							innerQuery.Select.AddNew(ex);

							ex = innerQuery;
						}
						else
						{
							ex = RemapCloned(ex, replaceTree, null);
						}

						item.Expression = ex;
						newUpdateStatement.Update.Items.Add(item);
					}

					foreach (var setExpression in newUpdateStatement.Update.Items)
					{
						var column = setExpression.Column;
						if (column is SqlRowExpression)
							continue;

						var field = QueryHelper.GetUnderlyingField(column);
						if (field == null)
							throw new LinqToDBException($"Expression {column} cannot be used for update field");

						setExpression.Column = field;
					}
				}

				if (updateStatement.Output != null)
				{
					newUpdateStatement.Output = RemapCloned(updateStatement.Output, replaceTree, null);
				}

				newUpdateStatement.Update.Table = updateStatement.Update.Table;
				newUpdateStatement.With         = updateStatement.With;

				newUpdateStatement.SelectQuery.Where.SearchCondition.AddExists(clonedQuery);

				updateStatement.Update.Items.Clear();

				updateStatement = newUpdateStatement;

				OptimizeQueries(updateStatement, updateStatement, dataOptions, mappingSchema, new EvaluationContext());
			}

			var (tableSource, _) = FindTableSource(new Stack<IQueryElement>(), updateStatement.SelectQuery, updateStatement.Update.Table!);

			if (tableSource == null)
			{
				CorrectUpdateSetters(updateStatement);
			}

			return updateStatement;
		}

		protected void CorrectSetters(List<SqlSetExpression> setters, SelectQuery query)
		{
			// remove current column wrapping
			foreach (var item in setters)
			{
				if (item.Expression == null)
					continue;

				item.Expression = item.Expression.Convert(query, (v, e) =>
				{
					if (e is SqlColumn column && column.Parent == v.Context)
					{
						if (QueryHelper.UnwrapNullablity(column.Expression) is SqlRowExpression rowExpression)
						{
							if (!SqlProviderFlags.RowConstructorSupport.HasFlag(RowFeature.UpdateLiteral))
							{
								var rowSubquery = new SelectQuery();

								foreach (var expr in rowExpression.Values)
								{
									rowSubquery.Select.AddNew(expr);
								}

								return rowSubquery;
							}
						}

						return column.Expression;
					}

					return e;
				});

				if (item.Column is SqlRowExpression && item.Expression is SelectQuery subQuery)
				{
					if (subQuery.Select.Columns is [var column])
					{
						if (column.Expression is SelectQuery { From.Tables: [] } columnQuery)
						{
							subQuery.Select.Columns.Clear();
							foreach (var c in columnQuery.Select.Columns)
							{
								subQuery.Select.AddNew(c.Expression);
							}
						}
						else if (column.Expression is SqlRowExpression rowExpression)
						{
							subQuery.Select.Columns.Clear();
							foreach (var value in rowExpression.Values)
							{
								subQuery.Select.AddNew(value);
							}
						}
					}
				}
			}
		}

		protected void CorrectUpdateSetters(SqlUpdateStatement updateStatement)
		{
			CorrectSetters(updateStatement.Update.Items, updateStatement.SelectQuery);
		}

		protected static SqlUpdateStatement DetachUpdateTableFromUpdateQuery(SqlUpdateStatement updateStatement, DataOptions dataOptions, bool moveToJoin, bool addNewSource, out SqlTableSource newSource)
		{
			var updateTable = updateStatement.Update.Table;
			var alias       = updateStatement.Update.TableSource?.Alias;
			if (updateTable == null)
				throw new InvalidOperationException();

			CorrectUpdateColumns(updateStatement);

			var replacements = new Dictionary<IQueryElement, IQueryElement>();
			var clonedTable = updateTable.Clone(replacements);
			//replacements.Remove(updateTable);

			updateStatement.SelectQuery.Replace(replacements);

			newSource                          = new SqlTableSource(updateTable, alias ?? "u");
			updateStatement.Update.Table       = updateTable;
			updateStatement.Update.TableSource = newSource;

			if (moveToJoin)
			{
				var currentSource = updateStatement.SelectQuery.From.Tables[0];
				var join          = new SqlJoinedTable(JoinType.Inner, currentSource, false);

				updateStatement.SelectQuery.From.Tables.Clear();
				updateStatement.SelectQuery.From.Tables.Add(newSource);

				newSource.Joins.Add(join);

				ApplyUpdateTableComparison(updateStatement.SelectQuery, updateStatement.Update, clonedTable, dataOptions);
			}
			else
			{
				if (addNewSource)
				{
					updateStatement.SelectQuery.From.Tables.Insert(0, newSource);
				}

				ApplyUpdateTableComparison(updateStatement.SelectQuery, updateStatement.Update, clonedTable,
					dataOptions);
			}

			return updateStatement;
		}

		static void CorrectUpdateColumns(SqlUpdateStatement updateStatement)
		{
			// correct columns
			foreach (var item in updateStatement.Update.Items)
			{
				if (item.Column is SqlColumn column)
				{
					var field = QueryHelper.GetUnderlyingField(column.Expression);
					if (field == null)
						throw new InvalidOperationException($"Expression {column.Expression} cannot be used for update field");
					item.Column = field;
				}
			}
		}

		protected SqlStatement GetAlternativeUpdatePostgreSqlite(SqlUpdateStatement statement, DataOptions dataOptions, MappingSchema mappingSchema)
		{
			if (statement.SelectQuery.Select.HasSomeModifiers(SqlProviderFlags.IsUpdateSkipTakeSupported, SqlProviderFlags.IsUpdateTakeSupported))
			{
				statement = QueryHelper.WrapQuery(statement, statement.SelectQuery, allowMutation: true);
			}

			var tableToUpdate = statement.Update.Table!;
			var tableSource   = statement.Update.TableSource;

			var isModified            = false;
			var hasUpdateTableInQuery = QueryHelper.HasTableInQuery(statement.SelectQuery, tableToUpdate);

			if (hasUpdateTableInQuery)
			{
				if (RemoveUpdateTableIfPossible(statement.SelectQuery, tableToUpdate, out _))
				{
					isModified            = true;
					hasUpdateTableInQuery = false;
				}
			}

			CorrectUpdateSetters(statement);

			if (hasUpdateTableInQuery)
			{
				statement     = DetachUpdateTableFromUpdateQuery(statement, dataOptions, moveToJoin: false, addNewSource: false, out tableSource);
				tableToUpdate = statement.Update.Table!;
				tableSource = null;

				isModified = true;
			}

			if (isModified)
				OptimizeQueries(statement, statement, dataOptions, mappingSchema, new EvaluationContext());

			statement.Update.Table       = tableToUpdate;
			statement.Update.TableSource = tableSource;

			return statement;
		}

		/// <summary>
		/// Corrects situation when update table is located in JOIN clause.
		/// Usually it is generated by associations.
		/// </summary>
		/// <param name="statement">Statement to examine.</param>
		/// <returns>Corrected statement.</returns>
		protected SqlUpdateStatement CorrectUpdateTable(SqlUpdateStatement statement, bool leaveUpdateTableInQuery, DataOptions dataOptions, MappingSchema mappingSchema)
		{
			statement = BasicCorrectUpdate(statement, dataOptions, false);

			var tableToUpdate = statement.Update.Table;
			if (tableToUpdate != null)
			{
				var firstTable = statement.SelectQuery.From.Tables[0];

				if (firstTable.Source != tableToUpdate)
				{
					SqlTableSource? removedTableSource = null;

					if (QueryHelper.HasTableInQuery(statement.SelectQuery, tableToUpdate))
					{
						if (!RemoveUpdateTableIfPossible(statement.SelectQuery, tableToUpdate, out removedTableSource))
						{
							statement = DetachUpdateTableFromUpdateQuery(statement, dataOptions, moveToJoin: false, addNewSource: leaveUpdateTableInQuery, out var newTableSource);
							statement.Update.TableSource = newTableSource;
						}
						else
						{
							statement.Update.TableSource = removedTableSource;
							statement.SelectQuery.From.Tables.Insert(0, removedTableSource!);
						}

						OptimizeQueries(statement, statement, dataOptions, mappingSchema, new EvaluationContext());
					}
					else if (leaveUpdateTableInQuery)
					{
						var ts = new SqlTableSource(tableToUpdate, "u");
						statement.Update.TableSource = ts;
						statement.SelectQuery.From.Tables.Insert(0, ts);
					}
				}
				else
				{
					statement.Update.TableSource = firstTable;
				}
			}

			CorrectUpdateSetters(statement);

			return statement;
		}

		#endregion

		public virtual bool IsParameterDependedQuery(SelectQuery query)
		{
			var takeValue = query.Select.TakeValue;
			if (takeValue != null)
			{
				var supportsParameter = SqlProviderFlags.GetAcceptsTakeAsParameterFlag(query);

				if (!supportsParameter)
				{
					if (takeValue.ElementType != QueryElementType.SqlValue && takeValue.CanBeEvaluated(true))
						return true;
				}
				else if (takeValue.ElementType != QueryElementType.SqlParameter)
					return true;

			}

			var skipValue = query.Select.SkipValue;
			if (skipValue != null)
			{

				var supportsParameter = SqlProviderFlags.GetIsSkipSupportedFlag(query.Select.TakeValue)
										&& SqlProviderFlags.AcceptsTakeAsParameter;

				if (!supportsParameter)
				{
					if (skipValue.ElementType != QueryElementType.SqlValue && skipValue.CanBeEvaluated(true))
						return true;
				}
				else if (skipValue.ElementType != QueryElementType.SqlParameter)
					return true;
			}

			return false;
		}

		public virtual bool IsParameterDependedElement(NullabilityContext nullability, IQueryElement element, DataOptions dataOptions, MappingSchema mappingSchema)
		{
			switch (element.ElementType)
			{
				case QueryElementType.SelectStatement:
				case QueryElementType.InsertStatement:
				case QueryElementType.InsertOrUpdateStatement:
				case QueryElementType.UpdateStatement:
				case QueryElementType.DeleteStatement:
				case QueryElementType.CreateTableStatement:
				case QueryElementType.DropTableStatement:
				case QueryElementType.MergeStatement:
				case QueryElementType.MultiInsertStatement:
				{
					var statement = (SqlStatement)element;
					return statement.IsParameterDependent;
				}
				case QueryElementType.SqlValuesTable:
				{
					return ((SqlValuesTable)element).Rows == null;
				}
				case QueryElementType.SqlParameter:
				{
					var param = (SqlParameter)element;
					if (!param.IsQueryParameter)
						return true;
					if (param.NeedsCast)
						return true;

					if (param.Type.SystemType.IsNullableType())
						return true;

					return false;
				}
				case QueryElementType.SqlQuery:
				{
					if (((SelectQuery)element).IsParameterDependent)
						return true;
					return IsParameterDependedQuery((SelectQuery)element);
				}
				case QueryElementType.SqlBinaryExpression:
				{
					return element.IsMutable();
				}
				case QueryElementType.ExprPredicate:
				{
					var exprExpr = (SqlPredicate.Expr)element;

					if (exprExpr.Expr1.IsMutable())
						return true;
					return false;
				}
				case QueryElementType.ExprExprPredicate:
				{
					var exprExpr = (SqlPredicate.ExprExpr)element;

					var isMutable1 = exprExpr.Expr1.IsMutable();
					var isMutable2 = exprExpr.Expr2.IsMutable();

					if (isMutable1 && isMutable2)
						return true;

					if (isMutable1 && exprExpr.Expr2.CanBeEvaluated(false))
						return true;

					if (isMutable2 && exprExpr.Expr1.CanBeEvaluated(false))
						return true;

					if (isMutable1 && exprExpr.Expr1.ShouldCheckForNull(nullability))
						return true;

					if (isMutable2 && exprExpr.Expr2.ShouldCheckForNull(nullability))
						return true;

					return false;
				}
				case QueryElementType.IsDistinctPredicate:
				{
					var expr = (SqlPredicate.IsDistinct)element;
					return expr.Expr1.IsMutable() || expr.Expr2.IsMutable();
				}
				case QueryElementType.IsTruePredicate:
				{
					var isTruePredicate = (SqlPredicate.IsTrue)element;

					if (isTruePredicate.Expr1.IsMutable())
						return true;
					return false;
				}
				case QueryElementType.InListPredicate:
				{
					return true;
				}
				case QueryElementType.SearchStringPredicate:
				{
					var searchString = (SqlPredicate.SearchString)element;
					if (searchString.Expr2.ElementType != QueryElementType.SqlValue)
						return true;

					return IsParameterDependedElement(nullability, searchString.CaseSensitive, dataOptions, mappingSchema);
				}
				case QueryElementType.SqlCase:
				{
					var sqlCase = (SqlCaseExpression)element;

					if (sqlCase.Cases.Any(c => c.Condition.CanBeEvaluated(true)))
						return true;

					return false;
				}
				case QueryElementType.SqlCondition:
				{
					var sqlCondition = (SqlConditionExpression)element;

					if (sqlCondition.Condition.CanBeEvaluated(true))
						return true;

					return false;
				}
				case QueryElementType.SqlFunction:
				{
					var sqlFunc = (SqlFunction)element;
					switch (sqlFunc.Name)
					{
						case PseudoFunctions.LENGTH:
						{
							if (sqlFunc.Parameters[0].CanBeEvaluated(true))
								return true;
							break;
						}
					}

					break;
				}
				case QueryElementType.SqlInlinedExpression:
				case QueryElementType.SqlInlinedToSqlExpression:
					return true;
			}

			return false;
		}

		public bool IsParameterDependent(NullabilityContext nullability, MappingSchema mappingSchema, SqlStatement statement, DataOptions dataOptions)
		{
			return null != statement.Find((optimizer : this, nullability, dataOptions, mappingSchema),
				static (ctx, e) => ctx.optimizer.IsParameterDependedElement(ctx.nullability, e, ctx.dataOptions, ctx.mappingSchema));
		}

		public virtual SqlStatement FinalizeStatement(SqlStatement statement, EvaluationContext context, DataOptions dataOptions, MappingSchema mappingSchema)
		{
			var newStatement = TransformStatement(statement, dataOptions, mappingSchema);
			newStatement = FinalizeUpdate(newStatement, dataOptions, mappingSchema);
			newStatement = FinalizeInsertOrUpdate(newStatement, dataOptions, mappingSchema);

			if (SqlProviderFlags.IsParameterOrderDependent)
			{
				// ensure that parameters in expressions are well sorted
				newStatement = NormalizeExpressions(newStatement, context.ParameterValues == null);
			}

			return newStatement;
		}

		public virtual void ConvertSkipTake(NullabilityContext nullability, MappingSchema mappingSchema, DataOptions dataOptions,
			SelectQuery selectQuery, OptimizationContext optimizationContext, out ISqlExpression? takeExpr,
			out ISqlExpression? skipExpr)
		{
			// make skip take as parameters or evaluate otherwise

			takeExpr = optimizationContext.Optimize(selectQuery.Select.TakeValue, nullability, false);
			skipExpr = optimizationContext.Optimize(selectQuery.Select.SkipValue, nullability, false);

			if (takeExpr != null)
			{
				var supportsParameter = SqlProviderFlags.GetAcceptsTakeAsParameterFlag(selectQuery);

				if (supportsParameter)
				{
					if (takeExpr.ElementType != QueryElementType.SqlParameter && takeExpr.ElementType != QueryElementType.SqlValue)
					{
						var takeValue = takeExpr.EvaluateExpression(optimizationContext.EvaluationContext)!;
						var takeParameter = new SqlParameter(new DbDataType(takeValue.GetType()), "take", takeValue)
						{
							IsQueryParameter = dataOptions.LinqOptions.ParameterizeTakeSkip && !QueryHelper.NeedParameterInlining(takeExpr)
						};
						takeExpr = takeParameter;
					}
				}
				else if (takeExpr.ElementType != QueryElementType.SqlValue)
					takeExpr = new SqlValue(takeExpr.EvaluateExpression(optimizationContext.EvaluationContext)!);
			}

			if (skipExpr != null)
			{
				var supportsParameter = SqlProviderFlags.GetIsSkipSupportedFlag(selectQuery.Select.TakeValue)
										&& SqlProviderFlags.AcceptsTakeAsParameter;

				if (supportsParameter)
				{
					if (skipExpr.ElementType != QueryElementType.SqlParameter && skipExpr.ElementType != QueryElementType.SqlValue)
					{
						var skipValue = skipExpr.EvaluateExpression(optimizationContext.EvaluationContext)!;
						var skipParameter = new SqlParameter(new DbDataType(skipValue.GetType()), "skip", skipValue)
						{
							IsQueryParameter = dataOptions.LinqOptions.ParameterizeTakeSkip && !QueryHelper.NeedParameterInlining(skipExpr)
						};
						skipExpr = skipParameter;
					}
				}
				else if (skipExpr.ElementType != QueryElementType.SqlValue)
					skipExpr = new SqlValue(skipExpr.EvaluateExpression(optimizationContext.EvaluationContext)!);
			}
		}

		/// <summary>
		/// Moves Distinct query into another subquery. Useful when preserving ordering is required, because some providers do not support DISTINCT ORDER BY.
		/// <code>
		/// -- before
		/// SELECT DISTINCT TAKE 10 c1, c2
		/// FROM A
		/// ORDER BY c1
		/// -- after
		/// SELECT TAKE 10 B.c1, B.c2
		/// FROM
		///   (
		///     SELECT DISTINCT c1, c2
		///     FROM A
		///   ) B
		/// ORDER BY B.c1
		/// </code>
		/// </summary>
		/// <param name="statement">Statement which may contain take/skip and Distinct modifiers.</param>
		/// <param name="queryFilter">Query filter predicate to determine if query needs processing.</param>
		/// <returns>The same <paramref name="statement"/> or modified statement when transformation has been performed.</returns>
		protected SqlStatement SeparateDistinctFromPagination(SqlStatement statement, Func<SelectQuery, bool> queryFilter)
		{
			return QueryHelper.WrapQuery(
				queryFilter,
				statement,
				static (queryFilter, q, _) => q.Select.IsDistinct && queryFilter(q),
				static (_, p, q) =>
				{
					p.Select.SkipValue = q.Select.SkipValue;
					p.Select.Take(q.Select.TakeValue, q.Select.TakeHints);

					q.Select.SkipValue = null;
					q.Select.Take(null, null);

					QueryHelper.MoveOrderByUp(p, q);
				},
				allowMutation: true);
		}

		/// <summary>
		/// Replaces pagination by Window function ROW_NUMBER().
		/// </summary>
		/// <param name="context"><paramref name="predicate"/> context object.</param>
		/// <param name="statement">Statement which may contain take/skip modifiers.</param>
		/// <param name="supportsEmptyOrderBy">Indicates that database supports OVER () syntax.</param>
		/// <param name="predicate">Indicates when the transformation is needed</param>
		/// <returns>The same <paramref name="statement"/> or modified statement when transformation has been performed.</returns>
		protected SqlStatement ReplaceTakeSkipWithRowNumber<TContext>(TContext context, SqlStatement statement, MappingSchema mappingSchema, Func<TContext, SelectQuery, bool> predicate, bool supportsEmptyOrderBy)
		{
			return QueryHelper.WrapQuery(
				(predicate, context, supportsEmptyOrderBy, statement, mappingSchema),
				statement,
				static (context, query, _) =>
				{
					if ((query.Select.TakeValue == null || query.Select.TakeHints != null) && query.Select.SkipValue == null)
						return 0;
					return context.predicate(context.context, query) ? 1 : 0;
				},
				static (context, queries) =>
				{
					if (context.statement.SelectQuery == queries[^1])
					{
						// move orderby to root
						for (var i = queries.Count - 1; i > 0; i--)
						{
							var innerQuery = queries[i];
							var outerQuery = queries[i - 1];
							foreach (var item in innerQuery.Select.OrderBy.Items)
							{
								foreach (var c in innerQuery.Select.Columns)
								{
									if (c.Expression.Equals(item.Expression))
									{
										outerQuery.OrderBy.Items.Add(new SqlOrderByItem(c, item.IsDescending, item.IsPositioned));
										break;
									}
								}
							}
						}

						// cleanup unnecessary intermediate copy to have ordering only on root query
						for (var i = 1; i < queries.Count - 1; i++)
							queries[i].OrderBy.Items.Clear();
					}

					var query = queries[queries.Count - 1];
					var processingQuery = queries[queries.Count - 2];

					IReadOnlyCollection<SqlOrderByItem>? orderByItems = null;
					if (!query.OrderBy.IsEmpty)
						orderByItems = query.OrderBy.Items;
					//else if (query.Select.Columns.Count > 0)
					//{
					//	orderByItems = query.Select.Columns
					//		.Select(static c => QueryHelper.NeedColumnForExpression(query, c, false))
					//		.Where(static e => e != null)
					//		.Take(1)
					//		.Select(static e => new SqlOrderByItem(e, false))
					//		.ToArray();
					//}

					if (orderByItems == null || orderByItems.Count == 0)
						orderByItems = context.supportsEmptyOrderBy ? [] : [new SqlOrderByItem(new SqlFragment("(SELECT NULL)"), false, false)];

					var orderBy = string.Join(", ",
						orderByItems.Select(static (oi, i) => oi.IsDescending ? FormattableString.Invariant($"{{{i}}} DESC") : FormattableString.Invariant($"{{{i}}}")));

					var parameters = orderByItems.Select(static oi => oi.Expression).ToArray();

					// careful here - don't clear it before orderByItems used
					query.OrderBy.Items.Clear();

					var rowNumberExpression = parameters.Length == 0
						? new SqlExpression(context.mappingSchema.GetDbDataType(typeof(long)), "ROW_NUMBER() OVER ()", Precedence.Primary, SqlFlags.IsWindowFunction, ParametersNullabilityType.NotNullable)
						: new SqlExpression(context.mappingSchema.GetDbDataType(typeof(long)), $"ROW_NUMBER() OVER (ORDER BY {orderBy})", Precedence.Primary, SqlFlags.IsWindowFunction, ParametersNullabilityType.NotNullable, parameters);

					var rowNumberColumn = query.Select.AddNewColumn(rowNumberExpression);
					rowNumberColumn.Alias = "RN";

					if (query.Select.SkipValue != null)
					{
						processingQuery.Where.EnsureConjunction().AddGreater(rowNumberColumn, query.Select.SkipValue, CompareNulls.LikeSql);

						if (query.Select.TakeValue != null)
							processingQuery.Where.SearchCondition.AddLessOrEqual(
								rowNumberColumn,
								new SqlBinaryExpression(
									query.Select.SkipValue.SystemType!, 
									query.Select.SkipValue, 
									"+", 
									query.Select.TakeValue), 
								CompareNulls.LikeSql);
					}
					else
					{
						processingQuery.Where.EnsureConjunction().AddLessOrEqual(rowNumberColumn, query.Select.TakeValue!, CompareNulls.LikeSql);
					}

					query.Select.SkipValue = null;
					query.Select.Take(null, null);

				},
				allowMutation: true);
		}

		protected IQueryElement OptimizeQueries(IQueryElement startFrom, IQueryElement root, DataOptions dataOptions, MappingSchema mappingSchema, EvaluationContext evaluationContext)
		{
			using var visitor = QueryHelper.SelectOptimizer.Allocate();

#if DEBUG
			// ReSharper disable once NotAccessedVariable
			var sqlText = startFrom.DebugText;

			if (startFrom is SqlSelectStatement statementBefore)
			{

			}
#endif

			var result = visitor.Value.Optimize(startFrom, root, SqlProviderFlags, true, dataOptions, mappingSchema, evaluationContext);

#if DEBUG
			// ReSharper disable once NotAccessedVariable
			var newSqlText = result.DebugText;

			if (startFrom is SqlSelectStatement statementAfter)
			{

			}
#endif

			return result;
		}

		protected SqlStatement CorrectMultiTableQueries(SqlStatement statement)
		{
			var isModified = false;

			statement.Visit(e =>
			{
				if (e.ElementType == QueryElementType.SqlQuery)
				{
					var sqlQuery = (SelectQuery)e;

					if (sqlQuery.From.Tables.Count > 1)
					{
						// if multitable query has joins, we need to move tables to subquery and left joins on the current level
						//
						if (sqlQuery.From.Tables.Any(t => t.Joins.Count > 0))
						{
							var sub = new SelectQuery { DoNotRemove = true };

							sub.From.Tables.AddRange(sqlQuery.From.Tables);

							var restJoins = sqlQuery.From.Tables.SelectMany(t => t.Joins).ToArray();

							sqlQuery.From.Tables.Clear();

							sqlQuery.From.Tables.Add(new SqlTableSource(sub, "sub", restJoins));

							sub.From.Tables.ForEach(t => t.Joins.Clear());

							isModified = true;
						}
					}

					if (SqlProviderFlags.IsCrossJoinSupported)
					{
						var allJoins = sqlQuery.From.Tables.SelectMany(t => t.Joins).ToList();

						if (allJoins.Any(j => j.JoinType == JoinType.Cross) && allJoins.Any(j => j.JoinType != JoinType.Cross))
						{
							var sub = new SelectQuery { DoNotRemove = true };

							sub.From.Tables.AddRange(sqlQuery.From.Tables);
							sub.From.Tables.AddRange(allJoins.Where(j => j.JoinType == JoinType.Cross).Select(j => j.Table));

							sqlQuery.From.Tables.Clear();

							sqlQuery.From.Tables.Add(new SqlTableSource(sub, "sub", allJoins.Where(j => j.JoinType != JoinType.Cross).ToArray()));

							sub.From.Tables.ForEach(t => t.Joins.Clear());

							isModified = true;
						}
					}
				}
			});

			if (isModified)
			{
				var corrector = new SqlQueryColumnNestingCorrector();
				corrector.CorrectColumnNesting(statement);
			}

			return statement;
		}

		public virtual ISqlExpressionFactory CreateSqlExpressionFactory(MappingSchema mappingSchema, DataOptions dataOptions)
			=> new SqlExpressionFactory(mappingSchema, dataOptions);

		#region Visitors
		protected sealed class ClearColumParametersVisitor : SqlQueryVisitor
		{
			bool _disableParameters;

			public ClearColumParametersVisitor() : base(VisitMode.Modify, null)
			{
			}

			protected override ISqlExpression VisitSqlColumnExpression(SqlColumn column, ISqlExpression expression)
			{
				var old            = _disableParameters;
				_disableParameters = true;

				var result         = base.VisitSqlColumnExpression(column, expression);

				_disableParameters = old;

				return result;
			}

			protected override IQueryElement VisitSqlParameter(SqlParameter sqlParameter)
			{
				if (_disableParameters)
					sqlParameter.IsQueryParameter = false;

				return base.VisitSqlParameter(sqlParameter);
			}
		}
		#endregion

	}
}<|MERGE_RESOLUTION|>--- conflicted
+++ resolved
@@ -713,17 +713,17 @@
 				public HashSet<CteClause>? DependsOn { get; private set; }
 
 				public CteDependencyHolder(CteClause cteClause)
-				{
+		{
 					CteClause = cteClause;
 				}
 
 				public bool AddDependency(CteClause cteClause)
-				{
+			{
 					if (ReferenceEquals(CteClause, cteClause))
-					{
+				{
 						CteClause.IsRecursive = true;
 						return false;
-					}
+				}
 
 					DependsOn ??= new HashSet<CteClause>();
 					DependsOn.Add(cteClause);
@@ -739,22 +739,16 @@
 			{
 			}
 
-<<<<<<< HEAD
-		protected void FinalizeCte(SqlStatement statement)
-		{
-			if (statement is SqlStatementWithQueryBase select)
-=======
 			public IDictionary<CteClause, CteDependencyHolder>? FindCtes(SqlStatement statement)
 			{
 				_foundCtes       = null;
 				_currentCteStack = null;
 				Visit(statement);
 				return _foundCtes;
-			}
+		}
 
 			public override void Cleanup()
->>>>>>> a5cc45f6
-			{
+		{
 				base.Cleanup();
 
 				_foundCtes       = null;
@@ -767,54 +761,31 @@
 			}
 
 			protected override IQueryElement VisitSqlCteTable(SqlCteTable element)
-			{
+				{
 				var cteClause = element.Cte;
 
 				CteDependencyHolder? holder    = null;
 
 				if (cteClause != null)
-				{
+						{
 					_foundCtes ??= new();
 					if (!_foundCtes.TryGetValue(cteClause, out holder))
-					{
+							{
 						cteClause.IsRecursive = false;
 						holder                = new CteDependencyHolder(cteClause);
 						_foundCtes.Add(cteClause, holder);
-					}
-				}
-<<<<<<< HEAD
-				else if (select is SqlInsertStatement insert)
-				{
-					insert.Insert.Visit(cteHolder, static (foundCte, e) =>
-					{
-						if (e.ElementType == QueryElementType.SqlCteTable)
-						{
-							var cte = ((SqlCteTable)e).Cte!;
-							RegisterDependency(cte, foundCte.WriteableValue ??= new());
-						}
-					});
-					select.SelectQuery.Visit(cteHolder, static (foundCte, e) =>
-					{
-						if (e.ElementType == QueryElementType.SqlCteTable)
-						{
-							var cte = ((SqlCteTable)e).Cte!;
-							RegisterDependency(cte, foundCte.WriteableValue ??= new());
-						}
-					});
-				}
-				else
-=======
+							}
+						}
 
 				_currentCteStack ??= new Stack<CteDependencyHolder>();
 				if (holder != null)
->>>>>>> a5cc45f6
-				{
+						{
 					foreach (var h in _currentCteStack)
-					{
+							{
 						// recursion found
 						if (!h.AddDependency(holder.CteClause))
 							return element;
-					}
+							}
 
 					_currentCteStack.Push(holder);
 				}
@@ -825,41 +796,41 @@
 					_currentCteStack.Pop();
 
 				return element;
-			}
-		}
+						}
+				}
 
 		protected void FinalizeCte(SqlStatement statement)
-		{
+				{
 			if (statement is not SqlStatementWithQueryBase select)
 				return;
 
 			IDictionary<CteClause, CteCollectorVisitor.CteDependencyHolder>? foundCtes;
 
 			using (var cteCollector = _cteCollectorVisitorPool.Allocate())
-			{
+						{
 				foundCtes = cteCollector.Value.FindCtes(statement);
-			}
+				}
 
 			if (foundCtes == null)
 			{
-				select.With = null;
-			}
-			else
-			{
-				// TODO: Ideally if there is no recursive CTEs we can convert them to SubQueries
-				if (!SqlProviderFlags.IsCommonTableExpressionsSupported)
-					throw new LinqToDBException("DataProvider do not supports Common Table Expressions.");
+					select.With = null;
+			}
+				else
+				{
+					// TODO: Ideally if there is no recursive CTEs we can convert them to SubQueries
+					if (!SqlProviderFlags.IsCommonTableExpressionsSupported)
+						throw new LinqToDBException("DataProvider do not supports Common Table Expressions.");
 
 				var ordered = TopoSorting.TopoSort(foundCtes.Keys, foundCtes, static (ctes, cteClause) => (ctes.TryGetValue(cteClause, out var h) ? h.DependsOn ?? [] : []))
 					.ToList();
 
-				Utils.MakeUniqueNames(ordered, null, static (n, a) => !ReservedWords.IsReserved(n), static c => c.Name, static (c, n, a) => c.Name = n,
-					static c => string.IsNullOrEmpty(c.Name) ? "CTE_1" : c.Name, StringComparer.OrdinalIgnoreCase);
-
-				select.With = new SqlWithClause();
-				select.With.Clauses.AddRange(ordered);
-			}
-		}
+					Utils.MakeUniqueNames(ordered, null, static (n, a) => !ReservedWords.IsReserved(n), static c => c.Name, static (c, n, a) => c.Name = n,
+						static c => string.IsNullOrEmpty(c.Name) ? "CTE_1" : c.Name, StringComparer.OrdinalIgnoreCase);
+
+					select.With = new SqlWithClause();
+					select.With.Clauses.AddRange(ordered);
+				}
+			}
 
 		protected static bool HasParameters(ISqlExpression expr)
 		{
