﻿using System;
using System.Collections.Generic;
using System.ComponentModel;
using System.Data;
using System.Linq;
using System.Runtime.Serialization;

using LinqToDB;
using LinqToDB.Internal.DataProvider;
using LinqToDB.Internal.SqlQuery;

namespace LinqToDB.Internal.SqlProvider
{
	// why we need data contract attributes on each property with explicit order:
	// https://github.com/protobuf-net/protobuf-net.Grpc/issues/176
	// TLDR: we cannot rely on field ordering being the same on both sides of the channel
	// as reflection API doesn't provide such promises
	[DataContract]
	public sealed class SqlProviderFlags
	{
		/// <summary>
		/// Flags for use by external providers.
		/// </summary>
		[DataMember(Order = 1)]
		public HashSet<string> CustomFlags { get; set; } = new HashSet<string>(StringComparer.Ordinal);

		/// <summary>
		/// Indicates that provider (not database!) uses positional parameters instead of named parameters (parameter values assigned in order they appear in query, not by parameter name).
		/// Default (set by <see cref="DataProviderBase"/>): <see langword="false"/>.
		/// </summary>
		[DataMember(Order =  2)]
		public bool        IsParameterOrderDependent      { get; set; }

		/// <summary>
		/// Indicates that TAKE/TOP/LIMIT could accept parameter.
		/// Default (set by <see cref="DataProviderBase"/>): <see langword="true"/>.
		/// </summary>
		[DataMember(Order =  3)]
		public bool        AcceptsTakeAsParameter         { get; set; }
		/// <summary>
		/// Indicates that TAKE/LIMIT could accept parameter only if also SKIP/OFFSET specified.
		/// Default (set by <see cref="DataProviderBase"/>): <see langword="false"/>.
		/// </summary>
		[DataMember(Order =  4)]
		public bool        AcceptsTakeAsParameterIfSkip   { get; set; }
		/// <summary>
		/// Indicates support for SKIP/OFFSET paging clause (parameter) without TAKE clause.
		/// Provider could set this flag even if database not support it if emulates missing functionality.
		/// E.g. : <c>TAKE [MAX_ALLOWED_VALUE] SKIP skip_value </c>
		/// Default (set by <see cref="DataProviderBase"/>): <see langword="true"/>.
		/// </summary>
		[DataMember(Order =  5)]
		public bool        IsSkipSupported                { get; set; }
		/// <summary>
		/// Indicates support for SKIP/OFFSET paging clause (parameter) only if also TAKE/LIMIT specified.
		/// Default (set by <see cref="DataProviderBase"/>): <see langword="false"/>.
		/// </summary>
		[DataMember(Order =  6)]
		public bool        IsSkipSupportedIfTake          { get; set; }
		/// <summary>
		/// Indicates supported TAKE/LIMIT hints.
		/// Default (set by <see cref="DataProviderBase"/>): <see langword="null"/> (none).
		/// </summary>
		[DataMember(Order =  7)]
		public TakeHints?  TakeHintsSupported              { get; set; }
		/// <summary>
		/// Indicates support for paging clause in subquery.
		/// Default (set by <see cref="DataProviderBase"/>): <see langword="true"/>.
		/// </summary>
		[DataMember(Order =  8)]
		public bool        IsSubQueryTakeSupported        { get; set; }

		/// <summary>
		/// Indicates support for paging clause in derived table.
		/// Default (set by <see cref="DataProviderBase"/>): <see langword="true"/>.
		/// </summary>
		[DataMember(Order =  9)]
		public bool IsDerivedTableTakeSupported { get; set; }

		/// <summary>
		/// Indicates that provider has issue with any JOIN to subquery which has TOP statement.
		/// Default <see langword="false"/>.
		/// </summary>
		/// <remarks>Currently use as workaround over Sybase bug.</remarks>
		[DataMember(Order = 10)]
		public bool IsJoinDerivedTableWithTakeInvalid { get; set; }

		/// <summary>
		/// Indicates support for paging clause in correlated subquery.
		/// Default (set by <see cref="DataProviderBase"/>): <see langword="true"/>.
		/// </summary>
		[DataMember(Order = 11)]
		public bool IsCorrelatedSubQueryTakeSupported { get; set; }

		/// <summary>
		/// Indicates that provider supports JOIN without condition ON 1=1.
		/// Default (set by <see cref="DataProviderBase"/>): <see langword="true"/>.
		/// </summary>
		[DataMember(Order = 12)]
		public bool IsSupportsJoinWithoutCondition { get; set; }

		/// <summary>
		/// Indicates support for skip clause in column expression subquery.
		/// Default (set by <see cref="DataProviderBase"/>): <see langword="true"/>.
		/// </summary>
		[DataMember(Order = 13)]
		public bool        IsSubQuerySkipSupported        { get; set; }

		/// <summary>
		/// Indicates support for scalar subquery in select list.
		/// E.g. <c>SELECT (SELECT TOP 1 value FROM some_table) AS MyColumn, ...</c>
		/// Default (set by <see cref="DataProviderBase"/>): <see langword="true"/>.
		/// </summary>
		[DataMember(Order = 14)]
		public bool        IsSubQueryColumnSupported      { get; set; }
		/// <summary>
		/// Indicates support of <c>ORDER BY</c> clause in sub-queries.
		/// Default (set by <see cref="DataProviderBase"/>): <see langword="false"/>.
		/// </summary>
		[DataMember(Order = 15)]
		public bool        IsSubQueryOrderBySupported     { get; set; }
		/// <summary>
		/// Indicates that database supports count subquery as scalar in column.
		/// <code>SELECT (SELECT COUNT(*) FROM some_table) FROM ...</code>
		/// Default (set by <see cref="DataProviderBase"/>): <see langword="true"/>.
		/// </summary>
		[DataMember(Order = 16)]
		public bool        IsCountSubQuerySupported       { get; set; }

		/// <summary>
		/// Indicates that provider requires explicit output parameter for insert with identity queries to get identity from database.
		/// Default (set by <see cref="DataProviderBase"/>): <see langword="false"/>.
		/// </summary>
		[DataMember(Order = 17)]
		public bool        IsIdentityParameterRequired    { get; set; }
		/// <summary>
		/// Indicates support for OUTER/CROSS APPLY.
		/// Default (set by <see cref="DataProviderBase"/>): <see langword="false"/>.
		/// </summary>
		[DataMember(Order = 18)]
		public bool        IsApplyJoinSupported           { get; set; }
		/// <summary>
		/// Indicates support for CROSS APPLY supports condition LATERAL JOIN for example.
		/// Default (set by <see cref="DataProviderBase"/>): <see langword="false"/>.
		/// </summary>
		[DataMember(Order = 19)]
		public bool IsCrossApplyJoinSupportsCondition { get; set; }
		/// <summary>
		/// Indicates support for OUTER APPLY supports condition LATERAL JOIN for example.
		/// Default (set by <see cref="DataProviderBase"/>): <see langword="false"/>.
		/// </summary>
		[DataMember(Order = 20)]
		public bool IsOuterApplyJoinSupportsCondition { get; set; }
		/// <summary>
		/// Indicates support for single-query insert-or-update operation support.
		/// Otherwise two separate queries used to emulate operation (update, then insert if nothing found to update).
		/// Default (set by <see cref="DataProviderBase"/>): <see langword="true"/>.
		/// </summary>
		[DataMember(Order = 21)]
		public bool        IsInsertOrUpdateSupported      { get; set; }
		/// <summary>
		/// Indicates that provider could share parameter between statements in multi-statement batch.
		/// Default (set by <see cref="DataProviderBase"/>): <see langword="true"/>.
		/// </summary>
		[DataMember(Order = 22)]
		public bool        CanCombineParameters           { get; set; }
		/// <summary>
		/// Specifies limit of number of values in single <c>IN</c> predicate without splitting it into several IN's.
		/// Default (set by <see cref="DataProviderBase"/>): <c>int.MaxValue</c> (basically means there is no limit).
		/// </summary>
		[DataMember(Order = 23)]
		public int         MaxInListValuesCount           { get; set; }

		/// <summary>
		/// If <see langword="true"/>, removed record fields in OUTPUT clause of DELETE statement should be referenced using
		/// table with special name (e.g. DELETED or OLD). Otherwise fields should be referenced using target table.
		/// Default (set by <see cref="DataProviderBase"/>): <see langword="false"/>.
		/// </summary>
		[DataMember(Order = 24)]
		public bool        OutputDeleteUseSpecialTable    { get; set; }
		/// <summary>
		/// If <see langword="true"/>, added record fields in OUTPUT clause of INSERT statement should be referenced using
		/// table with special name (e.g. INSERTED or NEW). Otherwise fields should be referenced using target table.
		/// Default (set by <see cref="DataProviderBase"/>): <see langword="false"/>.
		/// </summary>
		[DataMember(Order = 25)]
		public bool        OutputInsertUseSpecialTable    { get; set; }
		/// <summary>
		/// If <see langword="true"/>, OUTPUT clause supports both OLD and NEW data in UPDATE statement using tables with special names.
		/// Otherwise only current record fields (after update) available using target table.
		/// Default (set by <see cref="DataProviderBase"/>): <see langword="false"/>.
		/// </summary>
		[DataMember(Order = 26)]
		public bool        OutputUpdateUseSpecialTables   { get; set; }
		/// <summary>
		/// If <see langword="true"/>, OUTPUT clause supports both OLD and NEW data in MERGE statement using tables with special names.
		/// Otherwise only current record fields (after all changes) available using target table.
		/// Default (set by <see cref="DataProviderBase"/>): <see langword="false"/>.
		/// </summary>
		[DataMember(Order = 27)]
		public bool        OutputMergeUseSpecialTables    { get; set; }

		/// <summary>
		/// Indicates support for CROSS JOIN.
		/// Default (set by <see cref="DataProviderBase"/>): <see langword="true"/>.
		/// </summary>
		[DataMember(Order = 28)]
		public bool        IsCrossJoinSupported              { get; set; }

		/// <summary>
		/// Indicates support of CTE expressions.
		/// If provider does not support CTE, unsuported exception will be thrown when using CTE.
		/// Default (set by <see cref="DataProviderBase"/>): <see langword="false"/>.
		/// </summary>
		[DataMember(Order = 29)]
		public bool IsCommonTableExpressionsSupported     { get; set; }

		/// <summary>
		/// Provider treats empty string as <see langword="null"/> in queries.
		/// It is specific behaviour only for Oracle.
		/// Default <see langword="false"/>
		/// </summary>
		[DataMember(Order = 30)]
		public bool DoesProviderTreatsEmptyStringAsNull { get; set; }

		/// <summary>
		/// Provider supports EXCEPT ALL, INTERSECT ALL set operators. Otherwise they will be emulated.
		/// Default (set by <see cref="DataProviderBase"/>): <see langword="false"/>.
		/// </summary>
		[DataMember(Order = 31)]
		public bool IsAllSetOperationsSupported           { get; set; }

		/// <summary>
		/// Provider supports EXCEPT, INTERSECT set operators. Otherwise it will be emulated.
		/// Default (set by <see cref="DataProviderBase"/>): <see langword="true"/>.
		/// </summary>
		[DataMember(Order = 32)]
		public bool IsDistinctSetOperationsSupported      { get; set; }

		/// <summary>
		/// Provider supports aggregated expression with Outer reference
		/// <code>
		/// SELECT
		/// (
		///		SELECT SUM(inner.FieldX + outer.FieldOuter)
		///		FROM table2 inner
		/// ) AS Sum_Column
		/// FROM table1 outer
		///</code>
		/// Otherwise aggeragated expression will be wrapped in subquery and aggregate function will be applied to subquery column.
		/// <code>
		/// SELECT
		/// (
		///		SELECT
		///			SUM(sub.Column)
		///		FROM
		///			(
		///				SELECT inner.FieldX + outer.FieldOuter AS Column
		///				FROM table2 inner
		///			) sub
		/// ) AS Sum_Column
		/// FROM table1 outer
		///</code>
		/// Default (set by <see cref="DataProviderBase"/>): <see langword="true"/>.
		/// </summary>
		[DataMember(Order = 33)]
		public bool AcceptsOuterExpressionInAggregate { get; set; }

		/// <summary>
		/// Indicates support for following UPDATE syntax:
		/// <code>
		/// UPDATE A
		/// SET ...
		/// FROM B
		/// </code>
		/// Default (set by <see cref="DataProviderBase"/>): <see langword="true"/>.
		/// </summary>
		[DataMember(Order = 34)]
		public bool IsUpdateFromSupported             { get; set; }

		/// <summary>
		/// Provider supports Naming Query Blocks
		/// <code>
		/// QB_NAME(qb)
		/// </code>
		/// Default (set by <see cref="DataProviderBase"/>): <see langword="false"/>.
		/// </summary>
		[DataMember(Order = 35)]
		public bool IsNamingQueryBlockSupported       { get; set; }

		/// <summary>
		/// Indicates that provider supports window functions.
		/// Default value: <see langword="true"/>.
		/// </summary>
		[DataMember(Order = 36)]
		public bool IsWindowFunctionsSupported { get; set; }

		/// <summary>
		/// Used when there is query which needs several additional database requests for completing query (e.g. eager load or client-side GroupBy).
		/// Default (set by <see cref="DataProviderBase"/>): <see cref="IsolationLevel.RepeatableRead"/>.
		/// </summary>
		[DataMember(Order = 37)]
		public IsolationLevel DefaultMultiQueryIsolationLevel { get; set; }

		/// <summary>
		/// Provider support Row Constructor `(1, 2, 3)` in various positions (flags)
		/// Default (set by <see cref="DataProviderBase"/>): <see cref="RowFeature.None"/>.
		/// </summary>
		[DataMember(Order = 38), DefaultValue(RowFeature.None)]
		public RowFeature RowConstructorSupport { get; set; }

		/// <summary>
		/// Default value: <see langword="false"/>.
		/// </summary>
		[DataMember(Order = 39)]
		public bool IsExistsPreferableForContains   { get; set; }

		/// <summary>
		/// Provider supports ROW_NUMBER OVER () without ORDER BY
		/// Default value: <see langword="true"/>.
		/// </summary>
		[DataMember(Order = 40), DefaultValue(true)]
		public bool IsRowNumberWithoutOrderBySupported { get; set; } = true;

		/// <summary>
		/// Provider supports condition in subquery which references parent table
		/// Default value: <see langword="true"/>.
		/// </summary>
		[DataMember(Order = 41), DefaultValue(true)]
		public bool IsSubqueryWithParentReferenceInJoinConditionSupported { get; set; } = true;

		/// <summary>
		/// Provider supports column subqueries which references outer scope when nesting is more than 1
		/// </summary>
		/// <remarks>
		/// Used only for Oracle 11. linq2db emulates Take(n) via 'ROWNUM' and it causes additional nesting.
		/// Default value: <see langword="true"/>.
		/// </remarks>
		[DataMember(Order = 42), DefaultValue(true)]
		public bool IsColumnSubqueryWithParentReferenceAndTakeSupported { get; set; } = true;

		/// <summary>
		/// Workaround over Oracle's bug with subquery in column list which contains parent table column with IS NOT NULL condition.
		/// Default value: <see langword="false"/>.
		/// </summary>
		/// <remarks>
		/// See Issue3557Case1 test.
		/// </remarks>
		[DataMember(Order = 43), DefaultValue(false)]
		public bool IsColumnSubqueryShouldNotContainParentIsNotNull { get; set; }

		/// <summary>
		/// Provider supports INNER JOIN with condition inside Recursive CTE, currently not supported only by DB2
		/// Default value: <see langword="true"/>.
		/// </summary>
		[DataMember(Order = 44), DefaultValue(true)]
		public bool IsRecursiveCTEJoinWithConditionSupported { get; set; } = true;

		/// <summary>
		/// Provider supports INNER JOIN inside OUTER JOIN. For example:
		/// <code>
		/// LEFT JOIN table1 ON ...
		///	   INNER JOIN query ON ...
		/// </code>
		///
		/// Otherwise the following query will be left:
		/// <code>
		/// LEFT JOIN (
		///	   SELECT ...
		///	   FROM table1
		///	   INNER JOIN query ON ...
		/// )
		/// </code>
		/// Default: <see langword="true"/>.
		/// <remarks>
		/// Currently not supported only by Access.
		/// </remarks>
		/// </summary>
		[DataMember(Order = 45), DefaultValue(true)]
		public bool IsOuterJoinSupportsInnerJoin { get; set; } = true;

		/// <summary>
		/// Indicates that provider supports JOINS in FROM clause which have several tables
		/// <code>
		/// SELECT ...
		/// FROM table1
		///	   INNER JOIN query ON ...
		///    , table2
		/// </code>
		/// Otherwise the following query will be generated:
		/// <code>
		/// SELECT ...
		/// FROM (
		///		SELECT ...
		///		FROM table1, table2
		/// ) S
		///	   INNER JOIN query ON ... ,
		/// FROM table2
		/// </code>
		/// Default: <see langword="true"/>.
		/// <remarks>
		/// Currently not supported only by Access.
		/// </remarks>
		/// </summary>
		[DataMember(Order = 46), DefaultValue(true)]
		public bool IsMultiTablesSupportsJoins { get; set; } = true;

		/// <summary>
		/// Indicates that top level CTE query supports ORDER BY.
		/// Default value: <see langword="true"/>.
		/// </summary>
		[DataMember(Order = 47), DefaultValue(true)]
		public bool IsCTESupportsOrdering { get; set; } = true;

		/// <summary>
		/// Indicates that provider has bug in LEFT join translator.
		/// In the following example <b>can_be_null</b> is always not null, which is wrong.
		/// <code>
		/// SELECT
		///		can_be_null
		/// FROM Some
		/// LEFT JOIN 1 as can_be_null, * FROM Other
		///		ON ...
		/// </code>
		/// As workaround translator is trying to check for nullability all projected fields.
		/// Default value: <see langword="false"/>.
		/// </summary>
		[DataMember(Order =  48)]
		public bool IsAccessBuggyLeftJoinConstantNullability { get; set; }

		/// <summary>
		/// Indicates that provider supports direct comparison of predicates.
		/// Default value: <see langword="false"/>.
		/// </summary>
		[DataMember(Order = 49)]
		public bool SupportsPredicatesComparison { get; set; }

		/// <summary>
		/// Indicates that boolean type could be used as predicate without additional conversions.
		/// Default value: <see langword="true"/>.
		/// </summary>
		[DataMember(Order = 50), DefaultValue(true)]
		public bool SupportsBooleanType { get; set; } = true;

		/// <summary>
		/// Provider supports nested joins
		/// <code>
		/// A JOIN (B JOIN C ON ?) ON ?
		/// </code>
		/// otherwise nested join replaced with sub-query
		/// <code>
		/// A JOIN (SELECT ? FROM B JOIN C ON ?) ON ?
		/// </code>.
		/// Default (set by <see cref="DataProviderBase"/>): <see langword="true"/>.
		/// </summary>
		[DataMember(Order = 51), DefaultValue(true)]
		public bool IsNestedJoinsSupported { get; set; } = true;

		/// <summary>
		/// Provider supports SUM/AVG/MIN/MAX(DISTINCT column) function. Otherwise, it will be emulated.
		/// Default (set by <see cref="DataProviderBase"/>): <see langword="true"/>.
		/// </summary>
		[DataMember(Order = 52)]
		public bool IsDerivedTableOrderBySupported { get; set; }

		/// <summary>
		/// Provider supports TAKE limit for UPDATE query.
		/// Default (set by <see cref="DataProviderBase"/>): <see langword="false"/>.
		/// </summary>
		[DataMember(Order = 53)]
		public bool IsUpdateTakeSupported { get; set; }

		/// <summary>
		/// Provider supports SKIP+TAKE limit for UPDATE query.
		/// Default (set by <see cref="DataProviderBase"/>): <see langword="false"/>.
		/// </summary>
		[DataMember(Order = 54)]
		public bool IsUpdateSkipTakeSupported { get; set; }

		/// <summary>
		/// Provider supports correlated subqueris, which can be easily converted to JOIN.
		/// Default (set by <see cref="DataProviderBase"/>): <see langword="false"/>.
		/// </summary>
		/// <remarks>
		/// Applied only to ClickHouse provider.
		/// </remarks>
		[DataMember(Order = 55)]
		public bool IsSupportedSimpleCorrelatedSubqueries { get; set; }

		/// <summary>
		/// Provider supports correlated subqueris, but limited how deep in subquery outer reference
		/// Default <see langword="null"/>. If this value is <c>0</c>c>, provider do not support correlated subqueries
		/// </summary>
		[DataMember(Order = 56)]
		public int? SupportedCorrelatedSubqueriesLevel { get; set; }

		/// <summary>
		/// Gets or sets a value indicating whether the calculation of deep level includes aggregation queries.
		/// Works in conjunction with <see cref="SupportedCorrelatedSubqueriesLevel"/>.
		/// </summary>
		[DataMember(Order = 57)]
		public bool CalculateSupportedCorrelatedLevelWithAggregateQueries { get; set; }

		/// <summary>
		/// Provider supports correlated DISTINCT FROM directly or through db-specific operator/method (e.g. DECODE, IS, &lt;=&gt;).
		/// This doesn't include emulation using INTERSECT.
		/// Default <see langword="false"/>
		/// </summary>
		[DataMember(Order = 58)]
		public bool IsDistinctFromSupported { get; set; }

		/// <summary>
		/// Provider supports Aggregate function in ORDER BY.
		/// Default (set by <see cref="DataProviderBase"/>): <see langword="true"/>.
		/// </summary>
		/// <remarks>
		/// Applied only to SqlCe provider.
		/// </remarks>
		[DataMember(Order = 59)]
		public bool IsOrderByAggregateFunctionSupported { get; set; }

		/// <summary>
		/// When disabled, all conditions from INNER JOIN ON moved to WHERE except conjunction of equality predicates.
		/// <code>
		/// FROM T1 INNER JOIN T2 ON t1.field1 == t2.field1 AND t1.field2 == t2.field2 AND t1.field3 > 10
		/// -- with flag:
		/// FROM T1 INNER JOIN T2 ON t1.field1 == t2.field1 AND t1.field2 == t2.field2
		/// WHERE t1.field3 > 10
		/// </code>
		/// Default: <see langword="true"/>.
		/// </summary>
		[DataMember(Order = 60), DefaultValue(true)]
		public bool IsComplexJoinConditionSupported { get; set; } = true;

		/// <summary>
		/// When enabled, always prefer "FROM T1 CROSS JOIN T2" over "FROM T1, T2" join syntax.
		/// Default: <see langword="false"/>.
		/// </summary>
		[DataMember(Order = 61), DefaultValue(false)]
		public bool IsCrossJoinSyntaxRequired { get; set; }

		/// <summary>
		/// When disabled, SQL dialect doesn't support Take/LIMIT &amp; IN/ALL/ANY/SOME subquery.
		/// </summary>
		[DataMember(Order = 62), DefaultValue(true)]
		public bool IsTakeWithInAllAnySomeSubquerySupported { get; set; } = true;

		public bool GetAcceptsTakeAsParameterFlag(SelectQuery selectQuery)
		{
			return AcceptsTakeAsParameter || AcceptsTakeAsParameterIfSkip && selectQuery.Select.SkipValue != null;
		}

		public bool GetIsSkipSupportedFlag(ISqlExpression? takeExpression)
		{
			return IsSkipSupported || IsSkipSupportedIfTake && takeExpression != null;
		}

		public bool GetIsTakeHintsSupported(TakeHints hints)
		{
			if (TakeHintsSupported == null)
				return false;

			return (TakeHintsSupported.Value & hints) == hints;
		}

		#region Equality
		// equality support currently needed for remote context to avoid incorrect use of cached dependent types
		// with different flags
		// https://github.com/linq2db/linq2db/issues/1445
		public override int GetHashCode()
		{
			return IsParameterOrderDependent                           .GetHashCode()
				^ AcceptsTakeAsParameter                               .GetHashCode()
				^ AcceptsTakeAsParameterIfSkip                         .GetHashCode()
				^ IsSkipSupported                                      .GetHashCode()
				^ IsSkipSupportedIfTake                                .GetHashCode()
				^ IsSubQueryTakeSupported                              .GetHashCode()
				^ IsDerivedTableTakeSupported                          .GetHashCode()
				^ IsJoinDerivedTableWithTakeInvalid                    .GetHashCode()
				^ IsCorrelatedSubQueryTakeSupported                    .GetHashCode()
				^ IsSupportsJoinWithoutCondition                       .GetHashCode()
				^ IsSubQuerySkipSupported                              .GetHashCode()
				^ IsSubQueryColumnSupported                            .GetHashCode()
				^ IsSubQueryOrderBySupported                           .GetHashCode()
				^ IsCountSubQuerySupported                             .GetHashCode()
				^ IsIdentityParameterRequired                          .GetHashCode()
				^ IsApplyJoinSupported                                 .GetHashCode()
				^ IsCrossApplyJoinSupportsCondition                    .GetHashCode()
				^ IsOuterApplyJoinSupportsCondition                    .GetHashCode()
				^ IsInsertOrUpdateSupported                            .GetHashCode()
				^ CanCombineParameters                                 .GetHashCode()
				^ MaxInListValuesCount                                 .GetHashCode()
				^ (TakeHintsSupported?                                 .GetHashCode() ?? 0)
				^ IsCrossJoinSupported                                 .GetHashCode()
				^ IsCommonTableExpressionsSupported                    .GetHashCode()
				^ IsAllSetOperationsSupported                          .GetHashCode()
				^ IsDistinctSetOperationsSupported                     .GetHashCode()
				^ IsNestedJoinsSupported                               .GetHashCode()
				^ IsUpdateFromSupported                                .GetHashCode()
				^ DefaultMultiQueryIsolationLevel                      .GetHashCode()
				^ AcceptsOuterExpressionInAggregate                    .GetHashCode()
				^ IsNamingQueryBlockSupported                          .GetHashCode()
				^ IsWindowFunctionsSupported                           .GetHashCode()
				^ RowConstructorSupport                                .GetHashCode()
				^ OutputDeleteUseSpecialTable                          .GetHashCode()
				^ OutputInsertUseSpecialTable                          .GetHashCode()
				^ OutputUpdateUseSpecialTables                         .GetHashCode()
				^ OutputMergeUseSpecialTables                          .GetHashCode()
				^ IsExistsPreferableForContains                        .GetHashCode()
				^ IsRowNumberWithoutOrderBySupported                   .GetHashCode()
				^ IsSubqueryWithParentReferenceInJoinConditionSupported.GetHashCode()
				^ IsColumnSubqueryWithParentReferenceAndTakeSupported  .GetHashCode()
				^ IsColumnSubqueryShouldNotContainParentIsNotNull      .GetHashCode()
				^ IsRecursiveCTEJoinWithConditionSupported             .GetHashCode()
				^ IsOuterJoinSupportsInnerJoin                         .GetHashCode()
				^ IsMultiTablesSupportsJoins                           .GetHashCode()
				^ IsCTESupportsOrdering                                .GetHashCode()
				^ IsAccessBuggyLeftJoinConstantNullability             .GetHashCode()
				^ SupportsPredicatesComparison                         .GetHashCode()
				^ SupportsBooleanType                                  .GetHashCode()
				^ IsDerivedTableOrderBySupported                       .GetHashCode()
				^ IsUpdateTakeSupported                                .GetHashCode()
				^ IsUpdateSkipTakeSupported                            .GetHashCode()
				^ IsSupportedSimpleCorrelatedSubqueries                .GetHashCode()
				^ SupportedCorrelatedSubqueriesLevel                   .GetHashCode()
				^ CalculateSupportedCorrelatedLevelWithAggregateQueries.GetHashCode()
				^ IsDistinctFromSupported                              .GetHashCode()
				^ DoesProviderTreatsEmptyStringAsNull                  .GetHashCode()
				^ IsOrderByAggregateFunctionSupported                  .GetHashCode()
				^ IsComplexJoinConditionSupported                      .GetHashCode()
				^ IsCrossJoinSyntaxRequired                            .GetHashCode()
<<<<<<< HEAD
				^ CustomFlags.Aggregate(0, (hash, flag) => StringComparer.Ordinal.GetHashCode(flag) ^ hash);
=======
				^ IsTakeWithInAllAnySomeSubquerySupported              .GetHashCode()
				^ CustomFlags.Aggregate(0, (hash, flag) => flag.GetHashCode() ^ hash);
>>>>>>> ac36c055
	}

		public override bool Equals(object? obj)
		{
			return obj is SqlProviderFlags other
				&& IsParameterOrderDependent                             == other.IsParameterOrderDependent
				&& AcceptsTakeAsParameter                                == other.AcceptsTakeAsParameter
				&& AcceptsTakeAsParameterIfSkip                          == other.AcceptsTakeAsParameterIfSkip
				&& IsSkipSupported                                       == other.IsSkipSupported
				&& IsSkipSupportedIfTake                                 == other.IsSkipSupportedIfTake
				&& IsSubQueryTakeSupported                               == other.IsSubQueryTakeSupported
				&& IsDerivedTableTakeSupported                           == other.IsDerivedTableTakeSupported
				&& IsJoinDerivedTableWithTakeInvalid                     == other.IsJoinDerivedTableWithTakeInvalid
				&& IsCorrelatedSubQueryTakeSupported                     == other.IsCorrelatedSubQueryTakeSupported
				&& IsSupportsJoinWithoutCondition                        == other.IsSupportsJoinWithoutCondition
				&& IsSubQuerySkipSupported                               == other.IsSubQuerySkipSupported
				&& IsSubQueryColumnSupported                             == other.IsSubQueryColumnSupported
				&& IsSubQueryOrderBySupported                            == other.IsSubQueryOrderBySupported
				&& IsCountSubQuerySupported                              == other.IsCountSubQuerySupported
				&& IsIdentityParameterRequired                           == other.IsIdentityParameterRequired
				&& IsApplyJoinSupported                                  == other.IsApplyJoinSupported
				&& IsCrossApplyJoinSupportsCondition                     == other.IsCrossApplyJoinSupportsCondition
				&& IsOuterApplyJoinSupportsCondition                     == other.IsOuterApplyJoinSupportsCondition
				&& IsInsertOrUpdateSupported                             == other.IsInsertOrUpdateSupported
				&& CanCombineParameters                                  == other.CanCombineParameters
				&& MaxInListValuesCount                                  == other.MaxInListValuesCount
				&& TakeHintsSupported                                    == other.TakeHintsSupported
				&& IsCrossJoinSupported                                  == other.IsCrossJoinSupported
				&& IsCommonTableExpressionsSupported                     == other.IsCommonTableExpressionsSupported
				&& IsAllSetOperationsSupported                           == other.IsAllSetOperationsSupported
				&& IsDistinctSetOperationsSupported                      == other.IsDistinctSetOperationsSupported
				&& IsNestedJoinsSupported                                == other.IsNestedJoinsSupported
				&& IsUpdateFromSupported                                 == other.IsUpdateFromSupported
				&& DefaultMultiQueryIsolationLevel                       == other.DefaultMultiQueryIsolationLevel
				&& AcceptsOuterExpressionInAggregate                     == other.AcceptsOuterExpressionInAggregate
				&& IsNamingQueryBlockSupported                           == other.IsNamingQueryBlockSupported
				&& IsWindowFunctionsSupported                            == other.IsWindowFunctionsSupported
				&& RowConstructorSupport                                 == other.RowConstructorSupport
				&& OutputDeleteUseSpecialTable                           == other.OutputDeleteUseSpecialTable
				&& OutputInsertUseSpecialTable                           == other.OutputInsertUseSpecialTable
				&& OutputUpdateUseSpecialTables                          == other.OutputUpdateUseSpecialTables
				&& OutputMergeUseSpecialTables                           == other.OutputMergeUseSpecialTables
				&& IsExistsPreferableForContains                         == other.IsExistsPreferableForContains
				&& IsRowNumberWithoutOrderBySupported                    == other.IsRowNumberWithoutOrderBySupported
				&& IsSubqueryWithParentReferenceInJoinConditionSupported == other.IsSubqueryWithParentReferenceInJoinConditionSupported
				&& IsColumnSubqueryWithParentReferenceAndTakeSupported   == other.IsColumnSubqueryWithParentReferenceAndTakeSupported
				&& IsColumnSubqueryShouldNotContainParentIsNotNull       == other.IsColumnSubqueryShouldNotContainParentIsNotNull
				&& IsRecursiveCTEJoinWithConditionSupported              == other.IsRecursiveCTEJoinWithConditionSupported
				&& IsOuterJoinSupportsInnerJoin                          == other.IsOuterJoinSupportsInnerJoin
				&& IsMultiTablesSupportsJoins                            == other.IsMultiTablesSupportsJoins
				&& IsCTESupportsOrdering                                 == other.IsCTESupportsOrdering
				&& IsAccessBuggyLeftJoinConstantNullability              == other.IsAccessBuggyLeftJoinConstantNullability
				&& SupportsPredicatesComparison                          == other.SupportsPredicatesComparison
				&& SupportsBooleanType                                   == other.SupportsBooleanType
				&& IsDerivedTableOrderBySupported                        == other.IsDerivedTableOrderBySupported
				&& IsUpdateTakeSupported                                 == other.IsUpdateTakeSupported
				&& IsUpdateSkipTakeSupported                             == other.IsUpdateSkipTakeSupported
				&& IsSupportedSimpleCorrelatedSubqueries                 == other.IsSupportedSimpleCorrelatedSubqueries
				&& SupportedCorrelatedSubqueriesLevel                    == other.SupportedCorrelatedSubqueriesLevel
				&& CalculateSupportedCorrelatedLevelWithAggregateQueries == other.CalculateSupportedCorrelatedLevelWithAggregateQueries
				&& IsDistinctFromSupported                               == other.IsDistinctFromSupported
				&& DoesProviderTreatsEmptyStringAsNull                   == other.DoesProviderTreatsEmptyStringAsNull
				&& IsOrderByAggregateFunctionSupported                   == other.IsOrderByAggregateFunctionSupported
				&& IsComplexJoinConditionSupported                       == other.IsComplexJoinConditionSupported
				&& IsCrossJoinSyntaxRequired                             == other.IsCrossJoinSyntaxRequired
				&& IsTakeWithInAllAnySomeSubquerySupported               == other.IsTakeWithInAllAnySomeSubquerySupported
				&& CustomFlags.SetEquals(other.CustomFlags);
		}
		#endregion
	}

}<|MERGE_RESOLUTION|>--- conflicted
+++ resolved
@@ -629,12 +629,8 @@
 				^ IsOrderByAggregateFunctionSupported                  .GetHashCode()
 				^ IsComplexJoinConditionSupported                      .GetHashCode()
 				^ IsCrossJoinSyntaxRequired                            .GetHashCode()
-<<<<<<< HEAD
+				^ IsTakeWithInAllAnySomeSubquerySupported              .GetHashCode()
 				^ CustomFlags.Aggregate(0, (hash, flag) => StringComparer.Ordinal.GetHashCode(flag) ^ hash);
-=======
-				^ IsTakeWithInAllAnySomeSubquerySupported              .GetHashCode()
-				^ CustomFlags.Aggregate(0, (hash, flag) => flag.GetHashCode() ^ hash);
->>>>>>> ac36c055
 	}
 
 		public override bool Equals(object? obj)
