﻿using System.Collections.Generic;
using System.ComponentModel;
using System.Data;
using System.Linq;
using System.Runtime.Serialization;

using LinqToDB;
using LinqToDB.Internal.DataProvider;
using LinqToDB.Internal.SqlQuery;

namespace LinqToDB.Internal.SqlProvider
{
	// why we need data contract attributes on each property with explicit order:
	// https://github.com/protobuf-net/protobuf-net.Grpc/issues/176
	// TLDR: we cannot rely on field ordering being the same on both sides of the channel
	// as reflection API doesn't provide such promises
	[DataContract]
	public sealed class SqlProviderFlags
	{
		/// <summary>
		/// Flags for use by external providers.
		/// </summary>
		[DataMember(Order = 1)]
		public HashSet<string> CustomFlags { get; set; } = new HashSet<string>();

		/// <summary>
		/// Indicates that provider (not database!) uses positional parameters instead of named parameters (parameter values assigned in order they appear in query, not by parameter name).
		/// Default (set by <see cref="DataProviderBase"/>): <c>false</c>.
		/// </summary>
		[DataMember(Order =  2)]
		public bool        IsParameterOrderDependent      { get; set; }

		/// <summary>
		/// Indicates that TAKE/TOP/LIMIT could accept parameter.
		/// Default (set by <see cref="DataProviderBase"/>): <c>true</c>.
		/// </summary>
		[DataMember(Order =  3)]
		public bool        AcceptsTakeAsParameter         { get; set; }
		/// <summary>
		/// Indicates that TAKE/LIMIT could accept parameter only if also SKIP/OFFSET specified.
		/// Default (set by <see cref="DataProviderBase"/>): <c>false</c>.
		/// </summary>
		[DataMember(Order =  4)]
		public bool        AcceptsTakeAsParameterIfSkip   { get; set; }
		/// <summary>
		/// Indicates support for SKIP/OFFSET paging clause (parameter) without TAKE clause.
		/// Provider could set this flag even if database not support it if emulates missing functionality.
		/// E.g. : <c>TAKE [MAX_ALLOWED_VALUE] SKIP skip_value </c>
		/// Default (set by <see cref="DataProviderBase"/>): <c>true</c>.
		/// </summary>
		[DataMember(Order =  5)]
		public bool        IsSkipSupported                { get; set; }
		/// <summary>
		/// Indicates support for SKIP/OFFSET paging clause (parameter) only if also TAKE/LIMIT specified.
		/// Default (set by <see cref="DataProviderBase"/>): <c>false</c>.
		/// </summary>
		[DataMember(Order =  6)]
		public bool        IsSkipSupportedIfTake          { get; set; }
		/// <summary>
		/// Indicates supported TAKE/LIMIT hints.
		/// Default (set by <see cref="DataProviderBase"/>): <c>null</c> (none).
		/// </summary>
		[DataMember(Order =  7)]
		public TakeHints?  TakeHintsSupported              { get; set; }
		/// <summary>
		/// Indicates support for paging clause in subquery.
		/// Default (set by <see cref="DataProviderBase"/>): <c>true</c>.
		/// </summary>
		[DataMember(Order =  8)]
		public bool        IsSubQueryTakeSupported        { get; set; }

		/// <summary>
		/// Indicates support for paging clause in derived table.
		/// Default (set by <see cref="DataProviderBase"/>): <c>true</c>.
		/// </summary>
		[DataMember(Order =  9)]
		public bool IsDerivedTableTakeSupported { get; set; }

		/// <summary>
		/// Indicates that provider has issue with any JOIN to subquery which has TOP statement.
		/// Default <c>false</c>.
		/// </summary>
		/// <remarks>Currently use as workaround over Sybase bug.</remarks>
		[DataMember(Order = 10)]
		public bool IsJoinDerivedTableWithTakeInvalid { get; set; }

		/// <summary>
		/// Indicates support for paging clause in correlated subquery.
		/// Default (set by <see cref="DataProviderBase"/>): <c>true</c>.
		/// </summary>
		[DataMember(Order = 11)]
		public bool IsCorrelatedSubQueryTakeSupported { get; set; }

		/// <summary>
		/// Indicates that provider supports JOIN without condition ON 1=1.
		/// Default (set by <see cref="DataProviderBase"/>): <c>true</c>.
		/// </summary>
		[DataMember(Order = 12)]
		public bool IsSupportsJoinWithoutCondition { get; set; }
		
		/// <summary>
		/// Indicates support for skip clause in column expression subquery.
		/// Default (set by <see cref="DataProviderBase"/>): <c>true</c>.
		/// </summary>
		[DataMember(Order = 13)]
		public bool        IsSubQuerySkipSupported        { get; set; }

		/// <summary>
		/// Indicates support for scalar subquery in select list.
		/// E.g. <c>SELECT (SELECT TOP 1 value FROM some_table) AS MyColumn, ...</c>
		/// Default (set by <see cref="DataProviderBase"/>): <c>true</c>.
		/// </summary>
		[DataMember(Order = 14)]
		public bool        IsSubQueryColumnSupported      { get; set; }
		/// <summary>
		/// Indicates support of <c>ORDER BY</c> clause in sub-queries.
		/// Default (set by <see cref="DataProviderBase"/>): <c>false</c>.
		/// </summary>
		[DataMember(Order = 15)]
		public bool        IsSubQueryOrderBySupported     { get; set; }
		/// <summary>
		/// Indicates that database supports count subquery as scalar in column.
		/// <code>SELECT (SELECT COUNT(*) FROM some_table) FROM ...</code>
		/// Default (set by <see cref="DataProviderBase"/>): <c>true</c>.
		/// </summary>
		[DataMember(Order = 16)]
		public bool        IsCountSubQuerySupported       { get; set; }

		/// <summary>
		/// Indicates that provider requires explicit output parameter for insert with identity queries to get identity from database.
		/// Default (set by <see cref="DataProviderBase"/>): <c>false</c>.
		/// </summary>
		[DataMember(Order = 17)]
		public bool        IsIdentityParameterRequired    { get; set; }
		/// <summary>
		/// Indicates support for OUTER/CROSS APPLY.
		/// Default (set by <see cref="DataProviderBase"/>): <c>false</c>.
		/// </summary>
		[DataMember(Order = 18)]
		public bool        IsApplyJoinSupported           { get; set; }
		/// <summary>
		/// Indicates support for CROSS APPLY supports condition LATERAL JOIN for example.
		/// Default (set by <see cref="DataProviderBase"/>): <c>false</c>.
		/// </summary>
		[DataMember(Order = 19)]
		public bool IsCrossApplyJoinSupportsCondition { get; set; }
		/// <summary>
		/// Indicates support for OUTER APPLY supports condition LATERAL JOIN for example.
		/// Default (set by <see cref="DataProviderBase"/>): <c>false</c>.
		/// </summary>
		[DataMember(Order = 20)]
		public bool IsOuterApplyJoinSupportsCondition { get; set; }
		/// <summary>
		/// Indicates support for single-query insert-or-update operation support.
		/// Otherwise two separate queries used to emulate operation (update, then insert if nothing found to update).
		/// Default (set by <see cref="DataProviderBase"/>): <c>true</c>.
		/// </summary>
		[DataMember(Order = 21)]
		public bool        IsInsertOrUpdateSupported      { get; set; }
		/// <summary>
		/// Indicates that provider could share parameter between statements in multi-statement batch.
		/// Default (set by <see cref="DataProviderBase"/>): <c>true</c>.
		/// </summary>
		[DataMember(Order = 22)]
		public bool        CanCombineParameters           { get; set; }
		/// <summary>
		/// Specifies limit of number of values in single <c>IN</c> predicate without splitting it into several IN's.
		/// Default (set by <see cref="DataProviderBase"/>): <c>int.MaxValue</c> (basically means there is no limit).
		/// </summary>
		[DataMember(Order = 23)]
		public int         MaxInListValuesCount           { get; set; }

		/// <summary>
		/// If <c>true</c>, removed record fields in OUTPUT clause of DELETE statement should be referenced using
		/// table with special name (e.g. DELETED or OLD). Otherwise fields should be referenced using target table.
		/// Default (set by <see cref="DataProviderBase"/>): <c>false</c>.
		/// </summary>
		[DataMember(Order = 24)]
		public bool        OutputDeleteUseSpecialTable    { get; set; }
		/// <summary>
		/// If <c>true</c>, added record fields in OUTPUT clause of INSERT statement should be referenced using
		/// table with special name (e.g. INSERTED or NEW). Otherwise fields should be referenced using target table.
		/// Default (set by <see cref="DataProviderBase"/>): <c>false</c>.
		/// </summary>
		[DataMember(Order = 25)]
		public bool        OutputInsertUseSpecialTable    { get; set; }
		/// <summary>
		/// If <c>true</c>, OUTPUT clause supports both OLD and NEW data in UPDATE statement using tables with special names.
		/// Otherwise only current record fields (after update) available using target table.
		/// Default (set by <see cref="DataProviderBase"/>): <c>false</c>.
		/// </summary>
		[DataMember(Order = 26)]
		public bool        OutputUpdateUseSpecialTables   { get; set; }
		/// <summary>
		/// If <c>true</c>, OUTPUT clause supports both OLD and NEW data in MERGE statement using tables with special names.
		/// Otherwise only current record fields (after all changes) available using target table.
		/// Default (set by <see cref="DataProviderBase"/>): <c>false</c>.
		/// </summary>
		[DataMember(Order = 27)]
		public bool        OutputMergeUseSpecialTables    { get; set; }

		/// <summary>
		/// Indicates support for CROSS JOIN.
		/// Default (set by <see cref="DataProviderBase"/>): <c>true</c>.
		/// </summary>
		[DataMember(Order = 28)]
		public bool        IsCrossJoinSupported              { get; set; }

		/// <summary>
		/// Indicates support of CTE expressions.
		/// If provider does not support CTE, unsuported exception will be thrown when using CTE.
		/// Default (set by <see cref="DataProviderBase"/>): <c>false</c>.
		/// </summary>
		[DataMember(Order = 29)]
		public bool IsCommonTableExpressionsSupported     { get; set; }

		/// <summary>
		/// Provider treats empty string as <c>null</c> in queries.
		/// It is specific behaviour only for Oracle.
		/// Default <c>false</c>
		/// </summary>
		[DataMember(Order = 30)]
		public bool DoesProviderTreatsEmptyStringAsNull { get; set; }

		/// <summary>
		/// Provider supports EXCEPT ALL, INTERSECT ALL set operators. Otherwise they will be emulated.
		/// Default (set by <see cref="DataProviderBase"/>): <c>false</c>.
		/// </summary>
		[DataMember(Order = 31)]
		public bool IsAllSetOperationsSupported           { get; set; }

		/// <summary>
		/// Provider supports EXCEPT, INTERSECT set operators. Otherwise it will be emulated.
		/// Default (set by <see cref="DataProviderBase"/>): <c>true</c>.
		/// </summary>
		[DataMember(Order = 32)]
		public bool IsDistinctSetOperationsSupported      { get; set; }

		/// <summary>
		/// Provider supports aggregated expression with Outer reference
		/// <code>
		/// SELECT
		/// (
		///		SELECT SUM(inner.FieldX + outer.FieldOuter)
		///		FROM table2 inner
		/// ) AS Sum_Column
		/// FROM table1 outer
		///</code>
		/// Otherwise aggeragated expression will be wrapped in subquery and aggregate function will be applied to subquery column.
		/// <code>
		/// SELECT
		/// (
		///		SELECT
		///			SUM(sub.Column)
		///		FROM
		///			(
		///				SELECT inner.FieldX + outer.FieldOuter AS Column
		///				FROM table2 inner
		///			) sub
		/// ) AS Sum_Column
		/// FROM table1 outer
		///</code>
		/// Default (set by <see cref="DataProviderBase"/>): <c>true</c>.
		/// </summary>
		[DataMember(Order = 33)]
		public bool AcceptsOuterExpressionInAggregate { get; set; }

		/// <summary>
		/// Indicates support for following UPDATE syntax:
		/// <code>
		/// UPDATE A
		/// SET ...
		/// FROM B
		/// </code>
		/// Default (set by <see cref="DataProviderBase"/>): <c>true</c>.
		/// </summary>
		[DataMember(Order = 34)]
		public bool IsUpdateFromSupported             { get; set; }

		/// <summary>
		/// Provider supports Naming Query Blocks
		/// <code>
		/// QB_NAME(qb)
		/// </code>
		/// Default (set by <see cref="DataProviderBase"/>): <c>false</c>.
		/// </summary>
		[DataMember(Order = 35)]
		public bool IsNamingQueryBlockSupported       { get; set; }

		/// <summary>
		/// Indicates that provider supports window functions.
		/// Default value: <c>true</c>.
		/// </summary>
		[DataMember(Order = 36)]
		public bool IsWindowFunctionsSupported { get; set; }

		/// <summary>
		/// Used when there is query which needs several additional database requests for completing query (e.g. eager load or client-side GroupBy).
		/// Default (set by <see cref="DataProviderBase"/>): <see cref="IsolationLevel.RepeatableRead"/>.
		/// </summary>
		[DataMember(Order = 37)]
		public IsolationLevel DefaultMultiQueryIsolationLevel { get; set; }

		/// <summary>
		/// Provider support Row Constructor `(1, 2, 3)` in various positions (flags)
		/// Default (set by <see cref="DataProviderBase"/>): <see cref="RowFeature.None"/>.
		/// </summary>
		[DataMember(Order = 38), DefaultValue(RowFeature.None)]
		public RowFeature RowConstructorSupport { get; set; }

		/// <summary>
		/// Default value: <c>false</c>.
		/// </summary>
		[DataMember(Order = 39)]
		public bool IsExistsPreferableForContains   { get; set; }

		/// <summary>
		/// Provider supports ROW_NUMBER OVER () without ORDER BY
		/// Default value: <c>true</c>.
		/// </summary>
		[DataMember(Order = 40), DefaultValue(true)]
		public bool IsRowNumberWithoutOrderBySupported { get; set; } = true;

		/// <summary>
		/// Provider supports condition in subquery which references parent table
		/// Default value: <c>true</c>.
		/// </summary>
		[DataMember(Order = 41), DefaultValue(true)]
		public bool IsSubqueryWithParentReferenceInJoinConditionSupported { get; set; } = true;

		/// <summary>
		/// Provider supports column subqueries which references outer scope when nesting is more than 1
		/// </summary>
		/// <remarks>
		/// Used only for Oracle 11. linq2db emulates Take(n) via 'ROWNUM' and it causes additional nesting.
		/// Default value: <c>true</c>.
		/// </remarks>
		[DataMember(Order = 42), DefaultValue(true)]
		public bool IsColumnSubqueryWithParentReferenceAndTakeSupported { get; set; } = true;

		/// <summary>
		/// Workaround over Oracle's bug with subquery in column list which contains parent table column with IS NOT NULL condition.
		/// Default value: <c>false</c>.
		/// </summary>
		/// <remarks>
		/// See Issue3557Case1 test.
		/// </remarks>
		[DataMember(Order = 43), DefaultValue(false)]
		public bool IsColumnSubqueryShouldNotContainParentIsNotNull { get; set; }

		/// <summary>
		/// Provider supports INNER JOIN with condition inside Recursive CTE, currently not supported only by DB2
		/// Default value: <c>true</c>.
		/// </summary>
		[DataMember(Order = 44), DefaultValue(true)]
		public bool IsRecursiveCTEJoinWithConditionSupported { get; set; } = true;

		/// <summary>
		/// Provider supports INNER JOIN inside OUTER JOIN. For example:
		/// <code>
		/// LEFT JOIN table1 ON ...
		///	   INNER JOIN query ON ...
		/// </code>
		///
		/// Otherwise the following query will be left:
		/// <code>
		/// LEFT JOIN (
		///	   SELECT ...
		///	   FROM table1
		///	   INNER JOIN query ON ...
		/// )
		/// </code>
		/// Default: <c>true</c>.
		/// <remarks>
		/// Currently not supported only by Access.
		/// </remarks>
		/// </summary>
		[DataMember(Order = 45), DefaultValue(true)]
		public bool IsOuterJoinSupportsInnerJoin { get; set; } = true;

		/// <summary>
		/// Indicates that provider supports JOINS in FROM clause which have several tables
		/// <code>
		/// SELECT ...
		/// FROM table1
		///	   INNER JOIN query ON ...
		///    , table2
		/// </code>
		/// Otherwise the following query will be generated:
		/// <code>
		/// SELECT ...
		/// FROM (
		///		SELECT ...
		///		FROM table1, table2
		/// ) S
		///	   INNER JOIN query ON ... ,
		/// FROM table2
		/// </code>
		/// Default: <c>true</c>.
		/// <remarks>
		/// Currently not supported only by Access.
		/// </remarks>
		/// </summary>
		[DataMember(Order = 46), DefaultValue(true)]
		public bool IsMultiTablesSupportsJoins { get; set; } = true;

		/// <summary>
		/// Indicates that top level CTE query supports ORDER BY.
		/// Default value: <c>true</c>.
		/// </summary>
		[DataMember(Order = 47), DefaultValue(true)]
		public bool IsCTESupportsOrdering { get; set; } = true;

		/// <summary>
		/// Indicates that provider has bug in LEFT join translator.
		/// In the following example <b>can_be_null</b> is always not null, which is wrong.
		/// <code>
		/// SELECT
		///		can_be_null
		/// FROM Some
		/// LEFT JOIN 1 as can_be_null, * FROM Other
		///		ON ...
		/// </code>
		/// As workaround translator is trying to check for nullability all projected fields.
		/// Default value: <c>false</c>.
		/// </summary>
		[DataMember(Order =  48)]
		public bool IsAccessBuggyLeftJoinConstantNullability { get; set; }

		/// <summary>
		/// Indicates that provider supports direct comparison of predicates.
		/// Default value: <c>false</c>.
		/// </summary>
		[DataMember(Order = 49)]
		public bool SupportsPredicatesComparison { get; set; }

		/// <summary>
		/// Indicates that boolean type could be used as predicate without additional conversions.
		/// Default value: <c>true</c>.
		/// </summary>
		[DataMember(Order = 50), DefaultValue(true)]
		public bool SupportsBooleanType { get; set; } = true;

		/// <summary>
		/// Provider supports nested joins
		/// <code>
		/// A JOIN (B JOIN C ON ?) ON ?
		/// </code>
		/// otherwise nested join replaced with sub-query
		/// <code>
		/// A JOIN (SELECT ? FROM B JOIN C ON ?) ON ?
		/// </code>.
		/// Default (set by <see cref="DataProviderBase"/>): <c>true</c>.
		/// </summary>
		[DataMember(Order = 51), DefaultValue(true)]
		public bool IsNestedJoinsSupported { get; set; } = true;

		/// <summary>
		/// Provider supports COUNT(DISTINCT column) function. Otherwise, it will be emulated.
		/// Default (set by <see cref="DataProviderBase"/>): <c>true</c>.
		/// </summary>
		[DataMember(Order = 52)]
		public bool IsCountDistinctSupported { get; set; }

		/// <summary>
		/// Provider supports SUM/AVG/MIN/MAX(DISTINCT column) function. Otherwise, it will be emulated.
		/// Default (set by <see cref="DataProviderBase"/>): <c>true</c>.
		/// </summary>
		[DataMember(Order = 53)]
		public bool IsAggregationDistinctSupported { get; set; }

		/// <summary>
		/// Provider supports SUM/AVG/MIN/MAX(DISTINCT column) function. Otherwise, it will be emulated.
		/// Default (set by <see cref="DataProviderBase"/>): <c>true</c>.
		/// </summary>
		[DataMember(Order = 54)]
		public bool IsDerivedTableOrderBySupported { get; set; }

		/// <summary>
		/// Provider supports TAKE limit for UPDATE query.
		/// Default (set by <see cref="DataProviderBase"/>): <c>false</c>.
		/// </summary>
		[DataMember(Order = 55)]
		public bool IsUpdateTakeSupported { get; set; }

		/// <summary>
		/// Provider supports SKIP+TAKE limit for UPDATE query.
		/// Default (set by <see cref="DataProviderBase"/>): <c>false</c>.
		/// </summary>
		[DataMember(Order = 56)]
		public bool IsUpdateSkipTakeSupported { get; set; }

		/// <summary>
		/// Provider supports correlated subqueris, which can be easily converted to JOIN.
		/// Default (set by <see cref="DataProviderBase"/>): <c>false</c>.
		/// </summary>
		/// <remarks>
		/// Applied only to ClickHouse provider.
		/// </remarks>
		[DataMember(Order = 57)]
		public bool IsSupportedSimpleCorrelatedSubqueries { get; set; }

		/// <summary>
		/// Provider supports correlated subqueris, but limited how deep in subquery outer reference
		/// Default <c>null</c>. If this value is <c>0</c>c>, provider do not support correlated subqueries
		/// </summary>
		[DataMember(Order = 58)]
		public int? SupportedCorrelatedSubqueriesLevel { get; set; }

		/// <summary>
		/// Provider supports correlated DISTINCT FROM directly or through db-specific operator/method (e.g. DECODE, IS, &lt;=&gt;).
		/// This doesn't include emulation using INTERSECT.
		/// Default <c>false</c>
		/// </summary>
		[DataMember(Order = 59)]
		public bool IsDistinctFromSupported { get; set; }

		/// <summary>
		/// Provider supports Aggregate function in ORDER BY.
		/// Default (set by <see cref="DataProviderBase"/>): <c>true</c>.
		/// </summary>
		/// <remarks>
		/// Applied only to SqlCe provider.
		/// </remarks>
		[DataMember(Order = 60)]
		public bool IsOrderByAggregateFunctionSupported { get; set; }

		/// <summary>
		/// When disabled, all conditions from INNER JOIN ON moved to WHERE except conjunction of equality predicates.
		/// <code>
		/// FROM T1 INNER JOIN T2 ON t1.field1 == t2.field1 AND t1.field2 == t2.field2 AND t1.field3 > 10
		/// -- with flag:
		/// FROM T1 INNER JOIN T2 ON t1.field1 == t2.field1 AND t1.field2 == t2.field2
		/// WHERE t1.field3 > 10
		/// </code>
<<<<<<< HEAD
		/// Default: <c>false</c>.
=======
		/// Default: <c>true</c>.
>>>>>>> a5cc45f6
		/// </summary>
		[DataMember(Order = 61), DefaultValue(true)]
		public bool IsComplexJoinConditionSupported { get; set; } = true;

<<<<<<< HEAD
=======
		/// <summary>
		/// When enabled, always prefer "FROM T1 CROSS JOIN T2" over "FROM T1, T2" join syntax.
		/// Default: <c>false</c>.
		/// </summary>
		[DataMember(Order = 62), DefaultValue(false)]
		public bool IsCrossJoinSyntaxRequired { get; set; }

>>>>>>> a5cc45f6
		public bool GetAcceptsTakeAsParameterFlag(SelectQuery selectQuery)
		{
			return AcceptsTakeAsParameter || AcceptsTakeAsParameterIfSkip && selectQuery.Select.SkipValue != null;
		}

		public bool GetIsSkipSupportedFlag(ISqlExpression? takeExpression)
		{
			return IsSkipSupported || IsSkipSupportedIfTake && takeExpression != null;
		}

		public bool GetIsTakeHintsSupported(TakeHints hints)
		{
			if (TakeHintsSupported == null)
				return false;

			return (TakeHintsSupported.Value & hints) == hints;
		}

		#region Equality
		// equality support currently needed for remote context to avoid incorrect use of cached dependent types
		// with different flags
		// https://github.com/linq2db/linq2db/issues/1445
		public override int GetHashCode()
		{
			return IsParameterOrderDependent                           .GetHashCode()
				^ AcceptsTakeAsParameter                               .GetHashCode()
				^ AcceptsTakeAsParameterIfSkip                         .GetHashCode()
				^ IsSkipSupported                                      .GetHashCode()
				^ IsSkipSupportedIfTake                                .GetHashCode()
				^ IsSubQueryTakeSupported                              .GetHashCode()
				^ IsDerivedTableTakeSupported                          .GetHashCode()
				^ IsJoinDerivedTableWithTakeInvalid                    .GetHashCode()
				^ IsCorrelatedSubQueryTakeSupported                    .GetHashCode()
				^ IsSupportsJoinWithoutCondition                       .GetHashCode()
				^ IsSubQuerySkipSupported                              .GetHashCode()
				^ IsSubQueryColumnSupported                            .GetHashCode()
				^ IsSubQueryOrderBySupported                           .GetHashCode()
				^ IsCountSubQuerySupported                             .GetHashCode()
				^ IsIdentityParameterRequired                          .GetHashCode()
				^ IsApplyJoinSupported                                 .GetHashCode()
				^ IsCrossApplyJoinSupportsCondition                    .GetHashCode()
				^ IsOuterApplyJoinSupportsCondition                    .GetHashCode()
				^ IsInsertOrUpdateSupported                            .GetHashCode()
				^ CanCombineParameters                                 .GetHashCode()
				^ MaxInListValuesCount                                 .GetHashCode()
				^ (TakeHintsSupported?                                 .GetHashCode() ?? 0)
				^ IsCrossJoinSupported                                 .GetHashCode()
				^ IsCommonTableExpressionsSupported                    .GetHashCode()
				^ IsAllSetOperationsSupported                          .GetHashCode()
				^ IsDistinctSetOperationsSupported                     .GetHashCode()
				^ IsCountDistinctSupported                             .GetHashCode()
				^ IsNestedJoinsSupported                               .GetHashCode()
				^ IsAggregationDistinctSupported                       .GetHashCode()
				^ IsUpdateFromSupported                                .GetHashCode()
				^ DefaultMultiQueryIsolationLevel                      .GetHashCode()
				^ AcceptsOuterExpressionInAggregate                    .GetHashCode()
				^ IsNamingQueryBlockSupported                          .GetHashCode()
				^ IsWindowFunctionsSupported                           .GetHashCode()
				^ RowConstructorSupport                                .GetHashCode()
				^ OutputDeleteUseSpecialTable                          .GetHashCode()
				^ OutputInsertUseSpecialTable                          .GetHashCode()
				^ OutputUpdateUseSpecialTables                         .GetHashCode()
				^ OutputMergeUseSpecialTables                          .GetHashCode()
				^ IsExistsPreferableForContains                        .GetHashCode()
				^ IsRowNumberWithoutOrderBySupported                   .GetHashCode()
				^ IsSubqueryWithParentReferenceInJoinConditionSupported.GetHashCode()
				^ IsColumnSubqueryWithParentReferenceAndTakeSupported  .GetHashCode()
				^ IsColumnSubqueryShouldNotContainParentIsNotNull      .GetHashCode()
				^ IsRecursiveCTEJoinWithConditionSupported             .GetHashCode()
				^ IsOuterJoinSupportsInnerJoin                         .GetHashCode()
				^ IsMultiTablesSupportsJoins                           .GetHashCode()
				^ IsCTESupportsOrdering                                .GetHashCode()
				^ IsAccessBuggyLeftJoinConstantNullability             .GetHashCode()
				^ SupportsPredicatesComparison                         .GetHashCode()
				^ SupportsBooleanType                                  .GetHashCode()
				^ IsDerivedTableOrderBySupported                       .GetHashCode()
				^ IsUpdateTakeSupported                                .GetHashCode()
				^ IsUpdateSkipTakeSupported                            .GetHashCode()
				^ IsSupportedSimpleCorrelatedSubqueries                .GetHashCode()
				^ SupportedCorrelatedSubqueriesLevel                   .GetHashCode()
				^ IsDistinctFromSupported                              .GetHashCode()
				^ DoesProviderTreatsEmptyStringAsNull                  .GetHashCode()
				^ IsOrderByAggregateFunctionSupported                  .GetHashCode()
				^ IsComplexJoinConditionSupported                      .GetHashCode()
<<<<<<< HEAD
=======
				^ IsCrossJoinSyntaxRequired                            .GetHashCode()
>>>>>>> a5cc45f6
				^ CustomFlags.Aggregate(0, (hash, flag) => flag.GetHashCode() ^ hash);
	}

		public override bool Equals(object? obj)
		{
			return obj is SqlProviderFlags other
				&& IsParameterOrderDependent                             == other.IsParameterOrderDependent
				&& AcceptsTakeAsParameter                                == other.AcceptsTakeAsParameter
				&& AcceptsTakeAsParameterIfSkip                          == other.AcceptsTakeAsParameterIfSkip
				&& IsSkipSupported                                       == other.IsSkipSupported
				&& IsSkipSupportedIfTake                                 == other.IsSkipSupportedIfTake
				&& IsSubQueryTakeSupported                               == other.IsSubQueryTakeSupported
				&& IsDerivedTableTakeSupported                           == other.IsDerivedTableTakeSupported
				&& IsJoinDerivedTableWithTakeInvalid                     == other.IsJoinDerivedTableWithTakeInvalid
				&& IsCorrelatedSubQueryTakeSupported                     == other.IsCorrelatedSubQueryTakeSupported
				&& IsSupportsJoinWithoutCondition                        == other.IsSupportsJoinWithoutCondition
				&& IsSubQuerySkipSupported                               == other.IsSubQuerySkipSupported
				&& IsSubQueryColumnSupported                             == other.IsSubQueryColumnSupported
				&& IsSubQueryOrderBySupported                            == other.IsSubQueryOrderBySupported
				&& IsCountSubQuerySupported                              == other.IsCountSubQuerySupported
				&& IsIdentityParameterRequired                           == other.IsIdentityParameterRequired
				&& IsApplyJoinSupported                                  == other.IsApplyJoinSupported
				&& IsCrossApplyJoinSupportsCondition                     == other.IsCrossApplyJoinSupportsCondition
				&& IsOuterApplyJoinSupportsCondition                     == other.IsOuterApplyJoinSupportsCondition
				&& IsInsertOrUpdateSupported                             == other.IsInsertOrUpdateSupported
				&& CanCombineParameters                                  == other.CanCombineParameters
				&& MaxInListValuesCount                                  == other.MaxInListValuesCount
				&& TakeHintsSupported                                    == other.TakeHintsSupported
				&& IsCrossJoinSupported                                  == other.IsCrossJoinSupported
				&& IsCommonTableExpressionsSupported                     == other.IsCommonTableExpressionsSupported
				&& IsAllSetOperationsSupported                           == other.IsAllSetOperationsSupported
				&& IsDistinctSetOperationsSupported                      == other.IsDistinctSetOperationsSupported
				&& IsCountDistinctSupported                              == other.IsCountDistinctSupported
				&& IsNestedJoinsSupported                                == other.IsNestedJoinsSupported
				&& IsAggregationDistinctSupported                        == other.IsAggregationDistinctSupported
				&& IsUpdateFromSupported                                 == other.IsUpdateFromSupported
				&& DefaultMultiQueryIsolationLevel                       == other.DefaultMultiQueryIsolationLevel
				&& AcceptsOuterExpressionInAggregate                     == other.AcceptsOuterExpressionInAggregate
				&& IsNamingQueryBlockSupported                           == other.IsNamingQueryBlockSupported
				&& IsWindowFunctionsSupported                            == other.IsWindowFunctionsSupported
				&& RowConstructorSupport                                 == other.RowConstructorSupport
				&& OutputDeleteUseSpecialTable                           == other.OutputDeleteUseSpecialTable
				&& OutputInsertUseSpecialTable                           == other.OutputInsertUseSpecialTable
				&& OutputUpdateUseSpecialTables                          == other.OutputUpdateUseSpecialTables
				&& OutputMergeUseSpecialTables                           == other.OutputMergeUseSpecialTables
				&& IsExistsPreferableForContains                         == other.IsExistsPreferableForContains
				&& IsRowNumberWithoutOrderBySupported                    == other.IsRowNumberWithoutOrderBySupported
				&& IsSubqueryWithParentReferenceInJoinConditionSupported == other.IsSubqueryWithParentReferenceInJoinConditionSupported
				&& IsColumnSubqueryWithParentReferenceAndTakeSupported   == other.IsColumnSubqueryWithParentReferenceAndTakeSupported
				&& IsColumnSubqueryShouldNotContainParentIsNotNull       == other.IsColumnSubqueryShouldNotContainParentIsNotNull
				&& IsRecursiveCTEJoinWithConditionSupported              == other.IsRecursiveCTEJoinWithConditionSupported
				&& IsOuterJoinSupportsInnerJoin                          == other.IsOuterJoinSupportsInnerJoin
				&& IsMultiTablesSupportsJoins                            == other.IsMultiTablesSupportsJoins
				&& IsCTESupportsOrdering                                 == other.IsCTESupportsOrdering
				&& IsAccessBuggyLeftJoinConstantNullability              == other.IsAccessBuggyLeftJoinConstantNullability
				&& SupportsPredicatesComparison                          == other.SupportsPredicatesComparison
				&& SupportsBooleanType                                   == other.SupportsBooleanType
				&& IsDerivedTableOrderBySupported                        == other.IsDerivedTableOrderBySupported
				&& IsUpdateTakeSupported                                 == other.IsUpdateTakeSupported
				&& IsUpdateSkipTakeSupported                             == other.IsUpdateSkipTakeSupported
				&& IsSupportedSimpleCorrelatedSubqueries                 == other.IsSupportedSimpleCorrelatedSubqueries
				&& SupportedCorrelatedSubqueriesLevel                    == other.SupportedCorrelatedSubqueriesLevel
				&& IsDistinctFromSupported                               == other.IsDistinctFromSupported
				&& DoesProviderTreatsEmptyStringAsNull                   == other.DoesProviderTreatsEmptyStringAsNull
				&& IsOrderByAggregateFunctionSupported                   == other.IsOrderByAggregateFunctionSupported
				&& IsComplexJoinConditionSupported                       == other.IsComplexJoinConditionSupported
<<<<<<< HEAD
=======
				&& IsCrossJoinSyntaxRequired                             == other.IsCrossJoinSyntaxRequired
>>>>>>> a5cc45f6
				&& CustomFlags.SetEquals(other.CustomFlags);
		}
		#endregion
	}

}<|MERGE_RESOLUTION|>--- conflicted
+++ resolved
@@ -533,17 +533,11 @@
 		/// FROM T1 INNER JOIN T2 ON t1.field1 == t2.field1 AND t1.field2 == t2.field2
 		/// WHERE t1.field3 > 10
 		/// </code>
-<<<<<<< HEAD
-		/// Default: <c>false</c>.
-=======
 		/// Default: <c>true</c>.
->>>>>>> a5cc45f6
 		/// </summary>
 		[DataMember(Order = 61), DefaultValue(true)]
 		public bool IsComplexJoinConditionSupported { get; set; } = true;
 
-<<<<<<< HEAD
-=======
 		/// <summary>
 		/// When enabled, always prefer "FROM T1 CROSS JOIN T2" over "FROM T1, T2" join syntax.
 		/// Default: <c>false</c>.
@@ -551,7 +545,6 @@
 		[DataMember(Order = 62), DefaultValue(false)]
 		public bool IsCrossJoinSyntaxRequired { get; set; }
 
->>>>>>> a5cc45f6
 		public bool GetAcceptsTakeAsParameterFlag(SelectQuery selectQuery)
 		{
 			return AcceptsTakeAsParameter || AcceptsTakeAsParameterIfSkip && selectQuery.Select.SkipValue != null;
@@ -636,10 +629,7 @@
 				^ DoesProviderTreatsEmptyStringAsNull                  .GetHashCode()
 				^ IsOrderByAggregateFunctionSupported                  .GetHashCode()
 				^ IsComplexJoinConditionSupported                      .GetHashCode()
-<<<<<<< HEAD
-=======
 				^ IsCrossJoinSyntaxRequired                            .GetHashCode()
->>>>>>> a5cc45f6
 				^ CustomFlags.Aggregate(0, (hash, flag) => flag.GetHashCode() ^ hash);
 	}
 
@@ -706,10 +696,7 @@
 				&& DoesProviderTreatsEmptyStringAsNull                   == other.DoesProviderTreatsEmptyStringAsNull
 				&& IsOrderByAggregateFunctionSupported                   == other.IsOrderByAggregateFunctionSupported
 				&& IsComplexJoinConditionSupported                       == other.IsComplexJoinConditionSupported
-<<<<<<< HEAD
-=======
 				&& IsCrossJoinSyntaxRequired                             == other.IsCrossJoinSyntaxRequired
->>>>>>> a5cc45f6
 				&& CustomFlags.SetEquals(other.CustomFlags);
 		}
 		#endregion
