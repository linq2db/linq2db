﻿using System;
using System.Collections.Generic;
using System.Collections.ObjectModel;
using System.Diagnostics.CodeAnalysis;
using System.Globalization;
using System.Linq;
using System.Linq.Expressions;
using System.Reflection;

using LinqToDB;
using LinqToDB.Expressions;
using LinqToDB.Internal.Common;
using LinqToDB.Internal.DataProvider.Translation;
using LinqToDB.Internal.Expressions;
using LinqToDB.Internal.Extensions;
using LinqToDB.Internal.Infrastructure;
using LinqToDB.Internal.Reflection;
using LinqToDB.Internal.SqlQuery;
using LinqToDB.Mapping;

namespace LinqToDB.Internal.Linq.Builder.Visitors
{
	sealed class ExposeExpressionVisitor : ExpressionVisitorBase, IExpressionEvaluator
	{
		static readonly ObjectPool<IsCompilableVisitor> _isCompilableVisitorPool = new(() => new IsCompilableVisitor(), v => v.Cleanup(), 100);

		IDataContext                      _dataContext         = default!;
		IMemberConverter                  _memberConverter     = default!;
		ExpressionTreeOptimizationContext _optimizationContext = default!;
		object?[]?                        _parameterValues;
		bool                              _includeConvert;
		bool                              _optimizeConditions;
		bool                              _compactBinary;
		bool                              _isSingleConvert;

		public IDataContext  DataContext   => _dataContext;
		public MappingSchema MappingSchema => _dataContext.MappingSchema;

		Stack<ReadOnlyCollection<ParameterExpression>>? _allowedParameters;

		public Expression ExposeExpression(IDataContext dataContext,
			ExpressionTreeOptimizationContext           optimizationContext,
			object?[]?                                  parameterValues,
			Expression                                  expression,
			bool                                        includeConvert,
			bool                                        optimizeConditions,
			bool                                        compactBinary,
			bool                                        isSingleConvert)
		{
			_dataContext         = dataContext;
			_includeConvert      = includeConvert;
			_optimizationContext = optimizationContext;
			_parameterValues     = parameterValues;
			_optimizeConditions  = optimizeConditions;
			_compactBinary       = compactBinary;
			_isSingleConvert     = isSingleConvert;
			_memberConverter     = ((IInfrastructure<IServiceProvider>)dataContext).Instance.GetRequiredService<IMemberConverter>();

			return Visit(expression);
		}

		public override void Cleanup()
		{
			_dataContext         = default!;
			_includeConvert      = default;
			_memberConverter     = default!;
			_optimizationContext = default!;
			_optimizeConditions  = default;
			_compactBinary       = false;
			_isSingleConvert     = false;

			_allowedParameters?.Clear();

			base.Cleanup();
		}

#if DEBUG
		[return: NotNullIfNotNull(nameof(node))]
		public override Expression? Visit(Expression? node)
		{
			if (node == null)
				return null;

			return base.Visit(node);
		}
#endif

		protected override Expression VisitMethodCall(MethodCallExpression node)
		{
			var convertedMember = _memberConverter.Convert(node, out var handled);
			if (handled && !ReferenceEquals(node, convertedMember))
			{
				return Visit(convertedMember);
			}

			var l = ConvertExpressionMethodAttribute(node.Object?.Type ?? node.Method.ReflectedType!, node.Method, out var alias);

			if (l != null)
			{
				var converted = ConvertMethod(node, l);
				converted = Visit(converted);
				return AliasCall(converted, alias);
			}

			if (node.Method.IsSqlPropertyMethodEx())
			{
<<<<<<< HEAD
				// transform Sql.Property into member access
				if (node.Arguments[1].Type != typeof(string))
					throw new ArgumentException("Only strings are allowed for member name in Sql.Property expressions.");

				var entity               = Visit(node.Arguments[0].UnwrapConvertToObject());
				var memberNameExpression = Visit(node.Arguments[1]);
				var memberName           = memberNameExpression.EvaluateExpression<string>();
				if (memberName == null)
					throw new InvalidOperationException(
						$"Could not retrieve member name from expression '{memberNameExpression}'");

				var entityDescriptor = MappingSchema.GetEntityDescriptor(entity.Type, DataContext.Options.ConnectionOptions.OnEntityDescriptorCreated);

				var memberInfo = entityDescriptor[memberName]?.MemberInfo;
				if (memberInfo == null)
				{
					foreach (var a in entityDescriptor.Associations)
					{
						if (string.Equals(a.MemberInfo.Name, memberName, StringComparison.Ordinal))
						{
							if (memberInfo != null)
								throw new InvalidOperationException("Sequence contains more than one element");
							memberInfo = a.MemberInfo;
						}
					}
				}

				if (memberInfo == null)
					memberInfo = MemberHelper.GetMemberInfo(node);

				return Expression.MakeMemberAccess(entity, memberInfo);
			}

			if (string.Equals(node.Method.Name, "Compile", StringComparison.Ordinal) &&
			    typeof(LambdaExpression).IsSameOrParentOf(node.Method.DeclaringType!))
=======
				return HandleSqlProperty(node);
			}

			if (node.Method.Name == "Compile" &&
				typeof(LambdaExpression).IsSameOrParentOf(node.Method.DeclaringType!))
>>>>>>> 11e199fa
			{
				if (node.Object.EvaluateExpression() is LambdaExpression lambda)
				{
					return Visit(lambda);
				}
			}

			if (string.Equals(node.Method.Name, "Invoke", StringComparison.Ordinal) && node.Object is LambdaExpression invokeLambda)
			{
				return HandleInvoke(node, invokeLambda);
			}

<<<<<<< HEAD
			if (string.Equals(node.Method.Name, nameof(DataExtensions.QueryFromExpression), StringComparison.Ordinal) &&
			    node.Method.DeclaringType == typeof(DataExtensions))
=======
			if (node.Method.Name == nameof(DataExtensions.QueryFromExpression) &&
				node.Method.DeclaringType == typeof(DataExtensions))
>>>>>>> 11e199fa
			{
				if (node.Arguments[1].EvaluateExpression() is LambdaExpression lambda)
				{
					return Visit(lambda.Body);
				}
			}

			if (TryConvertIQueryable(node, out var convertedQuery))
			{
				var save = _compactBinary;
				_compactBinary = true;
				convertedQuery = Visit(convertedQuery);
				_compactBinary = save;

				return convertedQuery;
			}

			if (_includeConvert)
			{
				var newNode = ConvertMethod(node);
				if (newNode != null)
				{
					return Visit(newNode);
				}
			}

			var dependentParameters = SqlQueryDependentAttributeHelper.GetQueryDependentAttributes(node.Method);

			if (dependentParameters != null)
			{
				node = HandleSqlDependentParameters(node, dependentParameters);
			}

			if (_isSingleConvert)
				return node;

			var newEvaluatedArguments = TryEvaluateArguments(node);

			if (newEvaluatedArguments != null)
			{
				return Visit(node.Update(node.Object, newEvaluatedArguments));
			}

			var result = base.VisitMethodCall(node);
			return result;

			MethodCallExpression HandleSqlDependentParameters(MethodCallExpression node, IList<SqlQueryDependentAttribute?> dependentParameters)
			{
				var           arguments    = node.Arguments;
				Expression[]? newArguments = null;

				for (var i = 0; i < arguments.Count; i++)
				{
					var attr = dependentParameters[i];
					if (attr != null)
					{
						var argument = arguments[i];
						if (argument.NodeType != ExpressionType.Constant)
						{
							var newArgument = attr.PrepareForCache(argument, this);
							if (newArgument.Type != argument.Type)
								newArgument = Expression.Convert(newArgument, argument.Type);

							if (!ReferenceEquals(newArgument, argument))
							{
								newArguments ??= arguments.ToArray();
								newArguments[i] = newArgument;
							}
						}
					}
				}

				if (newArguments != null)
				{
					node = node.Update(node.Object, newArguments);
				}

				return node;
			}

			Expression HandleSqlProperty(MethodCallExpression node)
			{
				// transform Sql.Property into member access
				if (node.Arguments[1].Type != typeof(string))
					throw new ArgumentException("Only strings are allowed for member name in Sql.Property expressions.");

				var entity               = Visit(node.Arguments[0].UnwrapConvertToObject());
				var memberNameExpression = Visit(node.Arguments[1]);
				var memberName           = memberNameExpression.EvaluateExpression<string>();
				if (memberName == null)
					throw new InvalidOperationException(
						$"Could not retrieve member name from expression '{memberNameExpression}'");

				var entityDescriptor = MappingSchema.GetEntityDescriptor(entity.Type, DataContext.Options.ConnectionOptions.OnEntityDescriptorCreated);

				var memberInfo = entityDescriptor[memberName]?.MemberInfo;
				if (memberInfo == null)
				{
					foreach (var a in entityDescriptor.Associations)
					{
						if (a.MemberInfo.Name == memberName)
						{
							if (memberInfo != null)
								throw new InvalidOperationException("Sequence contains more than one element");
							memberInfo = a.MemberInfo;
						}
					}
				}

				if (memberInfo == null)
					memberInfo = MemberHelper.GetMemberInfo(node);

				return Expression.MakeMemberAccess(entity, memberInfo);
			}

			Expression HandleInvoke(MethodCallExpression node, LambdaExpression invokeLambda)
			{
				var body = invokeLambda.Body;

				if (node.Arguments.Count == 1)
					body = body.Replace(invokeLambda.Parameters[0], node.Arguments[0]);
				else if (node.Arguments.Count > 1)
				{
					var dict = invokeLambda.Parameters.Select((p, i) => (p, i)).ToDictionary(p => (Expression)p.p, p => node.Arguments[p.i]);
					body = body.Replace(dict);
				}

				return Visit(body);
			}

			Expression[]? TryEvaluateArguments(MethodCallExpression node)
			{
				Expression[]? newEvaluatedArguments = null;

				for (var i = 0; i < node.Arguments.Count; i++)
				{
					var argument = node.Arguments[i];

					if (argument.NodeType != ExpressionType.Quote && typeof(Expression<>).IsSameOrParentOf(argument.Type))
					{
						if (IsCompilable(argument))
						{
							var evaluated = EvaluateExpression(argument);
							if (evaluated is Expression evaluatedExpr)
							{
								if (newEvaluatedArguments == null)
								{
									newEvaluatedArguments ??= node.Arguments.ToArray();
									newEvaluatedArguments[i] = evaluatedExpr;
								}
							}
						}
					}
				}

				return newEvaluatedArguments;
			}
		}

		Expression? ConvertMethod(MethodCallExpression pi)
		{
			LambdaExpression? lambda = null;

			if (!pi.Method.IsStatic && pi.Object != null && pi.Object.Type != pi.Method.DeclaringType)
			{
				var concreteTypeMemberInfo = pi.Object.Type.GetMemberEx(pi.Method);
				if (concreteTypeMemberInfo != null)
					lambda = LinqToDB.Linq.Expressions.ConvertMember(MappingSchema, pi.Object.Type, concreteTypeMemberInfo);
			}

			lambda ??= LinqToDB.Linq.Expressions.ConvertMember(MappingSchema, pi.Object?.Type, pi.Method);

			Expression? result = null;

			if (lambda != null)
				result = ConvertMethod(pi, lambda);

			return result;
		}

		Expression? ConvertBinary(BinaryExpression node)
		{
			var l = LinqToDB.Linq.Expressions.ConvertBinary(MappingSchema, node);
			if (l != null)
			{
				var body = l.Body.Unwrap();
				var expr = body.Transform((l, node), static (context, wpi) =>
				{
					if (wpi.NodeType == ExpressionType.Parameter)
					{
						if (context.l.Parameters[0] == wpi)
							return context.node.Left;
						if (context.l.Parameters[1] == wpi)
							return context.node.Right;
					}

					return wpi;
				});

				if (expr.Type != node.Type)
					expr = new ChangeTypeExpression(expr, node.Type);

				return expr;
			}

			return null;
		}

		object? EvaluateExpression(Expression? expression)
		{
			if (expression == null)
				return null;

			// Shortcut for constants
			if (expression.NodeType == ExpressionType.Constant)
				return ((ConstantExpression)expression).Value;

			var expr = expression.Transform(e =>
			{
				if (e is SqlQueryRootExpression root)
				{
					if (((IConfigurationID)root.MappingSchema).ConfigurationID ==
					    ((IConfigurationID)DataContext.MappingSchema).ConfigurationID)
					{
						return Expression.Constant(DataContext, e.Type);
					}
				}
				else if (e.NodeType == ExpressionType.Parameter)
				{
					if (e == ExpressionConstants.DataContextParam)
					{
						return Expression.Constant(DataContext, e.Type);
					}

					if (e == ExpressionBuilder.ParametersParam && _parameterValues != null)
					{
						return Expression.Constant(_parameterValues, e.Type);
					}
				}

				return e;
			});

			return expr.EvaluateExpression();
		}

		bool TryConvertIQueryable(Expression node, out Expression converted)
		{
			if (typeof(IQueryable).IsSameOrParentOf(node.Type) && !typeof(Sql.IQueryableContainer).IsSameOrParentOf(node.Type))
			{
				if (node is MethodCallExpression mc)
				{
					var attr = mc.Method.GetTableFunctionAttribute(MappingSchema);
					if (attr != null)
					{
						converted = mc;
						return false;
					}

					if (mc.IsQueryable())
					{
						if (mc.Arguments[0] is MemberExpression or ConstantExpression)
						{
							if (IsCompilable(mc))
							{
								var evaluated = EvaluateExpression(mc.Arguments[0]);
								if (evaluated != null)
								{
									var evaluatedType = evaluated.GetType();
									if (!typeof(CteTable<>).IsSameOrParentOf(evaluatedType))
									{
										if (evaluated is IDataContext dc)
										{
											var args = mc.Arguments.ToArray();
											args[0]   = SqlQueryRootExpression.Create(dc, evaluatedType);
											mc        = mc.Update(mc.Object, args);
											converted = mc;
											return true;
										}

										converted = ConvertIQueryable(node);
										return !ExpressionEqualityComparer.Instance.Equals(converted, node);
									}
								}
							}
						}

						converted = mc;
						return false;
					}
				}

				if (IsCompilable(node))
				{
					converted = ConvertIQueryable(node);

					return !ExpressionEqualityComparer.Instance.Equals(converted, node);
				}
			}

			converted = node;
			return false;
		}

		Expression ConvertIQueryable(Expression expression)
		{
			if (expression.NodeType is ExpressionType.Call)
			{
				var mc = (MethodCallExpression)expression;
				if (mc.Method.DeclaringType != null && MappingSchema.HasAttribute<Sql.QueryExtensionAttribute>(mc.Method.DeclaringType, mc.Method))
					return mc;
			}

			if (expression.NodeType is ExpressionType.MemberAccess or ExpressionType.Call)
			{
				if (EvaluateExpression(expression) is not IQueryable newQuery)
					return expression;

				return newQuery.Expression;
			}

			throw new InvalidOperationException();
		}

		protected override Expression VisitConditional(ConditionalExpression node)
		{
			if (_optimizeConditions)
			{
				var test    = Visit(node.Test);
				var ifTrue  = Visit(node.IfTrue);
				var ifFalse = Visit(node.IfFalse);

				if (IsCompilable(test))
				{
					if (EvaluateExpression(test) is bool testValue)
					{
						return Visit(testValue ? ifTrue : ifFalse);
					}
				}

				return node.Update(test, ifTrue, ifFalse);
			}

			return base.VisitConditional(node);
		}

		protected override Expression VisitMember(MemberExpression node)
		{
			var convertedMember = _memberConverter.Convert(node, out var handled);
			if (handled && !ReferenceEquals(node, convertedMember))
			{
				return Visit(convertedMember);
			}

			if (!IsCompilable(node))
			{
				var l = ConvertExpressionMethodAttribute(node.Expression?.Type ?? node.Member.ReflectedType!,
					node.Member, out var alias);

				if (l != null)
				{
					var converted = ConvertMemberExpression(node, MappingSchema, node.Expression!, l);
					converted = Visit(converted);
					return AliasCall(converted, alias);
				}
			}

			if (node.Expression != null)
			{
				if (typeof(IQueryable).IsSameOrParentOf(node.Type) && typeof(IDataContext).IsSameOrParentOf(node.Expression.Type))
				{
					// Handling case when CompiledQuery replaced DataContext with ParameterValues access.

					var unwrapped = node.Expression.UnwrapConvert();
					if (unwrapped.NodeType == ExpressionType.ArrayIndex)
					{
						var arrayIndex = (BinaryExpression)unwrapped;
						if (arrayIndex.Left == ExpressionBuilder.ParametersParam && _parameterValues != null)
						{
							var evaluated = EvaluateExpression(node);
							if (evaluated is IQueryable query)
								return Visit(query.Expression);
						}
					}
					else
					{
						if (node.Expression.UnwrapConvert() is SqlQueryRootExpression)
						{
							var evaluated = EvaluateExpression(node);
							if (evaluated is IQueryable query)
								return Visit(query.Expression);
						}
					}
				}
			}

			// Replace Count with Count()
			//
			if (string.Equals(node.Member.Name, "Count", StringComparison.Ordinal))
			{
				var isList = typeof(System.Collections.ICollection).IsAssignableFrom(node.Member.DeclaringType);

				if (!isList)
				{
					isList =
						node.Member.DeclaringType!.IsGenericType &&
						node.Member.DeclaringType.GetGenericTypeDefinition() == typeof(ICollection<>);
				}

				if (!isList)
				{
					isList = node.Member.DeclaringType!.GetInterfaces()
						.Any(static t => t.IsGenericType && t.GetGenericTypeDefinition() == typeof(ICollection<>));
				}

				if (isList)
				{
					var mi = ExpressionBuilder.EnumerableMethods["Count"]
						.First(static m => m.GetParameters().Length == 1)
						.MakeGenericMethod(node.Expression!.Type.GetItemType()!);

					return Visit(Expression.Call(null, mi, node.Expression));
				}
			}

			if (TryConvertIQueryable(node, out var convertedQuery))
			{
				var save = _compactBinary;
				_compactBinary = true;
				convertedQuery = Visit(convertedQuery);
				_compactBinary = save;

				return convertedQuery;
			}

			if (_includeConvert)
			{
				var converted = ConvertMemberAccess(node);
				if (converted != null)
					return Visit(converted);
			}

			if (typeof(IDataContext).IsSameOrParentOf(node.Type))
			{
				if (_dataContext.GetType().IsSameOrParentOf(node.Type) || node.Type.IsSameOrParentOf(_dataContext.GetType()))
				{
					var dc = EvaluateExpression(node) as IDataContext;
					if ((dc?.MappingSchema as IConfigurationID)?.ConfigurationID ==
					    ((IConfigurationID)_dataContext.MappingSchema).ConfigurationID)
					{
						return new SqlQueryRootExpression(MappingSchema, node.Type);
					}
				}
			}

			return base.VisitMember(node);
		}

		bool IsCompilable(Expression expression)
		{
			using var visitor = _isCompilableVisitorPool.Allocate();
			return visitor.Value.CanBeEvaluatedOnClient(expression, _optimizationContext);
		}

		interface IConvertHelper
		{
			Expression ConvertNull(MemberExpression expression);
		}

		sealed class ConvertHelper<T> : IConvertHelper
			where T : struct
		{
			public Expression ConvertNull(MemberExpression expression)
			{
				return Expression.Call(
					null,
					MemberHelper.MethodOf<T?>(p => Sql.ToNotNull(p)),
					expression.Expression!);
			}
		}

		Expression? ConvertMemberAccess(MemberExpression node)
		{
			var l = LinqToDB.Linq.Expressions.ConvertMember(MappingSchema, node.Expression?.Type, node.Member);

			if (l != null)
			{
				var body = l.Body.Unwrap();
				var expr = body.Transform(node, static (ma, wpi) => wpi.NodeType == ExpressionType.Parameter ? ma.Expression! : wpi);

				if (expr.Type != node.Type)
				{
					//expr = new ChangeTypeExpression(expr, e.Type);
					expr = Expression.Convert(expr, node.Type);
				}

				return expr;
			}

			if (node.Member.DeclaringType == typeof(TimeSpan) && node.Expression != null)
			{
				switch (node.Expression.NodeType)
				{
					case ExpressionType.Subtract:
					case ExpressionType.SubtractChecked:

						Sql.DateParts datePart;

						switch (node.Member.Name)
						{
							case "TotalMilliseconds": datePart = Sql.DateParts.Millisecond; break;
							case "TotalSeconds"     : datePart = Sql.DateParts.Second;      break;
							case "TotalMinutes"     : datePart = Sql.DateParts.Minute;      break;
							case "TotalHours"       : datePart = Sql.DateParts.Hour;        break;
							case "TotalDays"        : datePart = Sql.DateParts.Day;         break;
							default                 : return null;
						}

						var ex = (BinaryExpression)node.Expression;
						if (ex.Left.Type == typeof(DateTime)
							&& ex.Right.Type == typeof(DateTime))
						{
							var method = MemberHelper.MethodOf(
										() => Sql.DateDiff(Sql.DateParts.Day, DateTime.MinValue, DateTime.MinValue));

							var call   =
										Expression.Convert(
											Expression.Call(
												null,
												method,
												Expression.Constant(datePart),
												Expression.Convert(ex.Right, typeof(DateTime?)),
												Expression.Convert(ex.Left,  typeof(DateTime?))),
											typeof(double));

							return call;
						}
						else
						{
							var method = MemberHelper.MethodOf(
										() => Sql.DateDiff(Sql.DateParts.Day, DateTimeOffset.MinValue, DateTimeOffset.MinValue));

							var call =
								Expression.Convert(
									Expression.Call(
										null,
										method,
										Expression.Constant(datePart),
										Expression.Convert(ex.Right, typeof(DateTimeOffset?)),
										Expression.Convert(ex.Left, typeof(DateTimeOffset?))),
									typeof(double));

							return call;
						}
				}
			}

			return null;
		}

		protected override Expression VisitInvocation(InvocationExpression node)
		{
			if (node.Expression.NodeType == ExpressionType.Call)
			{
				var mc = (MethodCallExpression)node.Expression;
				if (string.Equals(mc.Method.Name, "Compile", StringComparison.Ordinal) &&
				    typeof(LambdaExpression).IsSameOrParentOf(mc.Method.DeclaringType!))
				{
					if (mc.Object.EvaluateExpression() is LambdaExpression lambda)
					{
						var newBody = lambda.GetBody(node.Arguments);
						return Visit(newBody);
					}
				}
			}
			else if (node.Expression.NodeType == ExpressionType.Lambda)
			{
				var newBody = ((LambdaExpression)node.Expression).GetBody(node.Arguments);
				return Visit(newBody);
			}

			return base.VisitInvocation(node);
		}

		protected override Expression VisitLambda<T>(Expression<T> node)
		{
			_allowedParameters ??= new();

			_allowedParameters.Push(node.Parameters);

			var newNode = base.VisitLambda(node);

			_allowedParameters.Pop();

			return newNode;
		}

		protected override Expression VisitConstant(ConstantExpression node)
		{
			if (node.Value != null)
			{
				if (node.Value is IQueryable queryable)
				{
					if (!ExpressionEqualityComparer.Instance.Equals(queryable.Expression, node))
						return Visit(queryable.Expression);
				}
				else if (node.Value is Sql.IQueryableContainer queryableContainer)
				{
					return Visit(queryableContainer.Query.Expression);
				}
				/*else if (node.Value is Sql.ISqlExtension)
				{
					return Expression.Constant(null, node.Type);
				}*/
			}

			return base.VisitConstant(node);
		}

		protected override Expression VisitUnary(UnaryExpression node)
		{
			switch (node.NodeType)
			{
				case ExpressionType.ArrayLength:
				{
					var ll = LinqToDB.Linq.Expressions.ConvertMember(MappingSchema, node.Operand?.Type, node.Operand!.Type.GetProperty(nameof(Array.Length))!);
					if (ll != null)
					{
						var exposed = ConvertMemberExpression(node, MappingSchema, node.Operand!, ll);
				
						return Visit(exposed);
					}
				
					break;
				}

				case ExpressionType.Convert:
				case ExpressionType.ConvertChecked:
				{
					if (node.Method != null)
					{
						var l = ConvertExpressionMethodAttribute(node.Method.DeclaringType!, node.Method, out var alias);
						if (l != null)
						{
							var exposed = l.GetBody(node.Operand);
							return Visit(exposed);
						}
					}

					break;
				}
			}

			return base.VisitUnary(node);
		}

		protected override Expression VisitBinary(BinaryExpression node)
		{
			switch (node.NodeType)
			{
				//This is to handle VB's weird expression generation when dealing with nullable properties.
				case ExpressionType.Coalesce:
				{
					if (node.Left is BinaryExpression equalityLeft && node.Right is ConstantExpression constantRight)
						if (equalityLeft.Type.IsNullableType)
							if (equalityLeft.NodeType == ExpressionType.Equal && equalityLeft.Left.Type == equalityLeft.Right.Type)
								if (constantRight.Value is bool val && !val)
								{
									var result = Visit(equalityLeft);
									if (result.Type != node.Type)
										result = Expression.Convert(result, node.Type);
									return result;
								}

					break;
				}
			}

			if (_includeConvert)
			{
				var converted = ConvertBinary(node);
				if (converted != null)
				{
					return Visit(converted);
				}
			}

			if (_compactBinary)
			{
				var compacted = BinaryExpressionAggregatorVisitor.Instance.Visit(node);
				if (!ReferenceEquals(compacted, node))
				{
					node = (BinaryExpression)compacted;
				}
			}

			var save = _compactBinary;
			_compactBinary = false;

			var newNode = base.VisitBinary(node);

			_compactBinary = save;

			return newNode;
		}

		protected override Expression VisitNew(NewExpression node)
		{
			if (_includeConvert)
			{
				var newNode = ConvertNew(node);
				if (newNode != null)
					return Visit(newNode);
			}

			return base.VisitNew(node);
		}

		Expression? ConvertNew(NewExpression pi)
		{
			if (pi.Constructor == null)
				return null;

			var lambda = LinqToDB.Linq.Expressions.ConvertMember(MappingSchema, pi.Type, pi.Constructor);

			if (lambda != null)
			{
				var ef    = lambda.Body.Unwrap();
				var parms = new Dictionary<string,int>(lambda.Parameters.Count, StringComparer.Ordinal);
				var pn    = 0;

				foreach (var p in lambda.Parameters)
					parms.Add(p.Name!, pn++);

				return ef.Transform((pi, parms), static (context, wpi) =>
				{
					if (wpi.NodeType == ExpressionType.Parameter)
					{
						var pe = (ParameterExpression)wpi;
						var n  = context.parms[pe.Name!];
						return context.pi.Arguments[n];
					}

					return wpi;
				});
			}

			return null;
		}

		#region Helper methods

		sealed class IsCompilableVisitor : CanBeEvaluatedOnClientCheckVisitorBase
		{
			public bool CanBeEvaluatedOnClient(Expression expression, ExpressionTreeOptimizationContext optimizationContext)
			{
				Cleanup();

				OptimizationContext = optimizationContext;

				_ = Visit(expression);

				return CanBeEvaluated;
			}

			protected override Expression VisitParameter(ParameterExpression node)
			{
				if (node == ExpressionBuilder.ParametersParam)
				{
					CanBeEvaluated = false;
					return node;
				}

				return base.VisitParameter(node);
			}
		}

		static Expression AliasCall(Expression expression, string? alias)
		{
			if (string.IsNullOrEmpty(alias))
				return expression;

			return Expression.Call(Methods.LinqToDB.SqlExt.Alias.MakeGenericMethod(expression.Type), expression,
				Expression.Constant(alias));
		}

		public Expression ConvertMethod(MethodCallExpression node, LambdaExpression replacementLambda)
		{
			var replacementBody = replacementLambda.Body.Unwrap();
			var parms           = new Dictionary<ParameterExpression,int>(replacementLambda.Parameters.Count);
			var pn              = node.Method.IsStatic ? 0 : -1;

			foreach (var p in replacementLambda.Parameters)
				parms.Add(p, pn++);

			var newNode = replacementBody.Transform((node, parms, MappingSchema), static (context, wpi) =>
			{
				if (wpi.NodeType == ExpressionType.Parameter)
				{
					if (context.parms.TryGetValue((ParameterExpression)wpi, out var n))
					{
						if (n >= context.node.Arguments.Count)
						{
							if (typeof(IDataContext).IsSameOrParentOf(wpi.Type))
							{
								return SqlQueryRootExpression.Create(context.MappingSchema, wpi.Type);
							}

							throw new LinqToDBException($"Can't convert {wpi} to expression.");
						}

						var result = n < 0 ? context.node.Object! : context.node.Arguments[n];

						if (result.Type != wpi.Type)
						{
							var noConvert = result.UnwrapConvert();
							if (noConvert.Type == wpi.Type)
							{
								result = noConvert;
							}
							else
							{
								if (noConvert.Type.IsValueType)
									result = Expression.Convert(noConvert, wpi.Type);
							}
						}

						return result;
					}
				}

				return wpi;
			});

			if (node.Method.ReturnType != newNode.Type)
			{
				newNode = newNode.UnwrapConvert();
				if (node.Method.ReturnType != newNode.Type)
				{
					newNode = Expression.Convert(newNode, node.Method.ReturnType);
				}
			}

			return newNode;
		}

		static Expression ConvertMemberExpression(Expression expr, MappingSchema mappingSchema, Expression root, LambdaExpression l)
		{
			var body  = l.Body.Unwrap();
			var parms = l.Parameters.ToDictionary(p => p);
			var ex = body.Transform(
				(parms, root, mappingSchema),
				static (context, wpi) =>
				{
					if (wpi.NodeType == ExpressionType.Parameter && context.parms.ContainsKey((ParameterExpression)wpi))
					{
						if (wpi.Type.IsSameOrParentOf(context.root.Type))
						{
							return context.root;
						}

						if (typeof(IDataContext).IsSameOrParentOf(wpi.Type))
						{
							return SqlQueryRootExpression.Create(context.mappingSchema, wpi.Type);
						}

						throw new LinqToDBException($"Can't convert {wpi} to expression.");
					}

					return wpi;
				});

			if (ex.Type != expr.Type)
			{
				ex = Expression.Convert(ex, expr.Type);
			}

			return ex;
		}

		public LambdaExpression? ConvertExpressionMethodAttribute(Type type, MemberInfo mi, out string? alias)
		{
			mi = type.GetMemberOverride(mi);

			var attr = MappingSchema.GetAttribute<ExpressionMethodAttribute>(type, mi);

			if (attr == null && type != mi.ReflectedType && mi.DeclaringType?.IsInterface == true && type.IsClass)
			{
				var newInfo = type.GetImplementation(mi);
				if (newInfo != null)
				{
					attr = MappingSchema.GetAttribute<ExpressionMethodAttribute>(type, newInfo);
					mi   = newInfo;
				}
			}

			if (attr != null)
			{
				alias = attr.Alias ?? mi.Name;
				if (attr.Expression != null)
					return attr.Expression;

				if (!string.IsNullOrEmpty(attr.MethodName))
				{
					Expression expr;

					if (mi is MethodInfo method && method.IsGenericMethod)
					{
						var args  = method.GetGenericArguments();
						var names = args.Select(t => (object)t.Name).ToArray();
						var name  = string.Format(CultureInfo.InvariantCulture, attr.MethodName!, names);

						expr = Expression.Call(
							mi.DeclaringType!,
							name,
!string.Equals(name, attr.MethodName, StringComparison.Ordinal) ? [] : args);
					}
					else
					{
						expr = Expression.Call(mi.DeclaringType!, attr.MethodName!, []);
					}

					var evaluated = (LambdaExpression?)expr.EvaluateExpression();
					return evaluated;
				}
			}

			alias = null;
			return null;
		}

		#endregion

		#region IExpressionEvaluator

		bool IExpressionEvaluator.CanBeEvaluated(Expression expression)
		{
			return IsCompilable(expression);
		}

		object? IExpressionEvaluator.Evaluate(Expression expression)
		{
			return EvaluateExpression(expression);
		}

		#endregion
	}
}<|MERGE_RESOLUTION|>--- conflicted
+++ resolved
@@ -22,7 +22,7 @@
 {
 	sealed class ExposeExpressionVisitor : ExpressionVisitorBase, IExpressionEvaluator
 	{
-		static readonly ObjectPool<IsCompilableVisitor> _isCompilableVisitorPool = new(() => new IsCompilableVisitor(), v => v.Cleanup(), 100);
+		static ObjectPool<IsCompilableVisitor> _isCompilableVisitorPool = new(() => new IsCompilableVisitor(), v => v.Cleanup(), 100);
 
 		IDataContext                      _dataContext         = default!;
 		IMemberConverter                  _memberConverter     = default!;
@@ -104,7 +104,107 @@
 
 			if (node.Method.IsSqlPropertyMethodEx())
 			{
-<<<<<<< HEAD
+				return HandleSqlProperty(node);
+			}
+
+			if (string.Equals(node.Method.Name, "Compile", StringComparison.Ordinal) &&
+				typeof(LambdaExpression).IsSameOrParentOf(node.Method.DeclaringType!))
+			{
+				if (node.Object.EvaluateExpression() is LambdaExpression lambda)
+				{
+					return Visit(lambda);
+				}
+			}
+
+			if (string.Equals(node.Method.Name, "Invoke", StringComparison.Ordinal) && node.Object is LambdaExpression invokeLambda)
+			{
+				return HandleInvoke(node, invokeLambda);
+			}
+
+			if (string.Equals(node.Method.Name, nameof(DataExtensions.QueryFromExpression), StringComparison.Ordinal) &&
+				node.Method.DeclaringType == typeof(DataExtensions))
+			{
+				if (node.Arguments[1].EvaluateExpression() is LambdaExpression lambda)
+				{
+					return Visit(lambda.Body);
+				}
+			}
+
+			if (TryConvertIQueryable(node, out var convertedQuery))
+			{
+				var save = _compactBinary;
+				_compactBinary = true;
+				convertedQuery = Visit(convertedQuery);
+				_compactBinary = save;
+
+				return convertedQuery;
+			}
+
+			if (_includeConvert)
+			{
+				var newNode = ConvertMethod(node);
+				if (newNode != null)
+				{
+					return Visit(newNode);
+				}
+			}
+
+			var dependentParameters = SqlQueryDependentAttributeHelper.GetQueryDependentAttributes(node.Method);
+
+			if (dependentParameters != null)
+			{
+				node = HandleSqlDependentParameters(node, dependentParameters);
+			}
+
+			if (_isSingleConvert)
+				return node;
+
+			var newEvaluatedArguments = TryEvaluateArguments(node);
+
+			if (newEvaluatedArguments != null)
+			{
+				return Visit(node.Update(node.Object, newEvaluatedArguments));
+			}
+
+			var result = base.VisitMethodCall(node);
+			return result;
+
+			MethodCallExpression HandleSqlDependentParameters(MethodCallExpression node, IList<SqlQueryDependentAttribute?> dependentParameters)
+			{
+				var           arguments    = node.Arguments;
+				Expression[]? newArguments = null;
+
+				for (var i = 0; i < arguments.Count; i++)
+				{
+					var attr = dependentParameters[i];
+					if (attr != null)
+					{
+						var argument = arguments[i];
+						if (argument.NodeType != ExpressionType.Constant)
+						{
+							var newArgument = attr.PrepareForCache(argument, this);
+							if (newArgument.Type != argument.Type)
+								newArgument = Expression.Convert(newArgument, argument.Type);
+
+							if (!ReferenceEquals(newArgument, argument))
+							{
+								newArguments ??= arguments.ToArray();
+								newArguments[i] = newArgument;
+							}
+						}
+					}
+				}
+
+				if (newArguments != null)
+				{
+					node = node.Update(node.Object, newArguments);
+				}
+
+				return node;
+			}
+
+			Expression HandleSqlProperty(MethodCallExpression node)
+			{
 				// transform Sql.Property into member access
 				if (node.Arguments[1].Type != typeof(string))
 					throw new ArgumentException("Only strings are allowed for member name in Sql.Property expressions.");
@@ -124,149 +224,6 @@
 					foreach (var a in entityDescriptor.Associations)
 					{
 						if (string.Equals(a.MemberInfo.Name, memberName, StringComparison.Ordinal))
-						{
-							if (memberInfo != null)
-								throw new InvalidOperationException("Sequence contains more than one element");
-							memberInfo = a.MemberInfo;
-						}
-					}
-				}
-
-				if (memberInfo == null)
-					memberInfo = MemberHelper.GetMemberInfo(node);
-
-				return Expression.MakeMemberAccess(entity, memberInfo);
-			}
-
-			if (string.Equals(node.Method.Name, "Compile", StringComparison.Ordinal) &&
-			    typeof(LambdaExpression).IsSameOrParentOf(node.Method.DeclaringType!))
-=======
-				return HandleSqlProperty(node);
-			}
-
-			if (node.Method.Name == "Compile" &&
-				typeof(LambdaExpression).IsSameOrParentOf(node.Method.DeclaringType!))
->>>>>>> 11e199fa
-			{
-				if (node.Object.EvaluateExpression() is LambdaExpression lambda)
-				{
-					return Visit(lambda);
-				}
-			}
-
-			if (string.Equals(node.Method.Name, "Invoke", StringComparison.Ordinal) && node.Object is LambdaExpression invokeLambda)
-			{
-				return HandleInvoke(node, invokeLambda);
-			}
-
-<<<<<<< HEAD
-			if (string.Equals(node.Method.Name, nameof(DataExtensions.QueryFromExpression), StringComparison.Ordinal) &&
-			    node.Method.DeclaringType == typeof(DataExtensions))
-=======
-			if (node.Method.Name == nameof(DataExtensions.QueryFromExpression) &&
-				node.Method.DeclaringType == typeof(DataExtensions))
->>>>>>> 11e199fa
-			{
-				if (node.Arguments[1].EvaluateExpression() is LambdaExpression lambda)
-				{
-					return Visit(lambda.Body);
-				}
-			}
-
-			if (TryConvertIQueryable(node, out var convertedQuery))
-			{
-				var save = _compactBinary;
-				_compactBinary = true;
-				convertedQuery = Visit(convertedQuery);
-				_compactBinary = save;
-
-				return convertedQuery;
-			}
-
-			if (_includeConvert)
-			{
-				var newNode = ConvertMethod(node);
-				if (newNode != null)
-				{
-					return Visit(newNode);
-				}
-			}
-
-			var dependentParameters = SqlQueryDependentAttributeHelper.GetQueryDependentAttributes(node.Method);
-
-			if (dependentParameters != null)
-			{
-				node = HandleSqlDependentParameters(node, dependentParameters);
-			}
-
-			if (_isSingleConvert)
-				return node;
-
-			var newEvaluatedArguments = TryEvaluateArguments(node);
-
-			if (newEvaluatedArguments != null)
-			{
-				return Visit(node.Update(node.Object, newEvaluatedArguments));
-			}
-
-			var result = base.VisitMethodCall(node);
-			return result;
-
-			MethodCallExpression HandleSqlDependentParameters(MethodCallExpression node, IList<SqlQueryDependentAttribute?> dependentParameters)
-			{
-				var           arguments    = node.Arguments;
-				Expression[]? newArguments = null;
-
-				for (var i = 0; i < arguments.Count; i++)
-				{
-					var attr = dependentParameters[i];
-					if (attr != null)
-					{
-						var argument = arguments[i];
-						if (argument.NodeType != ExpressionType.Constant)
-						{
-							var newArgument = attr.PrepareForCache(argument, this);
-							if (newArgument.Type != argument.Type)
-								newArgument = Expression.Convert(newArgument, argument.Type);
-
-							if (!ReferenceEquals(newArgument, argument))
-							{
-								newArguments ??= arguments.ToArray();
-								newArguments[i] = newArgument;
-							}
-						}
-					}
-				}
-
-				if (newArguments != null)
-				{
-					node = node.Update(node.Object, newArguments);
-				}
-
-				return node;
-			}
-
-			Expression HandleSqlProperty(MethodCallExpression node)
-			{
-				// transform Sql.Property into member access
-				if (node.Arguments[1].Type != typeof(string))
-					throw new ArgumentException("Only strings are allowed for member name in Sql.Property expressions.");
-
-				var entity               = Visit(node.Arguments[0].UnwrapConvertToObject());
-				var memberNameExpression = Visit(node.Arguments[1]);
-				var memberName           = memberNameExpression.EvaluateExpression<string>();
-				if (memberName == null)
-					throw new InvalidOperationException(
-						$"Could not retrieve member name from expression '{memberNameExpression}'");
-
-				var entityDescriptor = MappingSchema.GetEntityDescriptor(entity.Type, DataContext.Options.ConnectionOptions.OnEntityDescriptorCreated);
-
-				var memberInfo = entityDescriptor[memberName]?.MemberInfo;
-				if (memberInfo == null)
-				{
-					foreach (var a in entityDescriptor.Associations)
-					{
-						if (a.MemberInfo.Name == memberName)
 						{
 							if (memberInfo != null)
 								throw new InvalidOperationException("Sequence contains more than one element");
@@ -832,7 +789,7 @@
 					if (node.Left is BinaryExpression equalityLeft && node.Right is ConstantExpression constantRight)
 						if (equalityLeft.Type.IsNullableType)
 							if (equalityLeft.NodeType == ExpressionType.Equal && equalityLeft.Left.Type == equalityLeft.Right.Type)
-								if (constantRight.Value is bool val && !val)
+								if (constantRight.Value is false)
 								{
 									var result = Visit(equalityLeft);
 									if (result.Type != node.Type)
@@ -1081,7 +1038,8 @@
 						expr = Expression.Call(
 							mi.DeclaringType!,
 							name,
-!string.Equals(name, attr.MethodName, StringComparison.Ordinal) ? [] : args);
+							!string.Equals(name, attr.MethodName, StringComparison.Ordinal) ? [] : args
+						);
 					}
 					else
 					{
