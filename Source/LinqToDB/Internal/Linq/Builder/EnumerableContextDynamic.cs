﻿using System;
using System.Collections.Generic;
using System.Diagnostics.CodeAnalysis;
using System.Linq;
using System.Linq.Expressions;

using LinqToDB.Expressions;
using LinqToDB.Internal.Common;
using LinqToDB.Internal.Expressions;
using LinqToDB.Internal.SqlQuery;
using LinqToDB.Mapping;

namespace LinqToDB.Internal.Linq.Builder
{
	sealed class EnumerableContextDynamic : BuildContextBase
	{
		readonly Expression[] _expressionRows;
		Expression[]?         _expandedExpressionRows;
		SqlErrorExpression?   _expandedErrorExpression;
		Expression?           _rowIndexExpression;

		Dictionary<SqlPathExpression, List<(int rowIndex, SqlPlaceholderExpression placeholder)>>   _byPathExpressions = new (ExpressionEqualityComparer.Instance);
		List<(Expression path, ColumnDescriptor? descriptor, SqlPlaceholderExpression placeholder)> _fieldsMap         = new();

		public override Expression?    Expression    { get; }
		public override MappingSchema  MappingSchema => Builder.MappingSchema;
		public          SqlValuesTable Table         { get; }
		public          IBuildContext? ValuesContext { get; }

		public override bool AutomaticAssociations => false;

		public EnumerableContextDynamic(TranslationModifier translationModifier, IBuildContext? valuesContext, ExpressionBuilder builder, Expression[] expressionRows, SelectQuery query, Type elementType)
			: base(translationModifier, builder, elementType, query)
		{
			_expressionRows = expressionRows;
			ValuesContext   = valuesContext;

			Table      = new SqlValuesTable();
			Expression = null;

			SelectQuery.From.Table(Table);
		}

		public Expression EnsureRowIndexCreated(Expression path)
		{
			if (_rowIndexExpression != null)
				return _rowIndexExpression;

			var specialProp = SequenceHelper.CreateSpecialProperty(path, typeof(int), "index");
			var placeholder = BuildFieldPlaceholder(specialProp, null, ProjectFlags.SQL);
			if (placeholder == null)
				throw new InvalidOperationException("Placeholder is null");

			_rowIndexExpression = specialProp;

			return _rowIndexExpression;
		}

		public override Expression MakeExpression(Expression path, ProjectFlags flags)
		{
			if (flags.IsSubquery() || flags.IsMemberRoot())
				return path;

			if (SequenceHelper.IsSameContext(path, this))
			{
<<<<<<< HEAD
				if (flags.IsRoot() || flags.IsTable() || flags.IsAssociationRoot() || flags.IsTraverse() || flags.IsAggregationRoot() || flags.IsExtractProjection())
=======
				if (flags.IsRoot() || flags.IsTable() || flags.IsAssociationRoot() || flags.IsTraverse() || flags.IsAggregationRoot() || flags.IsMemberRoot())
>>>>>>> 6c6b6ea4
					return path;

				if (MappingSchema.IsScalarType(ElementType) || Builder.CurrentDescriptor != null)
				{
					var dbType = Builder.CurrentDescriptor?.GetDbDataType(true) ?? MappingSchema.GetDbDataType(ElementType);
					if (dbType.DataType != DataType.Undefined || ElementType.IsEnum)
					{
						if (path.Type != ElementType)
						{
							path = ((ContextRefExpression)path).WithType(ElementType);
						}

						var specialProp = SequenceHelper.CreateSpecialProperty(path, ElementType, "item");

						return specialProp;
					}
				}

				if (flags.IsExpression())
				{
					if (_expressionRows.Length == 0)
					{
						return ExpressionBuilder.CreateSqlError(path);
					}

					if (!TryGetExpandedRows(out var expandedRows, out var error))
					{
						return error;
					}

					var projection = expandedRows[0];

					for (var i = 1; i < expandedRows.Length; i++)
					{
						var rowProjection = expandedRows[i];

						var idx = i;

						var helper = new MergeProjectionHelper(
							Builder,
							MappingSchema,
							(projection1, projection2, out mergedProjection) =>
							{
								var row1 = EnsureRowIndexCreated(path);
								mergedProjection = Expression.Condition(Expression.Equal(row1, ExpressionInstances.Int32(idx - 1)), projection1, projection2);
								return true;
							}
						);

						if (!helper.TryMergeProjections(projection, rowProjection, flags, out var merged))
						{
							return new SqlErrorExpression(path, $"Could not decide which construction type to use `query.Select(x => new {projection.Type.Name} {{ ... }})` to specify projection.",
								path.Type);
						}

						projection = merged;
					}

					var remapped = RemapToValuesFields(projection, path);

					return remapped;
				}

				return path;
			}

			if (path is not MemberExpression member)
				return ExpressionBuilder.CreateSqlError(path);

			var placeholder = BuildFieldPlaceholder(member, null, flags);

			if (placeholder == null)
				return ExpressionBuilder.CreateSqlError(path);

			return placeholder;
		}

		Expression RemapToValuesFields(Expression projection, Expression path)
		{
			var helper = new ProjectionPathHelper(Builder, MappingSchema, (_, path, expression) =>
			{
				if (expression is SqlPathExpression pathExpr && path is MemberExpression pathMember)
				{
					var placeholder = BuildFieldPlaceholder(pathMember, null, ProjectFlags.SQL);
					if (placeholder == null)
						return new SqlErrorExpression(pathMember);
					return placeholder;
				}

				return expression;
			});

			var newExpression = helper.AnalyseExpression(projection, path);

			// Do it again if fields are placed in other constructions
			newExpression = newExpression.Transform(e =>
			{
				if (e is SqlPathExpression pathExpr)
				{
					var placeholder = BuildFieldPlaceholder(null, pathExpr, ProjectFlags.SQL);
					if (placeholder == null)
						return new SqlErrorExpression(pathExpr);
					return placeholder;
				}

				return e;
			});

			return newExpression;
		}

		bool TryGetExpandedRows([NotNullWhen(true)] out Expression[]? expandedRows, [NotNullWhen(false)] out SqlErrorExpression? error)
		{
			if (_expandedExpressionRows != null)
			{
				expandedRows = _expandedExpressionRows;
				error        = null;
				return true;
			}

			if (_expandedErrorExpression != null)
			{
				expandedRows = null;
				error        = _expandedErrorExpression;
				return false;
			}

			var helper = new MergeProjectionHelper(Builder, MappingSchema);

			var expandedExpressionRows = new Expression[_expressionRows.Length];
			for (var i = 0; i < _expressionRows.Length; i++)
			{
				var rowProjection = _expressionRows[i];
				if (!helper.BuildProjectionExpression(rowProjection, ValuesContext!, out var pathProjection, out var placeholders, out var foundEager, out var errorExpr))
				{
					error                    = errorExpr;
					expandedRows             = null;
					_expandedErrorExpression = errorExpr;
					return false;
				}

				foreach (var (placeholder, path) in placeholders)
				{
					var pathExpr = new SqlPathExpression(path, placeholder.Type);
					if (!_byPathExpressions.TryGetValue(pathExpr, out var list))
					{
						list = [];
						_byPathExpressions.Add(pathExpr, list);
					}
					
					list.Add((i, placeholder));
				}

				expandedExpressionRows[i] = pathProjection;
			}

			error                   = null;
			_expandedExpressionRows = expandedExpressionRows;
			expandedRows            = expandedExpressionRows;
			return true;
		}

		SqlPlaceholderExpression? BuildFieldPlaceholder(MemberExpression? memberExpression, SqlPathExpression? pathExpression, ProjectFlags flags)
		{
			if (memberExpression == null && pathExpression == null)
				return null;

			var currentDescriptor = Builder.CurrentDescriptor;
			SqlPlaceholderExpression? foundPlaceholder = null;

			var isSpecial  = memberExpression != null && SequenceHelper.IsSpecialProperty(memberExpression, memberExpression.Type, "item");
			var isRowIndex = memberExpression != null && SequenceHelper.IsSpecialProperty(memberExpression, memberExpression.Type, "index");

			var checkDescriptor = currentDescriptor != null && !isSpecial && !isRowIndex;

			foreach (var (path, descriptor, placeholder) in _fieldsMap)
			{
				if ((!checkDescriptor || descriptor == currentDescriptor) && (ExpressionEqualityComparer.Instance.Equals(path, memberExpression) || ExpressionEqualityComparer.Instance.Equals(path, pathExpression)))
				{
					foundPlaceholder = placeholder;
					break;
				}
			}

			if (foundPlaceholder != null)
			{
				return foundPlaceholder;
			}

			var  translations = new List<Expression>();

			if (memberExpression != null)
			{
				var columDescriptor = isSpecial || isRowIndex || memberExpression.Expression?.Type == null
					? null
					: MappingSchema.GetEntityDescriptor(memberExpression.Expression.Type).FindColumnDescriptor(memberExpression.Member);

				var descriptor = columDescriptor ?? currentDescriptor;

				for (var index = 0; index < _expressionRows.Length; index++)
				{
					var rowProjection = _expressionRows[index];
					var projected = isSpecial ? rowProjection
						: isRowIndex ? ExpressionInstances.Int32(index)
						: Builder.Project(ValuesContext!, memberExpression, null, 0, flags, rowProjection, false);

					using var saveDescriptor = Builder.UsingColumnDescriptor(descriptor);
					var       translated     = Builder.BuildSqlExpression(ValuesContext, projected);

					translations.Add(translated);
				}
			}
			else if (pathExpression != null)
			{
				if (!_byPathExpressions.TryGetValue(pathExpression, out var list))
				{
					return null;
				}

				for (var i = 0; i < _expressionRows.Length; i++)
				{
					var foundIndex = list.FindIndex(tuple => tuple.rowIndex == i);
					if (foundIndex >= 0)
					{
						translations.Add(list[foundIndex].placeholder);
					}
					else
					{
						translations.Add(_expressionRows[i]);
					}
				}
			}

			var firstTranslated = translations.OfType<SqlPlaceholderExpression>().FirstOrDefault();

			if (firstTranslated == null)
			{
				return null;
			}

			Expression currentPath = memberExpression != null ? memberExpression : pathExpression!;

			var fieldName = GenerateFieldName(currentPath);
			if (fieldName == null)
			{
				fieldName = "field1";
			}

			Utils.MakeUniqueNames([fieldName], _fieldsMap.Select(x => ((SqlField)x.placeholder.Sql).Name), x => x, (e, v, s) => fieldName = v);

			var dbDataType = currentDescriptor?.GetDbDataType(true) ?? QueryHelper.GetDbDataType(firstTranslated.Sql, MappingSchema);

			var field = new SqlField(dbDataType, fieldName, true);
			var fieldPlaceholder = ExpressionBuilder.CreatePlaceholder(this, field, currentPath);

			_fieldsMap.Add((currentPath, currentDescriptor, fieldPlaceholder));

			Table.AddField(field);

			// fill rows
			if (Table.Rows == null)
			{
				Table.Rows = new ();
				Table.Rows.AddRange(Enumerable.Range(0, translations.Count).Select(_ => new List<ISqlExpression>()));
			}

			var canBeNull   = false;
			var nullability = NullabilityContext.GetContext(SelectQuery);

			for (var i = 0; i < translations.Count; i++)
			{
				var translated = translations[i];

				ISqlExpression sql;
				if (translated is SqlPlaceholderExpression sqlPlaceholder)
				{
					sql       = sqlPlaceholder.Sql;
					canBeNull = canBeNull || nullability.CanBeNull(sql);
				}
				else
				{
					sql       = new SqlValue(dbDataType, null);
					canBeNull = true;
				}

				Table.Rows[i].Add(sql);
			}

			return fieldPlaceholder;
		}

		static string? GenerateFieldName(Expression expr)
		{
			var     current = expr;
			string? fieldName   = null;
			while (current is MemberExpression memberExpression)
			{
				if (fieldName != null)
					fieldName = memberExpression.Member.Name + "_" + fieldName;
				else
					fieldName = memberExpression.Member.Name;
				current = memberExpression.Expression;
			}

			return fieldName;
		}

		public override IBuildContext Clone(CloningContext context)
		{
			var result = new EnumerableContextDynamic(TranslationModifier, context.CloneContext(ValuesContext), Builder, _expressionRows.Select(e => context.CloneExpression(e)).ToArray(), 
				context.CloneElement(SelectQuery),
				ElementType);

			context.RegisterCloned(this, result);

			result._byPathExpressions = _byPathExpressions
				.ToDictionary(
					x => context.CloneExpression(x.Key),
					x => x.Value.Select(y => (y.rowIndex, context.CloneExpression(y.placeholder))).ToList());

			result._fieldsMap = _fieldsMap
				.Select(x => (context.CloneExpression(x.path), x.descriptor, context.CloneExpression(x.placeholder)))
				.ToList();

			return result;

		}

		public override void SetRunQuery<T>(Query<T> query, Expression expr)
		{
			var mapper = Builder.BuildMapper<T>(SelectQuery, expr);

			QueryRunner.SetRunQuery(query, mapper);
		}

		public override void SetAlias(string? alias)
		{
			if (SelectQuery.Select.Columns.Count == 1)
			{
				var sqlColumn = SelectQuery.Select.Columns[0];
				if (sqlColumn.RawAlias == null)
					sqlColumn.Alias = alias;
			}
		}

		public override SqlStatement GetResultStatement()
		{
			return new SqlSelectStatement(SelectQuery);
		}
	}
}<|MERGE_RESOLUTION|>--- conflicted
+++ resolved
@@ -63,11 +63,7 @@
 
 			if (SequenceHelper.IsSameContext(path, this))
 			{
-<<<<<<< HEAD
-				if (flags.IsRoot() || flags.IsTable() || flags.IsAssociationRoot() || flags.IsTraverse() || flags.IsAggregationRoot() || flags.IsExtractProjection())
-=======
-				if (flags.IsRoot() || flags.IsTable() || flags.IsAssociationRoot() || flags.IsTraverse() || flags.IsAggregationRoot() || flags.IsMemberRoot())
->>>>>>> 6c6b6ea4
+				if (flags.IsRoot() || flags.IsTable() || flags.IsAssociationRoot() || flags.IsTraverse() || flags.IsAggregationRoot())
 					return path;
 
 				if (MappingSchema.IsScalarType(ElementType) || Builder.CurrentDescriptor != null)
