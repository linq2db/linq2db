﻿using System;
using System.Collections.Generic;
using System.Linq;
using System.Linq.Expressions;
using System.Reflection;

using LinqToDB;
using LinqToDB.Expressions;
using LinqToDB.Internal.Expressions;
using LinqToDB.Internal.Extensions;
using LinqToDB.Mapping;

namespace LinqToDB.Internal.Linq.Builder
{
	[BuildsMethodCall("LoadWith", "ThenLoad", "LoadWithAsTable", "LoadWithInternal")]
	sealed class LoadWithBuilder : MethodCallBuilder
	{
		public static bool CanBuildMethod(MethodCallExpression call)
			=> call.IsQueryable();

		static void CheckFilterFunc(Type expectedType, Type filterType, MappingSchema mappingSchema)
		{
			var propType = expectedType;
			if (mappingSchema.IsCollectionType(expectedType))
				propType = EagerLoading.GetEnumerableElementType(expectedType, mappingSchema);
			var itemType = typeof(Expression<>).IsSameOrParentOf(filterType) ?
				filterType.GetGenericArguments()[0].GetGenericArguments()[0].GetGenericArguments()[0] :
				filterType.GetGenericArguments()[0].GetGenericArguments()[0];
			if (propType != itemType)
				throw new LinqToDBException("Invalid filter function usage.");
		}

		protected override BuildSequenceResult BuildMethodCall(ExpressionBuilder builder, MethodCallExpression methodCall, BuildInfo buildInfo)
		{
			var buildResult = builder.TryBuildSequence(new BuildInfo(buildInfo, methodCall.Arguments[0]));
			if (buildResult.BuildContext == null)
				return buildResult;
			var sequence = buildResult.BuildContext;

			ILoadWithContext? table = null;

			LoadWithEntity lastLoadWith;

			if (methodCall.Method.Name == "LoadWithInternal")
			{
				table = SequenceHelper.GetTableOrCteContext(sequence);

				var loadWith = methodCall.Arguments[1].EvaluateExpression<LoadWithEntity>();

				if (table == null)
				{
					if (loadWith?.MembersToLoad?.Count > 0)
						return BuildSequenceResult.Error(methodCall);

					return buildResult;
				}

				table.LoadWithRoot = loadWith!;
				lastLoadWith       = loadWith!;
			}
			else
			{
				var selector = methodCall.Arguments[1].UnwrapLambda();

				// reset LoadWith sequence
				if (methodCall.IsQueryable("LoadWith"))
				{
					while (sequence is LoadWithContext lw)
						sequence = lw.Context;
				}
				else
				{
					if (sequence is LoadWithContext lw)
						table = lw.RegisterContext as ILoadWithContext;
				}

				var path = SequenceHelper.PrepareBody(selector, sequence);

				var extractResult = ExtractAssociations(builder, table, path, null);

				if (extractResult == null)
					throw new LinqToDBException($"Unable to retrieve properties path for LoadWith/ThenLoad. Path: '{selector}'");

				var associations = extractResult.Value.info.Length <= 1
					? extractResult.Value.info
<<<<<<< HEAD
					: Enumerable.Reverse(extractResult.Value.info).ToArray();
=======
					: extractResult.Value.info
						.AsEnumerable()
						.Reverse()
						.ToArray();
>>>>>>> 9e8819da

				if (associations.Length == 0)
					throw new LinqToDBException($"Unable to retrieve properties path for LoadWith/ThenLoad. Path: '{path}'");

				table = extractResult.Value.context ?? throw new LinqToDBException("Unable to find table for LoadWith association.");

				if (table.LoadWithRoot == null)
					table.LoadWithRoot = new();

				var tableLoadWith = table.LoadWithRoot;

				if (methodCall.Method.Name == "ThenLoad")
				{
					var prevSequence = (LoadWithContext)sequence;

					lastLoadWith = prevSequence.LastLoadWithInfo ?? throw new InvalidOperationException();

					// append to the last member chain

					lastLoadWith = MergeLoadWith(lastLoadWith, associations);

					if (methodCall.Arguments.Count == 3)
					{
						var lastElement = associations[^1];
						lastElement.FilterFunc = (Expression?)methodCall.Arguments[2];
						if (lastElement.MemberInfo != null)
							CheckFilterFunc(lastElement.MemberInfo.GetMemberType(), lastElement.FilterFunc!.Type, sequence.MappingSchema);
					}
				}
				else if (methodCall.Method.Name == "LoadWith" || methodCall.Method.Name == "LoadWithAsTable")
				{
					lastLoadWith = tableLoadWith ?? throw new InvalidOperationException();

					if (methodCall.Arguments.Count == 3)
					{
						var lastElement = associations[^1];
						lastElement.FilterFunc = (Expression?)methodCall.Arguments[2];
						if (lastElement.MemberInfo != null)
							CheckFilterFunc(lastElement.MemberInfo.GetMemberType(), lastElement.FilterFunc!.Type, sequence.MappingSchema);
					}

					lastLoadWith = MergeLoadWith(lastLoadWith, associations);
				}
				else
					throw new InvalidOperationException();
			}

			var loadWithSequence = sequence as LoadWithContext ?? new LoadWithContext(sequence, table);
			loadWithSequence.LastLoadWithInfo = lastLoadWith;

			return BuildSequenceResult.FromContext(loadWithSequence);
		}

		static (ILoadWithContext? context, LoadWithMember[] info)? ExtractAssociations(ExpressionBuilder builder, ILoadWithContext? parentContext, Expression expression, Expression? stopExpression)
		{
			var currentExpression = expression;

			while (currentExpression.NodeType == ExpressionType.Call)
			{
				var mc = (MethodCallExpression)currentExpression;
				if (mc.IsQueryable())
					currentExpression = mc.Arguments[0];
				else
					break;
			}

			LambdaExpression? filterExpression = null;
			if (currentExpression != expression)
			{
				var parameter  = Expression.Parameter(currentExpression.Type, "e");

				var body   = expression.Replace(currentExpression, parameter);
				var lambda = Expression.Lambda(body, parameter);

				filterExpression = lambda;
			}

			var (context, members) = GetAssociations(builder, parentContext, currentExpression, stopExpression);
			if (context == null)
				return default;

			var loadWithInfos = members
				.Select((m, i) => new LoadWithMember(m) { FilterExpression = i == 0 ? filterExpression : null })
				.ToArray();

			return (context, loadWithInfos);
		}

		static (ILoadWithContext? context, List<MemberInfo> members) GetAssociations(ExpressionBuilder builder, ILoadWithContext? parentContext, Expression expression, Expression? stopExpression)
		{
			ILoadWithContext? context    = parentContext;
			MemberInfo?       lastMember = null;

			var members = new List<MemberInfo>();
			var stop    = false;

			for (;;)
			{
				if (stopExpression == expression || stop)
				{
					break;
				}

				switch (expression.NodeType)
				{
					case ExpressionType.Parameter :
					{
						if (lastMember == null)
							goto default;
						stop = true;
						break;
					}

					case ExpressionType.Call      :
					{
						var cexpr = (MethodCallExpression)expression;

						if (cexpr.Method.IsSqlPropertyMethodEx())
						{
							var memberInfo   = MemberHelper.GetMemberInfo(cexpr);
							var memberAccess = Expression.MakeMemberAccess(cexpr.Arguments[0], memberInfo);
							expression = memberAccess;

							continue;
						}

						if (lastMember == null)
							goto default;

						var expr  = cexpr.Object;

						if (expr == null)
						{
							if (cexpr.Arguments.Count == 0)
								goto default;

							expr = cexpr.Arguments[0];
						}

						if (expr.NodeType != ExpressionType.MemberAccess)
							goto default;

						var member = ((MemberExpression)expr).Member;
						var mtype  = member.GetMemberType();

						if (lastMember.ReflectedType != mtype.GetItemType())
							goto default;

						expression = expr;

						break;
					}

					case ExpressionType.MemberAccess :
					{
						expression = builder.BuildTraverseExpression(expression).UnwrapConvert();

						if (expression.NodeType != ExpressionType.MemberAccess)
							break;

						var mexpr         = (MemberExpression)expression;
						var member        = lastMember = mexpr.Member;
						var isAssociation = builder.IsAssociation(expression, out _);

						if (!isAssociation)
						{
							var projected = builder.BuildTraverseExpression(expression);
							if (ExpressionEqualityComparer.Instance.Equals(projected, expression))
								throw new LinqToDBException($"Member '{expression}' is not an association.");
							expression = projected;
							break;
						}

						members.Add(member);

						expression = mexpr.Expression!;

						break;
					}

					case ExpressionType.ArrayIndex   :
					{
						expression = ((BinaryExpression)expression).Left;
						break;
					}

					case ExpressionType.Extension    :
					{
						if (expression is GetItemExpression getItemExpression)
						{
							expression = getItemExpression.Expression;
							break;
						}

						if (expression is ContextRefExpression contextRef)
						{
							var newExpression = builder.BuildTableExpression(expression);
							if (!ReferenceEquals(newExpression, expression))
							{
								expression = newExpression;
							}
							else
							{
								stop    = true;
								context = contextRef.BuildContext as ILoadWithContext;
							}

							break;
						}

						goto default;
					}

					case ExpressionType.Convert       :
					case ExpressionType.ConvertChecked:
					{
						expression = ((UnaryExpression)expression).Operand;
						break;
					}

					default :
					{
						throw new LinqToDBException($"Expression '{expression}' is not an association.");
					}
				}
			}

			return (context ?? parentContext, members);
		}

		static LoadWithEntity MergeLoadWith(LoadWithEntity loadWith, LoadWithMember[] defined)
		{
			var current = loadWith;

			for (var index = 0; index < defined.Length; index++)
			{
				var member = defined[index];
				current.MembersToLoad ??= new List<LoadWithMember>();

				var found = current.MembersToLoad.FirstOrDefault(m => m.MemberInfo.EqualsTo(member.MemberInfo));
				if (found == null)
				{
					current.MembersToLoad.Add(member);
				}
				else
				{
					// Only first member's filter expression and function are used.
					if (found.FilterExpression == null && found.FilterFunc == null)
					{
						found.FilterExpression = member.FilterExpression;
						found.FilterFunc       = member.FilterFunc;
					}

					member = found;
				}

				member.Entity        ??= new LoadWithEntity();
				member.Entity.Parent =   current;
				member.ShouldLoad    =   true;

				current = member.Entity!;
			}

			return current;
		}

		internal sealed class LoadWithContext : PassThroughContext
		{
			public IBuildContext   RegisterContext  { get; }
			public LoadWithEntity? LastLoadWithInfo { get; set; }

			public LoadWithContext(IBuildContext context, IBuildContext registerContext) : base(context)
			{
				RegisterContext = registerContext;
			}

			public override Expression MakeExpression(Expression path, ProjectFlags flags)
			{
				if (SequenceHelper.IsSameContext(path, this))
				{
					if (flags.IsRoot())
						return path;

					if (flags.IsAssociationRoot())
						return new ContextRefExpression(path.Type, RegisterContext);
				}

				return base.MakeExpression(path, flags);
			}

			public override IBuildContext Clone(CloningContext context)
			{
				return new LoadWithContext(context.CloneContext(Context), context.CloneContext(RegisterContext));
			}

			public override IBuildContext? GetContext(Expression expression, BuildInfo buildInfo)
			{
				return RegisterContext.GetContext(expression, buildInfo);
			}
		}
	}
}<|MERGE_RESOLUTION|>--- conflicted
+++ resolved
@@ -83,14 +83,10 @@
 
 				var associations = extractResult.Value.info.Length <= 1
 					? extractResult.Value.info
-<<<<<<< HEAD
-					: Enumerable.Reverse(extractResult.Value.info).ToArray();
-=======
 					: extractResult.Value.info
 						.AsEnumerable()
 						.Reverse()
 						.ToArray();
->>>>>>> 9e8819da
 
 				if (associations.Length == 0)
 					throw new LinqToDBException($"Unable to retrieve properties path for LoadWith/ThenLoad. Path: '{path}'");
