--- conflicted
+++ resolved
@@ -3843,19 +3843,14 @@
 					if (l != null && r != null)
 						break;
 
-					leftExpr = Builder.ParseGenericConstructor(leftExpr, ProjectFlags.SQL | ProjectFlags.Keys, columnDescriptor);
-					rightExpr = Builder.ParseGenericConstructor(rightExpr, ProjectFlags.SQL | ProjectFlags.Keys, columnDescriptor);
-
-<<<<<<< HEAD
-						leftExpr  = Builder.ParseGenericConstructor(leftExpr.UnwrapAdjustType(),  ProjectFlags.SQL | ProjectFlags.Keys, columnDescriptor);
-						rightExpr = Builder.ParseGenericConstructor(rightExpr.UnwrapAdjustType(), ProjectFlags.SQL | ProjectFlags.Keys, columnDescriptor);
-=======
+					leftExpr  = Builder.ParseGenericConstructor(leftExpr.UnwrapAdjustType(),  ProjectFlags.SQL | ProjectFlags.Keys, columnDescriptor);
+					rightExpr = Builder.ParseGenericConstructor(rightExpr.UnwrapAdjustType(), ProjectFlags.SQL | ProjectFlags.Keys, columnDescriptor);
+
 					if (SequenceHelper.UnwrapDefaultIfEmpty(leftExpr) is SqlGenericConstructorExpression leftGenericConstructor &&
 						SequenceHelper.UnwrapDefaultIfEmpty(rightExpr) is SqlGenericConstructorExpression rightGenericConstructor)
 					{
 						return GenerateConstructorComparison(leftGenericConstructor, rightGenericConstructor);
 					}
->>>>>>> 719a2067
 
 					if (IsNullExpression(left))
 					{
