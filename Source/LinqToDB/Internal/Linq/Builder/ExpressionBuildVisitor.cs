﻿using System;
using System.Collections;
using System.Collections.Generic;
using System.Data.SqlTypes;
using System.Diagnostics;
using System.Diagnostics.CodeAnalysis;
using System.Linq;
using System.Linq.Expressions;
using System.Reflection;
using System.Runtime.CompilerServices;

using LinqToDB;
using LinqToDB.Common;
using LinqToDB.Data;
using LinqToDB.Expressions;
using LinqToDB.Internal.Common;
using LinqToDB.Internal.Conversion;
using LinqToDB.Internal.DataProvider.Translation;
using LinqToDB.Internal.Expressions;
using LinqToDB.Internal.Extensions;
using LinqToDB.Internal.Reflection;
using LinqToDB.Internal.SqlQuery;
using LinqToDB.Linq.Translation;
using LinqToDB.Mapping;
using LinqToDB.SqlQuery;

using static LinqToDB.Linq.Translation.ITranslationContext;

namespace LinqToDB.Internal.Linq.Builder
{
	sealed class ExpressionBuildVisitor : ExpressionVisitorBase
	{
		public ExpressionBuilder Builder { get; }

		BuildPurpose               _buildPurpose;
		BuildFlags                 _buildFlags;
		readonly Stack<Expression> _disableSubqueries = new();
		NewExpression?             _disableNew;
		bool                       _preferClientSide;
		NullabilityContext?        _nullabilityContext;

		public string?           Alias             { get; private set; }
		public ColumnDescriptor? CurrentDescriptor { get; private set; }

		public IBuildContext? BuildContext
		{
			get;
			private set
			{
				if (ReferenceEquals(field, value))
					return;

				field = value;
				_nullabilityContext = null;
			}
		}

		// Caches
		SnapshotDictionary<ExprCacheKey, Expression>?                _associations;
		SnapshotDictionary<ExprCacheKey, Expression>                 _translationCache             = new(ExprCacheKey.SqlCacheKeyComparer);
		SnapshotDictionary<ColumnCacheKey, SqlPlaceholderExpression> _columnCache                  = new(ColumnCacheKey.ColumnCacheKeyComparer);

		public ExpressionBuildVisitor(ExpressionBuilder builder)
		{
			Builder = builder;
			_buildPurpose = BuildPurpose.Expression;
		}

		public MappingSchema MappingSchema => BuildContext?.MappingSchema ?? Builder.MappingSchema;
		public DataOptions DataOptions => Builder.DataOptions;

		ContextRefExpression? FoundRoot { get; set; }

		static bool HasClonedContext(Expression? expression, CloningContext cloningContext)
		{
			return expression != null &&
				   null != expression.Find(cloningContext, static (cc, e) => e is ContextRefExpression contextRef && cc.IsCloned(contextRef.BuildContext));
		}

		public ExpressionBuildVisitor Clone(CloningContext cloningContext)
		{
			var translationCache = _translationCache
				.Where(p => HasClonedContext(p.Key.Expression, cloningContext))
				.ToDictionary(
					p =>
						new ExprCacheKey(
							cloningContext.CorrectExpression(p.Key.Expression),
							cloningContext.CorrectContext(p.Key.Context), p.Key.ColumnDescriptor,
							cloningContext.CorrectElement(p.Key.SelectQuery), p.Key.Flags),
					p => cloningContext.CorrectExpression(p.Value),
					ExprCacheKey.SqlCacheKeyComparer
				);

			var columnCache = _columnCache
				.Where(p => cloningContext.IsCloned(p.Key.SelectQuery) || HasClonedContext(p.Key.Expression, cloningContext))
				.ToDictionary(
					p =>
						new ColumnCacheKey(
							cloningContext.CorrectExpression(p.Key.Expression),
							p.Key.ResultType,
							cloningContext.CorrectElement(p.Key.SelectQuery),
							cloningContext.CorrectElement(p.Key.ParentQuery)),
					p => cloningContext.CorrectExpression(p.Value),
					ColumnCacheKey.ColumnCacheKeyComparer
				);

			var associations = _associations?
				.Where(p => HasClonedContext(p.Key.Expression, cloningContext))
				.ToDictionary(
					p =>
						new ExprCacheKey(
							cloningContext.CorrectExpression(p.Key.Expression),
							cloningContext.CorrectContext(p.Key.Context), p.Key.ColumnDescriptor,
							cloningContext.CorrectElement(p.Key.SelectQuery), p.Key.Flags),

					p => cloningContext.CorrectExpression(p.Value),
					ExprCacheKey.SqlCacheKeyComparer
				);

			var newVisitor = new ExpressionBuildVisitor(Builder);
			newVisitor._associations = associations == null ? null : new SnapshotDictionary<ExprCacheKey, Expression>(associations);
			newVisitor._translationCache = new(translationCache);
			newVisitor._columnCache = new(columnCache);

			return newVisitor;
		}

		public sealed class CacheSnapshot : IDisposable
		{
			readonly ExpressionBuildVisitor _visitor;

			readonly SnapshotDictionary<ExprCacheKey, Expression>?                _savedAssociations;
			readonly SnapshotDictionary<ExprCacheKey, Expression>                 _savedTranslationCache;
			readonly SnapshotDictionary<ColumnCacheKey, SqlPlaceholderExpression> _savedColumnCache;
			bool                                                                  _isAccepted;

			public CacheSnapshot(ExpressionBuildVisitor visitor)
			{
				_visitor = visitor;

				_savedAssociations = visitor._associations;
				_savedTranslationCache = visitor._translationCache;
				_savedColumnCache = visitor._columnCache;

				_savedAssociations?.TakeSnapshot();
				_savedTranslationCache.TakeSnapshot();
				_savedColumnCache.TakeSnapshot();
			}

			public void Accept()
			{
				_isAccepted = true;
			}

			public void Dispose()
			{
				if (_isAccepted)
				{
					_savedAssociations?.Commit();
					_savedTranslationCache.Commit();
					_savedColumnCache.Commit();
				}
				else
				{
					_savedAssociations?.Rollback();
					if (_savedAssociations == null)
					{
						_visitor._associations = null;
					}

					_savedTranslationCache.Rollback();
					_savedColumnCache.Rollback();
				}
			}
		}

		[DebuggerDisplay("Saved: {_savedState}")]
		public readonly struct StateHolder<TState> : IDisposable
		{
			readonly ExpressionBuildVisitor                 _visitor;
			readonly Action<ExpressionBuildVisitor, TState> _stateSetter;
			readonly TState                                 _savedState;

			[DebuggerStepThrough]
			public StateHolder(ExpressionBuildVisitor visitor, TState state, Func<ExpressionBuildVisitor, TState> stateAccessor, Action<ExpressionBuildVisitor, TState> stateSetter)
			{
				_visitor = visitor;
				_stateSetter = stateSetter;
				_savedState = stateAccessor(visitor);
				_stateSetter(visitor, state);
			}

			[DebuggerStepThrough]
			public void Dispose()
			{
				_stateSetter(_visitor, _savedState);
			}
		}

		public StateHolder<BuildPurpose> UsingBuildPurpose(BuildPurpose buildPurpose)
		{
			return new StateHolder<BuildPurpose>(this, buildPurpose, static v => v._buildPurpose, static (v, f) => v._buildPurpose = f);
		}

		public StateHolder<BuildFlags> UsingBuildFlags(BuildFlags buildFlags)
		{
			return new StateHolder<BuildFlags>(this, buildFlags, static v => v._buildFlags, static (v, f) => v._buildFlags = f);
		}

		public StateHolder<BuildFlags> CombineBuildFlags(BuildFlags buildFlags)
		{
			return new StateHolder<BuildFlags>(this, CombineFlags(_buildFlags, buildFlags), static v => v._buildFlags, static (v, f) => v._buildFlags = f);
		}

		public StateHolder<string?> UsingAlias(string? alias)
		{
			return new StateHolder<string?>(this, alias, static v => v.Alias, static (v, f) => v.Alias = f);
		}

		public StateHolder<IBuildContext?> UsingBuildContext(IBuildContext? buildContext)
		{
			return new StateHolder<IBuildContext?>(this, buildContext, static v => v.BuildContext, static (v, f) => v.BuildContext = f);
		}

		public StateHolder<ColumnDescriptor?> UsingColumnDescriptor(ColumnDescriptor? columnDescriptor)
		{
			return new StateHolder<ColumnDescriptor?>(this, columnDescriptor, static v => v.CurrentDescriptor, static (v, f) => v.CurrentDescriptor = f);
		}

		public StateHolder<NewExpression?> UsingDisableNew(NewExpression? disableNew)
		{
			return new StateHolder<NewExpression?>(this, disableNew, static v => v._disableNew, static (v, f) => v._disableNew = f);
		}

		public StateHolder<bool> UsingPreferClientSide(bool preferClientSide)
		{
			return new StateHolder<bool>(this, preferClientSide, static v => v._preferClientSide, static (v, f) => v._preferClientSide = f);
		}

		static BuildFlags CombineFlags(BuildFlags currentFlags, BuildFlags additional)
		{
			if (additional.HasFlag(BuildFlags.ResetPrevious))
				return additional & ~BuildFlags.ResetPrevious;
			return currentFlags | additional;
		}

#pragma warning disable RS0059 // Do not add multiple public overloads with optional parameters
		public Expression BuildExpression(IBuildContext? buildContext, Expression expression, BuildPurpose buildPurpose, BuildFlags buildFlags = BuildFlags.None, string? alias = null)
#pragma warning restore RS0059 // Do not add multiple public overloads with optional parameters
		{
			using (UsingBuildPurpose(buildPurpose))
			using (UsingBuildContext(buildContext))
			using (UsingAlias(alias ?? Alias))
			using (CombineBuildFlags(buildFlags))
			{
				var result = Visit(expression);

				return result;
			}
		}

#pragma warning disable RS0059 // Do not add multiple public overloads with optional parameters
		public Expression BuildExpression(IBuildContext? buildContext, Expression expression, BuildFlags buildFlags = BuildFlags.None, string? alias = null)
#pragma warning restore RS0059 // Do not add multiple public overloads with optional parameters
		{
			using (UsingBuildContext(buildContext))
			using (UsingAlias(alias ?? Alias))
			using (CombineBuildFlags(buildFlags))
			{
				var result = Visit(expression);

				return result;
			}
		}

#pragma warning disable RS0059 // Do not add multiple public overloads with optional parameters
		public Expression BuildExpression(Expression expression, BuildPurpose buildPurpose, BuildFlags? buildFlags = null)
#pragma warning restore RS0059 // Do not add multiple public overloads with optional parameters
		{
			using (UsingBuildPurpose(buildPurpose))
			using (CombineBuildFlags(buildFlags ?? _buildFlags))
			{
				var result = Visit(expression);

				return result;
			}
		}

		public Expression BuildExpression(Expression expression, BuildPurpose buildPurpose)
		{
			using (UsingBuildPurpose(buildPurpose))
			{
				var result = Visit(expression);

				return result;
			}
		}

		public Expression BuildSqlExpression(Expression expression)
		{
			var result = BuildExpression(expression, BuildPurpose.Sql);
			if (BuildContext != null)
				result = Builder.UpdateNesting(BuildContext, result);
			return result;
		}

		public Expression BuildSqlExpression(IBuildContext context, Expression expression)
		{
			var result = BuildExpression(context, expression, BuildPurpose.Sql);
			result = Builder.UpdateNesting(context, result);
			return result;
		}

		public Expression BuildExpression(IBuildContext? context, Expression expression)
		{
			using (UsingBuildContext(context))
			{
				var result = Visit(expression);

				return result;
			}
		}

		public Expression BuildExpression(IBuildContext? context, Expression expression, BuildPurpose buildPurpose)
		{
			using (UsingBuildPurpose(buildPurpose))
			using (UsingBuildContext(context))
			{
				var result = Visit(expression);

				return result;
			}
		}

		public Expression BuildRoot(Expression expression)
		{
			FoundRoot = null;
			return BuildExpression(expression, BuildPurpose.Root);
		}

		public Expression BuildAssociationRoot(Expression expression)
		{
			FoundRoot = null;
			return BuildExpression(expression, BuildPurpose.AssociationRoot);
		}

		public Expression BuildAggregationRoot(Expression expression)
		{
			FoundRoot = null;
			return BuildExpression(expression, BuildPurpose.AggregationRoot);
		}

		static bool IsSame(Expression expr1, Expression expr2)
		{
			return ExpressionEqualityComparer.Instance.Equals(expr1, expr2);
		}

		bool HandleSqlRelated(Expression node, [NotNullWhen(true)] out Expression? translated)
		{
			translated = null;
			if (BuildContext == null || _buildPurpose is not (BuildPurpose.Sql or BuildPurpose.Expression))
			{
				return false;
			}

			ISqlExpression? sql = null;

			if (typeof(ISqlExpression).IsSameOrParentOf(node.Type))
			{
				var valid = true;
				if (node is MethodCallExpression mc)
				{
					var type = mc.Object?.Type ?? mc.Method.DeclaringType;
					if (type != null && MappingSchema.HasAttribute<Sql.ExpressionAttribute>(type, mc.Method))
						valid = false;
				}
				else if (node is MemberExpression me)
				{
					var type = me.Expression?.Type ?? me.Member.DeclaringType;
					if (type != null && MappingSchema.HasAttribute<Sql.ExpressionAttribute>(type, me.Member))
						valid = false;
				}

				if (valid)
					sql = ConvertToInlinedSqlExpression(BuildContext, node);
			}
			else if (typeof(IToSqlConverter).IsSameOrParentOf(node.Type))
			{
				sql = ConvertToSqlConvertible(BuildContext, node);
			}

			if (sql != null)
			{
				translated = ExpressionBuilder.CreatePlaceholder(BuildContext, sql, node, alias: Alias);
				return true;
			}

			return false;
		}

		ISqlExpression? ConvertToInlinedSqlExpression(IBuildContext? context, Expression newExpr)
		{
			var innerSql = Builder.EvaluateExpression<ISqlExpression>(newExpr);
			if (innerSql == null)
				return null;

			var param = Builder.ParametersContext.BuildParameter(context, newExpr, null, doNotCheckCompatibility : true);
			if (param == null)
				return null;

			return new SqlInlinedSqlExpression(param, innerSql);
		}

		ISqlExpression? ConvertToSqlConvertible(IBuildContext? context, Expression expression)
		{
			if (Builder.EvaluateExpression(Expression.Convert(expression, typeof(IToSqlConverter))) is not IToSqlConverter converter)
				throw new LinqToDBException($"Expression '{expression}' cannot be converted to `IToSqlConverter`");

			var innerExpr = converter.ToSql(converter);

			var param = Builder.ParametersContext.BuildParameter(context, expression, null, doNotCheckCompatibility : true);
			if (param == null)
				return null;

			return new SqlInlinedToSqlExpression(param, innerExpr);
		}

		Expression MakeWithCache(IBuildContext context, Expression expression)
		{
			var flags = GetProjectFlags();

			var cacheKey = new ExprCacheKey(expression, context, null, null, flags);

			if (GetAlreadyTranslated(cacheKey, out var translated))
			{
				return translated;
			}

			var saveRoot = FoundRoot;

			Builder.PushTranslationModifier(context.TranslationModifier, true);

			translated = context.MakeExpression(expression, flags);

			Builder.PopTranslationModifier();

			FoundRoot = saveRoot;

#if DEBUG
			if (!IsSame(translated, expression))
			{
				Debug.WriteLine($"--> Translated: {expression} => {translated}");
			}
#endif

			if (!Builder.IsUnderRecursiveBuild(expression))
			{
				if (!_translationCache.ContainsKey(cacheKey))
					_translationCache.Add(cacheKey, translated);
			}

			return translated;
		}

		ProjectFlags GetProjectFlags()
		{
			var flags = ProjectFlags.None;

			switch (_buildPurpose)
			{
				case BuildPurpose.Sql:
					flags |= ProjectFlags.SQL;
					if (_buildFlags.HasFlag(BuildFlags.ForKeys))
						flags |= ProjectFlags.Keys;
					break;
				case BuildPurpose.Expression:
					flags |= ProjectFlags.Expression;
					if (_buildFlags.HasFlag(BuildFlags.ForKeys))
						flags |= ProjectFlags.Keys;
					break;
				case BuildPurpose.Root:
					flags |= ProjectFlags.Root;
					break;
				case BuildPurpose.AssociationRoot:
					flags |= ProjectFlags.AssociationRoot;
					break;
				case BuildPurpose.AggregationRoot:
					flags |= ProjectFlags.AggregationRoot;
					break;
				case BuildPurpose.SubQuery:
					flags |= ProjectFlags.Subquery;
					break;
				case BuildPurpose.Extract:
					flags |= ProjectFlags.ExtractProjection;
					if (_buildFlags.HasFlag(BuildFlags.ForKeys))
						flags |= ProjectFlags.Keys;
					break;
				case BuildPurpose.Traverse:
					flags |= ProjectFlags.Traverse;
					break;
				case BuildPurpose.Table:
					flags |= ProjectFlags.Table;
					break;
				case BuildPurpose.Expand:
					flags |= ProjectFlags.Expand;
					break;
				default:
					throw new ArgumentOutOfRangeException();
			}

			if (_buildFlags.HasFlag(BuildFlags.ForExpanding))
				flags |= ProjectFlags.Expand;

			if (_buildFlags.HasFlag(BuildFlags.ForMemberRoot))
				flags |= ProjectFlags.MemberRoot;

			if (_buildFlags.HasFlag(BuildFlags.ForSetProjection))
				flags |= ProjectFlags.ForSetProjection;

			return flags;
		}

		public ContextRefExpression? GetCacheRootContext(Expression expression)
		{
			if (expression is MemberExpression { Expression: { } expr })
			{
				return GetCacheRootContext(expr);
			}

			if (expression is MethodCallExpression methodCallExpression && methodCallExpression.IsQueryable())
			{
				return GetCacheRootContext(methodCallExpression.Arguments[0]);
			}

			return expression as ContextRefExpression;
		}

		public ContextRefExpression? GetAggregationRootContext(Expression expression)
		{
			if (expression is MemberExpression { Expression: { } expr })
			{
				return GetCacheRootContext(expr);
			}

			if (expression is MethodCallExpression methodCallExpression && methodCallExpression.IsQueryable())
			{
				return GetCacheRootContext(methodCallExpression.Arguments[0]);
			}

			return expression as ContextRefExpression;
		}

		[Conditional("DEBUG")]
		void DebugCacheHit(ExprCacheKey cacheKey, Expression translated)
		{
			Debug.WriteLine($"Cache hit: {cacheKey.Expression} ({cacheKey.Flags}) => {translated}");
		}

		ExprCacheKey GetSqlCacheKey(Expression path)
		{
			if (FoundRoot == null)
				throw new InvalidOperationException("Called when root is not initialized.");

			return GetSqlCacheKey(path, FoundRoot.BuildContext.SelectQuery);
		}

		ExprCacheKey GetSqlCacheKey(Expression path, SelectQuery selectQuery)
		{
			return new ExprCacheKey(path, null, CurrentDescriptor, selectQuery, ProjectFlags.SQL);
		}

		Expression RegisterTranslatedSql(Expression translated, Expression path)
		{
			if (FoundRoot != null)
			{
				translated = RegisterTranslatedSql(FoundRoot.BuildContext.SelectQuery, translated, path);
			}

			return translated;
		}

		static bool HasConstant(Expression expression)
		{
			return expression.Find(1, static (_, e) => e.NodeType == ExpressionType.Constant) != null;
		}

		Expression RegisterTranslatedSql(SelectQuery selectQuery, Expression translated, Expression path)
		{
			if (translated is SqlPlaceholderExpression placeholder)
			{
				if (Alias != null)
				{
					placeholder = placeholder.WithAlias(Alias);
				}

				translated = placeholder.WithTrackingPath(path);

				var cacheKey = GetSqlCacheKey(path, selectQuery);

				if (!(placeholder.Sql.HasParameter() && HasConstant(placeholder.Path)))
				{
					if (!_translationCache.ContainsKey(cacheKey))
						_translationCache.Add(cacheKey, translated);
				}
			}

			return translated;
		}

		bool GetAlreadyTranslated(SelectQuery selectQuery, Expression path, [NotNullWhen(true)] out Expression? translated)
		{
			var cacheKey = GetSqlCacheKey(path, selectQuery);

			return GetAlreadyTranslated(cacheKey, out translated);
		}

		bool GetAlreadyTranslated(ExprCacheKey cacheKey, [NotNullWhen(true)] out Expression? translated)
		{
			if (_translationCache.TryGetValue(cacheKey, out translated))
			{
				if (cacheKey.Flags == ProjectFlags.SQL && _buildPurpose is BuildPurpose.Expression && SequenceHelper.HasError(translated))
				{
					// If we have error in translated expression, we should not use it.
					translated = null;
					return false;
				}

				DebugCacheHit(cacheKey, translated);
				return true;
			}

			return false;
		}

#if DEBUG
		[DebuggerStepThrough]
		[return: NotNullIfNotNull(nameof(node))]
		public override Expression? Visit(Expression? node)
		{
			var newNode = base.Visit(node);

			/*
			if (newNode != null && node != null && !IsSame(newNode, node!))
			{
				Debug.WriteLine($"--> Node  {_buildPurpose}, {_buildFlags}, {node.NodeType}, \t {node} \t\t -> {newNode}");
			}
			*/

			return newNode;
		}
#endif

		[Conditional("DEBUG")]
		public void LogVisit(Expression node, [CallerMemberName] string callerName = "")
		{
			Debug.WriteLine($"{callerName}: {_buildPurpose}, {_buildFlags}, {node}");
		}

		protected override Expression VisitLambda<T>(Expression<T> node)
		{
			var shouldProcess = _buildPurpose is BuildPurpose.Extract or BuildPurpose.Expand || _buildFlags.HasFlag(BuildFlags.ForExpanding);

			if (!shouldProcess)
				return node;

			using (UsingColumnDescriptor(null))
			{
				var newNode = base.VisitLambda(node);

				FoundRoot = null;

				return newNode;
			}
		}

		protected override MemberAssignment VisitMemberAssignment(MemberAssignment node)
		{
			if (_buildPurpose is BuildPurpose.Table or BuildPurpose.AggregationRoot or BuildPurpose.AssociationRoot)
			{
				return node;
			}

			var columnDescriptor = node.Member.DeclaringType != null
				? MappingSchema.GetEntityDescriptor(node.Member.DeclaringType).FindColumnDescriptor(node.Member)
				: CurrentDescriptor;

			using (UsingAlias(node.Member.Name))
			using (UsingColumnDescriptor(columnDescriptor))
			{
				var newNode = base.VisitMemberAssignment(node);

				if (newNode.Expression is SqlPlaceholderExpression { Alias: null } placeholder)
				{
					newNode = newNode.Update(placeholder.WithAlias(Alias));
				}

				return newNode;
			}
		}

		internal override SqlGenericConstructorExpression.Assignment VisitSqlGenericAssignment(SqlGenericConstructorExpression.Assignment assignment)
		{
			var columnDescriptor = assignment.MemberInfo.DeclaringType != null
				? MappingSchema.GetEntityDescriptor(assignment.MemberInfo.DeclaringType).FindColumnDescriptor(assignment.MemberInfo)
				: CurrentDescriptor;

			using (UsingAlias(assignment.MemberInfo.Name))
			using (UsingColumnDescriptor(columnDescriptor))
			{
				SqlGenericConstructorExpression.Assignment? newNode = null;
				if (BuildContext != null && IsSqlOrExpression())
				{
					if (TryConvertToSql(assignment.Expression, out var translated))
					{
						newNode = assignment.WithExpression(Visit(translated));
					}
				}

				if (newNode == null)
				{
					newNode = base.VisitSqlGenericAssignment(assignment);
				}

				return newNode;
			}
		}

		protected override Expression VisitListInit(ListInitExpression node)
		{
			using (UsingDisableNew(node.NewExpression))
			{
				var newExpression = base.VisitListInit(node);
				FoundRoot = null;

				return newExpression;
			}
		}

		public override Expression VisitSqlGenericConstructorExpression(SqlGenericConstructorExpression node)
		{
			var newNode = base.VisitSqlGenericConstructorExpression(node);
			FoundRoot = null;

			if (!IsSame(newNode, node))
				return Visit(newNode);

			return node;
		}

		internal override SqlGenericConstructorExpression.Parameter VisitSqlGenericParameter(SqlGenericConstructorExpression.Parameter parameter)
		{
			var columnDescriptor = parameter.MemberInfo?.DeclaringType != null
				? MappingSchema.GetEntityDescriptor(parameter.MemberInfo.DeclaringType).FindColumnDescriptor(parameter.MemberInfo)
				: CurrentDescriptor;

			using (UsingAlias(parameter.MemberInfo?.Name ?? parameter.ParameterInfo.Name))
			using (UsingColumnDescriptor(columnDescriptor))
			{
				var newNode = base.VisitSqlGenericParameter(parameter);

				return newNode;
			}
		}

		protected override Expression VisitMethodCall(MethodCallExpression node)
		{
			LogVisit(node);

			if (_buildPurpose is BuildPurpose.Traverse)
			{
				var newNode = base.VisitMethodCall(node);
				FoundRoot = null;
				return newNode;
			}

			if (node.Method.DeclaringType == typeof(Sql))
			{
				switch (node.Method.Name)
				{
					case nameof(Sql.Alias):
					{
						using (UsingAlias(Builder.EvaluateExpression<string>(node.Arguments[1])))
						{
							var translated = Visit(node.Arguments[0]);
							return RegisterTranslatedSql(translated, node);
						}
					}

					case nameof(Sql.Parameter) when IsSqlOrExpression():
					{
						using (CombineBuildFlags(BuildFlags.ForceParameter))
						{
							var translated = Visit(node.Arguments[0]);
							return RegisterTranslatedSql(translated, node);
						}
					}

					case nameof(Sql.Constant) when IsSqlOrExpression():
					{
						using (CombineBuildFlags(BuildFlags.ForceParameter))
						{
							if (HandleValue(node.Arguments[0], out var translated))
							{
								if (translated is SqlPlaceholderExpression { Sql: SqlParameter sqlParameter })
								{
									sqlParameter.IsQueryParameter = false;
								}

								translated = RegisterTranslatedSql(translated, node);
								return translated;
							}

							return node;
						}
					}
				}
			}

			if (Builder.IsAssociation(node, out _))
			{
				Expression? root;

				if (node.Object != null)
				{
					root = BuildAssociationRoot(node.Object);
					if (!IsSame(root, node.Object))
					{
						return Visit(node.Update(root, node.Arguments));
					}
				}
				else
				{
					root = BuildAssociationRoot(node.Arguments[0]);
					if (!IsSame(root, node.Arguments[0]))
					{
						var newArguments = node.Arguments.ToArray();
						newArguments[0] = root;
						return Visit(node.Update(node.Object, newArguments));
					}
				}

				if (FoundRoot != null && FoundRoot.BuildContext.AutomaticAssociations)
				{
					var association = TryCreateAssociation(node, FoundRoot, BuildContext);
					if (!IsSame(association, node))
						return Visit(association);
				}
			}
			else
			{
				if (_buildPurpose is BuildPurpose.AggregationRoot or BuildPurpose.AssociationRoot)
					return node;

				if (node.Type == typeof(bool))
				{
					var translatedPredicate = ConvertPredicateMethod(node);
					if (!IsSame(translatedPredicate, node))
						return Visit(translatedPredicate);
				}

				if (HandleSubquery(node, out var translated))
					return Visit(translated);
			}

			if (IsSqlOrExpression() && BuildContext != null)
			{
				var exposed = Builder.ConvertSingleExpression(node);

				if (!IsSame(exposed, node))
				{
					var translatedExposed = Visit(exposed);
					if (SequenceHelper.HasError(translatedExposed))
						return node;
					return translatedExposed;
				}

				if (TranslateMember(BuildContext, node, out var translatedMember))
				{
					return Visit(translatedMember);
				}

				if (HandleExtension(BuildContext, node, out translatedMember))
				{
					return Visit(translatedMember);
				}

				if (HandleValue(node, out var translated))
				{
					translated = RegisterTranslatedSql(translated, node);
					return Visit(translated);
				}

				if (HandleStringFormat(node, out var translatedFormat))
					return Visit(translatedFormat);

				if (node.Type == typeof(bool))
				{
					var translatedPredicate = ConvertPredicateMethod(node);
					if (!IsSame(translatedPredicate, node))
						return Visit(translatedPredicate);
				}
			}

			if (HandleSqlRelated(node, out var translatedSqlRelated))
				return translatedSqlRelated;

			if (_buildPurpose is BuildPurpose.Sql || _buildFlags.HasFlag(BuildFlags.ForSetProjection))
			{
				var generic = Builder.ParseGenericConstructor(node, ProjectFlags.SQL, CurrentDescriptor);
				if (!IsSame(generic, node))
					return Visit(generic);
			}

			if (_buildPurpose is BuildPurpose.Expression or BuildPurpose.Traverse or BuildPurpose.Expand or BuildPurpose.Extract or BuildPurpose.SubQuery)
			{
				var newNode = base.VisitMethodCall(node);
				FoundRoot = null;
				return newNode;
			}

			FoundRoot = null;
			return node;
		}

		protected override Expression VisitNewArray(NewArrayExpression node)
		{
			if (IsSqlOrExpression())
			{
				if (HandleValue(node, out var translated))
					return Visit(translated);
			}

			var newNode = base.VisitNewArray(node);
			FoundRoot = null;
			return newNode;
		}

		protected override Expression VisitNew(NewExpression node)
		{
			LogVisit(node);

			if (IsSqlOrExpression())
			{
				if (TranslateMember(BuildContext, node, out var translatedMember))
					return Visit(translatedMember);

				if (!ReferenceEquals(_disableNew, node))
				{
					if (HandleValue(node, out var translated))
						return Visit(translated);

					if (HandleSqlRelated(node, out translated))
						return Visit(translated);

					if (_buildPurpose is BuildPurpose.Sql || _buildFlags.HasFlag(BuildFlags.ForSetProjection))
					{
						var generic = Builder.ParseGenericConstructor(node, ProjectFlags.SQL, CurrentDescriptor);
						if (!IsSame(generic, node))
							return Visit(generic);
					}

					if (HandleAsParameter(node, out translated))
						return Visit(translated);
				}
			}

			if (_buildPurpose is BuildPurpose.Root or BuildPurpose.AggregationRoot or BuildPurpose.AssociationRoot or BuildPurpose.Table)
				return node;

			using var saveDescriptor = UsingColumnDescriptor(null);

			FoundRoot = null;

			if (node.Members?.Count > 0)
			{
				Expression[]? newArguments = null;
				for (int i = 0, n = node.Members.Count; i < n; i++)
				{
					var memberInfo   = node.Members[i];

					using var saveAlias = UsingAlias(memberInfo.Name);

					var nodeArgument = node.Arguments[i];
					var newArgument  = Visit(nodeArgument);

					if (newArguments != null)
					{
						newArguments[i] = newArgument;
					}
					else if (!ReferenceEquals(newArgument, nodeArgument))
					{
						newArguments = new Expression[n];
						for (int j = 0; j < i; j++)
						{
							newArguments[j] = node.Arguments[j];
						}

						newArguments[i] = newArgument;
					}
				}

				if (newArguments != null)
				{
					var newNode = node.Update(newArguments);
					return newNode;
				}

				return node;
			}

			return base.VisitNew(node);
		}

		protected override Expression VisitMemberInit(MemberInitExpression node)
		{
			if (_buildPurpose is BuildPurpose.Sql)
			{
				if (HandleValue(node, out var translated))
					return Visit(translated);

				if (HandleSqlRelated(node, out translated))
					return Visit(translated);

				using (UsingColumnDescriptor(null))
				{
					var generic = Builder.ParseGenericConstructor(node, ProjectFlags.SQL, CurrentDescriptor);
					if (!IsSame(generic, node))
						return Visit(generic);
				}
			}

			using var saveDescriptor = UsingColumnDescriptor(null);

			Expression newExpression;
			using (UsingDisableNew(node.NewExpression))
			using (UsingAlias(null))
			{
				newExpression = base.VisitMemberInit(node);
			}

			if (!IsSame(newExpression, node))
				return Visit(newExpression);

			return newExpression;
		}

		protected override Expression VisitSwitch(SwitchExpression node)
		{
			if (_buildPurpose is not BuildPurpose.Sql)
				return base.VisitSwitch(node);

			var hasDefaultPart =
				node.DefaultBody == null
				|| node.DefaultBody is not UnaryExpression
				{
					NodeType: ExpressionType.Convert or ExpressionType.ConvertChecked,
					Operand: MethodCallExpression { Method: var m }
				}
				|| m != ConvertBuilder.DefaultConverter;

			var ps = new ISqlExpression[node.Cases.Count * 2 + (hasDefaultPart? 1 : 0)];
			var svExpr = Visit(node.SwitchValue);

			if (svExpr is not SqlPlaceholderExpression svPlaceholder)
				return base.VisitSwitch(node);

			var sv = svPlaceholder.Sql;

			for (var i = 0; i < node.Cases.Count; i++)
			{
				var sc = new SqlSearchCondition(true);
				foreach (var testValue in node.Cases[i].TestValues)
				{
					var testValueExpr = Visit(testValue);
					if (testValueExpr is not SqlPlaceholderExpression { Sql: var sql })
						return base.VisitSwitch(node);

					sc.Add(new SqlPredicate.ExprExpr(sv, SqlPredicate.Operator.Equal, sql, DataOptions.LinqOptions.CompareNulls == CompareNulls.LikeClr ? true : null));
				}

				ps[i * 2] = sc;

				var caseExpr = Visit(node.Cases[i].Body);
				if (caseExpr is not SqlPlaceholderExpression casePlaceholder)
					return base.VisitSwitch(node);

				ps[i * 2 + 1] = casePlaceholder.Sql;
			}

			if (hasDefaultPart)
			{
				var defaultExpr = Visit(node.DefaultBody!);
				if (defaultExpr is not SqlPlaceholderExpression defaultPlaceholder)
					return base.VisitSwitch(node);

				ps[^1] = defaultPlaceholder.Sql;
			}

			//TODO: Convert everything to SqlSimpleCaseExpression
			var cases = new List<SqlCaseExpression.CaseItem>(ps.Length);

			for (var i = 0; i < ps.Length; i += 2)
			{
				var caseExpr = ps[i];
				var value    = ps[i + 1];

				if (caseExpr is not SqlSearchCondition sc)
					return base.VisitSwitch(node);

				cases.Add(new SqlCaseExpression.CaseItem(sc, value));
			}

			ISqlExpression? defaultExpression = null;

			if (hasDefaultPart)
				defaultExpression = ps[^1];

			var caseExpression = new SqlCaseExpression(MappingSchema.GetDataType(node.Type).Type, cases, defaultExpression);

			return CreatePlaceholder(caseExpression, node);
		}

		public override Expression VisitChangeTypeExpression(ChangeTypeExpression node)
		{
			if (_buildPurpose is BuildPurpose.Sql)
			{
				var translated = Visit(node.Expression);

				if (!IsSame(translated, node.Expression))
				{
					if (translated is SqlPlaceholderExpression sqlPlaceholder)
					{
						var dbDataType = CurrentDescriptor?.MemberType == translated.Type
							? CurrentDescriptor.GetDbDataType(true)
							: MappingSchema.GetDbDataType(node.Type);

						var sql = new SqlCastExpression(sqlPlaceholder.Sql, dbDataType, null);

						return Visit(CreatePlaceholder(sql, node));
					}

					return node.Update(translated);
				}
			}

			return base.VisitChangeTypeExpression(node);
		}

		protected override Expression VisitInvocation(InvocationExpression node)
		{
			if (IsSqlOrExpression() && HandleValue(node, out var translated))
				return Visit(translated);

			return base.VisitInvocation(node);
		}

		public bool HandleExtension(IBuildContext context, Expression expr, [NotNullWhen(true)] out Expression? translated)
		{
			// Handling ExpressionAttribute
			//
			if (expr.NodeType is ExpressionType.Call or ExpressionType.MemberAccess)
			{
				MemberInfo memberInfo;
				if (expr.NodeType == ExpressionType.Call)
				{
					memberInfo = ((MethodCallExpression)expr).Method;
				}
				else
				{
					memberInfo = ((MemberExpression)expr).Member;
				}

				var attribute = memberInfo.GetExpressionAttribute(MappingSchema);

				if (attribute != null)
				{
					// prevent to handling it here
					var converted = Builder.ConvertSingleExpression(expr);
					if (!IsSame(converted, expr))
					{
						translated = null;
						return false;
					}

					if (!attribute.ServerSideOnly && !attribute.PreferServerSide && Builder.CanBeEvaluatedOnClient(expr))
					{
						attribute = null;
						translated = null;
						return false;
					}

					translated = ConvertExtension(attribute, context, expr);

					if (translated is not SqlPlaceholderExpression placeholder)
					{
						if (attribute.ServerSideOnly)
						{
							translated = SqlErrorExpression.EnsureError(translated);
							return true;
						}

						translated = null;
						return false;
					}

					return !IsSame(translated, expr);
				}
			}

			translated = null;
			return false;
		}

		public Expression ConvertExtension(Sql.ExpressionAttribute attr, IBuildContext context, Expression expr)
		{
			var rootContext     = context;
			var rootSelectQuery = context.SelectQuery;

			var root = GetAggregationRootContext(expr);
			if (root != null)
			{
				rootContext = root.BuildContext;
			}
			else
			{
				var findAggregationRoot = attr.IsAggregate || attr.IsWindowFunction;

				if (!findAggregationRoot)
				{
					// handling old stuff of backward compatibility
					var current = context;
					while (true)
					{
						if (current is SelectContext { InnerContext: SubQueryContext { IsSelectWrapper: true } } selectContext)
						{
							current = selectContext.InnerContext;
						}
						else if (current is SubQueryContext { IsSelectWrapper: true } subQuery)
						{
							current = subQuery.SubQuery;
						}
						else if (current is GroupByBuilder.GroupByContext)
						{
							findAggregationRoot = true;
							break;
						}
						else
							break;
					}
				}

				if (findAggregationRoot)
				{
					if (expr is MethodCallExpression { Method.IsStatic: true, Arguments: [ContextRefExpression contextRef, ..] })
					{
						rootContext = contextRef.BuildContext;
					}

					_ = BuildAggregationRoot(new ContextRefExpression(rootContext.ElementType, rootContext));
					if (FoundRoot != null)
					{
						rootContext = FoundRoot.BuildContext;
					}
				}
			}

			if (rootContext is GroupByBuilder.GroupByContext groupBy)
			{
				rootSelectQuery = groupBy.SubQuery.SelectQuery;
			}

			Expression transformed;
			if (GetAlreadyTranslated(rootSelectQuery, expr, out var translated))
			{
				transformed = translated;
			}
			else
			{
				transformed = attr.GetExpression((buildVisitor: this, context: rootContext),
					Builder.DataContext,
					Builder,
					rootSelectQuery,
					expr,
					static (context, e, descriptor, inline) =>
						context.buildVisitor.ConvertToExtensionSql(context.context, e, descriptor, inline));
			}

			if (transformed is SqlPlaceholderExpression placeholder)
			{
				Builder.RegisterExtensionAccessors(expr);

				placeholder = placeholder.WithSql(Builder.PosProcessCustomExpression(placeholder.Sql, NullabilityContext.GetContext(placeholder.SelectQuery)));
				placeholder = placeholder.WithPath(expr);

				if (placeholder.Type == typeof(bool) && attr.IsPredicate)
				{
					if (placeholder.Sql is not ISqlPredicate)
					{
						var predicate       = ConvertExpressionToPredicate(placeholder.Sql);
						var searchCondition = new SqlSearchCondition().Add(predicate);
						placeholder = placeholder.WithSql(searchCondition);
					}
				}

				placeholder = (SqlPlaceholderExpression)RegisterTranslatedSql(rootSelectQuery, placeholder, expr);

				return placeholder;
			}

			if (attr.ServerSideOnly)
			{
				if (transformed is SqlErrorExpression errorExpr)
					return SqlErrorExpression.EnsureError(errorExpr, expr.Type);
				return SqlErrorExpression.EnsureError(expr, expr.Type);
			}

			return expr;
		}

		public Expression ConvertToExtensionSql(IBuildContext context, Expression expression, ColumnDescriptor? columnDescriptor, bool? inlineParameters)
		{
			var translationModifier = context.TranslationModifier;
			if (inlineParameters == true)
				translationModifier = translationModifier.WithInlineParameters(true);

			Builder.PushTranslationModifier(translationModifier, true);

			using var saveFlags      = UsingBuildFlags(_buildFlags | BuildFlags.ForExtension);
			using var saveDescriptor = UsingColumnDescriptor(columnDescriptor);
			try
			{
				expression = expression.UnwrapConvertToObject();
				var unwrapped = expression.Unwrap();

				if (unwrapped is LambdaExpression lambda)
				{
					var contextRefExpression = new ContextRefExpression(lambda.Parameters[0].Type, context);

					var body = lambda.GetBody(contextRefExpression);

					return BuildSqlExpression(context, body);
				}

				if (unwrapped is ContextRefExpression contextRef)
				{
					contextRef = contextRef.WithType(contextRef.BuildContext.ElementType);

					var result = BuildSqlExpression(contextRef.BuildContext, contextRef);

					if (result is SqlPlaceholderExpression)
					{
						if (result.Type != expression.Type)
						{
							result = Expression.Convert(result, expression.Type);
							result = BuildSqlExpression(contextRef.BuildContext, result);
						}

						result = Builder.UpdateNesting(context, result);

						return result;
					}

					if (HandleTableContextForExtension(expression, out var translated))
						return translated;
				}
				else
				{
					var converted = BuildSqlExpression(context, expression);

					if (converted is SqlPlaceholderExpression or SqlErrorExpression)
					{
						return converted;
					}

					if (HandleTableContextForExtension(expression, out var translated))
						return translated;

					// Weird case, see Stuff2 test
					if (!Builder.CanBeEvaluatedOnClient(expression))
					{
						var buildResult = Builder.TryBuildSequence(new BuildInfo(context, expression, new SelectQuery()));
						if (buildResult.BuildContext != null)
						{
							unwrapped = new ContextRefExpression(buildResult.BuildContext.ElementType, buildResult.BuildContext);
							var result = BuildSqlExpression(buildResult.BuildContext, unwrapped);

							if (result is SqlPlaceholderExpression { SelectQuery: not null } placeholder)
							{
								_ = Builder.ToColumns(placeholder.SelectQuery, placeholder);

								return ExpressionBuilder.CreatePlaceholder(context, placeholder.SelectQuery, unwrapped);
							}
						}
					}
				}

				return expression;
			}
			finally
			{
				Builder.PopTranslationModifier();
			}
		}

		bool HandleTableContextForExtension(Expression expr, [NotNullWhen(true)] out Expression? translated)
		{
			var table = SequenceHelper.GetTableOrCteContext(Builder, expr);
			if (table != null)
			{
				var allPlaceholder = CreatePlaceholder(table.SqlTable.All, expr);
				translated = allPlaceholder;
				return true;
			}

			translated = null;
			return false;
		}

		protected override Expression VisitMember(MemberExpression node)
		{
			LogVisit(node);

			if (_buildFlags.HasFlag(BuildFlags.ForExpanding))
			{
				if (!HasContextReferenceOrSql(node))
					return node;
			}

			FoundRoot = null;
			if (node.Expression != null)
			{
				Expression root;
				using (CombineBuildFlags(BuildFlags.ForMemberRoot))
				{
					root = _buildPurpose is BuildPurpose.Expression or BuildPurpose.Sql or BuildPurpose.SubQuery or BuildPurpose.Extract or BuildPurpose.Table
						? BuildRoot(node.Expression)
						: Visit(node.Expression);

					if (root is ParameterExpression)
						return node;
				}

				if (!IsSame(root, node.Expression))
				{
					if (root is not (SqlErrorExpression or MethodCallExpression or SqlGenericConstructorExpression or SqlPlaceholderExpression))
					{
						if (root.Type != node.Expression.Type && _buildPurpose is BuildPurpose.Table or BuildPurpose.AggregationRoot or BuildPurpose.AssociationRoot)
							return Visit(root);

						var updated = node.Update(root);
						var result  = Visit(updated);
						if (result is SqlPlaceholderExpression placeholder)
						{
							result = placeholder.WithTrackingPath(updated);
						}

						return result;
					}

					if (root is SqlErrorExpression error)
					{
						FoundRoot = null;
					}
				}
			}
			else
			{
				FoundRoot = null;
			}

			using var saveAlias = UsingAlias(node.Member.Name);

			var context = FoundRoot;

			if (node.Expression != null)
			{
				if (node.Member.IsNullableValueMember())
				{
					var translatedExpr = Visit(node.Expression!);

					if (translatedExpr is SqlPlaceholderExpression placeholder)
					{
						return Visit(placeholder.WithType(node.Type));
					}

					return node.Update(translatedExpr);
				}

				if (node.Member.IsNullableHasValueMember())
				{
					var translatedExpr = Visit(node.Expression!);

					if (translatedExpr is SqlPlaceholderExpression)
					{
						var hasValue = SequenceHelper.MakeNotNullCondition(translatedExpr);
						return Visit(hasValue);
					}
				}
			}

			if (context != null)
			{
				if (_buildPurpose is BuildPurpose.Expression or BuildPurpose.Sql)
				{
					var exprCacheKey = GetSqlCacheKey(node);
					if (GetAlreadyTranslated(exprCacheKey, out var alreadyTranslated))
					{
						return Visit(alreadyTranslated);
					}
				}

				// Should be called before any other checks. SetOperationContext, TableLikeQueryContext, CteContext may intercept this call
				//
				var translated = MakeWithCache(context.BuildContext, node);
				if (!IsSame(translated, node) && translated is not SqlErrorExpression)
				{
					if (translated is DefaultValueExpression && _buildPurpose is BuildPurpose.Expression)
					{
						// skip DefaultValueExpression in expression mode, it should be result from SelectContext that projection is wrong.
					}
					else
					{
						translated = RegisterTranslatedSql(translated, node);

						translated = Visit(translated);
						return translated;
					}
				}

				if (_buildPurpose is BuildPurpose.Traverse)
					return node;

				if (Builder.IsAssociation(node, out _))
				{
					Expression associationRoot;
					using (UsingBuildPurpose(BuildPurpose.AssociationRoot))
					{
						associationRoot = MakeWithCache(context.BuildContext, node);
					}

					if (!IsSame(associationRoot, node) && associationRoot is not SqlErrorExpression)
					{
						return Visit(associationRoot);
					}

					if (node.Expression != null)
					{
						var testExpression = UnwrapExpressionForAssociation(node.Expression);

						if (testExpression is ContextRefExpression { BuildContext.AutomaticAssociations: true })
						{
							var association = TryCreateAssociation(node, context, BuildContext);
							if (!IsSame(association, node))
								return Visit(association);
						}
					}
				}

				if (_buildPurpose is BuildPurpose.Sql && translated is SqlErrorExpression)
					return translated;
			}

			if (BuildContext != null && _buildPurpose is not BuildPurpose.Traverse)
			{
				var rootContext = context?.BuildContext ?? BuildContext;

				if (_buildPurpose is BuildPurpose.Sql or BuildPurpose.Expression)
				{
					var cacheKey = new ExprCacheKey(node, null, CurrentDescriptor, rootContext.SelectQuery, ProjectFlags.SQL);

					if (GetAlreadyTranslated(cacheKey, out var translatedLocal))
						return translatedLocal;

					if (TranslateMember(BuildContext, memberExpression: node, translated: out translatedLocal))
					{
						translatedLocal = RegisterTranslatedSql(translatedLocal, node);

						if (!_translationCache.ContainsKey(cacheKey))
							_translationCache[cacheKey] = translatedLocal;

						return Visit(translatedLocal);
					}

					if (HandleValue(node, out var translated))
						return Visit(translated);

					if (HandleExtension(BuildContext, node, out translated))
						return Visit(translated);

					var exposed = Builder.ConvertSingleExpression(node);

					if (!IsSame(exposed, node))
					{
						var translatedExposed = Visit(exposed);
						if (SequenceHelper.HasError(translatedExposed))
							return node;
						return translatedExposed;
					}

					if (HandleSubquery(node, out translated))
						return Visit(translated);

					if (node.Expression is ContextRefExpression contextRef)
					{
						// Handling case when implementation of interface refers to ExpressionMethod
						if (contextRef is { ElementType.IsInterface: true, BuildContext: ITableContext tableContext } && tableContext.ObjectType != contextRef.ElementType)
						{
							var newMember = tableContext.ObjectType.GetImplementation(node.Member);
							if (newMember != null)
							{
								var newMemberAccess = Expression.MakeMemberAccess(contextRef.WithType(tableContext.ObjectType), newMember);
								return Visit(newMemberAccess);
							}
						}
					}

				}
			}

			if (_buildPurpose is BuildPurpose.Expression && node.Expression != null)
			{
				return base.VisitMember(node);
			}

			return node;
		}

		protected override Expression VisitParameter(ParameterExpression node)
		{
			FoundRoot = null;
			return base.VisitParameter(node);
		}

		static Expression UnwrapExpressionForAssociation(Expression expression)
		{
			var testExpression = expression.UnwrapConvert();
			if (testExpression.NodeType is ExpressionType.TypeAs or ExpressionType.Convert or ExpressionType.ConvertChecked)
			{
				var operand = ((UnaryExpression)testExpression).Operand;
				testExpression = UnwrapExpressionForAssociation(operand);
			}
			else if (testExpression is SqlDefaultIfEmptyExpression defaultIfEmpty)
			{
				testExpression = UnwrapExpressionForAssociation(defaultIfEmpty.InnerExpression);
			}

			return testExpression;
		}

		public CacheSnapshot CreateSnapshot()
		{
			return new CacheSnapshot(this);
		}

		public Expression TryCreateAssociation(Expression expression, ContextRefExpression rootContext, IBuildContext? forContext)
		{
			var associationDescriptor = Builder.GetAssociationDescriptor(expression, out var memberInfo);

			if (associationDescriptor == null || memberInfo == null)
				return expression;

			var associationRoot = rootContext;

			_associations ??= new(ExprCacheKey.SqlCacheKeyComparer);

			var cacheFlags = ProjectFlags.Root;

			var key = new ExprCacheKey(
				Builder.AssociationToRealization(expression),
				associationRoot.BuildContext,
				columnDescriptor: null,
				selectQuery: null,
				cacheFlags
			);

			if (_associations.TryGetValue(key, out var associationExpression))
			{
				return associationExpression;
			}

			LoadWithEntity? loadWith     = null;

			var   prevIsOuter = _buildFlags.HasFlag(BuildFlags.ForceOuter);
			bool? isOptional  = prevIsOuter ? true : null;

			if (rootContext.BuildContext.IsOptional)
				isOptional = true;

			var table = SequenceHelper.GetTableOrCteContext(rootContext.BuildContext);

			if (table != null)
			{
				table.LoadWithRoot ??= new();
				loadWith = table.LoadWithRoot;
				if (table.IsOptional)
					isOptional = true;
			}

			if (forContext?.IsOptional == true)
				isOptional = true;

			if (!associationDescriptor.IsList)
			{
				isOptional = isOptional == true || associationDescriptor.CanBeNull;
			}

			Expression? notNullCheck = null;
			if (associationDescriptor.IsList && (isOptional == true && _buildPurpose is BuildPurpose.SubQuery))
			{
				var keys = BuildExpression(forContext, rootContext, BuildPurpose.Sql, BuildFlags.ForKeys);
				if (forContext != null)
				{
					notNullCheck = ExtractNotNullCheck(forContext, keys);
				}
			}

			var modifier = associationRoot.BuildContext.TranslationModifier;

			var association = AssociationHelper.BuildAssociationQuery(Builder, rootContext, memberInfo,
				associationDescriptor, notNullCheck, !associationDescriptor.IsList, modifier, loadWith, ref isOptional);

			associationExpression = association;

			var doNotBuild =
				associationDescriptor.IsList
				|| _buildPurpose is BuildPurpose.SubQuery or BuildPurpose.Extract or BuildPurpose.Expand or BuildPurpose.AggregationRoot
				|| _buildFlags.HasFlag(BuildFlags.ForExpanding);

			if (!doNotBuild)
			{
				// IsAssociation will force to create OuterApply instead of subquery. Handled in FirstSingleContext
				//
				var buildInfo = new BuildInfo(rootContext.BuildContext, association, new SelectQuery())
				{
					SourceCardinality = isOptional == true ? SourceCardinality.ZeroOrOne : SourceCardinality.One,
					IsAssociation = true
				};

				using var snapshot = CreateSnapshot();
				var       sequence = Builder.BuildSequence(buildInfo);

				if (!Builder.IsSupportedSubquery(rootContext.BuildContext, sequence, out var errorMessage))
				{
					sequence.Detach();
					return new SqlErrorExpression(expression, errorMessage, expression.Type, true);
				}

				snapshot.Accept();
				sequence.SetAlias(associationDescriptor.GenerateAlias());

				/*
				if (forContext != null)
					sequence = new ScopeContext(sequence, forContext);
					*/

				associationExpression = new ContextRefExpression(association.Type, sequence);
			}
			else
			{
				associationExpression = SqlAdjustTypeExpression.AdjustType(associationExpression, expression.Type, MappingSchema);
			}

			if (!doNotBuild)
				_associations.Add(key, associationExpression);

			return associationExpression;
		}

		Expression? ExtractNotNullCheck(IBuildContext context, Expression expr)
		{
			SqlPlaceholderExpression? notNull = null;

			if (expr is SqlPlaceholderExpression placeholder)
			{
				notNull = placeholder.MakeNullable();
			}

			if (notNull == null)
			{
				List<Expression> expressions = new();
				if (!Builder.CollectNullCompareExpressions(context, expr, expressions) || expressions.Count == 0)
					return null;

				List<SqlPlaceholderExpression> placeholders = new(expressions.Count);

				foreach (var expression in expressions)
				{
					var predicateExpr = BuildExpression(context, expression, BuildPurpose.Sql);
					if (predicateExpr is SqlPlaceholderExpression current)
					{
						placeholders.Add(current);
					}
				}

				notNull = placeholders
					.FirstOrDefault(pl => !pl.Sql.CanBeNullable(NullabilityContext.NonQuery));
			}

			if (notNull == null)
			{
				return null;
			}

			var notNullPath = notNull.Path;

			if (!notNullPath.Type.IsNullableOrReferenceType())
			{
				notNullPath = Expression.Convert(notNullPath, typeof(Nullable<>).MakeGenericType(notNullPath.Type));
			}

			var notNullExpression = Expression.NotEqual(notNullPath, Expression.Constant(null, notNullPath.Type));

			return notNullExpression;
		}

		public override Expression VisitSqlDefaultIfEmptyExpression(SqlDefaultIfEmptyExpression node)
		{
			var innerExpression = Visit(node.InnerExpression);

			using var saveAlias = UsingAlias(null);

			if (_buildPurpose is BuildPurpose.Sql)
			{
				if (innerExpression is SqlPlaceholderExpression)
					return innerExpression;
			}

			if (innerExpression is SqlDefaultIfEmptyExpression defaultIfEmptyExpression)
			{
				var newNode = node.Update(defaultIfEmptyExpression.InnerExpression, defaultIfEmptyExpression.NotNullExpressions);
				return Visit(newNode);
			}

			if (_buildPurpose is BuildPurpose.Expression && _buildFlags.HasFlag(BuildFlags.ForceDefaultIfEmpty))
			{
				var notNull = node.NotNullExpressions.Select(n => Visit(n)).ToList();

				Expression testCondition;

				testCondition = notNull.Select(SequenceHelper.MakeNotNullCondition).Aggregate(Expression.AndAlso);
				testCondition = MarkerExpression.PreferClientSide(testCondition);

				var defaultValue  = new DefaultValueExpression(MappingSchema, innerExpression.Type, true);

				var condition = Expression.Condition(testCondition, innerExpression, defaultValue);

				return Visit(condition);
			}

			if ((_buildFlags.HasFlag(BuildFlags.ForMemberRoot) && _buildFlags.HasFlag(BuildFlags.ForExpanding)))
			{
				if (innerExpression is ContextRefExpression contextRef)
				{
					return Visit(contextRef);
				}
			}

			return node.Update(innerExpression, node.NotNullExpressions);
		}

		bool IsSqlOrExpression()
		{
			return _buildPurpose is BuildPurpose.Sql or BuildPurpose.Expression;
		}

		protected override Expression VisitConditional(ConditionalExpression node)
		{
#if DEBUG
			Debug.WriteLine($"VisitConditional {_buildPurpose}, {_buildFlags}, {node}");
#endif

			if (_buildPurpose is BuildPurpose.Root or BuildPurpose.AssociationRoot or BuildPurpose.AggregationRoot)
				return node;

			if (_buildPurpose is not BuildPurpose.Sql && _buildFlags.HasFlag(BuildFlags.ForExpanding))
			{
				if (!HasContextReferenceOrSql(node))
				{
					return node;
				}
			}

			if (!IsSqlOrExpression() || BuildContext == null)
			{
				var newNode = base.VisitConditional(node);
				FoundRoot = null;
				return newNode;
			}

			var optimized = OptimizeExpression(node);
			if (!IsSame(optimized, node))
				return Visit(optimized);

			if (TryConvertToSql(node, out var sqlResult) && sqlResult is SqlPlaceholderExpression)
			{
				return sqlResult;
			}

			{
				Expression test;

				// is scope correct here?
				using var saveFlags = CombineBuildFlags(BuildFlags.ForceOuter);

				using (UsingColumnDescriptor(null))
				using (UsingAlias("test"))
				{
					test = Visit(node.Test);
				}

				if (test.NodeType is ExpressionType.Equal or ExpressionType.NotEqual)
				{
					var binary = (BinaryExpression)test;
					if (HandleDefaultIfEmptyInBinary(binary.Left, binary.Right, out var newTest)
						|| HandleDefaultIfEmptyInBinary(binary.Right, binary.Left, out newTest))
					{
						if (binary.NodeType == ExpressionType.Equal)
						{
							newTest = Expression.Not(newTest);
						}

						var newCondition = Expression.Condition(newTest, node.IfTrue, node.IfFalse);

						return Visit(newCondition);
					}
				}

				var ifTrue  = Visit(node.IfTrue);
				var ifFalse = Visit(node.IfFalse);

				if (test is ConstantExpression { Value: bool boolValue })
				{
					return boolValue ? ifTrue : ifFalse;
				}

				if (_buildPurpose is BuildPurpose.Sql)
				{
					if (test is SqlPlaceholderExpression testPlaceholder
						&& ifTrue is SqlPlaceholderExpression truePlaceholder
						&& ifFalse is SqlPlaceholderExpression falsePlaceholder)
					{
						testPlaceholder = UpdateNesting(testPlaceholder);
						truePlaceholder = UpdateNesting(truePlaceholder);
						falsePlaceholder = UpdateNesting(falsePlaceholder);

						return Visit(CreatePlaceholder(new SqlConditionExpression(ConvertExpressionToPredicate(testPlaceholder.Sql), truePlaceholder.Sql, falsePlaceholder.Sql), node));
					}
				}

				var newNode = node.Update(test, ifTrue, ifFalse);
				if (!IsSame(newNode, node))
					return Visit(newNode);
			}

			return node;
		}

		bool HandleDefaultIfEmptyInBinary(Expression left, Expression right, [NotNullWhen(true)] out Expression? newCondition)
		{
			if (left is SqlDefaultIfEmptyExpression { InnerExpression: SqlGenericConstructorExpression } defaultIfEmpty && right.IsNullValue())
			{
				var notNullExpressions = defaultIfEmpty.NotNullExpressions;

				newCondition = notNullExpressions.Select(SequenceHelper.MakeNotNullCondition).Aggregate(Expression.AndAlso);

				return true;
			}

			newCondition = null;
			return false;
		}

		public Expression RemoveNullPropagation(Expression expr, bool toSql)
		{
			static bool? IsNull(Expression sqlExpr)
			{
				if (sqlExpr.IsNullValue())
					return true;

				if (sqlExpr is not SqlPlaceholderExpression placeholder)
					return null;

				return QueryHelper.IsNullValue(placeholder.Sql);
			}

			if (expr.NodeType == ExpressionType.Equal || expr.NodeType == ExpressionType.NotEqual)
			{
				var binary = (BinaryExpression)expr;

				var left  = RemoveNullPropagation(binary.Left, toSql: true);
				var right = RemoveNullPropagation(binary.Right, toSql: true);

				if (toSql)
				{
					binary = binary.Update(
						left,
						binary.Conversion,
						right);
				}

				return binary;
			}

			if (expr.NodeType == ExpressionType.Conditional)
			{
				var cond = (ConditionalExpression)expr;

				var test    = RemoveNullPropagation(cond.Test, toSql: true);
				var ifTrue  = RemoveNullPropagation(cond.IfTrue, toSql: true);
				var ifFalse = RemoveNullPropagation(cond.IfFalse, toSql: true);

				if (test.NodeType == ExpressionType.Equal || test.NodeType == ExpressionType.NotEqual)
				{
					var testLeft  = ((BinaryExpression)test).Left;
					var testRight = ((BinaryExpression)test).Right;

					var nullLeft  = IsNull(testLeft);
					var nullRight = IsNull(testRight);

					if (nullRight == true && nullLeft == true)
					{
						return test.NodeType == ExpressionType.Equal ? cond.IfTrue : cond.IfFalse;
					}

					if (test.NodeType == ExpressionType.Equal)
					{
						if (IsNull(ifTrue) == true && (nullRight == true || nullRight == true))
						{
							return toSql ? ifFalse : cond.IfFalse;
						}
					}
					else
					{
						if (IsNull(ifFalse) == true && (nullLeft == true || nullRight == true))
						{
							return toSql ? ifTrue : cond.IfTrue;
						}
					}
				}

				if (toSql)
				{
					cond = cond.Update(test, ifTrue, ifFalse);
				}

				return cond;
			}

			var doNotConvert =
				expr.NodeType is ExpressionType.Equal
							  or ExpressionType.NotEqual
							  or ExpressionType.GreaterThan
							  or ExpressionType.GreaterThanOrEqual
							  or ExpressionType.LessThan
							  or ExpressionType.LessThanOrEqual
							  or ExpressionType.Convert;

			if (!doNotConvert && toSql)
			{
				var sql = BuildExpression(expr, BuildPurpose.Sql);
				if (sql is SqlPlaceholderExpression or SqlGenericConstructorExpression)
					return sql;
			}

			return expr;
		}

		Expression OptimizeExpression(Expression expression)
		{
			var visitor = new ExpressionTreeOptimizerVisitor();
			var result  = visitor.Visit(expression);
			return result;
		}

		bool TryConvertToSql(Expression node, out Expression translated)
		{
			if (_preferClientSide && !_buildFlags.HasFlag(BuildFlags.ForSetProjection))
			{
				translated = node;
				return false;
			}

			if (node is SqlPlaceholderExpression)
			{
				translated = node;
				return true;
			}

			// Trying to convert whole expression
			if (_buildPurpose is not BuildPurpose.Sql && node is BinaryExpression or UnaryExpression or ConditionalExpression)
			{
				translated = BuildSqlExpression(node);
				//if (!SequenceHelper.HasError(translated))
				if (translated is SqlPlaceholderExpression)
				{
					return true;
				}
			}

			translated = node;
			return false;
		}

		internal override Expression VisitSqlEagerLoadExpression(SqlEagerLoadExpression node)
		{
			if (_buildPurpose is BuildPurpose.Extract)
			{
				return base.VisitSqlEagerLoadExpression(node);
			}

			return node;
		}

		protected override Expression VisitUnary(UnaryExpression node)
		{
			if (_buildPurpose is BuildPurpose.Table)
			{
				if (node.NodeType is ExpressionType.Convert or ExpressionType.ConvertChecked)
				{
					var converted = Visit(node.Operand);
					return converted;
				}
			}

			if (_buildPurpose is not (BuildPurpose.Traverse or BuildPurpose.Sql or BuildPurpose.Expression))
			{
				return base.VisitUnary(node);
			}

			if (_buildPurpose is BuildPurpose.Sql or BuildPurpose.Expression)
			{
				if (TranslateUnary(BuildContext, node, out var translated))
					return Visit(translated);
			}

			var exposed = Builder.ConvertSingleExpression(node);
			if (!IsSame(exposed, node))
			{
				var translated = Visit(exposed);
				if (SequenceHelper.HasError(translated))
					return node;
				return translated;
			}

			switch (node.NodeType)
			{
				case ExpressionType.Not:
				{
					if (_buildPurpose is BuildPurpose.Sql)
					{
						var predicateExpr = Visit(node.Operand);

						if (predicateExpr is SqlPlaceholderExpression placeholder)
						{
							var predicate = placeholder.Sql as ISqlPredicate;
							if (predicate is null)
							{
								var withNull = !node.Operand.Type.IsNullableType;

								predicate = ConvertExpressionToPredicate(
									placeholder.Sql,
									withNull: withNull,
									forceEquality: withNull && placeholder.Sql.CanBeNullableOrUnknown(GetNullabilityContext(), false));
							}

							var condition = new SqlSearchCondition();
							condition.Add(predicate.MakeNot());
							return CreatePlaceholder(condition, node);
						}
					}

					break;
				}

				case ExpressionType.UnaryPlus:
				case ExpressionType.Negate:
				case ExpressionType.NegateChecked:
				{
					var translated = Visit(node.Operand);

					if (translated is SqlPlaceholderExpression placeholder)
					{
						placeholder = UpdateNesting(placeholder);

						var t = node.Type;

						switch (node.NodeType)
						{
							case ExpressionType.UnaryPlus: return CreatePlaceholder(placeholder.Sql, node);
							case ExpressionType.Negate:
							case ExpressionType.NegateChecked:
								return CreatePlaceholder(new SqlBinaryExpression(t, new SqlValue(-1), "*", placeholder.Sql, Precedence.Multiplicative), node);
						}
					}

					break;
				}

				case ExpressionType.Convert:
				case ExpressionType.ConvertChecked:
				{
					if (node.Type != typeof(object) &&
						(HandleSqlRelated(node, out var translated) || HandleValue(node, out translated)))
					{
						return Visit(translated);
					}

					if ((_buildPurpose is BuildPurpose.Root || _buildFlags.HasFlag(BuildFlags.ForMemberRoot)) && node.Operand is ContextRefExpression contextRef)
					{
						return Visit(contextRef.WithType(node.Type));
					}

					if (_buildPurpose is BuildPurpose.Expression && !_buildFlags.HasFlag(BuildFlags.ForSetProjection))
					{
						return base.VisitUnary(node);
					}

					var operandExpr = Visit(node.Operand);

					if (_buildPurpose is BuildPurpose.Sql && operandExpr is SqlDefaultIfEmptyExpression defaultIfEmpty)
					{
						if (defaultIfEmpty.InnerExpression is SqlPlaceholderExpression)
							operandExpr = defaultIfEmpty.InnerExpression;
					}

					if (SequenceHelper.IsSqlReady(operandExpr))
					{
						operandExpr = UpdateNesting(operandExpr);
						var placeholders = CollectPlaceholdersStraight(operandExpr);

						if (placeholders.Count == 1)
						{
							var placeholder = placeholders[0];

							if (_buildPurpose is BuildPurpose.Expression && node.Type == typeof(object))
								return base.VisitUnary(node);

							if (node.Method == null && (node.IsLifted || node.Type == typeof(object)))
								return Visit(placeholder.WithType(node.Type));

							if (node.Method == null && operandExpr is not SqlPlaceholderExpression)
								return base.VisitUnary(node);

							if (node.Type == typeof(bool) && node.Operand.Type == typeof(SqlBoolean))
								return Visit(placeholder.WithType(node.Type));

							if (node.Type == typeof(Enum) && node.Operand.Type.IsEnum)
								return base.VisitUnary(node);

							var t = node.Operand.Type;
							var s = MappingSchema.GetDataType(t);

							if (placeholder.Sql.SystemType != null && s.Type.SystemType == typeof(object))
							{
								t = placeholder.Sql.SystemType;
								s = MappingSchema.GetDataType(t);
							}

							if (node.Type == t ||
								t.IsEnum && Enum.GetUnderlyingType(t) == node.Type ||
								node.Type.IsEnum && Enum.GetUnderlyingType(node.Type) == t)
							{
								return Visit(placeholder.WithType(node.Type));
							}

							return Visit(CreatePlaceholder(PseudoFunctions.MakeCast(placeholder.Sql, MappingSchema.GetDbDataType(node.Type), s), node));
						}
					}

					if (HandleValue(node, out var translatedValue))
					{
						return Visit(translatedValue);
					}

					break;
				}
			}

			return base.VisitUnary(node);
		}

		protected override Expression VisitDefault(DefaultExpression node)
		{
			if (_buildPurpose is BuildPurpose.Sql)
			{
				if (HandleValue(node, out var translated))
					return Visit(translated);
			}

			return base.VisitDefault(node);
		}

		public override Expression VisitDefaultValueExpression(DefaultValueExpression node)
		{
			if (_buildPurpose is BuildPurpose.Sql && BuildContext is not null)
			{
				if (node.IsNull)
				{
					var dataType = (node.MappingSchema ?? MappingSchema).GetDbDataType(node.Type);
					var value    = new SqlValue(dataType, null);
					return CreatePlaceholder(value, node);
				}

				if (HandleValue(node, out var translated))
					return Visit(translated);
			}

			return base.VisitDefaultValueExpression(node);
		}

		protected override Expression VisitConstant(ConstantExpression node)
		{
			if (node.Type == typeof(MemberInfo[]) || node.Type == typeof(LoadWithEntity))
				return node;

			if (IsSqlOrExpression())
			{
				if (HandleSqlRelated(node, out var translated))
					return Visit(translated);

				if (_buildPurpose is BuildPurpose.Expression && !_buildFlags.HasFlag(BuildFlags.ForSetProjection))
					return node;

				if (HandleValue(node, out translated))
					return Visit(translated);
			}

			return base.VisitConstant(node);
		}

		public override Expression VisitMarkerExpression(MarkerExpression node)
		{
			if (node.MarkerType == MarkerType.PreferClientSide)
			{
				Expression inner;
				using (UsingPreferClientSide(true))
				{
					inner = Visit(node.InnerExpression);
				}

				if (inner is SqlPlaceholderExpression or SqlErrorExpression)
					return inner;

				return node.Update(inner);
			}

			// MarkerType.AggregationFallback or MarkerType.None
			return node;
		}

		public bool HandleAsParameter(Expression node, [NotNullWhen(true)] out Expression? translated)
		{
			if (_buildPurpose is BuildPurpose.Sql or BuildPurpose.Expression && Builder.CanBeEvaluatedOnClient(node))
			{
				var sqlParam = Builder.ParametersContext.BuildParameter(BuildContext, node, CurrentDescriptor, alias: Alias);

				if (sqlParam != null)
				{
					translated = CreatePlaceholder(sqlParam, node);
					return true;
				}
			}

			translated = null;
			return false;
		}

		public bool HandleStringFormat(MethodCallExpression node, [NotNullWhen(true)] out Expression? translated)
		{
			translated = null;

			if (node.Method.DeclaringType == typeof(string))
			{
				if (node.Method.Name == "Format")
				{
					var format = node.Arguments[0].EvaluateExpression<string>();
					if (format == null)
						return false;

					var (inputArguments, startIndex) = node.Arguments switch
					{
						[_, NewArrayExpression arrayExpr] => (arrayExpr.Expressions, 0),
						_ => (node.Arguments, 1),
					};

					var arguments = new ISqlExpression[inputArguments.Count - startIndex];

					DbDataType stringType;

					if (CurrentDescriptor?.MemberType == typeof(string))
						stringType = CurrentDescriptor.GetDbDataType(true);
					else
						stringType = MappingSchema.GetDbDataType(typeof(string));

					var formatAsExpression = _buildFlags.HasFlag(BuildFlags.FormatAsExpression);

					for (var i = startIndex; i < inputArguments.Count; i++)
					{
						var expr = BuildSqlExpression(inputArguments[i]);
						if (expr is not SqlPlaceholderExpression sqlPlaceholder)
							return false;

						var sql = sqlPlaceholder.Sql;

						if (!formatAsExpression)
						{
							sql = new SqlCastExpression(sql, stringType, null);
							sql = new SqlCoalesceExpression(sql, new SqlValue(stringType, ""));
						}

						arguments[i - startIndex] = sql;
					}

					ISqlExpression result;
					if (formatAsExpression)
					{
						result = new SqlExpression(MappingSchema.GetDbDataType(node.Type), format, Precedence.Primary, arguments);
					}
					else
					{
						result = QueryHelper.ConvertFormatToConcatenation(format, arguments);
					}

					translated = CreatePlaceholder(result, node);
					return true;
				}
			}

			return false;
		}

		[MemberNotNullWhen(true, nameof(BuildContext))]
		private bool CanTryHandleValue(Expression node)
		{
			if (_buildPurpose is not (BuildPurpose.Sql or BuildPurpose.Expression))
			{
				return false;
			}

			if (BuildContext != null && Builder.CanBeEvaluatedOnClient(node))
			{
				if (!Builder.PreferServerSide(node, false))
				{
					var preferConvert = _buildPurpose is BuildPurpose.Sql || (_buildPurpose is BuildPurpose.Expression && _buildFlags.HasFlag(BuildFlags.ForSetProjection));

					if (!preferConvert)
					{
						return false;
					}

					return true;
				}
			}

			return false;
		}

		public bool HandleValue(Expression node, [NotNullWhen(true)] out Expression? translated)
		{
			if (CanTryHandleValue(node))
			{
				ISqlExpression? sql = null;

				if (CurrentDescriptor?.ValueConverter == null && Builder.CanBeConstant(node) && Builder.CanBeEvaluatedOnClient(node) && !_buildFlags.HasFlag(BuildFlags.ForceParameter))
				{
					sql = Builder.BuildConstant(MappingSchema, node, CurrentDescriptor);
				}

				var needParameter = sql == null;
				if (!needParameter)
				{
					if (null != node.Find(1, (_, x) => ReferenceEquals(x, ExpressionBuilder.ParametersParam)))
						needParameter = true;
				}

				if (needParameter)
				{
					var toTranslate = node;
					if (_buildFlags.HasFlag(BuildFlags.ForKeys))
						toTranslate = Builder.ParseGenericConstructor(node, ProjectFlags.SQL | ProjectFlags.Expression, CurrentDescriptor);

					if (toTranslate is not SqlGenericConstructorExpression)
					{
						sql = Builder.ParametersContext.BuildParameter(BuildContext, toTranslate, CurrentDescriptor, alias: Alias);
					}
				}

				if (sql != null)
				{
					var path = new SqlPathExpression([SequenceHelper.CreateRef(BuildContext), node], node.Type);
					translated = CreatePlaceholder(sql, path).WithAlias(Alias);
					return true;
				}
			}

			translated = null;
			return false;
		}

		public bool HandleSubquery(Expression node, [NotNullWhen(true)] out Expression? subqueryExpression)
		{
			subqueryExpression = null;

			if (BuildContext == null || _buildPurpose is BuildPurpose.SubQuery or BuildPurpose.Traverse)
				return false;

			if (null != subqueryExpression.Find(1, (_, e) => e is SqlEagerLoadExpression or SqlErrorExpression))
				return false;

			if (_disableSubqueries.Contains(node, ExpressionEqualityComparer.Instance))
				return false;

			if (Builder.CanBeEvaluatedOnClient(node))
				return false;

			LogVisit(node);

			var calculatedContext = BuildContext;
			if (node is ContextRefExpression contextRef)
				calculatedContext = contextRef.BuildContext;

			var traversed = BuildExpression(node, BuildPurpose.Traverse);

			if (_disableSubqueries.Contains(traversed, ExpressionEqualityComparer.Instance))
				return false;

			var cacheRoot = GetCacheRootContext(traversed);

			if (cacheRoot != null)
			{
				calculatedContext = cacheRoot.BuildContext;
			}
			else
			{
				var root = BuildAggregationRoot(new ContextRefExpression(calculatedContext.ElementType, calculatedContext)) as ContextRefExpression;
				if (root != null)
					calculatedContext = root.BuildContext;
			}

			var cacheKey = new ExprCacheKey(traversed, null, null, calculatedContext.SelectQuery, ProjectFlags.SQL | ProjectFlags.Subquery);

			if (GetAlreadyTranslated(cacheKey, out var alreadyTranslated))
			{
				subqueryExpression = alreadyTranslated;
				return !IsSame(node, alreadyTranslated);
			}

			_disableSubqueries.Push(traversed);
			_disableSubqueries.Push(node);
			var ctx = GetSubQuery(node, out var isSequence, out var errorMessage);
			_disableSubqueries.Pop();
			_disableSubqueries.Pop();

			if (ctx is null || errorMessage is not null)
			{
				if (isSequence)
				{
					ctx?.Detach();

					if (_buildPurpose is BuildPurpose.Expression)
					{
						// Trying to relax eager for First[OrDefault](predicate)
						var prepared = PrepareSubqueryExpression(node);
						if (!IsSame(prepared, node))
						{
							subqueryExpression = prepared;
							return true;
						}

						if (ctx?.IsSingleElement == true)
						{
							subqueryExpression = new SqlErrorExpression(node, errorMessage, node.Type);
							return true;
						}

						return false;
					}

					if (_buildPurpose is BuildPurpose.Sql)
					{
						if (ctx?.IsSingleElement == true)
						{
							subqueryExpression = new SqlErrorExpression(node, errorMessage, node.Type);
							return true;
						}
					}
				}

				return false;
			}

			var isCollection = !ctx.IsSingleElement;
			if (isCollection && _buildPurpose is BuildPurpose.Expression)
			{
				var eager = new SqlEagerLoadExpression(node);
				subqueryExpression = SqlAdjustTypeExpression.AdjustType(eager, node.Type, MappingSchema);
				ctx.Detach();
			}
			else if (isCollection)
			{
				return false;
			}
			else
			{
				if (calculatedContext.SelectQuery != ctx.SelectQuery)
				{
					ctx = new ScopeContext(ctx, calculatedContext);
				}

				subqueryExpression = new ContextRefExpression(node.Type, ctx, alias: Alias);

				if (_buildFlags.HasFlag(BuildFlags.ForExpanding))
				{
					Expression testExpression;

					// Translate subqueries only if they are SQL
					using (UsingBuildFlags(_buildFlags & ~BuildFlags.ForExpanding))
					{
						testExpression = BuildSqlExpression(subqueryExpression);
					}

					if (testExpression is SqlPlaceholderExpression placeholder)
					{
						//snapshot.Accept();
						subqueryExpression = placeholder;
						return true;
					}

					ctx.Detach();

					return false;
				}
			}

			if (!isCollection)
				_translationCache[cacheKey] = subqueryExpression;

			return true;
		}

		public override Expression VisitSqlPlaceholderExpression(SqlPlaceholderExpression node)
		{
			if (BuildContext != null && node.SelectQuery != BuildContext?.SelectQuery)
			{
				if (Alias != null)
					node = node.WithAlias(Alias);

				//return Builder.UpdateNesting(BuildContext!, node);
				return node;
			}

			return base.VisitSqlPlaceholderExpression(node);
		}

		internal override Expression VisitContextRefExpression(ContextRefExpression node)
		{
			LogVisit(node);

			var newNode = MakeWithCache(node.BuildContext, node);

			if (!IsSame(newNode, node))
			{
				if (_buildPurpose is BuildPurpose.Root or BuildPurpose.AssociationRoot or BuildPurpose.AggregationRoot)
				{
					FoundRoot = node;

					if (newNode is ContextRefExpression newRef)
						FoundRoot = newRef;
					else
						return node;

					if (_buildPurpose is BuildPurpose.Root)
					{
						if (newNode.Type != node.Type && !(node.Type.IsSameOrParentOf(newNode.Type) || newNode.Type.IsSameOrParentOf(node.Type)))
						{
							FoundRoot = node;
							return node;
						}
					}
				}

				if (newNode is ContextRefExpression && _buildPurpose is BuildPurpose.SubQuery)
				{
					return newNode;
				}

				return Visit(newNode);
			}
			else
			{
				var check = _buildPurpose is BuildPurpose.Expression or BuildPurpose.Sql;

				if (check)
				{
					if (HandleSubquery(node, out var transformed))
					{
						if (!IsSame(transformed, node))
							transformed = Visit(transformed);
						return transformed;
					}
				}
			}

			FoundRoot = node;

			return base.VisitContextRefExpression(node);
		}

		public ColumnDescriptor? SuggestColumnDescriptor(Expression expr)
		{
			expr = expr.Unwrap();

			Expression converted;

			using (UsingColumnDescriptor(null))
			{
				converted = Visit(expr);
			}

			if (converted is not SqlPlaceholderExpression placeholderTest)
				return null;

			var descriptor = QueryHelper.GetColumnDescriptor(placeholderTest.Sql);
			return descriptor;
		}

		public ColumnDescriptor? SuggestColumnDescriptor(Expression expr1, Expression expr2)
		{
			return SuggestColumnDescriptor(expr1) ?? SuggestColumnDescriptor(expr2);
		}

		public SqlPlaceholderExpression CreatePlaceholder(ISqlExpression sqlExpression, Expression path)
		{
			if (BuildContext == null)
				throw new InvalidOperationException("BuildContext is not initialized");

			var placeholder = ExpressionBuilder.CreatePlaceholder(BuildContext, sqlExpression, path, alias: Alias);
			return placeholder;
		}

		static bool HasContextReferenceOrSql(Expression expression)
		{
			return expression.Find(1, (_, n) => n is ContextRefExpression or SqlPlaceholderExpression) != null;
		}

		static bool IsPrimitiveConstant(Expression expression)
		{
			return expression.NodeType == ExpressionType.Constant && (expression.Type == typeof(int) || expression.Type == typeof(bool));
		}

		protected override Expression VisitBinary(BinaryExpression node)
		{
			if (BuildContext == null || _buildPurpose is not (BuildPurpose.Sql or BuildPurpose.Expression or BuildPurpose.Expand))
				return base.VisitBinary(node);

			if (TranslateBinary(BuildContext, node, out var translated))
				return Visit(translated);

			var shouldSkipSqlConversion = false;
			if (_buildPurpose is BuildPurpose.Expression)
			{
				if (node.NodeType == ExpressionType.Equal || node.NodeType == ExpressionType.NotEqual)
				{
					// Small tuning of final Expression generation
					//
					if (node.Left.IsNullValue() || node.Right.IsNullValue())
						shouldSkipSqlConversion = true;
					else if (SequenceHelper.IsSpecialProperty(node.Left, out _, out _) || SequenceHelper.IsSpecialProperty(node.Right, out _, out _))
						shouldSkipSqlConversion = true;
					else if (IsPrimitiveConstant(node.Left) || IsPrimitiveConstant(node.Right))
						shouldSkipSqlConversion = true;
				}
			}

			if (node.NodeType == ExpressionType.ArrayIndex && node.Left == ExpressionBuilder.ParametersParam)
			{
				return node;
			}

			// Handle client-side coalesce
			if (_buildPurpose is BuildPurpose.Expression && node.NodeType == ExpressionType.Coalesce && !_buildFlags.HasFlag(BuildFlags.ForSetProjection))
			{
				var right = Visit(node.Right);
				if (right is not SqlPlaceholderExpression)
				{
					return base.VisitBinary(node);
				}
			}

			if (!shouldSkipSqlConversion && TryConvertToSql(node, out var sqlResult))
			{
				return sqlResult;
			}

			if (HandleValue(node, out var sqlValue))
				return Visit(sqlValue);

			if (_buildPurpose is BuildPurpose.Expression)
				return base.VisitBinary(node);

			var exposed = Builder.ConvertSingleExpression(node);

			if (!IsSame(exposed, node))
				return Visit(exposed);

<<<<<<< HEAD
			if (HandleBinary(node, out translated))
				return translated; // Do not Visit again

=======
>>>>>>> 66e03846
			return base.VisitBinary(node);
		}

		bool HandleBinary(BinaryExpression node, out Expression translated)
		{
			switch (node.NodeType)
			{
				case ExpressionType.Equal:
				case ExpressionType.NotEqual:
				case ExpressionType.GreaterThan:
				case ExpressionType.GreaterThanOrEqual:
				case ExpressionType.LessThan:
				case ExpressionType.LessThanOrEqual:
				{
					return HandleBinaryComparison(node, out translated);
				}

				case ExpressionType.AndAlso:
				case ExpressionType.OrElse:
				{
					return HandleBinaryLogical(node, out translated);
				}

				case ExpressionType.ArrayIndex:
				{
					if (HandleSqlRelated(node, out translated!))
					{
						translated = Visit(translated);
						return true;
					}

					if (HandleValue(node, out translated!))
					{
						translated = Visit(translated);
						return true;
					}

					break;
				}

				case ExpressionType.And:
				case ExpressionType.Or:
				{
					if (node.Type == typeof(bool))
						goto case ExpressionType.AndAlso;
					goto case ExpressionType.Add;
				}

				case ExpressionType.Add:
				case ExpressionType.AddChecked:
				case ExpressionType.Divide:
				case ExpressionType.ExclusiveOr:
				case ExpressionType.Modulo:
				case ExpressionType.Multiply:
				case ExpressionType.MultiplyChecked:
				case ExpressionType.Power:
				case ExpressionType.Subtract:
				case ExpressionType.SubtractChecked:
				case ExpressionType.Coalesce:
				{
					return HandleBinaryMath(node, out translated);
				}
			}

			translated = node;
			return false;
		}

		bool HandleBinaryComparison(BinaryExpression node, out Expression translated)
		{
			translated = node;

			Expression left;
			Expression right;
			using (UsingAlias(null))
			using (UsingBuildFlags(_buildFlags | BuildFlags.ForKeys))
			using (UsingColumnDescriptor(null))
			{
				left = Visit(node.Left);
				right = Visit(node.Right);
			}

			if (node.NodeType is ExpressionType.Equal or ExpressionType.NotEqual)
			{
				if (HandleEquality(node.NodeType is ExpressionType.NotEqual, left, right, out var optimized)
					|| HandleEquality(node.NodeType is ExpressionType.NotEqual, right, left, out optimized))

				{
					optimized = Visit(optimized);
					if (_buildPurpose is BuildPurpose.Sql && optimized is not SqlPlaceholderExpression)
						return true;

					translated = optimized;
					return true;
				}
			}

			Expression compareExpr;
			using (UsingAlias("cond"))
			using (UsingColumnDescriptor(null))
			{
				compareExpr = ConvertCompareExpression(node.NodeType, node.Left, node.Right, node);
			}

			if (!IsSame(compareExpr, node))
			{
				if (compareExpr is SqlErrorExpression error)
				{
					if (_buildPurpose is BuildPurpose.Expand || _buildFlags.HasFlag(BuildFlags.ForExpanding))
					{
						translated = base.VisitBinary(node);
						return true;
					}

					if (_buildPurpose is BuildPurpose.Sql && error.Message is null)
					{
						return true;
					}
				}

				translated = Visit(compareExpr);
				return true;
			}

			return false;
		}

		bool HandleBinaryLogical(BinaryExpression node, out Expression translated)
		{
			translated = node;

			var stack = new Stack<Expression>();

			List<Expression>? clientItems = null;
			List<Expression>? allItems    = null;

			var items        = new List<Expression>();
			var binary       = node;

			stack.Push(binary.Right);
			stack.Push(binary.Left);
			while (stack.Count > 0)
			{
				var item = stack.Pop();
				if (item.NodeType == node.NodeType)
				{
					binary = (BinaryExpression)item;
					stack.Push(binary.Right);
					stack.Push(binary.Left);
				}
				else
				{
					if (!CanTryHandleValue(item))
					{
						items.Add(item);
					}
					else
					{
						(clientItems ??= []).Add(item);
						allItems ??= [.. items];
					}

					allItems?.Add(item);
				}
			}

			var predicates = new List<ISqlPredicate?>(items.Count + clientItems?.Count > 0 ? 1 : 0);
			var hasError   = false;

			using var saveAlias            = UsingAlias("cond");
			using var saveColumnDescriptor = UsingColumnDescriptor(null);

			var errorOffset = 0;

			if (clientItems?.Count > 1)
			{
				var clientCondition = clientItems.Aggregate(node.NodeType == ExpressionType.AndAlso ? Expression.AndAlso : Expression.OrElse);

				if (HandleValue(clientCondition, out var translatedValue))
				{
					translatedValue = Visit(translatedValue);

					if (translatedValue is SqlPlaceholderExpression valuePlaceholder)
					{
						var valuePredicateSql = ConvertExpressionToPredicate(valuePlaceholder.Sql);
						if (valuePredicateSql != null)
						{
							predicates.Add(valuePredicateSql);
							errorOffset = 1;
						}
					}
				}
			}

			if (predicates.Count == 0 && clientItems != null)
			{
				items = allItems!;
			}

			foreach (var predicateExpr in items)
			{
				var            translatedPredicate = Visit(predicateExpr);
				ISqlPredicate? predicateSql        = null;

				if (translatedPredicate is SqlPlaceholderExpression placeholder)
				{
					predicateSql = ConvertExpressionToPredicate(placeholder.Sql);
				}

				if (predicateSql is null)
				{
					if (_buildPurpose is BuildPurpose.Sql)
					{
						if (translatedPredicate is SqlErrorExpression)
							translated = SqlErrorExpression.EnsureError(translatedPredicate, typeof(bool));
						else
							translated = SqlErrorExpression.EnsureError(predicateExpr, typeof(bool));
						return true;
					}

					hasError = true;
				}

				predicates.Add(predicateSql);
			}

			translated = node;

			if (hasError)
			{
				// replace translated nodes
				for (var index = errorOffset; index < predicates.Count; index++)
				{
					var predicateSql = predicates[index];
					var itemNode     = items[index - errorOffset];
					if (predicateSql is not null)
					{
						if (predicateSql is not ISqlExpression sqlExpr)
						{
							sqlExpr = new SqlSearchCondition(false, canBeUnknown: null, predicateSql);
						}

						var placeholder = CreatePlaceholder(sqlExpr, itemNode);
						translated = translated.Replace(itemNode, placeholder);
					}
					else
					{
						var translatedNode = Visit(itemNode);
						if (!ReferenceEquals(itemNode, translatedNode))
						{
							translated = translated.Replace(itemNode, translatedNode);
						}
					}
				}

				return true;
			}

			var condition = new SqlSearchCondition(node.NodeType is ExpressionType.OrElse or ExpressionType.Or, canBeUnknown: null, predicates!);
			translated = CreatePlaceholder(condition, node);

			return true;
		}

		bool HandleBinaryMath(BinaryExpression node, out Expression translated)
		{
			translated = node;

			var left  = node.Left;
			var right = node.Right;

			var shouldCheckColumn = node.Left.Type.UnwrapNullableType() == node.Right.Type.UnwrapNullableType();

			if (shouldCheckColumn)
			{
				right = right.Unwrap();
			}
			else
			{
				left = left.Unwrap();
				right = right.Unwrap();
			}

			ColumnDescriptor? columnDescriptor = null;
			switch (node.NodeType)
			{
				case ExpressionType.Add:
				case ExpressionType.AddChecked:
				case ExpressionType.And:
				case ExpressionType.Divide:
				case ExpressionType.ExclusiveOr:
				case ExpressionType.Modulo:
				case ExpressionType.Multiply:
				case ExpressionType.MultiplyChecked:
				case ExpressionType.Or:
				case ExpressionType.Power:
				case ExpressionType.Subtract:
				case ExpressionType.SubtractChecked:
				case ExpressionType.Coalesce:

				case ExpressionType.Equal:
				case ExpressionType.NotEqual:
				case ExpressionType.GreaterThan:
				case ExpressionType.GreaterThanOrEqual:
				case ExpressionType.LessThan:
				case ExpressionType.LessThanOrEqual:
				{
					columnDescriptor = SuggestColumnDescriptor(left) ?? SuggestColumnDescriptor(right);
					break;
				}
			}

			if (left.Type != right.Type)
			{
				if (!left.Type.IsEnum && right.Type.IsEnum)
				{
					// do nothing
				}
				else if (left.Type.UnwrapNullableType() != right.Type.UnwrapNullableType())
					columnDescriptor = null;
			}

			Expression leftExpr;
			Expression rightExpr;

			using (UsingColumnDescriptor(columnDescriptor))
			{
				leftExpr = UpdateNesting(Visit(left));
				rightExpr = UpdateNesting(Visit(right));
			}

			if (leftExpr is not SqlPlaceholderExpression leftPlaceholder || rightExpr is not SqlPlaceholderExpression rightPlaceholder)
			{
				if (leftExpr is SqlErrorExpression leftError)
					translated = leftError.WithType(node.Type);
				else if (rightExpr is SqlErrorExpression rightError)
					translated = rightError.WithType(node.Type);
				else
					translated = base.VisitBinary(node);

				return true;
			}

			var l = leftPlaceholder.Sql;
			var r = rightPlaceholder.Sql;
			var t = node.Type;

			switch (node.NodeType)
			{
				case ExpressionType.Add:
				case ExpressionType.AddChecked: translated = CreatePlaceholder(new SqlBinaryExpression(t, l, "+", r, Precedence.Additive), node); break;
				case ExpressionType.And: translated = CreatePlaceholder(new SqlBinaryExpression(t, l, "&", r, Precedence.Bitwise), node); break;
				case ExpressionType.Divide: translated = CreatePlaceholder(new SqlBinaryExpression(t, l, "/", r, Precedence.Multiplicative), node); break;
				case ExpressionType.ExclusiveOr: translated = CreatePlaceholder(new SqlBinaryExpression(t, l, "^", r, Precedence.Bitwise), node); break;
				case ExpressionType.Modulo: translated = CreatePlaceholder(new SqlBinaryExpression(t, l, "%", r, Precedence.Multiplicative), node); break;
				case ExpressionType.Multiply:
				case ExpressionType.MultiplyChecked: translated = CreatePlaceholder(new SqlBinaryExpression(t, l, "*", r, Precedence.Multiplicative), node); break;
				case ExpressionType.Or: translated = CreatePlaceholder(new SqlBinaryExpression(t, l, "|", r, Precedence.Bitwise), node); break;
				case ExpressionType.Power: translated = CreatePlaceholder(new SqlFunction(MappingSchema.GetDbDataType(t), "Power", l, r), node); break;
				case ExpressionType.Subtract:
				case ExpressionType.SubtractChecked: translated = CreatePlaceholder(new SqlBinaryExpression(t, l, "-", r, Precedence.Subtraction), node); break;
				case ExpressionType.Coalesce: translated = CreatePlaceholder(new SqlCoalesceExpression(l, r), node); break;
				default:
					return false;
			}

			return true;
		}

		public override Expression VisitSqlValidateExpression(SqlValidateExpression node)
		{
			if (_buildPurpose == BuildPurpose.Sql && _buildFlags.HasFlag(BuildFlags.ForKeys))
			{
				if (node.InnerExpression is SqlPlaceholderExpression)
					return node.InnerExpression;
			}

			return base.VisitSqlValidateExpression(node);
		}

		static Expression SimplifyConvert(Expression expression)
		{
			expression = expression.UnwrapConvert();
			if (expression.NodeType == ExpressionType.TypeAs)
			{
				var unary = (UnaryExpression)expression;
				if (unary.Operand.NodeType is ExpressionType.Convert or ExpressionType.ConvertChecked)
					return SimplifyConvert(unary.Operand);
			}

			return expression;
		}

		bool HandleEquality(bool isNot, Expression expr1, Expression expr2, [NotNullWhen(true)] out Expression? result)
		{
			if (IsNull(expr1) == true)
			{
				if (expr2 is SqlAdjustTypeExpression)
				{
					// Usually SqlAdjustTypeExpression is created during collection navigation property translation or EagerLoading, so we can transform null equality to Any
					var elementType = expr2.Type.TryGetElementType(typeof(IEnumerable<>));
					if (elementType != null)
					{
						result = Expression.Call(typeof(Enumerable), nameof(Enumerable.Any), [elementType], expr2);
						if (!isNot)
							result = Expression.Not(result);

						return true;
					}
				}
				else
				{
					var unwrapped2 = SimplifyConvert(expr2);
					if (unwrapped2 is SqlGenericConstructorExpression)
					{
						result = ExpressionInstances.Boolean(isNot);
						return true;
					}

					if (unwrapped2 is SqlDefaultIfEmptyExpression defaultIfEmpty)
					{
						var testCondition = defaultIfEmpty.NotNullExpressions.Select(SequenceHelper.MakeNotNullCondition).Aggregate(Expression.AndAlso);
						if (!isNot)
							testCondition = Expression.Not(testCondition);
						result = testCondition;
						return true;
					}

					if (unwrapped2 is ConditionalExpression conditional)
					{
						if (IsNull(conditional.IfTrue) == true)
						{
							if (!isNot)
							{
								result = conditional.Test;
							}
							else
							{
								result = Expression.Not(conditional.Test);
							}

							return true;
						}
					}
				}
			}

			result = null;
			return false;
		}

		protected override Expression VisitTypeBinary(TypeBinaryExpression node)
		{
			if (IsSqlOrExpression())
			{
				var tableContext = SequenceHelper.GetTableContext(Builder, node.Expression);

				if (tableContext != null)
				{
					return Visit(MakeIsPredicateExpression(tableContext, node));
				}
			}

			return base.VisitTypeBinary(node);
		}

		static bool? IsNull(Expression sqlExpr)
		{
			if (sqlExpr.IsNullValue())
				return true;

			if (sqlExpr is SqlGenericConstructorExpression or MemberInitExpression or NewExpression)
				return false;

			if (sqlExpr is not SqlPlaceholderExpression placeholder)
				return null;

			return QueryHelper.IsNullValue(placeholder.Sql);
		}

		#region SearchCondition

		public void BuildSearchCondition(IBuildContext? context, Expression expression, SqlSearchCondition searchCondition)
		{
			if (!BuildSearchCondition(context, expression, searchCondition, out var error))
			{
				throw error.CreateException();
			}
		}

		static Expression? GetSearchConditionError(Expression expression)
		{
			var found = SequenceHelper.FindError(expression);

			if (found != null)
				return found;

			return FindErrorExpression(expression);

			static Expression? FindErrorExpression(Expression expression)
			{
				if (expression is BinaryExpression binary)
				{
					if (binary.Left is not SqlPlaceholderExpression && binary.Right is not SqlPlaceholderExpression)
						return expression;

					return FindErrorExpression(binary.Left) ?? FindErrorExpression(binary.Right);
				}

				if (expression is SqlPlaceholderExpression)
					return null;

				return expression;
			}
		}

		public bool BuildSearchCondition(IBuildContext? context, Expression expression, SqlSearchCondition searchCondition, [NotNullWhen(false)] out SqlErrorExpression? error)
		{
			using (UsingBuildContext(context ?? BuildContext))
			using (UsingBuildPurpose(BuildPurpose.Sql))
			{
				var result = Visit(expression);

				if (result is SqlPlaceholderExpression placeholder)
				{
					searchCondition.Add(ConvertExpressionToPredicate(placeholder.Sql));
					error = null;
					return true;
				}

				var errorExpr = GetSearchConditionError(result);
				if (errorExpr != null)
					error = SqlErrorExpression.EnsureError(errorExpr, expression.Type);
				else
					error = SqlErrorExpression.EnsureError(result, expression.Type);
				return false;
			}
		}

		#endregion

		Expression ConvertPredicateMethod(MethodCallExpression node)
		{
			ISqlExpression? IsCaseSensitive(MethodCallExpression mc)
			{
				if (mc.Arguments.Count <= 1)
					return new SqlValue(typeof(bool?), null);

				if (!typeof(StringComparison).IsSameOrParentOf(mc.Arguments[1].Type))
					return new SqlValue(typeof(bool?), null);

				var arg = mc.Arguments[1];

				if (arg.NodeType == ExpressionType.Constant || arg.NodeType == ExpressionType.Default)
				{
					var comparison = (StringComparison)(Builder.EvaluateExpression(arg) ?? throw new InvalidOperationException());
					return new SqlValue(comparison is StringComparison.CurrentCulture
						or StringComparison.InvariantCulture
						or StringComparison.Ordinal);
				}

				var variable   = Expression.Variable(typeof(StringComparison), "c");
				var assignment = Expression.Assign(variable, arg);
				var expr       = (Expression)Expression.Equal(variable, Expression.Constant(StringComparison.CurrentCulture));
				expr = Expression.OrElse(expr, Expression.Equal(variable, Expression.Constant(StringComparison.InvariantCulture)));
				expr = Expression.OrElse(expr, Expression.Equal(variable, Expression.Constant(StringComparison.Ordinal)));
				expr = Expression.Block(new[] { variable }, assignment, expr);

				var parameter = Builder.ParametersContext.BuildParameter(BuildContext, expr, columnDescriptor : null);
				if (parameter != null)
				{
					parameter.IsQueryParameter = false;
				}

				return parameter;
			}

			ISqlPredicate? predicate = null;

			if (node is { Method.Name: "Equals", Object: { }, Arguments.Count: 1 })
				return ConvertCompareExpression(ExpressionType.Equal, node.Object, node.Arguments[0]);

			using (UsingBuildFlags((_buildFlags | BuildFlags.ForKeys) & ~BuildFlags.ForMemberRoot))
			{
				switch (node)
				{
					case { Method: { DeclaringType.IsStringType: true, Name: nameof(string.Contains) } }:
						predicate = CreateStringPredicate(node, SqlPredicate.SearchString.SearchKind.Contains, IsCaseSensitive(node));
						break;

					case { Method: { DeclaringType.IsStringType: true, Name: nameof(string.StartsWith) } }:
						predicate = CreateStringPredicate(node, SqlPredicate.SearchString.SearchKind.StartsWith, IsCaseSensitive(node));
						break;

					case { Method: { DeclaringType.IsStringType: true, Name: nameof(string.EndsWith) } }:
						predicate = CreateStringPredicate(node, SqlPredicate.SearchString.SearchKind.EndsWith, IsCaseSensitive(node));
						break;

					// static Contains(this src, item) extension methods
					case { Method: { DeclaringType: { } type, Name: nameof(Enumerable.Contains) } } when (
						type == typeof(Enumerable) ||
						(type == typeof(Queryable) && node.Arguments.Count == 2 && Builder.CanBeEvaluatedOnClient(node.Arguments[0]))
					):
						predicate = ConvertInPredicate(node.Arguments[1], node.Arguments[0]);
						break;

					// src.Contains(item) instance methods
					case { Method: { DeclaringType: { } type, Name: nameof(IList.Contains) } } when (
						typeof(IList).IsSameOrParentOf(type) ||
						typeof(ICollection<>).IsSameOrParentOf(type) ||
						// IReadOnlyCollection<> doesn't declare Contains(), but derived (readonly) collection classes could.
						typeof(IReadOnlyCollection<>).IsSameOrParentOf(type)
					):
						predicate = ConvertInPredicate(node.Arguments[0], node.Object!);
						break;

#if NET8_0_OR_GREATER
					case
					{
						Method: { DeclaringType.IsMemoryExtensionsType: true, Name: nameof(MemoryExtensions.Contains) },
						Arguments:
						[
							MethodCallExpression
						{
							Method.Name: "op_Implicit",
							Type.Name: "ReadOnlySpan`1" or "Span`1",
							Arguments: [var spanSource],
						},
							var value,
							..
						]
					}:
						predicate = ConvertInPredicate(value, spanSource!.UnwrapConvertToSelf());
						break;
#endif

					case { Method: { DeclaringType: { } type, Name: nameof(Dictionary<,>.ContainsValue) } } when (
						typeof(Dictionary<,>).IsSameOrParentOf(type)
					):
						predicate = ConvertInPredicate(node.Arguments[0], ExpressionHelper.PropertyOrField(node.Object!, "Values"));
						break;

					case { Method: { DeclaringType: { } type, Name: nameof(IDictionary<,>.ContainsKey) } } when (
						typeof(IDictionary<,>).IsSameOrParentOf(type) ||
						typeof(IReadOnlyDictionary<,>).IsSameOrParentOf(type)
					):
						predicate = ConvertInPredicate(node.Arguments[0], ExpressionHelper.PropertyOrField(node.Object!, "Keys"));
						break;
				}
			}

			if (predicate != null)
			{
				var condition = new SqlSearchCondition(false).Add(predicate);
				return CreatePlaceholder(condition, node);
			}

			return node;
		}

		public TExpression UpdateNesting<TExpression>(TExpression expression)
			where TExpression : Expression
		{
			if (BuildContext == null)
				return expression;

			var corrected = Builder.UpdateNesting(BuildContext.SelectQuery, expression);

			return corrected;
		}

		ISqlPredicate ConvertExpressionToPredicate(ISqlExpression sqlExpression, bool withNull = false, bool forceEquality = false)
		{
			if (sqlExpression is ISqlPredicate predicate)
				return predicate;

			if (sqlExpression is SqlParameterizedExpressionBase { IsPredicate: true })
				return new SqlPredicate.Expr(sqlExpression);

			var columnDescriptor = QueryHelper.GetColumnDescriptor(sqlExpression);
			var valueConverter   = columnDescriptor?.ValueConverter;

			if (!Builder.DataContext.SqlProviderFlags.SupportsBooleanType
				|| forceEquality
				|| valueConverter != null
				|| (columnDescriptor != null && columnDescriptor.GetDbDataType(true).DataType is not DataType.Boolean))
			{
				using (UsingColumnDescriptor(columnDescriptor))
				{
					SqlPlaceholderExpression? trueValue;
					SqlPlaceholderExpression? falseValue;

					using (UsingAlias("true_value"))
					{
						trueValue = Visit(ExpressionInstances.True) as SqlPlaceholderExpression;
					}

					using (UsingAlias("false_value"))
					{
						falseValue = Visit(ExpressionInstances.False) as SqlPlaceholderExpression;
					}

					if (trueValue != null && falseValue != null)
					{
						predicate = new SqlPredicate.IsTrue(sqlExpression, trueValue.Sql, falseValue.Sql, withNull && DataOptions.LinqOptions.CompareNulls == CompareNulls.LikeClr ? false : null, false);
						return predicate;
					}
				}
			}

			predicate = new SqlPredicate.Expr(sqlExpression);

			return predicate;
		}

		ISqlPredicate? MakeIsTrueCheck(ISqlExpression sqlExpression)
		{
			var descriptor = QueryHelper.GetColumnDescriptor(sqlExpression);

			using (UsingColumnDescriptor(descriptor))
			{
				var trueValue  = UpdateNesting(Visit(ExpressionInstances.True));
				var falseValue = UpdateNesting(Visit(ExpressionInstances.False));

				if (trueValue is not SqlPlaceholderExpression trueSql || falseValue is not SqlPlaceholderExpression falseSql)
					return null;

				return new SqlPredicate.IsTrue(sqlExpression, trueSql.Sql, falseSql.Sql, DataOptions.LinqOptions.CompareNulls == CompareNulls.LikeClr ? false : null, false);
			}
		}

		static bool IsNullExpression(Expression expression)
		{
			if (expression.IsNullValue())
				return true;
			if (expression is SqlPlaceholderExpression placeholder)
				return placeholder.Sql.IsNullValue();
			return false;
		}

		#region ConvertCompare

		public bool TryGenerateComparison(
			IBuildContext? context,
			Expression left,
			Expression right,
			[NotNullWhen(true)] out SqlSearchCondition? searchCondition,
			[NotNullWhen(false)] out SqlErrorExpression? error,
			BuildPurpose? buildPurpose = default)
		{
			using (UsingBuildContext(context))
			using (UsingBuildPurpose(buildPurpose ?? _buildPurpose))
			{
				var expr = ConvertCompareExpression(ExpressionType.Equal, left, right);

				if (expr is SqlPlaceholderExpression { Sql: SqlSearchCondition sc })
				{
					searchCondition = sc;
					error = null;
					return true;
				}

				searchCondition = null;
				error = SqlErrorExpression.EnsureError(expr, typeof(bool));

				return false;
			}
		}

		public SqlSearchCondition GenerateComparison(
			IBuildContext? context,
			Expression left,
			Expression right,
			BuildPurpose? buildPurpose = default)
		{
			using (UsingBuildContext(context))
			using (UsingBuildPurpose(buildPurpose ?? _buildPurpose))
			{
				var expr = ConvertCompareExpression(ExpressionType.Equal, left, right);

				if (expr is SqlPlaceholderExpression { Sql: SqlSearchCondition sc })
					return sc;

				if (expr is SqlErrorExpression error)
					throw error.CreateException();

				throw new SqlErrorExpression($"Could not compare '{SqlErrorExpression.PrepareExpressionString(left)}' with {SqlErrorExpression.PrepareExpressionString(right)}", typeof(bool)).CreateException();
			}
		}

		Expression ConvertCompareExpression(ExpressionType nodeType, Expression left, Expression right, Expression? originalExpression = null)
		{
			Expression GetOriginalExpression()
			{
				if (originalExpression != null)
					return originalExpression;

				var rightExpr = right;
				var leftExpr  = left;
				if (rightExpr.Type != leftExpr.Type)
				{
					if (rightExpr.Type.CanConvertTo(leftExpr.Type))
						rightExpr = Expression.Convert(rightExpr, leftExpr.Type);
					else if (left.Type.CanConvertTo(leftExpr.Type))
						leftExpr = Expression.Convert(leftExpr, right.Type);
				}
				else
				{
					if (nodeType == ExpressionType.Equal || nodeType == ExpressionType.NotEqual)
					{
						// Fore generating Path for SqlPlaceholderExpression
						if (!rightExpr.Type.IsPrimitive)
						{
							return new SqlPathExpression(
								new[] { leftExpr, Expression.Constant(nodeType), rightExpr },
								typeof(bool));
						}
					}
				}

				return Expression.MakeBinary(nodeType, leftExpr, rightExpr);
			}

			Expression GenerateNullComparison(Expression placeholdersExpression, bool isNot)
			{
				var condition = CollectNullCompareExpressionExpression(placeholdersExpression);

				if (condition == null)
					return GetOriginalExpression();

				if (isNot)
					condition = Expression.Not(condition);

				condition = OptimizeExpression(condition);

				var converted = Visit(condition);

				if (converted is not SqlPlaceholderExpression)
					return GetOriginalExpression();

				return converted;
			}

			Expression? CollectNullCompareExpressionExpression(Expression current)
			{
				if (IsNullExpression(current))
				{
					return ExpressionInstances.True;
				}

				switch (current.NodeType)
				{
					case ExpressionType.Constant:
					case ExpressionType.Default:
					{
						if (current.Type.IsValueType)
							return null;

						return Expression.Equal(current, Expression.Constant(null, current.Type));
					}
				}

				if (current is SqlPlaceholderExpression)
				{
					if (current.Type.IsValueType)
						return null;

					return Expression.Equal(current, Expression.Constant(null, current.Type));
				}

				if (current is SqlGenericConstructorExpression generic)
				{
					return ExpressionInstances.False;
				}

				if (current is SqlDefaultIfEmptyExpression defaultIfEmptyExpression)
				{
					var testCondition = Expression.Not(defaultIfEmptyExpression.NotNullExpressions.Select(SequenceHelper.MakeNotNullCondition).Aggregate(Expression.OrElse));
					return testCondition;
				}

				if (current is ConditionalExpression conditionalExpression)
				{
					var trueCondition  = CollectNullCompareExpressionExpression(conditionalExpression.IfTrue);
					if (trueCondition == null)
						return null;

					var falseCondition = CollectNullCompareExpressionExpression(conditionalExpression.IfFalse);
					if (falseCondition == null)
						return null;

					return Expression.OrElse(
						Expression.AndAlso(conditionalExpression.Test, trueCondition),
						Expression.AndAlso(Expression.Not(conditionalExpression.Test), falseCondition));
				}

				if (current is ContextRefExpression { BuildContext: IBuildProxy proxy })
				{
					return CollectNullCompareExpressionExpression(proxy.InnerExpression);
				}

				return null;
			}

			Expression GeneratePathComparison(Expression leftOriginal, Expression leftParsed, Expression rightOriginal, Expression rightParsed)
			{
				var predicateExpr = GeneratePredicate(leftOriginal, leftParsed, rightOriginal, rightParsed);
				if (predicateExpr == null)
					return GetOriginalExpression();

				var converted = Visit(predicateExpr);
				if (converted is not SqlPlaceholderExpression)
					converted = GetOriginalExpression();

				return converted;
			}

			Expression? GeneratePredicate(Expression leftOriginal, Expression leftParsed, Expression rightOriginal, Expression rightParsed)
			{
				Expression? predicateExpr = null;

				if (leftParsed is SqlGenericConstructorExpression genericLeft)
				{
					predicateExpr = BuildPredicateExpression(genericLeft, null, rightOriginal);
				}

				if (predicateExpr != null)
					return predicateExpr;

				if (rightParsed is SqlGenericConstructorExpression genericRight)
				{
					predicateExpr = BuildPredicateExpression(genericRight, null, leftOriginal);
				}

				if (predicateExpr != null)
					return predicateExpr;

				if (leftParsed is ConditionalExpression condLeft)
				{
					if (condLeft.IfTrue is SqlGenericConstructorExpression genericTrue)
					{
						predicateExpr = BuildPredicateExpression(genericTrue, leftOriginal, rightOriginal);
					}
					else if (condLeft.IfFalse is SqlGenericConstructorExpression genericFalse)
					{
						predicateExpr = BuildPredicateExpression(genericFalse, leftOriginal, rightOriginal);
					}

					/*if (predicateExpr == null)
						predicateExpr = GeneratePredicate(leftOriginal, condLeft.IfTrue, rightOriginal, rightParsed);
					if (predicateExpr == null)
						predicateExpr = GeneratePredicate(leftOriginal, condLeft.IfFalse, rightOriginal, rightParsed);*/
				}

				if (predicateExpr != null)
					return predicateExpr;

				if (rightParsed is ConditionalExpression condRight)
				{
					if (condRight.IfTrue is SqlGenericConstructorExpression genericTrue)
					{
						predicateExpr = BuildPredicateExpression(genericTrue, leftOriginal, rightOriginal);
					}
					else if (condRight.IfFalse is SqlGenericConstructorExpression genericFalse)
					{
						predicateExpr = BuildPredicateExpression(genericFalse, leftOriginal, rightOriginal);
					}

					/*if (predicateExpr == null)
						predicateExpr = GeneratePredicate(leftOriginal, leftParsed, condRight.IfTrue, rightParsed);
					if (predicateExpr == null)
						predicateExpr = GeneratePredicate(leftOriginal, leftParsed, condRight.IfFalse, rightParsed);*/
				}

				if (predicateExpr != null)
					return predicateExpr;

				return predicateExpr;
			}

			Expression? BuildPredicateExpression(SqlGenericConstructorExpression genericConstructor, Expression? rootLeft, Expression rootRight)
			{
				if (genericConstructor.Assignments.Count == 0)
					return null;

				var operations = genericConstructor.Assignments
					.Select(a => Expression.Equal(
						rootLeft == null ? a.Expression : Expression.MakeMemberAccess(rootLeft, a.MemberInfo),
						Expression.MakeMemberAccess(rootRight, a.MemberInfo))
					);

				var result = (Expression)operations.Aggregate(Expression.AndAlso);
				if (nodeType == ExpressionType.NotEqual)
					result = Expression.Not(result);

				return result;
			}

			Expression GenerateConstructorComparison(SqlGenericConstructorExpression leftConstructor, SqlGenericConstructorExpression rightConstructor)
			{
				var strict = leftConstructor.ConstructType  == SqlGenericConstructorExpression.CreateType.Full &&
							 rightConstructor.ConstructType == SqlGenericConstructorExpression.CreateType.Full ||
							 (leftConstructor.ConstructType  == SqlGenericConstructorExpression.CreateType.New &&
							  rightConstructor.ConstructType == SqlGenericConstructorExpression.CreateType.New) ||
							 (leftConstructor.ConstructType  == SqlGenericConstructorExpression.CreateType.MemberInit &&
							  rightConstructor.ConstructType == SqlGenericConstructorExpression.CreateType.MemberInit);

				var isNot           = nodeType == ExpressionType.NotEqual;
				var searchCondition = new SqlSearchCondition(isNot);
				var usedMembers     = new HashSet<MemberInfo>(MemberInfoEqualityComparer.Default);

				foreach (var leftAssignment in leftConstructor.Assignments)
				{
					var found = rightConstructor.Assignments.FirstOrDefault(a =>
						MemberInfoEqualityComparer.Default.Equals(a.MemberInfo, leftAssignment.MemberInfo));

					if (found == null && strict)
					{
						// fail fast and prepare correct error expression
						return new SqlErrorExpression(Expression.MakeMemberAccess(right, leftAssignment.MemberInfo));
					}

					var rightExpression = found?.Expression;
					if (rightExpression == null)
					{
						rightExpression = Expression.Default(leftAssignment.Expression.Type);
					}
					else
					{
						usedMembers.Add(found!.MemberInfo);
					}

					var predicateExpr = ConvertCompareExpression(nodeType, leftAssignment.Expression, rightExpression);
					if (predicateExpr is not SqlPlaceholderExpression { Sql: SqlSearchCondition sc })
					{
						if (strict)
						{
							if (leftAssignment.Expression is SqlPlaceholderExpression && rightExpression is not SqlPlaceholderExpression)
								return SqlErrorExpression.EnsureError(rightExpression, typeof(bool));
							if (leftAssignment.Expression is not SqlPlaceholderExpression && rightExpression is SqlPlaceholderExpression)
								return SqlErrorExpression.EnsureError(leftAssignment.Expression, typeof(bool));
							return GetOriginalExpression();
						}

						continue;
					}

					searchCondition.Predicates.Add(sc.MakeNot(isNot));
				}

				foreach (var rightAssignment in rightConstructor.Assignments)
				{
					if (usedMembers.Contains(rightAssignment.MemberInfo))
						continue;

					if (strict)
					{
						// fail fast and prepare correct error expression
						return new SqlErrorExpression(Expression.MakeMemberAccess(left, rightAssignment.MemberInfo));
					}

					var leftExpression = Expression.Default(rightAssignment.Expression.Type);

					var predicateExpr = ConvertCompareExpression(nodeType, leftExpression, rightAssignment.Expression);
					if (predicateExpr is not SqlPlaceholderExpression { Sql: SqlSearchCondition sc })
					{
						if (strict)
							return predicateExpr;
						continue;
					}

					searchCondition.Predicates.Add(sc.MakeNot(isNot));
				}

				if (usedMembers.Count == 0)
				{
					if (leftConstructor.Parameters.Count > 0 && leftConstructor.Parameters.Count == rightConstructor.Parameters.Count)
					{
						for (var index = 0; index < leftConstructor.Parameters.Count; index++)
						{
							var leftParam  = leftConstructor.Parameters[index];
							var rightParam = rightConstructor.Parameters[index];

							var predicateExpr = ConvertCompareExpression(nodeType, leftParam.Expression, rightParam.Expression);
							if (predicateExpr is not SqlPlaceholderExpression { Sql: SqlSearchCondition sc })
							{
								if (strict)
									return GetOriginalExpression();
								continue;
							}

							searchCondition.Predicates.Add(sc.MakeNot(isNot));
						}

					}
					else
						return GetOriginalExpression();
				}

				return CreatePlaceholder(searchCondition, GetOriginalExpression());
			}

			if (!RestoreCompare(ref left, ref right))
				RestoreCompare(ref right, ref left);

			if (BuildContext == null)
				throw new InvalidOperationException();

			ISqlExpression? l = null;
			ISqlExpression? r = null;

			var nullability = NullabilityContext.GetContext(BuildContext.SelectQuery);

			using var saveFlags      = UsingBuildFlags((_buildFlags | BuildFlags.ForKeys) & ~BuildFlags.ForMemberRoot);
			using var saveDescriptor = UsingColumnDescriptor(SuggestColumnDescriptor(left, right));

			var leftExpr = Visit(left);
			if (leftExpr is SqlErrorExpression errorLeft)
				return errorLeft.WithType(typeof(bool));

			var rightExpr = Visit(right);
			if (rightExpr is SqlErrorExpression errorRight)
				return errorRight.WithType(typeof(bool));

			leftExpr = Builder.UpdateNesting(BuildContext, leftExpr);
			rightExpr = Builder.UpdateNesting(BuildContext, rightExpr);

			var compareNullsAsValues = Builder.CompareNulls is CompareNulls.LikeClr or CompareNulls.LikeSqlExceptParameters;

			//SQLRow case when needs to add Single
			//
			if (leftExpr is SqlPlaceholderExpression { Sql: SqlRowExpression } && rightExpr is not SqlPlaceholderExpression)
			{
				var elementType = TypeHelper.GetEnumerableElementType(rightExpr.Type);
				var singleCall  = Expression.Call(Methods.Enumerable.Single.MakeGenericMethod(elementType), right);
				rightExpr = Visit(singleCall);
			}
			else if (rightExpr is SqlPlaceholderExpression { Sql: SqlRowExpression } &&
					 leftExpr is not SqlPlaceholderExpression)
			{
				var elementType = TypeHelper.GetEnumerableElementType(leftExpr.Type);
				var singleCall  = Expression.Call(Methods.Enumerable.Single.MakeGenericMethod(elementType), left);
				leftExpr = Visit(singleCall);
			}

			leftExpr = RemoveNullPropagation(leftExpr, toSql: true);
			rightExpr = RemoveNullPropagation(rightExpr, toSql: true);

			if (leftExpr is SqlErrorExpression leftError)
				return leftError.WithType(typeof(bool));

			if (rightExpr is SqlErrorExpression rightError)
				return rightError.WithType(typeof(bool));

			if (leftExpr is SqlPlaceholderExpression placeholderLeft)
			{
				l = placeholderLeft.Sql;
			}

			if (rightExpr is SqlPlaceholderExpression placeholderRight)
			{
				r = placeholderRight.Sql;
			}

			switch (nodeType)
			{
				case ExpressionType.Equal:
				case ExpressionType.NotEqual:

					var isNot = nodeType == ExpressionType.NotEqual;

					if (l != null && r != null)
						break;

					leftExpr  = Builder.ParseGenericConstructor(leftExpr.UnwrapAdjustType(),  ProjectFlags.SQL | ProjectFlags.Keys, CurrentDescriptor);
					rightExpr = Builder.ParseGenericConstructor(rightExpr.UnwrapAdjustType(), ProjectFlags.SQL | ProjectFlags.Keys, CurrentDescriptor);

					if (SequenceHelper.UnwrapDefaultIfEmpty(leftExpr) is SqlGenericConstructorExpression leftGenericConstructor &&
						SequenceHelper.UnwrapDefaultIfEmpty(rightExpr) is SqlGenericConstructorExpression rightGenericConstructor)
					{
						return GenerateConstructorComparison(leftGenericConstructor, rightGenericConstructor);
					}

					if (IsNullExpression(left))
					{
						rightExpr = Visit(rightExpr);

						if (rightExpr is ConditionalExpression { Test: SqlPlaceholderExpression { Sql: SqlSearchCondition rightSearchCond } } && rightSearchCond.Predicates.Count == 1)
						{
							var rightPredicate  = rightSearchCond.Predicates[0];
							var localIsNot = isNot;

							if (rightPredicate is SqlPredicate.IsNull isnull)
							{
								if (isnull.IsNot == localIsNot)
									return CreatePlaceholder(new SqlSearchCondition(false, canBeUnknown: null, isnull), GetOriginalExpression());

								return CreatePlaceholder(new SqlSearchCondition(false, canBeUnknown: null, new SqlPredicate.IsNull(isnull.Expr1, !isnull.IsNot)), GetOriginalExpression());
							}
						}

						return GenerateNullComparison(rightExpr, isNot);
					}

					if (IsNullExpression(right))
					{
						leftExpr = Visit(leftExpr);

						if (leftExpr is ConditionalExpression { Test: SqlPlaceholderExpression { Sql: SqlSearchCondition leftSearchCond } } && leftSearchCond.Predicates.Count == 1)
						{
							var leftPredicate  = leftSearchCond.Predicates[0];
							var localIsNot = isNot;

							if (leftPredicate is SqlPredicate.IsNull isnull)
							{
								if (isnull.IsNot == localIsNot)
									return CreatePlaceholder(new SqlSearchCondition(false, canBeUnknown: null, isnull), GetOriginalExpression());

								return CreatePlaceholder(new SqlSearchCondition(false, canBeUnknown: null, new SqlPredicate.IsNull(isnull.Expr1, !isnull.IsNot)), GetOriginalExpression());
							}
						}

						return GenerateNullComparison(leftExpr, isNot);
					}

					if (l == null || r == null)
					{
						var pathComparison = GeneratePathComparison(left, SequenceHelper.UnwrapDefaultIfEmpty(leftExpr), right, SequenceHelper.UnwrapDefaultIfEmpty(rightExpr));

						return pathComparison;
					}

					break;
			}

			var op = nodeType switch
			{
				ExpressionType.Equal              => SqlPredicate.Operator.Equal,
				ExpressionType.NotEqual           => SqlPredicate.Operator.NotEqual,
				ExpressionType.GreaterThan        => SqlPredicate.Operator.Greater,
				ExpressionType.GreaterThanOrEqual => SqlPredicate.Operator.GreaterOrEqual,
				ExpressionType.LessThan           => SqlPredicate.Operator.Less,
				ExpressionType.LessThanOrEqual    => SqlPredicate.Operator.LessOrEqual,
				_                                 => throw new InvalidOperationException(),
			};

			if ((left.NodeType is ExpressionType.Convert or ExpressionType.ConvertChecked || right.NodeType is ExpressionType.Convert or ExpressionType.ConvertChecked) && (op == SqlPredicate.Operator.Equal || op == SqlPredicate.Operator.NotEqual))
			{
				var p = ConvertEnumConversion(left, op, right);
				if (p != null)
					return CreatePlaceholder(new SqlSearchCondition(false, canBeUnknown: null, p), GetOriginalExpression());
			}

			if (l is null)
			{
				if (Visit(left) is not SqlPlaceholderExpression leftPlaceholder)
					return GetOriginalExpression();
				l = leftPlaceholder.Sql;
			}

			if (r is null)
			{
				if (Visit(right) is not SqlPlaceholderExpression rightPlaceholder)
					return GetOriginalExpression();
				r = rightPlaceholder.Sql;
			}

			var lOriginal = l;
			var rOriginal = r;

			l = QueryHelper.UnwrapExpression(l, checkNullability: true);
			r = QueryHelper.UnwrapExpression(r, checkNullability: true);

			if (l is SqlValue lValue)
				lValue.ValueType = GetDataType(r, lValue.ValueType, MappingSchema);

			if (r is SqlValue rValue)
				rValue.ValueType = GetDataType(l, rValue.ValueType, MappingSchema);

			/*switch (nodeType)
			{
				case ExpressionType.Equal:
				case ExpressionType.NotEqual:

					if (!BuildContext!.SelectQuery.IsParameterDependent &&
						(l is SqlParameter && lOriginal.CanBeNullable(nullability) || r is SqlParameter && r.CanBeNullable(nullability)))
					{
						BuildContext.SelectQuery.IsParameterDependent = true;
					}

					break;
			}*/

			ISqlPredicate? predicate = null;

			var isEquality = op == SqlPredicate.Operator.Equal || op == SqlPredicate.Operator.NotEqual
				? op == SqlPredicate.Operator.Equal
				: (bool?)null;

			// TODO: maybe remove
			if (l is SqlSearchCondition lsc)
			{
				if (isEquality != null & IsBooleanConstant(rightExpr, out var boolRight) && boolRight != null)
				{
					predicate = lsc.MakeNot(boolRight != isEquality);
				}
			}

			// TODO: maybe remove
			if (r is SqlSearchCondition rsc)
			{
				if (isEquality != null & IsBooleanConstant(rightExpr, out var boolLeft) && boolLeft != null)
				{
					predicate = rsc.MakeNot(boolLeft != isEquality);
				}
			}

			if (predicate == null)
			{
				if (isEquality != null)
				{
					bool?           value;
					ISqlExpression? expression  = null;

					if (IsBooleanConstant(left, out value))
					{
						if (l.ElementType != QueryElementType.SqlParameter)
						{
							expression = rOriginal;
						}
					}
					else if (IsBooleanConstant(right, out value))
					{
						if (r.ElementType != QueryElementType.SqlParameter)
						{
							expression = lOriginal;
						}
					}

					if (value != null
						&& expression != null
						&& !(expression.ElementType == QueryElementType.SqlValue && ((SqlValue)expression).Value == null))
					{
						var isNot = !value.Value;
						var withNull = false;
						if (op == SqlPredicate.Operator.NotEqual)
						{
							isNot = !isNot;
							withNull = true;
						}

						using (UsingColumnDescriptor(QueryHelper.GetColumnDescriptor(expression)))
						{
							var trueValue  = ((SqlPlaceholderExpression)Visit(ExpressionInstances.True)).Sql;
							var falseValue = ((SqlPlaceholderExpression)Visit(ExpressionInstances.False)).Sql;

							if (trueValue.ElementType == QueryElementType.SqlValue &&
								falseValue.ElementType == QueryElementType.SqlValue)
							{
								if (expression is SqlParameterizedExpressionBase { IsPredicate: true } predicateExpr)
								{
									predicate = new SqlPredicate.Expr(predicateExpr);
									if (isNot)
										predicate = new SqlPredicate.Not(predicate);
								}
								else
								{
									var withNullValue = compareNullsAsValues
										? withNull
										: (bool?)null;
									predicate = new SqlPredicate.IsTrue(expression, trueValue, falseValue, withNullValue, isNot);
								}
							}
						}
					}
				}

				if (predicate == null)
				{
					predicate = new SqlPredicate.ExprExpr(lOriginal, op, rOriginal,
						compareNullsAsValues && (lOriginal.CanBeNullable(nullability) || rOriginal.CanBeNullable(nullability))
							? op == SqlPredicate.Operator.Equal
							: null);
				}
			}

			return CreatePlaceholder(new SqlSearchCondition(false, canBeUnknown: null, predicate), GetOriginalExpression());
		}

		public static List<SqlPlaceholderExpression> CollectPlaceholders(Expression expression)
		{
			var result = new List<SqlPlaceholderExpression>();

			expression.Visit(result, static (list, e) =>
			{
				if (e is SqlPlaceholderExpression placeholder)
				{
					list.Add(placeholder);
				}
			});

			return result;
		}

		public static List<SqlPlaceholderExpression> CollectPlaceholdersStraight(Expression expression)
		{
			var result = new List<SqlPlaceholderExpression>();

			Collect(expression);

			return result;

			void Collect(Expression expr)
			{
				if (expr is SqlPlaceholderExpression placeholder)
				{
					result.Add(placeholder);
				}
				else if (expr is SqlGenericConstructorExpression generic)
				{
					foreach (var assignment in generic.Assignments)
					{
						Collect(assignment.Expression);
					}

					foreach (var parameter in generic.Parameters)
					{
						Collect(parameter.Expression);
					}
				}
				else if (expr is MemberInitExpression memberInit)
				{
					foreach (var binding in memberInit.Bindings)
					{
						if (binding is MemberAssignment assignment)
						{
							Collect(assignment.Expression);
						}
					}
				}
				else if (expr is NewExpression newExpr)
				{
					foreach (var argument in newExpr.Arguments)
					{
						Collect(argument);
					}
				}
			}
		}

		public static List<SqlPlaceholderExpression> CollectPlaceholdersStraightWithPath(Expression expression, Expression path, out Expression correctedExpression)
		{
			var replacement = new Dictionary<Expression, SqlPlaceholderExpression>();

			Collect(expression, path);

			correctedExpression = expression.Transform(replacement, (r, e) =>
			{
				if (r.TryGetValue(e, out var newExpr))
					return newExpr;
				return e;
			});

			return replacement.Values.ToList();

			void Collect(Expression expr, Expression localPath)
			{
				if (expr is SqlPlaceholderExpression placeholder)
				{
					if (!replacement.ContainsKey(placeholder))
					{
						replacement.Add(placeholder, placeholder.WithPath(localPath));
					}
				}
				else if (expr is SqlGenericConstructorExpression generic)
				{
					foreach (var assignment in generic.Assignments)
					{
						var currentPath = Expression.MakeMemberAccess(localPath, assignment.MemberInfo);
						Collect(assignment.Expression, currentPath);
					}

					foreach (var parameter in generic.Parameters)
					{
						var currentPath = new SqlGenericParamAccessExpression(generic, parameter.ParameterInfo);
						Collect(parameter.Expression, currentPath);
					}
				}
				else if (expr is MemberInitExpression memberInit)
				{
					foreach (var binding in memberInit.Bindings)
					{
						if (binding is MemberAssignment assignment)
						{
							var currentPath = Expression.MakeMemberAccess(localPath, binding.Member);
							Collect(assignment.Expression, currentPath);
						}
					}
				}
				else if (expr is NewExpression newExpr)
				{
					if (newExpr.Members != null)
					{
						for (var i = 0; i < newExpr.Arguments.Count; i++)
						{
							var currentPath = Expression.MakeMemberAccess(localPath, newExpr.Members[i]);
							Collect(newExpr.Arguments[i], currentPath);
						}
					}
				}
				else if (expr is SqlDefaultIfEmptyExpression defaultIfEmpty)
					Collect(defaultIfEmpty.InnerExpression, localPath);
			}
		}

		public bool CollectNullCompareExpressions(Expression expression, List<Expression> result, ref List<Expression>? testExpressions)
		{
			switch (expression.NodeType)
			{
				case ExpressionType.Constant:
				case ExpressionType.Default:
				{
					result.Add(expression);
					return true;
				}
			}

			if (expression is SqlPlaceholderExpression or DefaultValueExpression)
			{
				result.Add(expression);
				return true;
			}

			if (expression is SqlGenericConstructorExpression generic)
			{
				testExpressions ??= [];
				testExpressions.Add(Expression.Constant(false));

				return true;
			}

			if (expression is SqlDefaultIfEmptyExpression defaultIfEmptyExpression)
			{
				result.AddRange(defaultIfEmptyExpression.NotNullExpressions);
				return true;
			}

			if (expression is ConditionalExpression conditionalExpression)
			{
				var trueResult = new List<Expression>();

				if (conditionalExpression.IfTrue is SqlGenericConstructorExpression)
				{
					testExpressions ??= [];

					if (conditionalExpression.IfFalse is SqlGenericConstructorExpression)
					{
						testExpressions.Add(ExpressionInstances.False);
						return true;
					}

					testExpressions.Add(Expression.Not(conditionalExpression.Test));

					if (IsNullExpression(conditionalExpression.IfFalse))
					{
						return true;
					}
				}

				if (conditionalExpression.IfFalse is SqlGenericConstructorExpression)
				{
					testExpressions ??= [];

					testExpressions.Add(conditionalExpression.Test);

					if (IsNullExpression(conditionalExpression.IfTrue))
					{
						return true;
					}
				}

				List<Expression>? ifTrueTestExpression = null;

				if (conditionalExpression.IfTrue is not SqlGenericConstructorExpression)
				{
					if (!CollectNullCompareExpressions(conditionalExpression.IfTrue, trueResult, ref ifTrueTestExpression))
						return false;
				}

				List<Expression>? ifFalseTestExpression = null;

				var falseResult = new List<Expression>();

				if (conditionalExpression.IfFalse is not SqlGenericConstructorExpression)
				{
					if (!CollectNullCompareExpressions(conditionalExpression.IfFalse, falseResult, ref ifFalseTestExpression))
						return false;
				}

				foreach (var expr in trueResult)
				{
					result.Add(Expression.Condition(conditionalExpression.Test, expr, new DefaultValueExpression(MappingSchema, expr.Type)));
				}

				foreach (var expr in falseResult)
				{
					result.Add(Expression.Condition(Expression.Not(conditionalExpression.Test), expr, new DefaultValueExpression(MappingSchema, expr.Type)));
				}

				if (ifTrueTestExpression != null)
				{
					foreach (var te in ifTrueTestExpression)
					{
						testExpressions ??= [];
						testExpressions.Add(Expression.AndAlso(conditionalExpression.Test, te));
					}
				}

				if (ifFalseTestExpression != null)
				{
					foreach (var te in ifFalseTestExpression)
					{
						testExpressions ??= [];
						testExpressions.Add(Expression.AndAlso(Expression.Not(conditionalExpression.Test), te));
					}
				}

				return true;
			}

			if (expression is SqlEagerLoadExpression)
				return true;

			return false;
		}

		private static bool IsBooleanConstant(Expression expr, out bool? value)
		{
			value = null;
			if (expr.Type == typeof(bool) || expr.Type == typeof(bool?))
			{
				expr = expr.Unwrap();
				if (expr is ConstantExpression c)
				{
					value = c.Value as bool?;
					return true;
				}
				else if (expr is DefaultExpression)
				{
					value = expr.Type == typeof(bool) ? false : null;
					return true;
				}
				else if (expr is SqlPlaceholderExpression palacehoder)
				{
					if (palacehoder.Sql is SqlValue sqlValue)
					{
						value = sqlValue.Value as bool?;
						return true;
					}

					return false;
				}
			}

			return false;
		}

		// restores original types, lost due to C# compiler optimizations
		// e.g. see https://github.com/linq2db/linq2db/issues/2041
		private static bool RestoreCompare(ref Expression op1, ref Expression op2)
		{
			if (op1.NodeType is ExpressionType.Convert or ExpressionType.ConvertChecked)
			{
				var op1conv = (UnaryExpression)op1;

				// handle char replaced with int
				// (int)chr op CONST
				if (op1.Type == typeof(int) && op1conv.Operand.Type == typeof(char)
					&& (op2.NodeType is ExpressionType.Constant or ExpressionType.Convert or ExpressionType.ConvertChecked))
				{
					op1 = op1conv.Operand;
					op2 = op2.NodeType == ExpressionType.Constant
						? Expression.Constant(ConvertTo<char>.From(((ConstantExpression)op2).Value))
						: ((UnaryExpression)op2).Operand;
					return true;
				}
				// (int?)chr? op CONST
				else if (op1.Type == typeof(int?) && op1conv.Operand.Type == typeof(char?)
					&& (op2.NodeType == ExpressionType.Constant
						|| (op2.NodeType is ExpressionType.Convert or ExpressionType.ConvertChecked && ((UnaryExpression)op2).Operand.NodeType is ExpressionType.Convert or ExpressionType.ConvertChecked)))
				{
					op1 = op1conv.Operand;
					op2 = op2.NodeType == ExpressionType.Constant
						? Expression.Constant(ConvertTo<char>.From(((ConstantExpression)op2).Value))
						: ((UnaryExpression)((UnaryExpression)op2).Operand).Operand;
					return true;
				}
				// handle enum replaced with integer
				// here byte/short values replaced with int, int+ values replaced with actual underlying type
				// (int)enum op const
				else if (op1conv.Operand.Type.IsEnum
					&& op2.NodeType == ExpressionType.Constant
						&& (op2.Type == Enum.GetUnderlyingType(op1conv.Operand.Type) || op2.Type == typeof(int)))
				{
					op1 = op1conv.Operand;
					op2 = Expression.Constant(Enum.ToObject(op1conv.Operand.Type, ((ConstantExpression)op2).Value!), op1conv.Operand.Type);
					return true;
				}
				// here underlying type used
				// (int?)enum? op (int?)enum
				else if (op1conv.Operand.Type.IsNullableType && Nullable.GetUnderlyingType(op1conv.Operand.Type)!.IsEnum
					&& op2.NodeType is ExpressionType.Convert or ExpressionType.ConvertChecked
					&& op2 is UnaryExpression op2conv2
					&& op2conv2.Operand.NodeType == ExpressionType.Constant
					&& op2conv2.Operand.Type == Nullable.GetUnderlyingType(op1conv.Operand.Type))
				{
					op1 = op1conv.Operand;
					op2 = Expression.Convert(op2conv2.Operand, op1conv.Operand.Type);
					return true;
				}
				// https://github.com/linq2db/linq2db/issues/2039
				// byte, sbyte and ushort comparison operands upcasted to int
				else if (op2.NodeType is ExpressionType.Convert or ExpressionType.ConvertChecked
					&& op2 is UnaryExpression op2conv1)
				{
					if (op1conv.Operand.Type == op2conv1.Operand.Type && op1conv.Operand.Type != typeof(object))
					{
						op1 = op1conv.Operand;
						op2 = op2conv1.Operand;
						return true;
					}
					else if (op1conv.Operand.NodeType is ExpressionType.Convert or ExpressionType.ConvertChecked)
					{
						// double conversion (:> int :> int?)
						var op1convNested = (UnaryExpression)op1conv.Operand;
						if (op1convNested.Operand.Type == op2conv1.Operand.Type && op1convNested.Operand.Type != typeof(object))
						{
							op1 = op1convNested.Operand;
							op2 = op2conv1.Operand;
							return true;
						}
						else if (op1convNested.Operand.Type == op2conv1.Operand.Type.UnwrapNullableType() && op1convNested.Operand.Type != typeof(object))
						{
							op1 = Expression.Convert(op1convNested.Operand, op2conv1.Operand.Type);
							op2 = op2conv1.Operand;
							return true;
						}
					}
				}

				// https://github.com/linq2db/linq2db/issues/2166
				// generates expression:
				// Convert(member, int) == const(value, int)
				// we must replace it with:
				// member == const(value, member_type)
				if (op2 is ConstantExpression const2
					&& const2.Type == typeof(int)
					&& ConvertUtils.TryConvert(const2.Value, op1conv.Operand.Type, out var convertedValue))
				{
					op1 = op1conv.Operand;
					op2 = Expression.Constant(convertedValue, op1conv.Operand.Type);
					return true;
				}
			}

			return false;
		}

		#endregion

		#region ConvertEnumConversion

		ISqlPredicate? ConvertEnumConversion(Expression left, SqlPredicate.Operator op, Expression right)
		{
			Expression value;
			Expression operand;

			if (left is MemberExpression)
			{
				operand = left;
				value = right;
			}
			else if (left.NodeType is ExpressionType.Convert or ExpressionType.ConvertChecked && ((UnaryExpression)left).Operand is MemberExpression)
			{
				operand = ((UnaryExpression)left).Operand;
				value = right;
			}
			else if (right is MemberExpression)
			{
				operand = right;
				value = left;
			}
			else if (right.NodeType is ExpressionType.Convert or ExpressionType.ConvertChecked && ((UnaryExpression)right).Operand is MemberExpression)
			{
				operand = ((UnaryExpression)right).Operand;
				value = left;
			}
			else if (left.NodeType is ExpressionType.Convert or ExpressionType.ConvertChecked)
			{
				operand = ((UnaryExpression)left).Operand;
				value = right;
			}
			else
			{
				operand = ((UnaryExpression)right).Operand;
				value = left;
			}

			var type = operand.Type;

			if (!type.UnwrapNullableType().IsEnum)
				return null;

			var dic = new Dictionary<object, object?>();

			var mapValues = MappingSchema.GetMapValues(type);

			if (mapValues != null)
				foreach (var mv in mapValues)
					if (!dic.ContainsKey(mv.OrigValue))
						dic.Add(mv.OrigValue, mv.MapValues[0].Value);

			switch (value.NodeType)
			{
				case ExpressionType.Constant:
				{
					var name = Enum.GetName(type, ((ConstantExpression)value).Value!);

					// ReSharper disable ConditionIsAlwaysTrueOrFalse
					// ReSharper disable HeuristicUnreachableCode
					if (name == null)
						return null;
					// ReSharper restore HeuristicUnreachableCode
					// ReSharper restore ConditionIsAlwaysTrueOrFalse

					var origValue = Enum.Parse(type, name, false);

					if (!dic.TryGetValue(origValue, out var mapValue))
						mapValue = origValue;

					SqlValue sqlvalue;
					var ce = MappingSchema.GetConverter(new DbDataType(type), new DbDataType(typeof(DataParameter)), false, ConversionType.Common);

					if (ce != null)
					{
						sqlvalue = new SqlValue(ce.ConvertValueToParameter(origValue).Value!);
					}
					else
					{
						// TODO: pass column type to type mapValue=null cases?
						sqlvalue = MappingSchema.GetSqlValue(type, mapValue, null);
					}

					ISqlExpression? l, r;

					if (left.NodeType is ExpressionType.Convert or ExpressionType.ConvertChecked)
					{
						l = (Visit(operand) as SqlPlaceholderExpression)?.Sql;
						r = sqlvalue;
					}
					else
					{
						r = (Visit(operand) as SqlPlaceholderExpression)?.Sql;
						l = sqlvalue;
					}

					if (r == null || l == null)
						return null;

					return new SqlPredicate.ExprExpr(l, op, r, true);
				}

				case ExpressionType.Convert:
				case ExpressionType.ConvertChecked:
				{
					value = ((UnaryExpression)value).Operand;

					SqlPlaceholderExpression? leftPlaceholder;
					SqlPlaceholderExpression? rightPlaceholder;

					using (UsingColumnDescriptor(SuggestColumnDescriptor(operand, value)))
					{
						leftPlaceholder = Visit(operand) as SqlPlaceholderExpression;
						rightPlaceholder = Visit(value) as SqlPlaceholderExpression;
					}

					if (leftPlaceholder == null || rightPlaceholder == null)
						return null;

					return new SqlPredicate.ExprExpr(leftPlaceholder.Sql, op, rightPlaceholder.Sql, true);
				}
			}

			return null;
		}

		#endregion

		#region Parameters

		private sealed class GetDataTypeContext
		{
			public GetDataTypeContext(DbDataType baseType, MappingSchema mappingSchema)
			{
				DataType = baseType.DataType;
				DbType = baseType.DbType;
				Length = baseType.Length;
				Precision = baseType.Precision;
				Scale = baseType.Scale;

				MappingSchema = mappingSchema;
			}

			public DataType      DataType;
			public string?       DbType;
			public int?          Length;
			public int?          Precision;
			public int?          Scale;

			public MappingSchema MappingSchema { get; }
		}

		static DbDataType GetDataType(ISqlExpression expr, DbDataType baseType, MappingSchema mappingSchema)
		{
			var ctx = new GetDataTypeContext(baseType, mappingSchema);

			expr.Find(ctx, static (context, e) =>
			{
				switch (e.ElementType)
				{
					case QueryElementType.SqlField:
					{
						var fld = (SqlField)e;
						context.DataType = fld.Type.DataType;
						context.DbType = fld.Type.DbType;
						context.Length = fld.Type.Length;
						context.Precision = fld.Type.Precision;
						context.Scale = fld.Type.Scale;
						return true;
					}
					case QueryElementType.SqlParameter:
					{
						var type             = ((SqlParameter)e).Type;
						context.DataType = type.DataType;
						context.DbType = type.DbType;
						context.Length = type.Length;
						context.Precision = type.Precision;
						context.Scale = type.Scale;
						return true;
					}
					case QueryElementType.SqlDataType:
					{
						var type             = ((SqlDataType)e).Type;
						context.DataType = type.DataType;
						context.DbType = type.DbType;
						context.Length = type.Length;
						context.Precision = type.Precision;
						context.Scale = type.Scale;
						return true;
					}
					case QueryElementType.SqlValue:
					{
						var valueType        = ((SqlValue)e).ValueType;
						context.DataType = valueType.DataType;
						context.DbType = valueType.DbType;
						context.Length = valueType.Length;
						context.Precision = valueType.Precision;
						context.Scale = valueType.Scale;
						return true;
					}
					default:
					{
						if (e is ISqlExpression expr)
						{
							var type = QueryHelper.GetDbDataType(expr, context.MappingSchema);
							context.DataType = type.DataType;
							context.DbType = type.DbType;
							context.Length = type.Length;
							context.Precision = type.Precision;
							context.Scale = type.Scale;
							return true;
						}

						return false;
					}
				}
			});

			return new DbDataType(
				baseType.SystemType,
				ctx.DataType == DataType.Undefined ? baseType.DataType : ctx.DataType,
				string.IsNullOrEmpty(ctx.DbType) ? baseType.DbType : ctx.DbType,
				ctx.Length ?? baseType.Length,
				ctx.Precision ?? baseType.Precision,
				ctx.Scale ?? baseType.Scale
			);
		}

		#endregion

		#region ConvertInPredicate

		void BuildObjectGetters(SqlGenericConstructorExpression generic, ParameterExpression rootParam, Expression root, List<SqlGetValue> getters)
		{
			for (int i = 0; i < generic.Assignments.Count; i++)
			{
				var assignment = generic.Assignments[i];

				if (assignment.Expression is SqlGenericConstructorExpression subGeneric)
				{
					BuildObjectGetters(subGeneric, rootParam, Expression.MakeMemberAccess(root, assignment.MemberInfo), getters);
				}
				else if (assignment.Expression is SqlPlaceholderExpression placeholder)
				{
					var access = Expression.MakeMemberAccess(root, assignment.MemberInfo);
					var body   = Expression.Convert(access, typeof(object));

					var lambda = Expression.Lambda<Func<object, object>>(body, rootParam);

					getters.Add(new SqlGetValue(placeholder.Sql, placeholder.Type, null, lambda.CompileExpression()));
				}
			}
		}

		private ISqlPredicate? ConvertInPredicate(Expression value, Expression arr)
		{
			ISqlExpression? expr = null;

			Expression builtExpr;

			using (UsingBuildFlags(_buildFlags | BuildFlags.ForKeys))
			{
				builtExpr = Visit(value);
			}

			if (builtExpr is SqlPlaceholderExpression placeholder)
			{
				expr = placeholder.Sql;
			}
			else if (SequenceHelper.UnwrapDefaultIfEmpty(builtExpr) is SqlGenericConstructorExpression constructor)
			{
				var objParam = Expression.Parameter(typeof(object));

				var getters = new List<SqlGetValue>();
				BuildObjectGetters(constructor, objParam, Expression.Convert(objParam, constructor.ObjectType),
					getters);

				expr = new SqlObjectExpression(MappingSchema, getters.ToArray());
			}

			if (expr == null)
				return null;

			using (UsingColumnDescriptor(QueryHelper.GetColumnDescriptor(expr)))
			{
				switch (arr.NodeType)
				{
					case ExpressionType.NewArrayInit:
					{
						var newArr = (NewArrayExpression)arr;

						if (newArr.Expressions.Count == 0)
							return SqlPredicate.False;

						var exprs  = new ISqlExpression[newArr.Expressions.Count];

						for (var i = 0; i < newArr.Expressions.Count; i++)
						{
							if (Visit(newArr.Expressions[i]) is not SqlPlaceholderExpression exprPlaceholder)
								return null;

							exprs[i] = exprPlaceholder.Sql;
						}

						return new SqlPredicate.InList(expr, DataOptions.LinqOptions.CompareNulls == CompareNulls.LikeClr ? false : null, false, exprs);
					}

					default:

						if (Builder.CanBeEvaluatedOnClient(arr))
						{
							var parameter = Builder.ParametersContext.BuildParameter(BuildContext, arr, CurrentDescriptor, buildParameterType : ParametersContext.BuildParameterType.InPredicate);

							if (parameter != null)
							{
								parameter.IsQueryParameter = false;
								return new SqlPredicate.InList(expr, DataOptions.LinqOptions.CompareNulls == CompareNulls.LikeClr ? false : null, false, parameter);
							}
						}

						break;
				}
			}

			return null;
		}

		#endregion

		#region LIKE predicate

		ISqlPredicate? CreateStringPredicate(MethodCallExpression expression, SqlPredicate.SearchString.SearchKind kind, ISqlExpression? caseSensitive)
		{
			var e = expression;

			if (e.Object == null || caseSensitive == null)
				return null;

			var descriptor = SuggestColumnDescriptor(e.Object, e.Arguments[0]);

			SqlPlaceholderExpression? objExpr;
			SqlPlaceholderExpression? argExpr;

			using (UsingColumnDescriptor(descriptor))
			{
				objExpr = Visit(e.Object) as SqlPlaceholderExpression;
				argExpr = Visit(e.Arguments[0]) as SqlPlaceholderExpression;
			}

			if (objExpr == null || argExpr == null)
				return null;

			return new SqlPredicate.SearchString(objExpr.Sql, false, argExpr.Sql, kind, caseSensitive);
		}

		#endregion

		#region MakeIsPredicate

		Expression MakeIsPredicateExpression(TableBuilder.TableContext tableContext, TypeBinaryExpression expression)
		{
			var typeOperand = expression.TypeOperand;

			if (typeOperand == tableContext.ObjectType)
			{
				var all = true;
				foreach (var m in tableContext.InheritanceMapping)
				{
					if (m.Type == typeOperand)
					{
						all = false;
						break;
					}
				}

				if (all)
					return Expression.Constant(true);
			}

			var mapping = new List<(InheritanceMapping m, int i)>(tableContext.InheritanceMapping.Count);

			for (var i = 0; i < tableContext.InheritanceMapping.Count; i++)
			{
				var m = tableContext.InheritanceMapping[i];
				if (typeOperand.IsAssignableFrom(m.Type) && !m.IsDefault)
					mapping.Add((m, i));
			}

			var isEqual = true;

			if (mapping.Count == 0)
			{
				for (var i = 0; i < tableContext.InheritanceMapping.Count; i++)
				{
					var m = tableContext.InheritanceMapping[i];
					if (!m.IsDefault)
						mapping.Add((m, i));
				}

				isEqual = false;
			}

			Expression? expr = null;

			foreach (var m in mapping)
			{
				var field = tableContext.SqlTable.FindFieldByMemberName(tableContext.InheritanceMapping[m.i].DiscriminatorName) ?? throw new LinqToDBException($"Field {tableContext.InheritanceMapping[m.i].DiscriminatorName} not found in table {tableContext.SqlTable}");
				var ttype = field.ColumnDescriptor.MemberAccessor.TypeAccessor.Type;
				var obj   = expression.Expression;

				if (obj.Type != ttype)
					obj = Expression.Convert(expression.Expression, ttype);

				var memberInfo = ttype.GetMemberEx(field.ColumnDescriptor.MemberInfo) ?? throw new InvalidOperationException();

				var left = Expression.MakeMemberAccess(obj, memberInfo);
				var code = m.m.Code;

				if (code == null)
					code = left.Type.GetDefaultValue();
				else if (left.Type != code.GetType())
					code = Converter.ChangeType(code, left.Type, MappingSchema);

				Expression right = Expression.Constant(code, left.Type);

				var e = isEqual ? Expression.Equal(left, right) : Expression.NotEqual(left, right);

				expr = expr == null ? e :
					isEqual
						? Expression.OrElse(expr, e)
						: Expression.AndAlso(expr, e);
			}

			return expr!;
		}

		#endregion

		#region BuildExpression

		public Expression CorrectRoot(Expression expr)
		{
			if (expr is MethodCallExpression mc && mc.IsQueryable())
			{
				var firstArg = CorrectRoot(mc.Arguments[0]);
				if (!ReferenceEquals(firstArg, mc.Arguments[0]))
				{
					var args = mc.Arguments.ToArray();
					args[0] = firstArg;
					return mc.Update(null, args);
				}
			}
			else if (expr is ContextRefExpression { BuildContext: DefaultIfEmptyBuilder.DefaultIfEmptyContext di })
			{
				return CorrectRoot(new ContextRefExpression(expr.Type, di.Sequence));
			}

			var newExpr = BuildExpression(expr, BuildPurpose.Traverse);
			if (!ExpressionEqualityComparer.Instance.Equals(newExpr, expr))
			{
				newExpr = CorrectRoot(newExpr);
			}

			return newExpr;
		}

		int _gettingSubquery;

		public IBuildContext? GetSubQuery(Expression expr, out bool isSequence, out string? errorMessage)
		{
			var info = new BuildInfo(BuildContext, expr, new SelectQuery())
			{
				CreateSubQuery = true,
				IsSubqueryExpression = true
			};

			if (_buildFlags.HasFlag(BuildFlags.ForceOuter))
			{
				info.SourceCardinality = SourceCardinality.ZeroOrMany;
			}

			using var snapshot = _gettingSubquery == 0 && Builder.ValidateSubqueries ? CreateSnapshot() : null;

			++_gettingSubquery;
			var buildResult = Builder.TryBuildSequence(info);
			--_gettingSubquery;

			if (expr is ContextRefExpression contextRef && ReferenceEquals(contextRef.BuildContext, buildResult.BuildContext))
			{
				errorMessage = null;
				isSequence = false;
				return null;
			}

			isSequence = buildResult.IsSequence;

			if (buildResult.BuildContext != null)
			{
				if (_gettingSubquery == 0)
				{
					++_gettingSubquery;
					var isSupported = Builder.IsSupportedSubquery(BuildContext!, buildResult.BuildContext, out errorMessage);
					--_gettingSubquery;
					if (!isSupported)
					{
						buildResult.BuildContext.Detach();
						return buildResult.BuildContext;
					}
				}
			}

			snapshot?.Accept();

			errorMessage = buildResult.AdditionalDetails;
			return buildResult.BuildContext;
		}

		static string [] _singleElementMethods =
		{
			nameof(Enumerable.FirstOrDefault),
			nameof(Enumerable.First),
			nameof(Enumerable.Single),
			nameof(Enumerable.SingleOrDefault),
		};

		public Expression PrepareSubqueryExpression(Expression expr)
		{
			var newExpr = expr;

			if (expr.NodeType == ExpressionType.Call)
			{
				var mc = (MethodCallExpression)expr;
				if (mc.IsQueryable(_singleElementMethods))
				{
					if (mc.Arguments is [var a0, var a1])
					{
						Expression whereMethod;

						var typeArguments = mc.Method.GetGenericArguments();
						if (mc.Method.DeclaringType == typeof(Queryable))
						{
							var methodInfo = Methods.Queryable.Where.MakeGenericMethod(typeArguments);
							whereMethod = Expression.Call(methodInfo, a0, a1);
							var limitCall = Expression.Call(typeof(Queryable), mc.Method.Name, typeArguments, whereMethod);

							newExpr = limitCall;
						}
						else
						{
							var methodInfo = Methods.Enumerable.Where.MakeGenericMethod(typeArguments);
							whereMethod = Expression.Call(methodInfo, a0, a1);
							var limitCall = Expression.Call(typeof(Enumerable), mc.Method.Name, typeArguments, whereMethod);

							newExpr = limitCall;
						}
					}
				}
			}

			return newExpr;
		}

		#endregion

		sealed class TranslationContext : ITranslationContext
		{
			sealed class SqlExpressionFactory : ISqlExpressionFactory
			{
				readonly ITranslationContext _translationContext;

				public SqlExpressionFactory(ITranslationContext translationContext)
				{
					_translationContext = translationContext;
				}

				public DataOptions DataOptions => _translationContext.DataOptions;
				public DbDataType GetDbDataType(ISqlExpression expression) => _translationContext.GetDbDataType(expression);
				public DbDataType GetDbDataType(Type type) => _translationContext.MappingSchema.GetDbDataType(type);
			}

			public void Init(ExpressionBuildVisitor visitor, IBuildContext? currentContext, string? currentAlias)
			{
				Visitor        = visitor;
				CurrentContext = currentContext;
				CurrentAlias   = currentAlias;
			}

			public void Cleanup()
			{
				Visitor        = default!;
				CurrentContext = default!;
				CurrentAlias   = default!;
			}

			public TranslationContext()
			{
				ExpressionFactory = new SqlExpressionFactory(this);
			}

			public ISqlExpressionFactory ExpressionFactory { get; }

			public ExpressionBuildVisitor Visitor                 { get; private set; } = default!;
			public ExpressionBuilder      Builder                 => Visitor.Builder;
			public IBuildContext?         CurrentContext          { get; private set; }
			public ColumnDescriptor?      CurrentColumnDescriptor => Visitor.CurrentDescriptor;
			public string?                CurrentAlias            { get; private set; }

			static BuildPurpose GetBuildPurpose(TranslationFlags translationFlags)
			{
				var result = BuildPurpose.None;

				if (translationFlags.HasFlag(TranslationFlags.Expression))
				{
					result = BuildPurpose.Expression;
				}

				if (translationFlags.HasFlag(TranslationFlags.Sql))
				{
					result = BuildPurpose.Sql;
				}

				if (translationFlags.HasFlag(TranslationFlags.Expand))
				{
					result = BuildPurpose.Expand;
				}

				if (translationFlags.HasFlag(TranslationFlags.Traverse))
				{
					result = BuildPurpose.Traverse;
				}

				return result;
			}

			public Expression Translate(Expression expression, TranslationFlags translationFlags)
			{
				var buildPurpose = GetBuildPurpose(translationFlags);
				if (CurrentContext == null)
					throw new InvalidOperationException("CurrentContext not initialized");
				return Builder.BuildSqlExpression(CurrentContext, expression, buildPurpose, BuildFlags.None, alias: CurrentAlias);
			}

			public bool TranslateExpression(Expression expression, [NotNullWhen(true)] out ISqlExpression? sql, [NotNullWhen(false)] out SqlErrorExpression? error)
			{
				var translated = Translate(expression, TranslationFlags.Sql);
				if (translated is SqlPlaceholderExpression placeholder)
				{
					sql = placeholder.Sql;
					error = null;
					return true;
				}

				if (translated is SqlErrorExpression sqlError)
				{
					sql = null;
					error = sqlError;
					return false;
				}

				sql = null;
				error = CreateErrorExpression(expression);
				return false;
			}

			public MappingSchema MappingSchema => CurrentContext?.MappingSchema ?? throw new InvalidOperationException();
			public DataOptions DataOptions => Builder.DataOptions;

			public SelectQuery CurrentSelectQuery => CurrentContext?.SelectQuery ?? throw new InvalidOperationException();

			public SqlPlaceholderExpression CreatePlaceholder(SelectQuery selectQuery, ISqlExpression sqlExpression, Expression basedOn)
			{
				return new SqlPlaceholderExpression(selectQuery, sqlExpression, basedOn);
			}

			public SqlErrorExpression CreateErrorExpression(Expression basedOn, string? message = null, Type? type = null)
			{
				return new SqlErrorExpression(basedOn, message, type ?? basedOn.Type);
			}

			public Expression? GetAggregationContext(Expression expression)
			{
				var result = Builder.BuildTraverseExpression(expression);
				if (result is ContextRefExpression contextRef)
				{
					if (contextRef.BuildContext is AggregateExecuteBuilder.AggregateRootContext)
						return result;
					if (contextRef.BuildContext is GroupByBuilder.GroupByContext groupByContext)
						return SequenceHelper.CreateRef(groupByContext.SubQuery);
				}

				var elementType = TypeHelper.GetEnumerableElementType(expression.Type);
				var param       = Expression.Parameter(typeof(IEnumerable<>).MakeGenericType(elementType), "source");
				var emptyLambda = Expression.Lambda(Expression.Constant(1, typeof(int)), param);
				var queryable   = expression;

				if (!typeof(IQueryable<>).IsSameOrParentOf(queryable.Type))
				{
					queryable = Expression.Call(typeof(Queryable), nameof(Queryable.AsQueryable), [elementType], queryable);
				}

				var executorCall = Expression.Call(typeof(LinqExtensions), nameof(LinqExtensions.AggregateExecute), [elementType, typeof(int)], queryable, emptyLambda);

				var buildResult = Builder.TryBuildSequence(new BuildInfo(CurrentContext, executorCall, CurrentSelectQuery) { CreateSubQuery = true, IsAggregation = true });
				if (buildResult.BuildContext is not null)
				{
					return SequenceHelper.CreateRef(buildResult.BuildContext).WithType(expression.Type);
				}

				return null;
			}

			public SelectQuery GetAggregationSelectQuery(Expression enumerableContext)
			{
				if (enumerableContext is ContextRefExpression contextRef)
				{
					if (contextRef.BuildContext is GroupByBuilder.GroupByContext groupByContext)
						return groupByContext.SubQuery.SelectQuery;
					return contextRef.BuildContext.SelectQuery;
				}

				throw new InvalidOperationException("Invalid enumerable context");
			}

			public Expression? BuildArrayAggregationFunction(
				int                                                       sequenceExpressionIndex,
				Expression                                                functionExpression,
				AllowedAggregationOperators                               allowedOperations,
				Func<IAggregationContext, BuildAggregationFunctionResult> functionFactory
				)
			{
				return Builder.BuildArrayAggregationFunction(sequenceExpressionIndex, functionExpression, allowedOperations, functionFactory);
			}

			public Expression? BuildAggregationFunction(
				int                                                       sequenceExpressionIndex,
				Expression                                                functionExpression,
				AllowedAggregationOperators                               allowedOperations,
				Func<IAggregationContext, BuildAggregationFunctionResult> functionFactory
				)
			{
				return Builder.BuildAggregationFunction(sequenceExpressionIndex, functionExpression, allowedOperations, functionFactory);
			}

			public bool CanBeEvaluatedOnClient(Expression expression)
			{
				return Builder.CanBeEvaluatedOnClient(expression);
			}

			public bool CanBeEvaluated(Expression expression)
			{
				return Builder.CanBeEvaluated(expression);
			}

			public object? Evaluate(Expression expression)
			{
				return Builder.Evaluate(expression);
			}

			public bool TryEvaluate(ISqlExpression expression, out object? result)
			{
				var context = new EvaluationContext();
				return expression.TryEvaluateExpression(context, out result);
			}

			public void MarkAsNonParameter(Expression expression, object? currentValue)
			{
				Builder.ParametersContext.MarkAsValue(expression, currentValue);
			}

			public IDisposable UsingColumnDescriptor(ColumnDescriptor? columnDescriptor)
			{
				return Visitor.UsingColumnDescriptor(columnDescriptor);
			}

			public IDisposable UsingCurrentAggregationContext(Expression basedOn)
			{
				if (basedOn is not ContextRefExpression contextRef)
					throw new InvalidOperationException("Invalid context reference");

				return new CurrentContextScope(this, contextRef.BuildContext);
			}

			sealed class CurrentContextScope : IDisposable
			{
				readonly IBuildContext?     _oldContext;
				readonly IDisposable        _disposable;
				readonly TranslationContext _translationContext;

				public CurrentContextScope(TranslationContext translationContext, IBuildContext newContext)
				{
					_translationContext               = translationContext;
					_oldContext                       = translationContext.CurrentContext;
					_disposable                       = translationContext.Visitor.UsingBuildContext(newContext);
					translationContext.CurrentContext = newContext;
				}

				public void Dispose()
				{
					_translationContext.CurrentContext = _oldContext;
					_disposable.Dispose();
				}
			}
		}

		static ObjectPool<TranslationContext> _translationContexts = new(() => new TranslationContext(), c => c.Cleanup(), 100);

		TranslationFlags GetTranslationFlags()
		{
			var result = TranslationFlags.None;

			if (_buildPurpose is BuildPurpose.Sql)
				result |= TranslationFlags.Sql;

			if (_buildPurpose is BuildPurpose.Expression)
			{
				if (_buildFlags.HasFlag(BuildFlags.ForSetProjection))
					result |= TranslationFlags.Sql;
				else
					result |= TranslationFlags.Expression;
			}

			if (result == TranslationFlags.None)
				result = TranslationFlags.Sql;

			return result;
		}

		public bool TranslateMember(IBuildContext? context, Expression memberExpression, [NotNullWhen(true)] out Expression? translated)
		{
			translated = null;

			if (memberExpression is MethodCallExpression || memberExpression is MemberExpression || memberExpression is NewExpression)
			{
				// Skip translation if there is a placeholder in the expression. It means that we already tried to translate, but it is failed.
				if (null != memberExpression.Find(1, (_, e) => e is SqlPlaceholderExpression))
				{
					translated = null;
					return false;
				}

				if (context?.SelectQuery != null)
				{
					if (GetAlreadyTranslated(context.SelectQuery, memberExpression, out translated))
						return true;
				}

				using var translationContext = _translationContexts.Allocate();

				translationContext.Value.Init(this, context, Alias);

				translated = Builder._memberTranslator.Translate(translationContext.Value, memberExpression, GetTranslationFlags());

				if (translated == null)
					return false;

				if (!IsSame(translated, memberExpression))
				{
					if (context?.SelectQuery != null)
						RegisterTranslatedSql(context.SelectQuery, translated, memberExpression);
					return true;
				}
			}

			return false;
		}

		public bool TranslateUnary(IBuildContext? context, UnaryExpression unaryExpression, [NotNullWhen(true)] out Expression? translated)
		{
			translated = null;
			if (context == null || Builder._unaryTranslator == null)
				return false;

			using var translationContext = _translationContexts.Allocate();

			translationContext.Value.Init(this, context, _alias);

			translated = Builder._unaryTranslator.Translate(translationContext.Value, unaryExpression, GetTranslationFlags());

			if (translated == null)
				return false;

			if (!IsSame(translated, unaryExpression))
				return true;

			return false;
		}

		public bool TranslateBinary(IBuildContext? context, BinaryExpression binaryExpression, [NotNullWhen(true)] out Expression? translated)
		{
			translated = null;
			if (context == null || Builder._binaryTranslator == null)
				return false;

			using var translationContext = _translationContexts.Allocate();

			translationContext.Value.Init(this, context, _alias);

			translated = Builder._binaryTranslator.Translate(translationContext.Value, binaryExpression, GetTranslationFlags());

			if (translated == null)
				return false;

			if (!IsSame(translated, binaryExpression))
				return true;

			return false;
		}

		public SqlPlaceholderExpression MakeColumn(SelectQuery? parentQuery, SqlPlaceholderExpression sqlPlaceholder, bool asNew = false)
		{
			if (parentQuery == sqlPlaceholder.SelectQuery)
				throw new InvalidOperationException();

			var placeholderType = sqlPlaceholder.Type;
			if (placeholderType.IsNullableType)
				placeholderType = placeholderType.UnwrapNullableType();

			if (sqlPlaceholder.SelectQuery == null)
				throw new InvalidOperationException($"Placeholder with path '{sqlPlaceholder.Path}' and SQL '{sqlPlaceholder.Sql}' has no SelectQuery defined.");

			var key = new ColumnCacheKey(sqlPlaceholder.Path, placeholderType, sqlPlaceholder.SelectQuery, parentQuery);

			if (!asNew && _columnCache.TryGetValue(key, out var placeholder))
			{
				return placeholder.WithType(sqlPlaceholder.Type);
			}

			var alias = sqlPlaceholder.Alias;

			if (string.IsNullOrEmpty(alias))
			{
				if (sqlPlaceholder.TrackingPath is MemberExpression tme)
					alias = tme.Member.Name;
				else if (sqlPlaceholder.Path is MemberExpression me)
					alias = me.Member.Name;
			}

			/*

			// Left here for simplifying debugging

			var findStr = "Ref(TableContext[ID:1](13)(T: 14)::ElementTest).Id";
			if (sqlPlaceholder.Path.ToString().Contains(findStr))
			{
				var found = _columnCache.Keys.FirstOrDefault(c => c.Expression?.ToString().Contains(findStr) == true);
				if (found.Expression != null)
				{
					if (_columnCache.TryGetValue(found, out var current))
					{
						var fh = ExpressionEqualityComparer.Instance.GetHashCode(found.Expression);
						var kh = ExpressionEqualityComparer.Instance.GetHashCode(key.Expression);

						var foundHash = ColumnCacheKey.ColumnCacheKeyComparer.GetHashCode(found);
						var KeyHash   = ColumnCacheKey.ColumnCacheKeyComparer.GetHashCode(key);
					}
				}
			}

			*/

			var sql    = sqlPlaceholder.Sql;
			var idx    = sqlPlaceholder.SelectQuery.Select.AddNew(sql);
			var column = sqlPlaceholder.SelectQuery.Select.Columns[idx];

			if (!string.IsNullOrEmpty(alias))
			{
				column.RawAlias = alias;
			}

			placeholder = ExpressionBuilder.CreatePlaceholder(parentQuery, column, sqlPlaceholder.Path, sqlPlaceholder.ConvertType, alias, idx, trackingPath: sqlPlaceholder.TrackingPath);

			if (!asNew)
				_columnCache.Add(key, placeholder);

			return placeholder;
		}

		NullabilityContext GetNullabilityContext()
		{
			_nullabilityContext ??= NullabilityContext.GetContext(BuildContext?.SelectQuery);
			return _nullabilityContext;
		}

		[DebuggerDisplay("S: {SelectQuery?.SourceID}, E: {Expression}")]
		readonly struct ColumnCacheKey
		{
			public ColumnCacheKey(Expression? expression, Type resultType, SelectQuery selectQuery, SelectQuery? parentQuery)
			{
				Expression  = expression;
				ResultType  = resultType;
				SelectQuery = selectQuery;
				ParentQuery = parentQuery;
			}

			public Expression?  Expression  { get; }
			public Type         ResultType  { get; }
			public SelectQuery  SelectQuery { get; }
			public SelectQuery? ParentQuery { get; }

			private sealed class ColumnCacheKeyEqualityComparer : IEqualityComparer<ColumnCacheKey>
			{
				public bool Equals(ColumnCacheKey x, ColumnCacheKey y)
				{
					return x.ResultType == y.ResultType                                           &&
						   ExpressionEqualityComparer.Instance.Equals(x.Expression, y.Expression) &&
						   ReferenceEquals(x.SelectQuery, y.SelectQuery)                          &&
						   ReferenceEquals(x.ParentQuery, y.ParentQuery);
				}

				public int GetHashCode(ColumnCacheKey obj)
				{
					return HashCode.Combine(
						obj.ResultType,
						ExpressionEqualityComparer.Instance.GetHashCode(obj.Expression),
						obj.SelectQuery,
						obj.ParentQuery
					);
				}
			}

			public static IEqualityComparer<ColumnCacheKey> ColumnCacheKeyComparer { get; } = new ColumnCacheKeyEqualityComparer();
		}

		[DebuggerDisplay("S: {SelectQuery?.SourceID} F: {Flags}, E: {Expression}, C: {Context}, CD: {ColumnDescriptor}")]
		readonly struct ExprCacheKey
		{
			public ExprCacheKey(Expression expression, IBuildContext? context, ColumnDescriptor? columnDescriptor, SelectQuery? selectQuery, ProjectFlags flags)
			{
				Expression       = expression;
				Context          = context;
				ColumnDescriptor = columnDescriptor;
				SelectQuery      = selectQuery;
				Flags            = flags;
			}

			public Expression        Expression       { get; }
			public IBuildContext?    Context          { get; }
			public ColumnDescriptor? ColumnDescriptor { get; }
			public SelectQuery?      SelectQuery      { get; }
			public ProjectFlags      Flags            { get; }

			sealed class ExprCacheKeyEqualityComparer : IEqualityComparer<ExprCacheKey>
			{
				public bool Equals(ExprCacheKey x, ExprCacheKey y)
				{
					return ExpressionEqualityComparer.Instance.Equals(x.Expression, y.Expression) &&
						   Equals(x.Context, y.Context)                                           &&
						   Equals(x.SelectQuery, y.SelectQuery)                                   &&
						   Equals(x.ColumnDescriptor, y.ColumnDescriptor)                         &&
						   x.Flags == y.Flags;
				}

				public int GetHashCode(ExprCacheKey obj)
				{
					return HashCode.Combine(
						ExpressionEqualityComparer.Instance.GetHashCode(obj.Expression),
						obj.Context,
						obj.SelectQuery,
						obj.ColumnDescriptor,
						obj.Flags
					);
				}
			}

			public static IEqualityComparer<ExprCacheKey> SqlCacheKeyComparer { get; } = new ExprCacheKeyEqualityComparer();
		}
	}
}<|MERGE_RESOLUTION|>--- conflicted
+++ resolved
@@ -2803,12 +2803,9 @@
 			if (!IsSame(exposed, node))
 				return Visit(exposed);
 
-<<<<<<< HEAD
 			if (HandleBinary(node, out translated))
 				return translated; // Do not Visit again
 
-=======
->>>>>>> 66e03846
 			return base.VisitBinary(node);
 		}
 
