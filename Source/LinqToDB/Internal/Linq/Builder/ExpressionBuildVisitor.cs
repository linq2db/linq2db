﻿using System;
using System.Collections;
using System.Collections.Generic;
using System.Data.SqlTypes;
using System.Diagnostics;
using System.Diagnostics.CodeAnalysis;
using System.Linq;
using System.Linq.Expressions;
using System.Reflection;
using System.Runtime.CompilerServices;

using LinqToDB;
using LinqToDB.Common;
using LinqToDB.Data;
using LinqToDB.Expressions;
using LinqToDB.Internal.Common;
using LinqToDB.Internal.Conversion;
using LinqToDB.Internal.DataProvider.Translation;
using LinqToDB.Internal.Expressions;
using LinqToDB.Internal.Extensions;
using LinqToDB.Internal.Reflection;
using LinqToDB.Internal.SqlQuery;
using LinqToDB.Linq.Translation;
using LinqToDB.Mapping;
using LinqToDB.SqlQuery;

using static LinqToDB.Linq.Translation.ITranslationContext;

namespace LinqToDB.Internal.Linq.Builder
{
	sealed class ExpressionBuildVisitor : ExpressionVisitorBase
	{
		public ExpressionBuilder Builder { get; }

		BuildPurpose               _buildPurpose;
		BuildFlags                 _buildFlags;
		readonly Stack<Expression> _disableSubqueries = new();
		NewExpression?             _disableNew;
		bool                       _preferClientSide;
		NullabilityContext?        _nullabilityContext;

		public string?           Alias             { get; private set; }
		public ColumnDescriptor? CurrentDescriptor { get; private set; }

		public IBuildContext? BuildContext
		{
			get;
			private set
			{
				if (ReferenceEquals(field, value))
					return;

				field = value;
				_nullabilityContext = null;
			}
		}

		// Caches
		SnapshotDictionary<ExprCacheKey, Expression>?                _associations;
		SnapshotDictionary<ExprCacheKey, Expression>                 _translationCache             = new(ExprCacheKey.SqlCacheKeyComparer);
		SnapshotDictionary<ColumnCacheKey, SqlPlaceholderExpression> _columnCache                  = new(ColumnCacheKey.ColumnCacheKeyComparer);

		public ExpressionBuildVisitor(ExpressionBuilder builder)
		{
			Builder = builder;
			_buildPurpose = BuildPurpose.Expression;
		}

		public MappingSchema MappingSchema => BuildContext?.MappingSchema ?? Builder.MappingSchema;
		public DataOptions DataOptions => Builder.DataOptions;

		ContextRefExpression? FoundRoot { get; set; }

		static bool HasClonedContext(Expression? expression, CloningContext cloningContext)
		{
			return expression != null &&
				   null != expression.Find(cloningContext, static (cc, e) => e is ContextRefExpression contextRef && cc.IsCloned(contextRef.BuildContext));
		}

		public ExpressionBuildVisitor Clone(CloningContext cloningContext)
		{
			var translationCache = _translationCache
				.Where(p => HasClonedContext(p.Key.Expression, cloningContext))
				.ToDictionary(
					p =>
						new ExprCacheKey(
							cloningContext.CorrectExpression(p.Key.Expression),
							cloningContext.CorrectContext(p.Key.Context), p.Key.ColumnDescriptor,
							cloningContext.CorrectElement(p.Key.SelectQuery), p.Key.Flags),
					p => cloningContext.CorrectExpression(p.Value),
					ExprCacheKey.SqlCacheKeyComparer
				);

			var columnCache = _columnCache
				.Where(p => cloningContext.IsCloned(p.Key.SelectQuery) || HasClonedContext(p.Key.Expression, cloningContext))
				.ToDictionary(
					p =>
						new ColumnCacheKey(
							cloningContext.CorrectExpression(p.Key.Expression),
							p.Key.ResultType,
							cloningContext.CorrectElement(p.Key.SelectQuery),
							cloningContext.CorrectElement(p.Key.ParentQuery)),
					p => cloningContext.CorrectExpression(p.Value),
					ColumnCacheKey.ColumnCacheKeyComparer
				);

			var associations = _associations?
				.Where(p => HasClonedContext(p.Key.Expression, cloningContext))
				.ToDictionary(
					p =>
						new ExprCacheKey(
							cloningContext.CorrectExpression(p.Key.Expression),
							cloningContext.CorrectContext(p.Key.Context), p.Key.ColumnDescriptor,
							cloningContext.CorrectElement(p.Key.SelectQuery), p.Key.Flags),

					p => cloningContext.CorrectExpression(p.Value),
					ExprCacheKey.SqlCacheKeyComparer
				);

			var newVisitor = new ExpressionBuildVisitor(Builder);
			newVisitor._associations = associations == null ? null : new SnapshotDictionary<ExprCacheKey, Expression>(associations);
			newVisitor._translationCache = new(translationCache);
			newVisitor._columnCache = new(columnCache);

			return newVisitor;
		}

		public sealed class CacheSnapshot : IDisposable
		{
			readonly ExpressionBuildVisitor _visitor;

			readonly SnapshotDictionary<ExprCacheKey, Expression>?                _savedAssociations;
			readonly SnapshotDictionary<ExprCacheKey, Expression>                 _savedTranslationCache;
			readonly SnapshotDictionary<ColumnCacheKey, SqlPlaceholderExpression> _savedColumnCache;
			bool                                                                  _isAccepted;

			public CacheSnapshot(ExpressionBuildVisitor visitor)
			{
				_visitor = visitor;

				_savedAssociations = visitor._associations;
				_savedTranslationCache = visitor._translationCache;
				_savedColumnCache = visitor._columnCache;

				_savedAssociations?.TakeSnapshot();
				_savedTranslationCache.TakeSnapshot();
				_savedColumnCache.TakeSnapshot();
			}

			public void Accept()
			{
				_isAccepted = true;
			}

			public void Dispose()
			{
				if (_isAccepted)
				{
					_savedAssociations?.Commit();
					_savedTranslationCache.Commit();
					_savedColumnCache.Commit();
				}
				else
				{
					_savedAssociations?.Rollback();
					if (_savedAssociations == null)
					{
						_visitor._associations = null;
					}

					_savedTranslationCache.Rollback();
					_savedColumnCache.Rollback();
				}
			}
		}

		[DebuggerDisplay("Saved: {_savedState}")]
		public readonly struct StateHolder<TState> : IDisposable
		{
			readonly ExpressionBuildVisitor                 _visitor;
			readonly Action<ExpressionBuildVisitor, TState> _stateSetter;
			readonly TState                                 _savedState;

			[DebuggerStepThrough]
			public StateHolder(ExpressionBuildVisitor visitor, TState state, Func<ExpressionBuildVisitor, TState> stateAccessor, Action<ExpressionBuildVisitor, TState> stateSetter)
			{
				_visitor = visitor;
				_stateSetter = stateSetter;
				_savedState = stateAccessor(visitor);
				_stateSetter(visitor, state);
			}

			[DebuggerStepThrough]
			public void Dispose()
			{
				_stateSetter(_visitor, _savedState);
			}
		}

		public StateHolder<BuildPurpose> UsingBuildPurpose(BuildPurpose buildPurpose)
		{
			return new StateHolder<BuildPurpose>(this, buildPurpose, static v => v._buildPurpose, static (v, f) => v._buildPurpose = f);
		}

		public StateHolder<BuildFlags> UsingBuildFlags(BuildFlags buildFlags)
		{
			return new StateHolder<BuildFlags>(this, buildFlags, static v => v._buildFlags, static (v, f) => v._buildFlags = f);
		}

		public StateHolder<BuildFlags> CombineBuildFlags(BuildFlags buildFlags)
		{
			return new StateHolder<BuildFlags>(this, CombineFlags(_buildFlags, buildFlags), static v => v._buildFlags, static (v, f) => v._buildFlags = f);
		}

		public StateHolder<string?> UsingAlias(string? alias)
		{
			return new StateHolder<string?>(this, alias, static v => v.Alias, static (v, f) => v.Alias = f);
		}

		public StateHolder<IBuildContext?> UsingBuildContext(IBuildContext? buildContext)
		{
			return new StateHolder<IBuildContext?>(this, buildContext, static v => v.BuildContext, static (v, f) => v.BuildContext = f);
		}

		public StateHolder<ColumnDescriptor?> UsingColumnDescriptor(ColumnDescriptor? columnDescriptor)
		{
			return new StateHolder<ColumnDescriptor?>(this, columnDescriptor, static v => v.CurrentDescriptor, static (v, f) => v.CurrentDescriptor = f);
		}

		public StateHolder<NewExpression?> UsingDisableNew(NewExpression? disableNew)
		{
			return new StateHolder<NewExpression?>(this, disableNew, static v => v._disableNew, static (v, f) => v._disableNew = f);
		}

		public StateHolder<bool> UsingPreferClientSide(bool preferClientSide)
		{
			return new StateHolder<bool>(this, preferClientSide, static v => v._preferClientSide, static (v, f) => v._preferClientSide = f);
		}

		static BuildFlags CombineFlags(BuildFlags currentFlags, BuildFlags additional)
		{
			if (additional.HasFlag(BuildFlags.ResetPrevious))
				return additional & ~BuildFlags.ResetPrevious;
			return currentFlags | additional;
		}

#pragma warning disable RS0059 // Do not add multiple public overloads with optional parameters
		public Expression BuildExpression(IBuildContext? buildContext, Expression expression, BuildPurpose buildPurpose, BuildFlags buildFlags = BuildFlags.None, string? alias = null)
#pragma warning restore RS0059 // Do not add multiple public overloads with optional parameters
		{
			using (UsingBuildPurpose(buildPurpose))
			using (UsingBuildContext(buildContext))
			using (UsingAlias(alias ?? Alias))
			using (CombineBuildFlags(buildFlags))
			{
			var result = Visit(expression);

			return result;
		}
		}

#pragma warning disable RS0059 // Do not add multiple public overloads with optional parameters
		public Expression BuildExpression(IBuildContext? buildContext, Expression expression, BuildFlags buildFlags = BuildFlags.None, string? alias = null)
#pragma warning restore RS0059 // Do not add multiple public overloads with optional parameters
		{
			using (UsingBuildContext(buildContext))
			using (UsingAlias(alias ?? Alias))
			using (CombineBuildFlags(buildFlags))
			{
			var result = Visit(expression);

			return result;
		}
		}

#pragma warning disable RS0059 // Do not add multiple public overloads with optional parameters
		public Expression BuildExpression(Expression expression, BuildPurpose buildPurpose, BuildFlags? buildFlags = null)
#pragma warning restore RS0059 // Do not add multiple public overloads with optional parameters
		{
			using (UsingBuildPurpose(buildPurpose))
			using (CombineBuildFlags(buildFlags ?? _buildFlags))
			{
			var result = Visit(expression);

			return result;
		}
		}

		public Expression BuildExpression(Expression expression, BuildPurpose buildPurpose)
		{
			using (UsingBuildPurpose(buildPurpose))
			{
			var result = Visit(expression);

			return result;
		}
		}

		public Expression BuildSqlExpression(Expression expression)
		{
			var result = BuildExpression(expression, BuildPurpose.Sql);
			if (BuildContext != null)
				result = Builder.UpdateNesting(BuildContext, result);
			return result;
		}

		public Expression BuildSqlExpression(IBuildContext context, Expression expression)
		{
			var result = BuildExpression(context, expression, BuildPurpose.Sql);
			result = Builder.UpdateNesting(context, result);
			return result;
		}

		public Expression BuildExpression(IBuildContext? context, Expression expression)
		{
			using (UsingBuildContext(context))
			{
			var result = Visit(expression);

			return result;
		}
		}

		public Expression BuildExpression(IBuildContext? context, Expression expression, BuildPurpose buildPurpose)
		{
			using (UsingBuildPurpose(buildPurpose))
			using (UsingBuildContext(context))
			{
			var result = Visit(expression);

			return result;
		}
		}

		public Expression BuildRoot(Expression expression)
		{
			FoundRoot = null;
			return BuildExpression(expression, BuildPurpose.Root);
		}

		public Expression BuildAssociationRoot(Expression expression)
		{
			FoundRoot = null;
			return BuildExpression(expression, BuildPurpose.AssociationRoot);
		}

		public Expression BuildAggregationRoot(Expression expression)
		{
			FoundRoot = null;
			return BuildExpression(expression, BuildPurpose.AggregationRoot);
		}

		static bool IsSame(Expression expr1, Expression expr2)
		{
			return ExpressionEqualityComparer.Instance.Equals(expr1, expr2);
		}

		bool HandleSqlRelated(Expression node, [NotNullWhen(true)] out Expression? translated)
		{
			translated = null;
			if (BuildContext == null || _buildPurpose is not (BuildPurpose.Sql or BuildPurpose.Expression))
			{
				return false;
			}

			ISqlExpression? sql = null;

			if (typeof(ISqlExpression).IsSameOrParentOf(node.Type))
			{
				var valid = true;
				if (node is MethodCallExpression mc)
				{
					var type = mc.Object?.Type ?? mc.Method.DeclaringType;
					if (type != null && MappingSchema.HasAttribute<Sql.ExpressionAttribute>(type, mc.Method))
						valid = false;
				}
				else if (node is MemberExpression me)
				{
					var type = me.Expression?.Type ?? me.Member.DeclaringType;
					if (type != null && MappingSchema.HasAttribute<Sql.ExpressionAttribute>(type, me.Member))
						valid = false;
				}

				if (valid)
					sql = ConvertToInlinedSqlExpression(BuildContext, node);
			}
			else if (typeof(IToSqlConverter).IsSameOrParentOf(node.Type))
			{
				sql = ConvertToSqlConvertible(BuildContext, node);
			}

			if (sql != null)
			{
				translated = ExpressionBuilder.CreatePlaceholder(BuildContext, sql, node, alias: Alias);
				return true;
			}

			return false;
		}

		ISqlExpression? ConvertToInlinedSqlExpression(IBuildContext? context, Expression newExpr)
		{
			var innerSql = Builder.EvaluateExpression<ISqlExpression>(newExpr);
			if (innerSql == null)
				return null;

			var param = Builder.ParametersContext.BuildParameter(context, newExpr, null, doNotCheckCompatibility : true);
			if (param == null)
				return null;

			return new SqlInlinedSqlExpression(param, innerSql);
		}

		ISqlExpression? ConvertToSqlConvertible(IBuildContext? context, Expression expression)
		{
			if (Builder.EvaluateExpression(Expression.Convert(expression, typeof(IToSqlConverter))) is not IToSqlConverter converter)
				throw new LinqToDBException($"Expression '{expression}' cannot be converted to `IToSqlConverter`");

			var innerExpr = converter.ToSql(converter);

			var param = Builder.ParametersContext.BuildParameter(context, expression, null, doNotCheckCompatibility : true);
			if (param == null)
				return null;

			return new SqlInlinedToSqlExpression(param, innerExpr);
		}

		Expression MakeWithCache(IBuildContext context, Expression expression)
		{
			var flags = GetProjectFlags();

			var cacheKey = new ExprCacheKey(expression, context, null, null, flags);
			
			if (GetAlreadyTranslated(cacheKey, out var translated))
			{
				return translated;
			}

			var saveRoot = FoundRoot;

			Builder.PushTranslationModifier(context.TranslationModifier, true);

			translated = context.MakeExpression(expression, flags);

			Builder.PopTranslationModifier();

			FoundRoot = saveRoot;

#if DEBUG
			if (!IsSame(translated, expression))
			{
				Debug.WriteLine($"--> Translated: {expression} => {translated}");
			}
#endif

			if (!Builder.IsUnderRecursiveBuild(expression))
			{
				if (!_translationCache.ContainsKey(cacheKey))
					_translationCache.Add(cacheKey, translated);
			}

			return translated;
		}

		ProjectFlags GetProjectFlags()
		{
			var flags = ProjectFlags.None;

			switch (_buildPurpose)
			{
				case BuildPurpose.Sql:
					flags |= ProjectFlags.SQL;
					if (_buildFlags.HasFlag(BuildFlags.ForKeys))
						flags |= ProjectFlags.Keys;
					break;
				case BuildPurpose.Expression:
					flags |= ProjectFlags.Expression;
					if (_buildFlags.HasFlag(BuildFlags.ForKeys))
						flags |= ProjectFlags.Keys;
					break;
				case BuildPurpose.Root:
					flags |= ProjectFlags.Root;
					break;
				case BuildPurpose.AssociationRoot:
					flags |= ProjectFlags.AssociationRoot;
					break;
				case BuildPurpose.AggregationRoot:
					flags |= ProjectFlags.AggregationRoot;
					break;
				case BuildPurpose.SubQuery:
					flags |= ProjectFlags.Subquery;
					break;
				case BuildPurpose.Extract:
					flags |= ProjectFlags.ExtractProjection;
					if (_buildFlags.HasFlag(BuildFlags.ForKeys))
						flags |= ProjectFlags.Keys;
					break;
				case BuildPurpose.Traverse:
					flags |= ProjectFlags.Traverse;
					break;
				case BuildPurpose.Table:
					flags |= ProjectFlags.Table;
					break;
				case BuildPurpose.Expand:
					flags |= ProjectFlags.Expand;
					break;
				default:
					throw new ArgumentOutOfRangeException();
			}

			if (_buildFlags.HasFlag(BuildFlags.ForExpanding))
				flags |= ProjectFlags.Expand;

			if (_buildFlags.HasFlag(BuildFlags.ForMemberRoot))
				flags |= ProjectFlags.MemberRoot;

			if (_buildFlags.HasFlag(BuildFlags.ForSetProjection))
				flags |= ProjectFlags.ForSetProjection;

			return flags;
		}

		public ContextRefExpression? GetCacheRootContext(Expression expression)
		{
			return expression switch
			{
				MemberExpression { Expression: { } expr } => GetCacheRootContext(expr),

				MethodCallExpression methodCallExpression when methodCallExpression.IsQueryable() =>
					GetCacheRootContext(methodCallExpression.Arguments[0]),

				ContextRefExpression cre => cre,

				_ => null,
			};
		}

		[Conditional("DEBUG")]
		void DebugCacheHit(ExprCacheKey cacheKey, Expression translated)
		{
			//Debug.WriteLine($"Cache hit: {cacheKey.Expression} ({cacheKey.Flags}) => {translated}");
		}

		ExprCacheKey GetSqlCacheKey(Expression path)
		{
			if (FoundRoot == null)
				throw new InvalidOperationException("Called when root is not initialized.");

			return GetSqlCacheKey(path, FoundRoot.BuildContext.SelectQuery);
		}

		ExprCacheKey GetSqlCacheKey(Expression path, SelectQuery selectQuery)
		{
			return new ExprCacheKey(path, null, CurrentDescriptor, selectQuery, ProjectFlags.SQL);
		}

		Expression RegisterTranslatedSql(Expression translated, Expression path)
		{
			return FoundRoot != null
				? RegisterTranslatedSql(FoundRoot.BuildContext.SelectQuery, translated, path)
				: translated;
		}

		static bool HasConstant(Expression expression)
		{
			return expression.Find(static e => e.NodeType == ExpressionType.Constant) != null;
		}

		Expression RegisterTranslatedSql(SelectQuery selectQuery, Expression translated, Expression path)
		{
			if (translated is SqlPlaceholderExpression placeholder)
			{
				if (Alias != null)
				{
					placeholder = placeholder.WithAlias(Alias);
				}

				translated = placeholder.WithTrackingPath(path);

				var cacheKey = GetSqlCacheKey(path, selectQuery);

				if (!(placeholder.Sql.HasParameter() && HasConstant(placeholder.Path)))
				{
					if (!_translationCache.ContainsKey(cacheKey))
						_translationCache.Add(cacheKey, translated);
				}
			}

			return translated;
		}

		bool GetAlreadyTranslated(SelectQuery selectQuery, Expression path, [NotNullWhen(true)] out Expression? translated)
		{
			var cacheKey = GetSqlCacheKey(path, selectQuery);

			return GetAlreadyTranslated(cacheKey, out translated);
		}

		bool GetAlreadyTranslated(ExprCacheKey cacheKey, [NotNullWhen(true)] out Expression? translated)
		{
			if (_translationCache.TryGetValue(cacheKey, out translated))
			{
				if (cacheKey.Flags == ProjectFlags.SQL && _buildPurpose is BuildPurpose.Expression && SequenceHelper.HasError(translated))
				{
					// If we have error in translated expression, we should not use it.
					translated = null;
					return false;
				}

				DebugCacheHit(cacheKey, translated);
				return true;
			}

			return false;
		}

#if DEBUG
		[DebuggerStepThrough]
		[return: NotNullIfNotNull(nameof(node))]
		public override Expression? Visit(Expression? node)
		{
			var newNode = base.Visit(node);

			/*
			if (newNode != null && node != null && !IsSame(newNode, node!))
			{
				Debug.WriteLine($"--> Node  {_buildPurpose}, {_buildFlags}, {node.NodeType}, \t {node} \t\t -> {newNode}");
			}
			*/

			return newNode;
		}
#endif

		[Conditional("DEBUG")]
		public void LogVisit(Expression node, [CallerMemberName] string callerName = "")
		{
			//Debug.WriteLine($"{callerName}: {_buildPurpose}, {_buildFlags}, {node}");
		}

		protected override Expression VisitLambda<T>(Expression<T> node)
		{
			var shouldProcess = _buildPurpose is BuildPurpose.Extract or BuildPurpose.Expand || _buildFlags.HasFlag(BuildFlags.ForExpanding);

			if (!shouldProcess)
				return node;

			using (UsingColumnDescriptor(null))
			{
			var newNode = base.VisitLambda(node);

			FoundRoot = null;

			return newNode;
		}
		}

		protected override MemberAssignment VisitMemberAssignment(MemberAssignment node)
		{
			if (IsRootExpression())
				return node;

			var columnDescriptor = node.Member.DeclaringType != null
				? MappingSchema.GetEntityDescriptor(node.Member.DeclaringType).FindColumnDescriptor(node.Member)
				: CurrentDescriptor;

			using (UsingAlias(node.Member.Name))
			using (UsingColumnDescriptor(columnDescriptor))
			{
			var newNode = base.VisitMemberAssignment(node);

			if (newNode.Expression is SqlPlaceholderExpression { Alias: null } placeholder)
			{
					newNode = newNode.Update(placeholder.WithAlias(Alias));
			}

			return newNode;
		}
		}

		internal override SqlGenericConstructorExpression.Assignment VisitSqlGenericAssignment(SqlGenericConstructorExpression.Assignment assignment)
		{
			if (IsRootExpression())
				return assignment;

			var columnDescriptor = assignment.MemberInfo.DeclaringType != null
				? MappingSchema.GetEntityDescriptor(assignment.MemberInfo.DeclaringType).FindColumnDescriptor(assignment.MemberInfo)
				: CurrentDescriptor;

			using (UsingAlias(assignment.MemberInfo.Name))
			using (UsingColumnDescriptor(columnDescriptor))
			{
				return BuildContext != null
					&& IsSqlOrExpression()
					&& TryConvertToSql(assignment.Expression, out var translated)
					? assignment.WithExpression(Visit(translated))
					: base.VisitSqlGenericAssignment(assignment);
			}
		}

		protected override Expression VisitListInit(ListInitExpression node)
		{
			using (UsingDisableNew(node.NewExpression))
			{
			var newExpression = base.VisitListInit(node);
			FoundRoot = null;

			return newExpression;
		}
		}

		public override Expression VisitSqlGenericConstructorExpression(SqlGenericConstructorExpression node)
		{
			var newNode = base.VisitSqlGenericConstructorExpression(node);
			FoundRoot = null;

			if (!IsSame(newNode, node))
				return Visit(newNode);

			return node;
		}

		internal override SqlGenericConstructorExpression.Parameter VisitSqlGenericParameter(SqlGenericConstructorExpression.Parameter parameter)
		{
			var columnDescriptor = parameter.MemberInfo?.DeclaringType != null
				? MappingSchema.GetEntityDescriptor(parameter.MemberInfo.DeclaringType).FindColumnDescriptor(parameter.MemberInfo)
				: CurrentDescriptor;

			using (UsingAlias(parameter.MemberInfo?.Name ?? parameter.ParameterInfo.Name))
			using (UsingColumnDescriptor(columnDescriptor))
			{
			var newNode = base.VisitSqlGenericParameter(parameter);

			return newNode;
		}
		}

		protected override Expression VisitMethodCall(MethodCallExpression node)
		{
			LogVisit(node);

			if (_buildPurpose is BuildPurpose.Traverse)
			{
				var newNode = base.VisitMethodCall(node);
				FoundRoot = null;
				return newNode;
			}

			if (node.Method.DeclaringType == typeof(Sql))
			{
				switch (node.Method.Name)
				{
					case nameof(Sql.Alias):
					{
						using (UsingAlias(Builder.EvaluateExpression<string>(node.Arguments[1])))
						{
						var translated = Visit(node.Arguments[0]);
						return RegisterTranslatedSql(translated, node);
					}
					}

					case nameof(Sql.Parameter) when IsSqlOrExpression():
					{
						using (CombineBuildFlags(BuildFlags.ForceParameter))
						{
						var translated = Visit(node.Arguments[0]);
						return RegisterTranslatedSql(translated, node);
					}
					}

					case nameof(Sql.Constant) when IsSqlOrExpression():
					{
						using (CombineBuildFlags(BuildFlags.ForceParameter))
						{
						if (HandleValue(node.Arguments[0], out var translated))
						{
							if (translated is SqlPlaceholderExpression { Sql: SqlParameter sqlParameter })
							{
								sqlParameter.IsQueryParameter = false;
							}

							translated = RegisterTranslatedSql(translated, node);
							return translated;
						}

						return node;
					}
				}
			}
			}

			if (Builder.IsAssociation(node, out _))
			{
				Expression? root;

				if (node.Object != null)
				{
					root = BuildAssociationRoot(node.Object);
					if (!IsSame(root, node.Object))
					{
						return Visit(node.Update(root, node.Arguments));
					}
				}
				else
				{
					root = BuildAssociationRoot(node.Arguments[0]);
					if (!IsSame(root, node.Arguments[0]))
					{
						var newArguments = node.Arguments.ToArray();
						newArguments[0] = root;
						return Visit(node.Update(node.Object, newArguments));
					}
				}

				if (FoundRoot != null && FoundRoot.BuildContext.AutomaticAssociations)
				{
					var association = TryCreateAssociation(node, FoundRoot, BuildContext);
					if (!IsSame(association, node))
						return Visit(association);
				}
			}
			else
			{
				if (_buildPurpose is BuildPurpose.AggregationRoot or BuildPurpose.AssociationRoot)
					return node;

				if (node.Type == typeof(bool))
				{
					var translatedPredicate = ConvertPredicateMethod(node);
					if (!IsSame(translatedPredicate, node))
						return Visit(translatedPredicate);
				}

				if (HandleSubquery(node, out var translated))
					return Visit(translated);
			}

			if (IsSqlOrExpression() && BuildContext != null)
			{
				var exposed = Builder.ConvertSingleExpression(node);

				if (!IsSame(exposed, node))
				{
					var translatedExposed = Visit(exposed);
					if (SequenceHelper.HasError(translatedExposed))
						return node;
					return translatedExposed;
				}

				if (TranslateMember(BuildContext, node, out var translatedMember))
				{
					return Visit(translatedMember);
				}

				if (HandleExtension(BuildContext, node, out translatedMember))
				{
					return Visit(translatedMember);
				}

				if (HandleValue(node, out var translated))
				{
					translated = RegisterTranslatedSql(translated, node);
					return Visit(translated);
				}

				if (HandleStringFormat(node, out var translatedFormat))
					return Visit(translatedFormat);

				if (node.Type == typeof(bool))
				{
					var translatedPredicate = ConvertPredicateMethod(node);
					if (!IsSame(translatedPredicate, node))
						return Visit(translatedPredicate);
				}
			}

			if (HandleSqlRelated(node, out var translatedSqlRelated))
				return translatedSqlRelated;

			if (_buildPurpose is BuildPurpose.Sql || _buildFlags.HasFlag(BuildFlags.ForSetProjection))
			{
				var generic = Builder.ParseGenericConstructor(node, ProjectFlags.SQL, CurrentDescriptor);
				if (!IsSame(generic, node))
					return Visit(generic);
			}

			if (_buildPurpose is BuildPurpose.Expression or BuildPurpose.Traverse or BuildPurpose.Expand or BuildPurpose.Extract or BuildPurpose.SubQuery)
			{
				var newNode = base.VisitMethodCall(node);
				FoundRoot = null;
				return newNode;
			}

			FoundRoot = null;
			return node;
		}

		protected override Expression VisitNewArray(NewArrayExpression node)
		{
			if (IsSqlOrExpression())
			{
				if (HandleValue(node, out var translated))
					return Visit(translated);
			}

			var newNode = base.VisitNewArray(node);
			FoundRoot = null;
			return newNode;
		}

		protected override Expression VisitNew(NewExpression node)
		{
			LogVisit(node);

			if (IsSqlOrExpression())
			{
				if (TranslateMember(BuildContext, node, out var translatedMember))
					return Visit(translatedMember);

				if (!ReferenceEquals(_disableNew, node))
				{
					if (HandleValue(node, out var translated))
						return Visit(translated);

					if (HandleSqlRelated(node, out translated))
						return Visit(translated);

					if (_buildPurpose is BuildPurpose.Sql || _buildFlags.HasFlag(BuildFlags.ForSetProjection))
					{
						var generic = Builder.ParseGenericConstructor(node, ProjectFlags.SQL, CurrentDescriptor);
						if (!IsSame(generic, node))
							return Visit(generic);
					}

					if (HandleAsParameter(node, out translated))
						return Visit(translated);
				}
			}

			if (IsRootExpression())
				return node;

			using var saveDescriptor = UsingColumnDescriptor(null);

			FoundRoot = null;

			if (node.Members?.Count > 0)
			{
				Expression[]? newArguments = null;
				for (int i = 0, n = node.Members.Count; i < n; i++)
				{
					var memberInfo   = node.Members[i];

					using var saveAlias = UsingAlias(memberInfo.Name);

					var nodeArgument = node.Arguments[i];
					var newArgument  = Visit(nodeArgument);

					if (newArguments != null)
					{
						newArguments[i] = newArgument;
					}
					else if (!ReferenceEquals(newArgument, nodeArgument))
					{
						newArguments = new Expression[n];
						for (int j = 0; j < i; j++)
						{
							newArguments[j] = node.Arguments[j];
						}

						newArguments[i] = newArgument;
					}
				}

				if (newArguments != null)
				{
					var newNode = node.Update(newArguments);
					return newNode;
				}

				return node;
			}

			return base.VisitNew(node);
		}

		protected override Expression VisitMemberInit(MemberInitExpression node)
		{
			if (_buildPurpose is BuildPurpose.Sql)
			{
				if (HandleValue(node, out var translated))
					return Visit(translated);

				if (HandleSqlRelated(node, out translated))
					return Visit(translated);

				using (UsingColumnDescriptor(null))
				{
					var generic = Builder.ParseGenericConstructor(node, ProjectFlags.SQL, CurrentDescriptor);
					if (!IsSame(generic, node))
						return Visit(generic);
				}
			}

			using var saveDescriptor = UsingColumnDescriptor(null);

			Expression newExpression;
			using (UsingDisableNew(node.NewExpression))
			using (UsingAlias(null))
			{
				newExpression = base.VisitMemberInit(node);
			}

			if (!IsSame(newExpression, node))
				return Visit(newExpression);

			return newExpression;
		}

		protected override Expression VisitSwitch(SwitchExpression node)
		{
			if (_buildPurpose is not BuildPurpose.Sql)
				return base.VisitSwitch(node);

			var hasDefaultPart =
				node.DefaultBody == null
				|| node.DefaultBody is not UnaryExpression
				{
					NodeType: ExpressionType.Convert or ExpressionType.ConvertChecked,
					Operand: MethodCallExpression { Method: var m }
				}
				|| m != ConvertBuilder.DefaultConverter;

			var ps = new ISqlExpression[node.Cases.Count * 2 + (hasDefaultPart? 1 : 0)];
			var svExpr = Visit(node.SwitchValue);

			if (svExpr is not SqlPlaceholderExpression svPlaceholder)
				return base.VisitSwitch(node);

			var sv = svPlaceholder.Sql;

			for (var i = 0; i < node.Cases.Count; i++)
			{
				var sc = new SqlSearchCondition(true);
				foreach (var testValue in node.Cases[i].TestValues)
				{
					var testValueExpr = Visit(testValue);
					if (testValueExpr is not SqlPlaceholderExpression { Sql: var sql })
						return base.VisitSwitch(node);

					sc.Add(new SqlPredicate.ExprExpr(sv, SqlPredicate.Operator.Equal, sql, DataOptions.LinqOptions.CompareNulls == CompareNulls.LikeClr ? true : null));
				}

				ps[i * 2] = sc;

				var caseExpr = Visit(node.Cases[i].Body);
				if (caseExpr is not SqlPlaceholderExpression casePlaceholder)
					return base.VisitSwitch(node);

				ps[i * 2 + 1] = casePlaceholder.Sql;
			}

			if (hasDefaultPart)
			{
				var defaultExpr = Visit(node.DefaultBody!);
				if (defaultExpr is not SqlPlaceholderExpression defaultPlaceholder)
					return base.VisitSwitch(node);

				ps[^1] = defaultPlaceholder.Sql;
			}

			//TODO: Convert everything to SqlSimpleCaseExpression
			var cases = new List<SqlCaseExpression.CaseItem>(ps.Length);

			for (var i = 0; i < ps.Length; i += 2)
			{
				var caseExpr = ps[i];
				var value    = ps[i + 1];

				if (caseExpr is not SqlSearchCondition sc)
					return base.VisitSwitch(node);
				
				cases.Add(new SqlCaseExpression.CaseItem(sc, value));
			}

			ISqlExpression? defaultExpression = null;

			if (hasDefaultPart)
				defaultExpression = ps[^1];

			var caseExpression = new SqlCaseExpression(MappingSchema.GetDataType(node.Type).Type, cases, defaultExpression);

			return CreatePlaceholder(caseExpression, node);
		}

		public override Expression VisitChangeTypeExpression(ChangeTypeExpression node)
		{
			if (_buildPurpose is BuildPurpose.Sql)
			{
				var translated = Visit(node.Expression);

				if (!IsSame(translated, node.Expression))
				{
					if (translated is SqlPlaceholderExpression sqlPlaceholder)
					{
						var dbDataType = CurrentDescriptor?.MemberType == translated.Type
							? CurrentDescriptor.GetDbDataType(true)
							: MappingSchema.GetDbDataType(node.Type);

						var sql = new SqlCastExpression(sqlPlaceholder.Sql, dbDataType, null);

						return Visit(CreatePlaceholder(sql, node));
					}

					return node.Update(translated);
				}
			}

			return base.VisitChangeTypeExpression(node);
		}

		protected override Expression VisitInvocation(InvocationExpression node)
		{
			if (IsSqlOrExpression() && HandleValue(node, out var translated))
				return Visit(translated);

			return base.VisitInvocation(node);
		}

		public bool HandleExtension(IBuildContext context, Expression expr, [NotNullWhen(true)] out Expression? translated)
		{
			// Handling ExpressionAttribute
			//
			if (expr.NodeType is ExpressionType.Call or ExpressionType.MemberAccess)
			{
				MemberInfo memberInfo;
				if (expr.NodeType == ExpressionType.Call)
				{
					memberInfo = ((MethodCallExpression)expr).Method;
				}
				else
				{
					memberInfo = ((MemberExpression)expr).Member;
				}

				var isServerSideOnly = memberInfo.IsServerSideOnly(MappingSchema);
				var attribute        = memberInfo.GetExpressionAttribute(MappingSchema);

				if (attribute != null)
				{
					// prevent to handling it here
					var converted = Builder.ConvertSingleExpression(expr);
					if (!IsSame(converted, expr))
					{
						translated = null;
						return false;
					}

					if (!isServerSideOnly && !attribute.PreferServerSide && Builder.CanBeEvaluatedOnClient(expr))
					{
						attribute  = null;
						translated = null;
						return false;
					}

					translated = ConvertExtension(attribute, context, expr, isServerSideOnly);

					if (translated is not SqlPlaceholderExpression placeholder)
					{
						if (isServerSideOnly)
						{
							translated = SqlErrorExpression.EnsureError(translated);
							return true;
						}

						translated = null;
						return false;
					}

					return !IsSame(translated, expr);
				}
			}

			translated = null;
			return false;
		}

		public Expression ConvertExtension(Sql.ExpressionAttribute attr, IBuildContext context, Expression expr, bool isServerSideOnly)
		{
			var rootContext     = context;
			var rootSelectQuery = context.SelectQuery;

			var root = GetCacheRootContext(expr);
			if (root != null)
			{
				rootContext = root.BuildContext;
			}
			else
			{
				var findAggregationRoot = attr.IsAggregate || attr.IsWindowFunction;
				
				if (!findAggregationRoot)
				{
					// handling old stuff of backward compatibility
					var current = context;
					while (true)
					{
						if (current is SelectContext { InnerContext: SubQueryContext { IsSelectWrapper: true } } selectContext)
						{
							current = selectContext.InnerContext;
						}
						else if (current is SubQueryContext { IsSelectWrapper: true } subQuery)
						{
							current = subQuery.SubQuery;
						}
						else if (current is GroupByBuilder.GroupByContext)
						{
							findAggregationRoot = true;
							break;
						}
						else
							break;
					}
				}

				if (findAggregationRoot)
				{
					if (expr is MethodCallExpression { Method.IsStatic: true, Arguments: [ContextRefExpression contextRef, ..] })
					{
						rootContext = contextRef.BuildContext;
					}

					_ = BuildAggregationRoot(new ContextRefExpression(rootContext.ElementType, rootContext));
					if (FoundRoot != null)
					{
						rootContext = FoundRoot.BuildContext;
					}
				}
			}

			if (rootContext is GroupByBuilder.GroupByContext groupBy)
			{
				rootSelectQuery = groupBy.SubQuery.SelectQuery;
			}

			Expression transformed;
			if (GetAlreadyTranslated(rootSelectQuery, expr, out var translated))
			{
				transformed = translated;
			}
			else
			{
				transformed = attr.GetExpression((buildVisitor: this, context: rootContext),
				Builder.DataContext,
				Builder,
				rootSelectQuery,
				expr,
				static (context, e, descriptor, inline) =>
					context.buildVisitor.ConvertToExtensionSql(context.context, e, descriptor, inline));
			}

			if (transformed is SqlPlaceholderExpression placeholder)
			{
				Builder.RegisterExtensionAccessors(expr);

				placeholder = placeholder.WithSql(Builder.PosProcessCustomExpression(placeholder.Sql, NullabilityContext.GetContext(placeholder.SelectQuery)));
				placeholder = placeholder.WithPath(expr);

				if (placeholder.Type == typeof(bool) && attr.IsPredicate)
				{
					if (placeholder.Sql is not ISqlPredicate)
					{
						var predicate       = ConvertExpressionToPredicate(placeholder.Sql);
						var searchCondition = new SqlSearchCondition().Add(predicate);
						placeholder = placeholder.WithSql(searchCondition);
					}
				}

				placeholder = (SqlPlaceholderExpression)RegisterTranslatedSql(rootSelectQuery, placeholder, expr);

				return placeholder;
			}

			if (isServerSideOnly)
			{
				if (transformed is SqlErrorExpression errorExpr)
					return SqlErrorExpression.EnsureError(errorExpr, expr.Type);
				return SqlErrorExpression.EnsureError(expr, expr.Type);
			}

			return expr;
		}

		public Expression ConvertToExtensionSql(IBuildContext context, Expression expression, ColumnDescriptor? columnDescriptor, bool? inlineParameters)
		{
			var translationModifier = context.TranslationModifier;
			if (inlineParameters == true)
				translationModifier = translationModifier.WithInlineParameters(true);

			Builder.PushTranslationModifier(translationModifier, true);

			using var saveFlags      = UsingBuildFlags(_buildFlags | BuildFlags.ForExtension);
			using var saveDescriptor = UsingColumnDescriptor(columnDescriptor);
			try
			{
				expression = expression.UnwrapConvertToObject();
				var unwrapped = expression.Unwrap();

				if (unwrapped is LambdaExpression lambda)
				{
					var contextRefExpression = new ContextRefExpression(lambda.Parameters[0].Type, context);

					var body = lambda.GetBody(contextRefExpression);

					return BuildSqlExpression(context, body);
				}

				if (unwrapped is ContextRefExpression contextRef)
				{
					contextRef = contextRef.WithType(contextRef.BuildContext.ElementType);

					var result = BuildSqlExpression(contextRef.BuildContext, contextRef);

					if (result is SqlPlaceholderExpression)
					{
						if (result.Type != expression.Type)
						{
							result = Expression.Convert(result, expression.Type);
							result = BuildSqlExpression(contextRef.BuildContext, result);
						}

						result = Builder.UpdateNesting(context, result);

						return result;
					}

					if (HandleTableContextForExtension(expression, out var translated))
						return translated;
				}
				else
				{
					var converted = BuildSqlExpression(context, expression);

					if (converted is SqlPlaceholderExpression or SqlErrorExpression)
					{
						return converted;
					}

					if (HandleTableContextForExtension(expression, out var translated))
						return translated;

					// Weird case, see Stuff2 test
					if (!Builder.CanBeEvaluatedOnClient(expression))
					{
						var buildResult = Builder.TryBuildSequence(new BuildInfo(context, expression, new SelectQuery()));
						if (buildResult.BuildContext != null)
						{
							unwrapped = new ContextRefExpression(buildResult.BuildContext.ElementType, buildResult.BuildContext);
							var result = BuildSqlExpression(buildResult.BuildContext, unwrapped);

							if (result is SqlPlaceholderExpression { SelectQuery: not null } placeholder)
							{
								_ = Builder.ToColumns(placeholder.SelectQuery, placeholder);

								return ExpressionBuilder.CreatePlaceholder(context, placeholder.SelectQuery, unwrapped);
							}
						}
					}
				}

				return expression;
			}
			finally
			{
				Builder.PopTranslationModifier();
			}
		}

		bool HandleTableContextForExtension(Expression expr, [NotNullWhen(true)] out Expression? translated)
		{
			var table = SequenceHelper.GetTableOrCteContext(Builder, expr);
			if (table != null)
			{
				var allPlaceholder = CreatePlaceholder(table.SqlTable.All, expr);
				translated = allPlaceholder;
				return true;
			}

			translated = null;
			return false;
		}

		protected override Expression VisitMember(MemberExpression node)
		{
			Expression? result;
			LogVisit(node);

			if (_buildFlags.HasFlag(BuildFlags.ForExpanding))
			{
				if (!HasContextReferenceOrSql(node))
					return node;
			}

			FoundRoot = null;
			if (node.Expression != null)
			{
				result = HandleRoot(node);
				if (result != null)
					return result;
			}
			else
			{
				FoundRoot = null;
			}

			using var saveAlias = UsingAlias(node.Member.Name);

				var context = FoundRoot;

<<<<<<< HEAD
				if (node.Expression != null)
				{
					if (node.Member.IsNullableValueMember())
					{
						var translatedExpr = Visit(node.Expression!);

						if (translatedExpr is SqlPlaceholderExpression placeholder)
						{
							return Visit(placeholder.WithType(node.Type));
						}

						return node.Update(translatedExpr);
					}
=======
			if (node.Expression != null)
			{
				result = HandleNullableT(node);
				if (result != null)
					return result;
			}
>>>>>>> 11e199fa

					if (node.Member.IsNullableHasValueMember())
					{
						var translatedExpr = Visit(node.Expression!);

						if (translatedExpr is SqlPlaceholderExpression)
						{
							var hasValue = SequenceHelper.MakeNotNullCondition(translatedExpr);
							return Visit(hasValue);
						}
					}
				}

				if (context != null)
				{
					if (_buildPurpose is BuildPurpose.Expression or BuildPurpose.Sql)
					{
						var exprCacheKey = GetSqlCacheKey(node);
						if (GetAlreadyTranslated(exprCacheKey, out var alreadyTranslated))
						{
							return Visit(alreadyTranslated);
						}
					}

					// Should be called before any other checks. SetOperationContext, TableLikeQueryContext, CteContext may intercept this call
					//
					var translated = MakeWithCache(context.BuildContext, node);
					if (!IsSame(translated, node) && translated is not SqlErrorExpression)
					{
						if (translated is DefaultValueExpression && _buildPurpose is BuildPurpose.Expression)
						{
							// skip DefaultValueExpression in expression mode, it should be result from SelectContext that projection is wrong.
						}
						else
						{
							translated = RegisterTranslatedSql(translated, node);

							translated = Visit(translated);
							return translated;
						}
					}

<<<<<<< HEAD
					if (_buildPurpose is BuildPurpose.Traverse)
						return node;

					if (Builder.IsAssociation(node, out _))
					{
						Expression associationRoot;
					using (UsingBuildPurpose(BuildPurpose.AssociationRoot))
						{
							associationRoot = MakeWithCache(context.BuildContext, node);
						}

						if (!IsSame(associationRoot, node) && associationRoot is not SqlErrorExpression)
						{
							return Visit(associationRoot);
						}

						if (node.Expression != null)
						{
							var testExpression = UnwrapExpressionForAssociation(node.Expression);

							if (testExpression is ContextRefExpression { BuildContext.AutomaticAssociations: true })
							{
								var association = TryCreateAssociation(node, context, BuildContext);
								if (!IsSame(association, node))
									return Visit(association);
							}
						}
=======
				if (_buildPurpose is BuildPurpose.Traverse)
					return node;

				if (Builder.IsAssociation(node, out _))
				{
					result = HandleAssociation(node, context);
					if (result != null)
						return result;
				}

				if (_buildPurpose is BuildPurpose.Sql && translated is SqlErrorExpression)
					return translated;
			}

			if (BuildContext != null && _buildPurpose is BuildPurpose.Sql or BuildPurpose.Expression)
			{
				result = HandleMember(node, context);
				if (result != null)
					return result;
			}

			if (_buildPurpose is BuildPurpose.Expression && node.Expression != null)
			{
				return base.VisitMember(node);
			}

			return node;

			Expression? HandleNullableT(MemberExpression node)
			{
				if (node.Member.IsNullableValueMember())
				{
					var translatedExpr = Visit(node.Expression);

					if (translatedExpr is SqlPlaceholderExpression placeholder)
					{
						return Visit(placeholder.WithType(node.Type));
					}

					return node.Update(translatedExpr);
				}

				if (node.Member.IsNullableHasValueMember())
				{
					var translatedExpr = Visit(node.Expression);

					if (translatedExpr is SqlPlaceholderExpression)
					{
						var hasValue = SequenceHelper.MakeNotNullCondition(translatedExpr);
						return Visit(hasValue);
>>>>>>> 11e199fa
					}

<<<<<<< HEAD
					if (_buildPurpose is BuildPurpose.Sql && translated is SqlErrorExpression)
						return translated;
				}

				if (BuildContext != null && _buildPurpose is not BuildPurpose.Traverse)
				{
					var rootContext = context?.BuildContext ?? BuildContext;

					if (_buildPurpose is BuildPurpose.Sql or BuildPurpose.Expression)
					{
					var cacheKey = new ExprCacheKey(node, null, CurrentDescriptor, rootContext.SelectQuery, ProjectFlags.SQL);

						if (GetAlreadyTranslated(cacheKey, out var translatedLocal))
							return translatedLocal;

					if (TranslateMember(BuildContext, memberExpression: node, translated: out translatedLocal))
						{
							translatedLocal = RegisterTranslatedSql(translatedLocal, node);
							
							if (!_translationCache.ContainsKey(cacheKey))
								_translationCache[cacheKey] = translatedLocal;

							return Visit(translatedLocal);
						}

						if (HandleValue(node, out var translated))
							return Visit(translated);

						if (HandleExtension(BuildContext, node, out translated))
							return Visit(translated);

						var exposed = Builder.ConvertSingleExpression(node);

						if (!IsSame(exposed, node))
						{
							var translatedExposed = Visit(exposed);
							if (SequenceHelper.HasError(translatedExposed))
								return node;
							return translatedExposed;
						}

						if (HandleSubquery(node, out translated))
							return Visit(translated);

						if (node.Expression is ContextRefExpression contextRef)
						{
							// Handling case when implementation of interface refers to ExpressionMethod
							if (contextRef is { ElementType.IsInterface: true, BuildContext: ITableContext tableContext } && tableContext.ObjectType != contextRef.ElementType)
							{
								var newMember = tableContext.ObjectType.GetImplementation(node.Member);
								if (newMember != null)
								{
									var newMemberAccess = Expression.MakeMemberAccess(contextRef.WithType(tableContext.ObjectType), newMember);
									return Visit(newMemberAccess);
								}
							}
						}

					}
				}

			if (_buildPurpose is BuildPurpose.Expression && node.Expression != null)
				{
					return base.VisitMember(node);
				}

				return node;
			}
=======
				return null;
			}

			Expression? HandleAssociation(MemberExpression node, ContextRefExpression context)
			{
				Expression associationRoot;
				using (UsingBuildPurpose(BuildPurpose.AssociationRoot))
				{
					associationRoot = MakeWithCache(context.BuildContext, node);
				}

				if (!IsSame(associationRoot, node) && associationRoot is not SqlErrorExpression)
				{
					return Visit(associationRoot);
				}

				if (node.Expression != null)
				{
					var testExpression = UnwrapExpressionForAssociation(node.Expression);

					if (testExpression is ContextRefExpression { BuildContext.AutomaticAssociations: true })
					{
						var association = TryCreateAssociation(node, context, BuildContext);
						if (!IsSame(association, node))
							return Visit(association);
					}
				}

				return null;
			}

			Expression? HandleRoot(MemberExpression node)
			{
				Expression root;
				using (CombineBuildFlags(BuildFlags.ForMemberRoot))
				{
					root = _buildPurpose is BuildPurpose.Expression or BuildPurpose.Sql or BuildPurpose.SubQuery or BuildPurpose.Extract or BuildPurpose.Table
						? BuildRoot(node.Expression!)
						: Visit(node.Expression!);

					if (root is ParameterExpression)
						return node;
				}

				if (!IsSame(root, node.Expression!))
				{
					if (root is not (SqlErrorExpression or MethodCallExpression or SqlGenericConstructorExpression or SqlPlaceholderExpression))
					{
						if (root.Type != node.Expression!.Type && _buildPurpose is BuildPurpose.Table or BuildPurpose.AggregationRoot or BuildPurpose.AssociationRoot)
							return Visit(root);

						var updated = node.Update(root);
						var result   = Visit(updated);
						if (result is SqlPlaceholderExpression placeholder)
						{
							result = placeholder.WithTrackingPath(updated);
						}

						return result;
					}

					if (root is SqlErrorExpression error)
					{
						FoundRoot = null;
					}
				}

				return null;
			}

			Expression? HandleMember(MemberExpression node, ContextRefExpression? context)
			{
				var rootContext = context?.BuildContext ?? BuildContext!;
				var cacheKey = new ExprCacheKey(node, null, CurrentDescriptor, rootContext.SelectQuery, ProjectFlags.SQL);

				if (GetAlreadyTranslated(cacheKey, out var translatedLocal))
					return translatedLocal;

				if (TranslateMember(BuildContext, memberExpression: node, translated: out translatedLocal))
				{
					translatedLocal = RegisterTranslatedSql(translatedLocal, node);

					if (!_translationCache.ContainsKey(cacheKey))
						_translationCache[cacheKey] = translatedLocal;

					return Visit(translatedLocal);
				}

				if (HandleValue(node, out var translated))
					return Visit(translated);

				if (HandleExtension(BuildContext, node, out translated))
					return Visit(translated);

				var exposed = Builder.ConvertSingleExpression(node);

				if (!IsSame(exposed, node))
				{
					var translatedExposed = Visit(exposed);
					if (SequenceHelper.HasError(translatedExposed))
						return node;
					return translatedExposed;
				}

				if (HandleSubquery(node, out translated))
					return Visit(translated);

				if (node.Expression is ContextRefExpression contextRef)
				{
					// Handling case when implementation of interface refers to ExpressionMethod
					if (contextRef is { ElementType.IsInterface: true, BuildContext: ITableContext tableContext } && tableContext.ObjectType != contextRef.ElementType)
					{
						var newMember = tableContext.ObjectType.GetImplementation(node.Member);
						if (newMember != null)
						{
							var newMemberAccess = Expression.MakeMemberAccess(contextRef.WithType(tableContext.ObjectType), newMember);
							return Visit(newMemberAccess);
						}
					}
				}

				return null;
			}
		}
>>>>>>> 11e199fa

		protected override Expression VisitParameter(ParameterExpression node)
		{
			FoundRoot = null;
			return base.VisitParameter(node);
		}

		static Expression UnwrapExpressionForAssociation(Expression expression)
		{
			var testExpression = expression.UnwrapConvert();
			if (testExpression.NodeType is ExpressionType.TypeAs or ExpressionType.Convert or ExpressionType.ConvertChecked)
			{
				var operand = ((UnaryExpression)testExpression).Operand;
				testExpression = UnwrapExpressionForAssociation(operand);
			}
			else if (testExpression is SqlDefaultIfEmptyExpression defaultIfEmpty)
			{
				testExpression = UnwrapExpressionForAssociation(defaultIfEmpty.InnerExpression);
			}

			return testExpression;
		}

		public CacheSnapshot CreateSnapshot()
		{
			return new CacheSnapshot(this);
		}

		public Expression TryCreateAssociation(Expression expression, ContextRefExpression rootContext, IBuildContext? forContext)
		{
			var associationDescriptor = Builder.GetAssociationDescriptor(expression, out var memberInfo);

			if (associationDescriptor == null || memberInfo == null)
				return expression;

			var associationRoot = rootContext;

			_associations ??= new(ExprCacheKey.SqlCacheKeyComparer);

			var cacheFlags = ProjectFlags.Root;

			var key = new ExprCacheKey(
				Builder.AssociationToRealization(expression),
				associationRoot.BuildContext,
				columnDescriptor: null,
				selectQuery: null,
				cacheFlags
			);

			if (_associations.TryGetValue(key, out var associationExpression))
			{
				return associationExpression;
			}

			LoadWithEntity? loadWith     = null;

			var   prevIsOuter = _buildFlags.HasFlag(BuildFlags.ForceOuter);
			bool? isOptional  = prevIsOuter ? true : null;

			if (rootContext.BuildContext.IsOptional)
				isOptional = true;

			var table = SequenceHelper.GetTableOrCteContext(rootContext.BuildContext);

			if (table != null)
			{
				table.LoadWithRoot ??= new();
				loadWith = table.LoadWithRoot;
				if (table.IsOptional)
					isOptional = true;
			}

			if (forContext?.IsOptional == true)
				isOptional = true;

			if (!associationDescriptor.IsList)
			{
				isOptional = isOptional == true || associationDescriptor.CanBeNull;
			}

			Expression? notNullCheck = null;
			if (associationDescriptor.IsList && (isOptional == true && _buildPurpose is BuildPurpose.SubQuery))
			{
				var keys = BuildExpression(forContext, rootContext, BuildPurpose.Sql, BuildFlags.ForKeys);
				if (forContext != null)
				{
					notNullCheck = ExtractNotNullCheck(forContext, keys);
				}
			}

			var modifier = associationRoot.BuildContext.TranslationModifier;

			var association = AssociationHelper.BuildAssociationQuery(Builder, rootContext, memberInfo,
				associationDescriptor, notNullCheck, !associationDescriptor.IsList, modifier, loadWith, ref isOptional);

			associationExpression = association;

			var doNotBuild =
				associationDescriptor.IsList
				|| _buildPurpose is BuildPurpose.SubQuery or BuildPurpose.Extract or BuildPurpose.Expand or BuildPurpose.AggregationRoot
				|| _buildFlags.HasFlag(BuildFlags.ForExpanding);

			if (!doNotBuild)
			{
				// IsAssociation will force to create OuterApply instead of subquery. Handled in FirstSingleContext
				//
				var buildInfo = new BuildInfo(rootContext.BuildContext, association, new SelectQuery())
				{
					SourceCardinality = isOptional == true ? SourceCardinality.ZeroOrOne : SourceCardinality.One,
					IsAssociation = true,
				};

				using var snapshot = CreateSnapshot();
				var       sequence = Builder.BuildSequence(buildInfo);

				if (!Builder.IsSupportedSubquery(rootContext.BuildContext, sequence, out var errorMessage))
				{
					sequence.Detach();
					return new SqlErrorExpression(expression, errorMessage, expression.Type, true);
				}

				snapshot.Accept();
				sequence.SetAlias(associationDescriptor.GenerateAlias());

				/*
				if (forContext != null)
					sequence = new ScopeContext(sequence, forContext);
					*/

				associationExpression = new ContextRefExpression(association.Type, sequence);
			}
			else
			{
				associationExpression = SqlAdjustTypeExpression.AdjustType(associationExpression, expression.Type, MappingSchema);
			}

			if (!doNotBuild)
				_associations.Add(key, associationExpression);

			return associationExpression;
		}

		Expression? ExtractNotNullCheck(IBuildContext context, Expression expr)
		{
			SqlPlaceholderExpression? notNull = null;

			if (expr is SqlPlaceholderExpression placeholder)
			{
				notNull = placeholder.MakeNullable();
			}

			if (notNull == null)
			{
				List<Expression> expressions = new();
				if (!Builder.CollectNullCompareExpressions(context, expr, expressions) || expressions.Count == 0)
					return null;

				List<SqlPlaceholderExpression> placeholders = new(expressions.Count);

				foreach (var expression in expressions)
				{
					var predicateExpr = BuildExpression(context, expression, BuildPurpose.Sql);
					if (predicateExpr is SqlPlaceholderExpression current)
					{
						placeholders.Add(current);
					}
				}

				notNull = placeholders
					.Find(pl => !pl.Sql.CanBeNullable(NullabilityContext.NonQuery));
			}

			if (notNull == null)
			{
				return null;
			}

			var notNullPath = notNull.Path;

			if (!notNullPath.Type.IsNullableOrReferenceType())
			{
				notNullPath = Expression.Convert(notNullPath, typeof(Nullable<>).MakeGenericType(notNullPath.Type));
			}

			var notNullExpression = Expression.NotEqual(notNullPath, Expression.Constant(null, notNullPath.Type));

			return notNullExpression;
		}

		public override Expression VisitSqlDefaultIfEmptyExpression(SqlDefaultIfEmptyExpression node)
		{
			var innerExpression = Visit(node.InnerExpression);

			using var saveAlias = UsingAlias(null);

			if (_buildPurpose is BuildPurpose.Sql)
			{
				if (innerExpression is SqlPlaceholderExpression)
					return innerExpression;
			}

			if (innerExpression is SqlDefaultIfEmptyExpression defaultIfEmptyExpression)
			{
				var newNode = node.Update(defaultIfEmptyExpression.InnerExpression, defaultIfEmptyExpression.NotNullExpressions);
				return Visit(newNode);
			}

			if (_buildPurpose is BuildPurpose.Expression && _buildFlags.HasFlag(BuildFlags.ForceDefaultIfEmpty))
			{
				var notNull = node.NotNullExpressions.Select(n => Visit(n)).ToList();

				Expression testCondition;

				testCondition = notNull.Select(SequenceHelper.MakeNotNullCondition).Aggregate(Expression.AndAlso);
				testCondition = MarkerExpression.PreferClientSide(testCondition);

				var defaultValue  = new DefaultValueExpression(MappingSchema, innerExpression.Type, true);

				var condition = Expression.Condition(testCondition, innerExpression, defaultValue);

				return Visit(condition);
			}

			if ((_buildFlags.HasFlag(BuildFlags.ForMemberRoot) && _buildFlags.HasFlag(BuildFlags.ForExpanding)))
			{
				if (innerExpression is ContextRefExpression contextRef)
				{
					return Visit(contextRef);
				}
			}

			return node.Update(innerExpression, node.NotNullExpressions);
		}

		[MethodImpl(MethodImplOptions.AggressiveInlining)]
		bool IsSqlOrExpression()
		{
			return _buildPurpose is BuildPurpose.Sql or BuildPurpose.Expression;
		}

		[MethodImpl(MethodImplOptions.AggressiveInlining)]
		bool IsRootExpression()
		{
			return _buildPurpose is BuildPurpose.Root or BuildPurpose.Table or BuildPurpose.AggregationRoot or BuildPurpose.AssociationRoot;
		}

		protected override Expression VisitConditional(ConditionalExpression node)
		{
#if DEBUG
			Debug.WriteLine($"VisitConditional {_buildPurpose}, {_buildFlags}, {node}");
#endif

			if (_buildPurpose is BuildPurpose.Root or BuildPurpose.AssociationRoot or BuildPurpose.AggregationRoot)
				return node;

			if (_buildPurpose is not BuildPurpose.Sql && _buildFlags.HasFlag(BuildFlags.ForExpanding))
			{
				if (!HasContextReferenceOrSql(node))
				{
					return node;
				}
			}

			if (!IsSqlOrExpression() || BuildContext == null)
			{
				var newNode = base.VisitConditional(node);
				FoundRoot = null;
				return newNode;
			}

			var optimized = OptimizeExpression(node);
			if (!IsSame(optimized, node))
				return Visit(optimized);

			if (TryConvertToSql(node, out var sqlResult) && sqlResult is SqlPlaceholderExpression)
			{
				return sqlResult;
			}

			{
				Expression test;

				// is scope correct here?
				using var saveFlags = CombineBuildFlags(BuildFlags.ForceOuter);

				using (UsingColumnDescriptor(null))
				using (UsingAlias("test"))
				{
					test = Visit(node.Test);
				}

				if (test.NodeType is ExpressionType.Equal or ExpressionType.NotEqual)
				{
					var binary = (BinaryExpression)test;
					if (HandleDefaultIfEmptyInBinary(binary.Left, binary.Right, out var newTest) 
					    || HandleDefaultIfEmptyInBinary(binary.Right, binary.Left, out newTest))
					{
						if (binary.NodeType == ExpressionType.Equal)
						{
							newTest = Expression.Not(newTest);
						}

						var newCondition = Expression.Condition(newTest, node.IfTrue, node.IfFalse);

						return Visit(newCondition);
					}
				}

				var ifTrue  = Visit(node.IfTrue);
				var ifFalse = Visit(node.IfFalse);

				if (test is ConstantExpression { Value: bool boolValue })
				{
					return boolValue ? ifTrue : ifFalse;
				}

				if (_buildPurpose is BuildPurpose.Sql)
				{
					if (test is SqlPlaceholderExpression testPlaceholder
					    && ifTrue is SqlPlaceholderExpression truePlaceholder
					    && ifFalse is SqlPlaceholderExpression falsePlaceholder)
					{
						testPlaceholder = UpdateNesting(testPlaceholder);
						truePlaceholder = UpdateNesting(truePlaceholder);
						falsePlaceholder = UpdateNesting(falsePlaceholder);

						return Visit(CreatePlaceholder(new SqlConditionExpression(ConvertExpressionToPredicate(testPlaceholder.Sql), truePlaceholder.Sql, falsePlaceholder.Sql), node));
					}
				}

				var newNode = node.Update(test, ifTrue, ifFalse);
				if (!IsSame(newNode, node))
					return Visit(newNode);
			}

			return node;
		}

		bool HandleDefaultIfEmptyInBinary(Expression left, Expression right, [NotNullWhen(true)] out Expression? newCondition)
		{
			if (left is SqlDefaultIfEmptyExpression { InnerExpression: SqlGenericConstructorExpression } defaultIfEmpty && right.IsNullValue())
			{
				var notNullExpressions = defaultIfEmpty.NotNullExpressions;

				newCondition = notNullExpressions.Select(SequenceHelper.MakeNotNullCondition).Aggregate(Expression.AndAlso);

				return true;
			}

			newCondition = null;
			return false;
		}

		public Expression RemoveNullPropagation(Expression expr, bool toSql)
		{
			static bool? IsNull(Expression sqlExpr)
			{
				if (sqlExpr.IsNullValue())
					return true;

				if (sqlExpr is not SqlPlaceholderExpression placeholder)
					return null;

				return QueryHelper.IsNullValue(placeholder.Sql);
			}

			if (expr.NodeType is ExpressionType.Equal or ExpressionType.NotEqual)
			{
				var binary = (BinaryExpression)expr;

				var left  = RemoveNullPropagation(binary.Left, toSql: true);
				var right = RemoveNullPropagation(binary.Right, toSql: true);

				if (toSql)
				{
					binary = binary.Update(
						left,
						binary.Conversion,
						right);
				}

				return binary;
			}

			if (expr.NodeType == ExpressionType.Conditional)
			{
				var cond = (ConditionalExpression)expr;

				var test    = RemoveNullPropagation(cond.Test, toSql: true);
				var ifTrue  = RemoveNullPropagation(cond.IfTrue, toSql: true);
				var ifFalse = RemoveNullPropagation(cond.IfFalse, toSql: true);

				if (test.NodeType is ExpressionType.Equal or ExpressionType.NotEqual)
				{
					var testLeft  = ((BinaryExpression)test).Left;
					var testRight = ((BinaryExpression)test).Right;

					var nullLeft  = IsNull(testLeft);
					var nullRight = IsNull(testRight);

					if (nullRight == true && nullLeft == true)
					{
						return test.NodeType == ExpressionType.Equal ? cond.IfTrue : cond.IfFalse;
					}

					if (test.NodeType == ExpressionType.Equal)
					{
						if (IsNull(ifTrue) == true && (nullRight == true || nullRight == true))
						{
							return toSql ? ifFalse : cond.IfFalse;
						}
					}
					else
					{
						if (IsNull(ifFalse) == true && (nullLeft == true || nullRight == true))
						{
							return toSql ? ifTrue : cond.IfTrue;
						}
					}
				}

				if (toSql)
				{
					cond = cond.Update(test, ifTrue, ifFalse);
				}

				return cond;
			}

			var doNotConvert =
				expr.NodeType is ExpressionType.Equal
							  or ExpressionType.NotEqual
							  or ExpressionType.GreaterThan
							  or ExpressionType.GreaterThanOrEqual
							  or ExpressionType.LessThan
							  or ExpressionType.LessThanOrEqual
							  or ExpressionType.Convert;

			if (!doNotConvert && toSql)
			{
				var sql = BuildExpression(expr, BuildPurpose.Sql);
				if (sql is SqlPlaceholderExpression or SqlGenericConstructorExpression)
					return sql;
			}

			return expr;
		}

		Expression OptimizeExpression(Expression expression)
		{
			var visitor = new ExpressionTreeOptimizerVisitor();
			var result  = visitor.Visit(expression);
			return result;
		}

		bool TryConvertToSql(Expression node, out Expression translated)
		{
			if (_preferClientSide && !_buildFlags.HasFlag(BuildFlags.ForSetProjection))
			{
				translated = node;
				return false;
			}

			if (node is SqlPlaceholderExpression)
			{
				translated = node;
				return true;
			}

			// Trying to convert whole expression
			if (_buildPurpose is not BuildPurpose.Sql && node is BinaryExpression or UnaryExpression or ConditionalExpression)
			{
				translated = BuildSqlExpression(node);
				//if (!SequenceHelper.HasError(translated))
				if (translated is SqlPlaceholderExpression)
				{
					return true;
				}
			}

			translated = node;
			return false;
		}

		internal override Expression VisitSqlEagerLoadExpression(SqlEagerLoadExpression node)
		{
			if (_buildPurpose is BuildPurpose.Extract)
			{
				return base.VisitSqlEagerLoadExpression(node);
			}

			return node;
		}

		protected override Expression VisitUnary(UnaryExpression node)
		{
			if (_buildPurpose is BuildPurpose.Table)
			{
				if (node.NodeType is ExpressionType.Convert or ExpressionType.ConvertChecked)
				{
					var converted = Visit(node.Operand);
					return converted;
				}
			}

			if (_buildPurpose is not (BuildPurpose.Traverse or BuildPurpose.Sql or BuildPurpose.Expression))
			{
				return base.VisitUnary(node);
			}

			switch (node.NodeType)
			{
				case ExpressionType.Not:
				{
					if (_buildPurpose is BuildPurpose.Sql)
					{
						var predicateExpr = Visit(node.Operand);

						if (predicateExpr is SqlPlaceholderExpression placeholder)
						{
							if (placeholder.Sql is not ISqlPredicate predicate)
							{
								var withNull = !node.Operand.Type.IsNullableType;

								predicate = ConvertExpressionToPredicate(
									placeholder.Sql,
									withNull: withNull,
									forceEquality: withNull && placeholder.Sql.CanBeNullableOrUnknown(GetNullabilityContext(), false)
								);
							}

							var condition = new SqlSearchCondition();
							condition.Add(predicate.MakeNot());
							return CreatePlaceholder(condition, node);
						}
					}

					break;
				}

				case ExpressionType.UnaryPlus:
				case ExpressionType.Negate:
				case ExpressionType.NegateChecked:
				{
					var translated = Visit(node.Operand);

					if (translated is SqlPlaceholderExpression placeholder)
					{
						placeholder = UpdateNesting(placeholder);

						var t = node.Type;

						switch (node.NodeType)
						{
							case ExpressionType.UnaryPlus: return CreatePlaceholder(placeholder.Sql, node);
							case ExpressionType.Negate:
							case ExpressionType.NegateChecked:
								return CreatePlaceholder(new SqlBinaryExpression(t, new SqlValue(-1), "*", placeholder.Sql, Precedence.Multiplicative), node);
						}
					}

					break;
				}

				case ExpressionType.Convert:
				case ExpressionType.ConvertChecked:
				{
					if (node.Type != typeof(object) && 
					    (HandleSqlRelated(node, out var translated) || HandleValue(node, out translated)))
					{
						return Visit(translated);
					}

					if ((_buildPurpose is BuildPurpose.Root || _buildFlags.HasFlag(BuildFlags.ForMemberRoot)) && node.Operand is ContextRefExpression contextRef)
					{
						return Visit(contextRef.WithType(node.Type));
					}

					if (_buildPurpose is BuildPurpose.Expression && !_buildFlags.HasFlag(BuildFlags.ForSetProjection))
					{
						return base.VisitUnary(node);
					}

					var operandExpr = Visit(node.Operand);

					if (_buildPurpose is BuildPurpose.Sql && operandExpr is SqlDefaultIfEmptyExpression defaultIfEmpty)
					{
						if (defaultIfEmpty.InnerExpression is SqlPlaceholderExpression)
							operandExpr = defaultIfEmpty.InnerExpression;
					}

					if (SequenceHelper.IsSqlReady(operandExpr))
					{
						operandExpr = UpdateNesting(operandExpr);
						var placeholders = CollectPlaceholdersStraight(operandExpr);

						if (placeholders.Count == 1)
						{
							var placeholder = placeholders[0];

							if (_buildPurpose is BuildPurpose.Expression && node.Type == typeof(object))
								return base.VisitUnary(node);

							if (node.Method == null && (node.IsLifted || node.Type == typeof(object)))
								return Visit(placeholder.WithType(node.Type));

							if (node.Method == null && operandExpr is not SqlPlaceholderExpression)
								return base.VisitUnary(node);

							if (node.Type == typeof(bool) && node.Operand.Type == typeof(SqlBoolean))
								return Visit(placeholder.WithType(node.Type));

							if (node.Type == typeof(Enum) && node.Operand.Type.IsEnum)
								return base.VisitUnary(node);

							var t = node.Operand.Type;
							var s = MappingSchema.GetDataType(t);

							if (placeholder.Sql.SystemType != null && s.Type.SystemType == typeof(object))
							{
								t = placeholder.Sql.SystemType;
								s = MappingSchema.GetDataType(t);
							}

							if (node.Type == t ||
								t.IsEnum && Enum.GetUnderlyingType(t) == node.Type ||
							    node.Type.IsEnum && Enum.GetUnderlyingType(node.Type) == t)
							{
								return Visit(placeholder.WithType(node.Type));
							}

							return Visit(CreatePlaceholder(PseudoFunctions.MakeCast(placeholder.Sql, MappingSchema.GetDbDataType(node.Type), s), node));
						}
					}

					if (HandleValue(node, out var translatedValue))
					{
						return Visit(translatedValue);
					}

					break;
				}
			}

			return base.VisitUnary(node);
		}

		protected override Expression VisitDefault(DefaultExpression node)
		{
			if (_buildPurpose is BuildPurpose.Sql)
			{
				if (HandleValue(node, out var translated))
					return Visit(translated);
			}

			return base.VisitDefault(node);
		}

		public override Expression VisitDefaultValueExpression(DefaultValueExpression node)
		{
			if (_buildPurpose is BuildPurpose.Sql && BuildContext is not null)
			{
				if (node.IsNull)
				{
					var dataType = (node.MappingSchema ?? MappingSchema).GetDbDataType(node.Type);
					var value    = new SqlValue(dataType, null);
					return CreatePlaceholder(value, node);
				}

				if (HandleValue(node, out var translated))
					return Visit(translated);
			}

			return base.VisitDefaultValueExpression(node);
		}

		protected override Expression VisitConstant(ConstantExpression node)
		{
			if (node.Type == typeof(MemberInfo[]) || node.Type == typeof(LoadWithEntity))
				return node;

			if (IsSqlOrExpression())
			{
				if (HandleSqlRelated(node, out var translated))
					return Visit(translated);

				if (_buildPurpose is BuildPurpose.Expression && !_buildFlags.HasFlag(BuildFlags.ForSetProjection))
					return node;

				if (HandleValue(node, out translated))
					return Visit(translated);
			}

			return base.VisitConstant(node);
		}

		public override Expression VisitMarkerExpression(MarkerExpression node)
		{
			if (node.MarkerType == MarkerType.PreferClientSide)
			{
				Expression inner;
				using (UsingPreferClientSide(true))
				{
					inner = Visit(node.InnerExpression);
				}

				if (inner is SqlPlaceholderExpression or SqlErrorExpression)
					return inner;

				return node.Update(inner);
			}

			// MarkerType.AggregationFallback or MarkerType.None
			return node;
		}

		public bool HandleAsParameter(Expression node, [NotNullWhen(true)] out Expression? translated)
		{
			if (_buildPurpose is BuildPurpose.Sql)
			{
				var sqlParam = Builder.ParametersContext.BuildParameter(BuildContext, node, CurrentDescriptor, alias: Alias);

				if (sqlParam != null)
				{
					translated = CreatePlaceholder(sqlParam, node);
					return true;
				}
			}

			translated = null;
			return false;
		}

		public bool HandleStringFormat(MethodCallExpression node, [NotNullWhen(true)] out Expression? translated)
		{
			translated = null;

			if (node.Method.DeclaringType == typeof(string))
			{
				if (string.Equals(node.Method.Name, "Format", StringComparison.Ordinal))
				{
					var format = node.Arguments[0].EvaluateExpression<string>();
					if (format == null)
						return false;

					var (inputArguments, startIndex) = node.Arguments switch
					{
						[_, NewArrayExpression arrayExpr] => (arrayExpr.Expressions, 0),
						_ => (node.Arguments, 1),
					};

					var arguments = new ISqlExpression[inputArguments.Count - startIndex];

					DbDataType stringType;

					if (CurrentDescriptor?.MemberType == typeof(string))
						stringType = CurrentDescriptor.GetDbDataType(true);
					else
						stringType = MappingSchema.GetDbDataType(typeof(string));

					var formatAsExpression = _buildFlags.HasFlag(BuildFlags.FormatAsExpression);

					for (var i = startIndex; i < inputArguments.Count; i++)
					{
						var expr = BuildSqlExpression(inputArguments[i]);
						if (expr is not SqlPlaceholderExpression sqlPlaceholder)
							return false;

						var sql = sqlPlaceholder.Sql;

						if (!formatAsExpression)
						{
							sql = new SqlCastExpression(sql, stringType, null);
							sql = new SqlCoalesceExpression(sql, new SqlValue(stringType, ""));
						}

						arguments[i - startIndex] = sql;
					}

					ISqlExpression result;
					if (formatAsExpression)
					{
						result = new SqlExpression(MappingSchema.GetDbDataType(node.Type), format, Precedence.Primary, arguments);
					}
					else
					{
						result = QueryHelper.ConvertFormatToConcatenation(format, arguments);
					}

					translated = CreatePlaceholder(result, node);
					return true;
				}
			}

			return false;
		}

		[MemberNotNullWhen(true, nameof(BuildContext))]
		private bool CanTryHandleValue(Expression node)
		{
			if (_buildPurpose is not (BuildPurpose.Sql or BuildPurpose.Expression))
			{
				return false;
			}

			if (BuildContext != null && Builder.CanBeEvaluatedOnClient(node))
			{
				if (!Builder.PreferServerSide(node, false))
				{
					var preferConvert = _buildPurpose is BuildPurpose.Sql || (_buildPurpose is BuildPurpose.Expression && _buildFlags.HasFlag(BuildFlags.ForSetProjection));

					if (!preferConvert)
					{
						return false;
					}

					return true;
				}
			}

			return false;
		}

		public bool HandleValue(Expression node, [NotNullWhen(true)] out Expression? translated)
		{
			if (CanTryHandleValue(node))
			{
				ISqlExpression? sql = null;

				if (CurrentDescriptor?.ValueConverter == null && Builder.CanBeConstant(node) && Builder.CanBeEvaluatedOnClient(node) && !_buildFlags.HasFlag(BuildFlags.ForceParameter))
				{
					sql = Builder.BuildConstant(MappingSchema, node, CurrentDescriptor);
				}

				var needParameter = sql == null;
				if (!needParameter)
				{
					if (null != node.Find(x => ReferenceEquals(x, ExpressionBuilder.ParametersParam)))
						needParameter = true;
				}

				if (needParameter)
				{
					var toTranslate = node;
					if (_buildFlags.HasFlag(BuildFlags.ForKeys))
						toTranslate = Builder.ParseGenericConstructor(node, ProjectFlags.SQL | ProjectFlags.Expression, CurrentDescriptor);

					if (toTranslate is not SqlGenericConstructorExpression)
					{
						sql = Builder.ParametersContext.BuildParameter(BuildContext, toTranslate, CurrentDescriptor, alias: Alias);
					}
				}

				if (sql != null)
				{
					var path = new SqlPathExpression([SequenceHelper.CreateRef(BuildContext), node], node.Type);
					translated = CreatePlaceholder(sql, path).WithAlias(Alias);
					return true;
				}
			}

			translated = null;
			return false;
		}

		public bool HandleSubquery(Expression node, [NotNullWhen(true)] out Expression? subqueryExpression)
		{
			subqueryExpression = null;

			if (BuildContext == null || _buildPurpose is BuildPurpose.SubQuery or BuildPurpose.Traverse)
				return false;

			if (null != subqueryExpression.Find(e => e is SqlEagerLoadExpression or SqlErrorExpression))
				return false;

			if (_disableSubqueries.Contains(node, ExpressionEqualityComparer.Instance))
				return false;

			if (Builder.CanBeEvaluatedOnClient(node))
				return false;

			LogVisit(node);

			var calculatedContext = BuildContext;
			if (node is ContextRefExpression contextRef)
				calculatedContext = contextRef.BuildContext;

			var traversed = BuildExpression(node, BuildPurpose.Traverse);

			if (_disableSubqueries.Contains(traversed, ExpressionEqualityComparer.Instance))
				return false;

			var cacheRoot = GetCacheRootContext(traversed);

			if (cacheRoot != null)
			{
				calculatedContext = cacheRoot.BuildContext;
			}
			else
			{
				var root = BuildAggregationRoot(new ContextRefExpression(calculatedContext.ElementType, calculatedContext)) as ContextRefExpression;
				if (root != null)
					calculatedContext = root.BuildContext;
			}

			var cacheKey = new ExprCacheKey(traversed, null, null, calculatedContext.SelectQuery, ProjectFlags.SQL | ProjectFlags.Subquery);

			if (GetAlreadyTranslated(cacheKey, out var alreadyTranslated))
			{
				subqueryExpression = alreadyTranslated;
				return !IsSame(node, alreadyTranslated);
			}

			_disableSubqueries.Push(traversed);
			_disableSubqueries.Push(node);
			var ctx = GetSubQuery(node, out var isSequence, out var errorMessage);
			_disableSubqueries.Pop();
			_disableSubqueries.Pop();

			if (ctx is null || errorMessage is not null)
			{
				if (isSequence)
				{
					ctx?.Detach();

					if (_buildPurpose is BuildPurpose.Expression)
					{
						// Trying to relax eager for First[OrDefault](predicate)
						var prepared = PrepareSubqueryExpression(node);
						if (!IsSame(prepared, node))
						{
							subqueryExpression = prepared;
							return true;
						}

						if (ctx?.IsSingleElement == true)
						{
							subqueryExpression = new SqlErrorExpression(node, errorMessage, node.Type);
							return true;
						}

						return false;
					}

					if (_buildPurpose is BuildPurpose.Sql)
					{
						if (ctx?.IsSingleElement == true)
						{
							subqueryExpression = new SqlErrorExpression(node, errorMessage, node.Type);
							return true;
						}
					}
				}

				return false;
			}

			var isCollection = !ctx.IsSingleElement;
			if (isCollection && _buildPurpose is BuildPurpose.Expression)
			{
				var eager = new SqlEagerLoadExpression(node);
				subqueryExpression = SqlAdjustTypeExpression.AdjustType(eager, node.Type, MappingSchema);
				ctx.Detach();
			}
			else if (isCollection)
			{
				return false;
			}
			else
			{
				if (calculatedContext.SelectQuery != ctx.SelectQuery)
				{
					ctx = new ScopeContext(ctx, calculatedContext);
				}

				subqueryExpression = new ContextRefExpression(node.Type, ctx, alias: Alias);

				if (_buildFlags.HasFlag(BuildFlags.ForExpanding))
				{
					Expression testExpression;

					// Translate subqueries only if they are SQL
					using (UsingBuildFlags(_buildFlags & ~BuildFlags.ForExpanding))
					{
						testExpression = BuildSqlExpression(subqueryExpression);
					}

					if (testExpression is SqlPlaceholderExpression placeholder)
					{
						//snapshot.Accept();
						subqueryExpression = placeholder;
						return true;
					}

					ctx.Detach();

					return false;
				}
			}

			if (!isCollection)
				_translationCache[cacheKey] = subqueryExpression;

			return true;
		}

		public override Expression VisitSqlPlaceholderExpression(SqlPlaceholderExpression node)
		{
			if (BuildContext != null && node.SelectQuery != BuildContext?.SelectQuery)
			{
				if (Alias != null)
					node = node.WithAlias(Alias);

				//return Builder.UpdateNesting(BuildContext!, node);
				return node;
			}

			return base.VisitSqlPlaceholderExpression(node);
		}

		internal override Expression VisitContextRefExpression(ContextRefExpression node)
		{
			LogVisit(node);

			var newNode = MakeWithCache(node.BuildContext, node);

			if (!IsSame(newNode, node))
			{
				if (_buildPurpose is BuildPurpose.Root or BuildPurpose.AssociationRoot or BuildPurpose.AggregationRoot)
				{
					FoundRoot = node;

					if (newNode is ContextRefExpression newRef)
						FoundRoot = newRef;
					else
						return node;

					if (_buildPurpose is BuildPurpose.Root)
					{
						if (newNode.Type != node.Type && !(node.Type.IsSameOrParentOf(newNode.Type) || newNode.Type.IsSameOrParentOf(node.Type)))
						{
							FoundRoot = node;
							return node;
						}
					}
				}

				if (newNode is ContextRefExpression && _buildPurpose is BuildPurpose.SubQuery)
				{
					return newNode;
				}

				return Visit(newNode);
			}
			else
			{
				var check = _buildPurpose is BuildPurpose.Expression or BuildPurpose.Sql;

				if (check)
				{
					if (HandleSubquery(node, out var transformed))
					{
						if (!IsSame(transformed, node))
							transformed = Visit(transformed);
						return transformed;
					}
				}
			}

			FoundRoot = node;

			return base.VisitContextRefExpression(node);
		}

		public ColumnDescriptor? SuggestColumnDescriptor(Expression expr)
		{
			expr = expr.Unwrap();

			Expression converted;

			using (UsingColumnDescriptor(null))
			{
				converted = Visit(expr);
			}

			if (converted is not SqlPlaceholderExpression placeholderTest)
				return null;

			var descriptor = QueryHelper.GetColumnDescriptor(placeholderTest.Sql);
			return descriptor;
		}

		public ColumnDescriptor? SuggestColumnDescriptor(Expression expr1, Expression expr2)
		{
			return SuggestColumnDescriptor(expr1) ?? SuggestColumnDescriptor(expr2);
		}

		public SqlPlaceholderExpression CreatePlaceholder(ISqlExpression sqlExpression, Expression path)
		{
			if (BuildContext == null)
				throw new InvalidOperationException("BuildContext is not initialized");

			var placeholder = ExpressionBuilder.CreatePlaceholder(BuildContext, sqlExpression, path, alias: Alias);
			return placeholder;
		}

		static bool HasContextReferenceOrSql(Expression expression)
		{
			return expression.Find(n => n is ContextRefExpression or SqlPlaceholderExpression) != null;
		}

		static bool IsPrimitiveConstant(Expression expression)
		{
			return expression.NodeType == ExpressionType.Constant && (expression.Type == typeof(int) || expression.Type == typeof(bool));
		}

		protected override Expression VisitBinary(BinaryExpression node)
		{
			if (BuildContext == null || _buildPurpose is not (BuildPurpose.Sql or BuildPurpose.Expression or BuildPurpose.Expand))
				return base.VisitBinary(node);

			var shouldSkipSqlConversion = false;
			if (_buildPurpose is BuildPurpose.Expression)
			{
				if (node.NodeType is ExpressionType.Equal or ExpressionType.NotEqual)
				{
					// Small tuning of final Expression generation
					//
					if (node.Left.IsNullValue() || node.Right.IsNullValue())
						shouldSkipSqlConversion = true;
					else if (SequenceHelper.IsSpecialProperty(node.Left, out _, out _) || SequenceHelper.IsSpecialProperty(node.Right, out _, out _))
						shouldSkipSqlConversion = true;
					else if (IsPrimitiveConstant(node.Left) || IsPrimitiveConstant(node.Right))
						shouldSkipSqlConversion = true;
				}
			}

			if (node.NodeType == ExpressionType.ArrayIndex && node.Left == ExpressionBuilder.ParametersParam)
			{
				return node;
			}

			// Handle client-side coalesce
			if (_buildPurpose is BuildPurpose.Expression && node.NodeType == ExpressionType.Coalesce && !_buildFlags.HasFlag(BuildFlags.ForSetProjection))
			{
				var right = Visit(node.Right);
				if (right is not SqlPlaceholderExpression)
				{
					return base.VisitBinary(node);
				}
			}

			if (!shouldSkipSqlConversion && TryConvertToSql(node, out var sqlResult))
			{
				return sqlResult;
			}

			if (HandleValue(node, out var sqlValue))
				return Visit(sqlValue);

			if (_buildPurpose is BuildPurpose.Expression)
				return base.VisitBinary(node);

			if (HandleBinary(node, out var translated))
				return translated; // Do not Visit again

			var exposed = Builder.ConvertSingleExpression(node);

			if (!IsSame(exposed, node))
				return Visit(exposed);
			
			return base.VisitBinary(node);
		}

		bool HandleBinary(BinaryExpression node, out Expression translated)
		{
			switch (node.NodeType)
			{
				case ExpressionType.Equal:
				case ExpressionType.NotEqual:
				case ExpressionType.GreaterThan:
				case ExpressionType.GreaterThanOrEqual:
				case ExpressionType.LessThan:
				case ExpressionType.LessThanOrEqual:
				{
					return HandleBinaryComparison(node, out translated);
				}

				case ExpressionType.AndAlso:
				case ExpressionType.OrElse:
				{
					return HandleBinaryLogical(node, out translated);
				}

				case ExpressionType.ArrayIndex:
				{
					if (HandleSqlRelated(node, out translated!))
					{
						translated = Visit(translated);
						return true;
					}

					if (HandleValue(node, out translated!))
					{
						translated = Visit(translated);
						return true;
					}

					break;
				}

				case ExpressionType.And:
				case ExpressionType.Or:
				{
					if (node.Type == typeof(bool))
						goto case ExpressionType.AndAlso;
					goto case ExpressionType.Add;
				}

				case ExpressionType.Add:
				case ExpressionType.AddChecked:
				case ExpressionType.Divide:
				case ExpressionType.ExclusiveOr:
				case ExpressionType.Modulo:
				case ExpressionType.Multiply:
				case ExpressionType.MultiplyChecked:
				case ExpressionType.Power:
				case ExpressionType.Subtract:
				case ExpressionType.SubtractChecked:
				case ExpressionType.Coalesce:
				{
					return HandleBinaryMath(node, out translated);
				}
			}

			translated = node;
			return false;
		}

		bool HandleBinaryComparison(BinaryExpression node, out Expression translated)
		{
			translated = node;

			Expression left;
			Expression right;
			using (UsingAlias(null))
			using (UsingBuildFlags(_buildFlags | BuildFlags.ForKeys))
			using (UsingColumnDescriptor(null))
			{
				left = Visit(node.Left);
				right = Visit(node.Right);
			}

			if (node.NodeType is ExpressionType.Equal or ExpressionType.NotEqual)
			{
				if (HandleEquality(node.NodeType is ExpressionType.NotEqual, left, right, out var optimized)
				    || HandleEquality(node.NodeType is ExpressionType.NotEqual, right, left, out optimized))

				{
					optimized = Visit(optimized);
					if (_buildPurpose is BuildPurpose.Sql && optimized is not SqlPlaceholderExpression)
						return true;

					translated = optimized;
					return true;
				}
			}

			Expression compareExpr;
			using (UsingAlias("cond"))
			using (UsingColumnDescriptor(null))
			{
				compareExpr = ConvertCompareExpression(node.NodeType, node.Left, node.Right, node);
			}

			if (!IsSame(compareExpr, node))
			{
				if (compareExpr is SqlErrorExpression error)
				{
					if (_buildPurpose is BuildPurpose.Expand || _buildFlags.HasFlag(BuildFlags.ForExpanding))
					{
						translated = base.VisitBinary(node);
						return true;
					}

					if (_buildPurpose is BuildPurpose.Sql && error.Message is null)
					{
						return true;
					}
				}
			
				translated = Visit(compareExpr);
				return true;
			}

			return false;
		}

		bool HandleBinaryLogical(BinaryExpression node, out Expression translated)
		{
			translated = node;

			var stack = new Stack<Expression>();

			List<Expression>? clientItems = null;
			List<Expression>? allItems    = null;

			var items        = new List<Expression>();
			var binary       = node;

			stack.Push(binary.Right);
			stack.Push(binary.Left);
			while (stack.Count > 0)
			{
				var item = stack.Pop();
				if (item.NodeType == node.NodeType)
				{
					binary = (BinaryExpression)item;
					stack.Push(binary.Right);
					stack.Push(binary.Left);
				}
				else
				{
					if (!CanTryHandleValue(item))
					{
						items.Add(item);
					}
					else
					{
						(clientItems ??= []).Add(item);
						allItems ??= [.. items];
					}

					allItems?.Add(item);
				}
			}

			var predicates = new List<ISqlPredicate?>(items.Count + clientItems?.Count > 0 ? 1 : 0);
			var hasError   = false;

			using var saveAlias            = UsingAlias("cond");
			using var saveColumnDescriptor = UsingColumnDescriptor(null);

			var errorOffset = 0;

			if (clientItems?.Count > 1)
			{
				var clientCondition = clientItems.Aggregate(node.NodeType == ExpressionType.AndAlso ? Expression.AndAlso : Expression.OrElse);

				if (HandleValue(clientCondition, out var translatedValue))
				{
					translatedValue = Visit(translatedValue);

					if (translatedValue is SqlPlaceholderExpression valuePlaceholder)
					{
						var valuePredicateSql = ConvertExpressionToPredicate(valuePlaceholder.Sql);
						if (valuePredicateSql != null)
						{
							predicates.Add(valuePredicateSql);
							errorOffset = 1;
						}
					}
				}
			}

			if (predicates.Count == 0 && clientItems != null)
			{
				items = allItems!;
			}

			foreach (var predicateExpr in items)
			{
				var            translatedPredicate = Visit(predicateExpr);
				ISqlPredicate? predicateSql        = null;

				if (translatedPredicate is SqlPlaceholderExpression placeholder)
				{
					predicateSql = ConvertExpressionToPredicate(placeholder.Sql);
				}

				if (predicateSql is null)
				{
					if (_buildPurpose is BuildPurpose.Sql)
					{
						if (translatedPredicate is SqlErrorExpression)
							translated = SqlErrorExpression.EnsureError(translatedPredicate, typeof(bool));
						else
							translated = SqlErrorExpression.EnsureError(predicateExpr, typeof(bool));
						return true;
					}

					hasError = true;
				}

				predicates.Add(predicateSql);
			}

			translated = node;

			if (hasError)
			{
				// replace translated nodes
				for (var index = errorOffset; index < predicates.Count; index++)
				{
					var predicateSql = predicates[index];
					var itemNode     = items[index - errorOffset];
					if (predicateSql is not null)
					{
						if (predicateSql is not ISqlExpression sqlExpr)
						{
							sqlExpr = new SqlSearchCondition(false, canBeUnknown: null, predicateSql);
						}

						var placeholder = CreatePlaceholder(sqlExpr, itemNode);
						translated = translated.Replace(itemNode, placeholder);
					}
					else
					{
						var translatedNode = Visit(itemNode);
						if (!ReferenceEquals(itemNode, translatedNode))
						{
							translated = translated.Replace(itemNode, translatedNode);
						}
					}
				}

				return true;
			}

			var condition = new SqlSearchCondition(node.NodeType is ExpressionType.OrElse or ExpressionType.Or, canBeUnknown: null, predicates!);
			translated = CreatePlaceholder(condition, node);

			return true;
		}

		bool HandleBinaryMath(BinaryExpression node, out Expression translated)
		{
			translated = node;

			var left  = node.Left;
			var right = node.Right;

			var shouldCheckColumn = node.Left.Type.UnwrapNullableType() == node.Right.Type.UnwrapNullableType();

			if (shouldCheckColumn)
			{
				right = right.Unwrap();
			}
			else
			{
				left = left.Unwrap();
				right = right.Unwrap();
			}

			ColumnDescriptor? columnDescriptor = null;
			switch (node.NodeType)
			{
				case ExpressionType.Add:
				case ExpressionType.AddChecked:
				case ExpressionType.And:
				case ExpressionType.Divide:
				case ExpressionType.ExclusiveOr:
				case ExpressionType.Modulo:
				case ExpressionType.Multiply:
				case ExpressionType.MultiplyChecked:
				case ExpressionType.Or:
				case ExpressionType.Power:
				case ExpressionType.Subtract:
				case ExpressionType.SubtractChecked:
				case ExpressionType.Coalesce:

				case ExpressionType.Equal:
				case ExpressionType.NotEqual:
				case ExpressionType.GreaterThan:
				case ExpressionType.GreaterThanOrEqual:
				case ExpressionType.LessThan:
				case ExpressionType.LessThanOrEqual:
				{
					columnDescriptor = SuggestColumnDescriptor(left) ?? SuggestColumnDescriptor(right);
					break;
				}
			}

			if (left.Type != right.Type)
			{
				if (!left.Type.IsEnum && right.Type.IsEnum)
				{
					// do nothing
				}
				else if (left.Type.UnwrapNullableType() != right.Type.UnwrapNullableType())
					columnDescriptor = null;
			}

			Expression leftExpr;
			Expression rightExpr;

			using (UsingColumnDescriptor(columnDescriptor))
			{
				leftExpr = UpdateNesting(Visit(left));
				rightExpr = UpdateNesting(Visit(right));
			}

			if (leftExpr is not SqlPlaceholderExpression leftPlaceholder || rightExpr is not SqlPlaceholderExpression rightPlaceholder)
			{
				if (leftExpr is SqlErrorExpression leftError)
					translated = leftError.WithType(node.Type);
				else if (rightExpr is SqlErrorExpression rightError)
					translated = rightError.WithType(node.Type);
				else
					translated = base.VisitBinary(node);

				return true;
			}

			var l = leftPlaceholder.Sql;
			var r = rightPlaceholder.Sql;
			var t = node.Type;

			switch (node.NodeType)
			{
				case ExpressionType.Add:
				case ExpressionType.AddChecked: translated = CreatePlaceholder(new SqlBinaryExpression(t, l, "+", r, Precedence.Additive), node); break;
				case ExpressionType.And: translated = CreatePlaceholder(new SqlBinaryExpression(t, l, "&", r, Precedence.Bitwise), node); break;
				case ExpressionType.Divide: translated = CreatePlaceholder(new SqlBinaryExpression(t, l, "/", r, Precedence.Multiplicative), node); break;
				case ExpressionType.ExclusiveOr: translated = CreatePlaceholder(new SqlBinaryExpression(t, l, "^", r, Precedence.Bitwise), node); break;
				case ExpressionType.Modulo: translated = CreatePlaceholder(new SqlBinaryExpression(t, l, "%", r, Precedence.Multiplicative), node); break;
				case ExpressionType.Multiply:
				case ExpressionType.MultiplyChecked: translated = CreatePlaceholder(new SqlBinaryExpression(t, l, "*", r, Precedence.Multiplicative), node); break;
				case ExpressionType.Or: translated = CreatePlaceholder(new SqlBinaryExpression(t, l, "|", r, Precedence.Bitwise), node); break;
				case ExpressionType.Power: translated = CreatePlaceholder(new SqlFunction(MappingSchema.GetDbDataType(t), "Power", l, r), node); break;
				case ExpressionType.Subtract:
				case ExpressionType.SubtractChecked: translated = CreatePlaceholder(new SqlBinaryExpression(t, l, "-", r, Precedence.Subtraction), node); break;
				case ExpressionType.Coalesce: translated = CreatePlaceholder(new SqlCoalesceExpression(l, r), node); break;
				default:
					return false;
			}

			return true;
		}

		public override Expression VisitSqlValidateExpression(SqlValidateExpression node)
		{
			if (_buildPurpose == BuildPurpose.Sql && _buildFlags.HasFlag(BuildFlags.ForKeys))
			{
				if (node.InnerExpression is SqlPlaceholderExpression)
					return node.InnerExpression;
			}

			return base.VisitSqlValidateExpression(node);
		}

		static Expression SimplifyConvert(Expression expression)
		{
			expression = expression.UnwrapConvert();
			if (expression.NodeType == ExpressionType.TypeAs)
			{
				var unary = (UnaryExpression)expression;
				if (unary.Operand.NodeType is ExpressionType.Convert or ExpressionType.ConvertChecked)
					return SimplifyConvert(unary.Operand);
			}

			return expression;
		}

		bool HandleEquality(bool isNot, Expression expr1, Expression expr2, [NotNullWhen(true)] out Expression? result)
		{
			if (IsNull(expr1) == true)
			{
				if (expr2 is SqlAdjustTypeExpression)
				{
					// Usually SqlAdjustTypeExpression is created during collection navigation property translation or EagerLoading, so we can transform null equality to Any
					var elementType = expr2.Type.TryGetElementType(typeof(IEnumerable<>));
					if (elementType != null)
					{
						result = Expression.Call(typeof(Enumerable), nameof(Enumerable.Any), [elementType], expr2);
						if (!isNot)
							result = Expression.Not(result);

						return true;
					}
				}
				else
				{
					var unwrapped2 = SimplifyConvert(expr2);
					if (unwrapped2 is SqlGenericConstructorExpression)
					{
						result = ExpressionInstances.Boolean(isNot);
						return true;
					}

					if (unwrapped2 is SqlDefaultIfEmptyExpression defaultIfEmpty)
					{
						var testCondition = defaultIfEmpty.NotNullExpressions.Select(SequenceHelper.MakeNotNullCondition).Aggregate(Expression.AndAlso);
						if (!isNot)
							testCondition = Expression.Not(testCondition);
						result = testCondition;
						return true;
					}

					if (unwrapped2 is ConditionalExpression conditional)
					{
						if (IsNull(conditional.IfTrue) == true)
						{
							if (!isNot)
							{
								result = conditional.Test;
							}
							else
							{
								result = Expression.Not(conditional.Test);
							}

							return true;
						}
					}
				}
			}

			result = null;
			return false;
		}

		protected override Expression VisitTypeBinary(TypeBinaryExpression node)
		{
			if (IsSqlOrExpression())
			{
				var tableContext = SequenceHelper.GetTableContext(Builder, node.Expression);

				if (tableContext != null)
				{
					return Visit(MakeIsPredicateExpression(tableContext, node));
				}
			}

			return base.VisitTypeBinary(node);
		}

		static bool? IsNull(Expression sqlExpr)
		{
			if (sqlExpr.IsNullValue())
				return true;

			if (sqlExpr is SqlGenericConstructorExpression or MemberInitExpression or NewExpression)
				return false;

			if (sqlExpr is not SqlPlaceholderExpression placeholder)
				return null;

			return QueryHelper.IsNullValue(placeholder.Sql);
		}

		#region SearchCondition

		public void BuildSearchCondition(IBuildContext? context, Expression expression, SqlSearchCondition searchCondition)
		{
			if (!BuildSearchCondition(context, expression, searchCondition, out var error))
			{
				throw error.CreateException();
			}
		}

		static Expression? GetSearchConditionError(Expression expression)
		{
			var found = SequenceHelper.FindError(expression);

			if (found != null)
				return found;

			return FindErrorExpression(expression);

			static Expression? FindErrorExpression(Expression expression)
			{
				if (expression is BinaryExpression binary)
				{
					if (binary.Left is not SqlPlaceholderExpression && binary.Right is not SqlPlaceholderExpression)
						return expression;

					return FindErrorExpression(binary.Left) ?? FindErrorExpression(binary.Right);
				}

				if (expression is SqlPlaceholderExpression)
					return null;

				return expression;
			}
		}

		public bool BuildSearchCondition(IBuildContext? context, Expression expression, SqlSearchCondition searchCondition, [NotNullWhen(false)] out SqlErrorExpression? error)
		{
			using (UsingBuildContext(context ?? BuildContext))
			using (UsingBuildPurpose(BuildPurpose.Sql))
			{
			var result = Visit(expression);

			if (result is SqlPlaceholderExpression placeholder)
			{
				searchCondition.Add(ConvertExpressionToPredicate(placeholder.Sql));
				error = null;
				return true;
			}

			var errorExpr = GetSearchConditionError(result);
			if (errorExpr != null)
				error = SqlErrorExpression.EnsureError(errorExpr, expression.Type);
			else
				error = SqlErrorExpression.EnsureError(result, expression.Type);
			return false;
		}
		}

		#endregion

		Expression ConvertPredicateMethod(MethodCallExpression node)
		{
			ISqlExpression? IsCaseSensitive(MethodCallExpression mc)
			{
				if (mc.Arguments.Count <= 1)
					return new SqlValue(typeof(bool?), null);

				if (!typeof(StringComparison).IsSameOrParentOf(mc.Arguments[1].Type))
					return new SqlValue(typeof(bool?), null);

				var arg = mc.Arguments[1];

				if (arg.NodeType is ExpressionType.Constant or ExpressionType.Default)
				{
					var comparison = (StringComparison)(Builder.EvaluateExpression(arg) ?? throw new InvalidOperationException());
					return new SqlValue(comparison is StringComparison.CurrentCulture
						or StringComparison.InvariantCulture
						or StringComparison.Ordinal);
				}

				var variable   = Expression.Variable(typeof(StringComparison), "c");
				var assignment = Expression.Assign(variable, arg);
				var expr       = (Expression)Expression.Equal(variable, Expression.Constant(StringComparison.CurrentCulture));
				expr = Expression.OrElse(expr, Expression.Equal(variable, Expression.Constant(StringComparison.InvariantCulture)));
				expr = Expression.OrElse(expr, Expression.Equal(variable, Expression.Constant(StringComparison.Ordinal)));
				expr = Expression.Block(new[] { variable }, assignment, expr);

				var parameter = Builder.ParametersContext.BuildParameter(BuildContext, expr, columnDescriptor : null);
				if (parameter != null)
				{
					parameter.IsQueryParameter = false;
				}

				return parameter;
			}

			ISqlPredicate? predicate = null;

			if (node is { Method.Name: "Equals", Object: { }, Arguments.Count: 1 })
				return ConvertCompareExpression(ExpressionType.Equal, node.Object, node.Arguments[0]);

			using (UsingBuildFlags((_buildFlags | BuildFlags.ForKeys) & ~BuildFlags.ForMemberRoot))
			{
			switch (node)
			{
				case { Method: { DeclaringType.IsStringType: true, Name: nameof(string.Contains) } }:
					predicate = CreateStringPredicate(node, SqlPredicate.SearchString.SearchKind.Contains, IsCaseSensitive(node));
					break;

				case { Method: { DeclaringType.IsStringType: true, Name: nameof(string.StartsWith) } }:
					predicate = CreateStringPredicate(node, SqlPredicate.SearchString.SearchKind.StartsWith, IsCaseSensitive(node));
					break;

				case { Method: { DeclaringType.IsStringType: true, Name: nameof(string.EndsWith) } }:
					predicate = CreateStringPredicate(node, SqlPredicate.SearchString.SearchKind.EndsWith, IsCaseSensitive(node));
					break;

				// static Contains(this src, item) extension methods
				case { Method: { DeclaringType: { } type, Name: nameof(Enumerable.Contains) } } when (
					type == typeof(Enumerable) ||
					(type == typeof(Queryable) && node.Arguments.Count == 2 && Builder.CanBeEvaluatedOnClient(node.Arguments[0]))
				):
					predicate = ConvertInPredicate(node.Arguments[1], node.Arguments[0]);
					break;

				// src.Contains(item) instance methods
				case { Method: { DeclaringType: { } type, Name: nameof(IList.Contains) } } when (
					typeof(IList).IsSameOrParentOf(type) ||
					typeof(ICollection<>).IsSameOrParentOf(type) ||
					// IReadOnlyCollection<> doesn't declare Contains(), but derived (readonly) collection classes could.
					typeof(IReadOnlyCollection<>).IsSameOrParentOf(type)
				):
					predicate = ConvertInPredicate(node.Arguments[0], node.Object!);
					break;

#if NET8_0_OR_GREATER
				case
				{
					Method: { DeclaringType.IsMemoryExtensionsType: true, Name: nameof(MemoryExtensions.Contains) },
					Arguments:
					[
						MethodCallExpression
						{
							Method.Name: "op_Implicit",
							Type.Name: "ReadOnlySpan`1" or "Span`1",
							Arguments: [var spanSource],
						},
						var value,
						..
					]
				}:
					predicate = ConvertInPredicate(value, spanSource!.UnwrapConvertToSelf());
					break;
#endif

				case { Method: { DeclaringType: { } type, Name: nameof(Dictionary<,>.ContainsValue) } } when (
					typeof(Dictionary<,>).IsSameOrParentOf(type)
				):
					predicate = ConvertInPredicate(node.Arguments[0], ExpressionHelper.PropertyOrField(node.Object!, "Values"));
					break;

				case { Method: { DeclaringType: { } type, Name: nameof(IDictionary<,>.ContainsKey) } } when (
					typeof(IDictionary<,>).IsSameOrParentOf(type) ||
					typeof(IReadOnlyDictionary<,>).IsSameOrParentOf(type)
				):
					predicate = ConvertInPredicate(node.Arguments[0], ExpressionHelper.PropertyOrField(node.Object!, "Keys"));
					break;
			}
			}

			if (predicate != null)
			{
				var condition = new SqlSearchCondition(false).Add(predicate);
				return CreatePlaceholder(condition, node);
			}

			return node;
		}

		public TExpression UpdateNesting<TExpression>(TExpression expression)
			where TExpression : Expression
		{
			if (BuildContext == null)
				return expression;

			var corrected = Builder.UpdateNesting(BuildContext.SelectQuery, expression);

			return corrected;
		}

		ISqlPredicate ConvertExpressionToPredicate(ISqlExpression sqlExpression, bool withNull = false, bool forceEquality = false)
		{
			if (sqlExpression is ISqlPredicate predicate)
				return predicate;

			if (sqlExpression is SqlParameterizedExpressionBase { IsPredicate: true })
				return new SqlPredicate.Expr(sqlExpression);

			var columnDescriptor = QueryHelper.GetColumnDescriptor(sqlExpression);
			var valueConverter   = columnDescriptor?.ValueConverter;

			if (!Builder.DataContext.SqlProviderFlags.SupportsBooleanType
				|| forceEquality
				|| valueConverter != null
				|| (columnDescriptor != null && columnDescriptor.GetDbDataType(true).DataType is not DataType.Boolean))
			{
				using (UsingColumnDescriptor(columnDescriptor))
				{
					SqlPlaceholderExpression? trueValue;
					SqlPlaceholderExpression? falseValue;

					using (UsingAlias("true_value"))
					{
						trueValue = Visit(ExpressionInstances.True) as SqlPlaceholderExpression;
					}

					using (UsingAlias("false_value"))
					{
						falseValue = Visit(ExpressionInstances.False) as SqlPlaceholderExpression;
					}

				if (trueValue is SqlPlaceholderExpression { Sql: var trueSql } && falseValue is SqlPlaceholderExpression { Sql: var falseSql })
				{
					predicate = new SqlPredicate.IsTrue(sqlExpression, trueSql, falseSql, withNull && DataOptions.LinqOptions.CompareNulls == CompareNulls.LikeClr ? false : null, false);
					return predicate;
				}
			}
			}

			predicate = new SqlPredicate.Expr(sqlExpression);
			return predicate;
		}

		ISqlPredicate? MakeIsTrueCheck(ISqlExpression sqlExpression)
		{
			var descriptor = QueryHelper.GetColumnDescriptor(sqlExpression);

			using (UsingColumnDescriptor(descriptor))
			{
			var trueValue  = UpdateNesting(Visit(ExpressionInstances.True));
			var falseValue = UpdateNesting(Visit(ExpressionInstances.False));

			if (trueValue is not SqlPlaceholderExpression trueSql || falseValue is not SqlPlaceholderExpression falseSql)
				return null;

			return new SqlPredicate.IsTrue(sqlExpression, trueSql.Sql, falseSql.Sql, DataOptions.LinqOptions.CompareNulls == CompareNulls.LikeClr ? false : null, false);
		}
		}

		static bool IsNullExpression(Expression expression)
		{
			if (expression.IsNullValue())
				return true;
			if (expression is SqlPlaceholderExpression placeholder)
				return placeholder.Sql.IsNullValue();
			return false;
		}

		#region ConvertCompare

		public bool TryGenerateComparison(
			IBuildContext? context,
			Expression left,
			Expression right,
			[NotNullWhen(true)] out SqlSearchCondition? searchCondition,
			[NotNullWhen(false)] out SqlErrorExpression? error,
			BuildPurpose? buildPurpose = default)
		{
			using (UsingBuildContext(context))
			using (UsingBuildPurpose(buildPurpose ?? _buildPurpose))
			{
			var expr = ConvertCompareExpression(ExpressionType.Equal, left, right);

			if (expr is SqlPlaceholderExpression { Sql: SqlSearchCondition sc })
			{
				searchCondition = sc;
					error = null;
				return true;
			}

			searchCondition = null;
				error = SqlErrorExpression.EnsureError(expr, typeof(bool));

			return false;
		}
		}

		public SqlSearchCondition GenerateComparison(
			IBuildContext? context,
			Expression left,
			Expression right,
			BuildPurpose? buildPurpose = default)
		{
			using (UsingBuildContext(context))
			using (UsingBuildPurpose(buildPurpose ?? _buildPurpose))
			{
			var expr = ConvertCompareExpression(ExpressionType.Equal, left, right);

			if (expr is SqlPlaceholderExpression { Sql: SqlSearchCondition sc })
				return sc;

			if (expr is SqlErrorExpression error)
				throw error.CreateException();

			throw new SqlErrorExpression($"Could not compare '{SqlErrorExpression.PrepareExpressionString(left)}' with {SqlErrorExpression.PrepareExpressionString(right)}", typeof(bool)).CreateException();
		}
		}

		Expression ConvertCompareExpression(ExpressionType nodeType, Expression left, Expression right, Expression? originalExpression = null)
		{
			Expression GetOriginalExpression()
			{
				if (originalExpression != null)
					return originalExpression;

				var rightExpr = right;
				var leftExpr  = left;
				if (rightExpr.Type != leftExpr.Type)
				{
					if (rightExpr.Type.CanConvertTo(leftExpr.Type))
						rightExpr = Expression.Convert(rightExpr, leftExpr.Type);
					else if (left.Type.CanConvertTo(leftExpr.Type))
						leftExpr = Expression.Convert(leftExpr, right.Type);
				}
				else
				{
					if (nodeType is ExpressionType.Equal or ExpressionType.NotEqual)
					{
						// Fore generating Path for SqlPlaceholderExpression
						if (!rightExpr.Type.IsPrimitive)
						{
							return new SqlPathExpression(
								new[] { leftExpr, Expression.Constant(nodeType), rightExpr },
								typeof(bool));
						}
					}
				}

				return Expression.MakeBinary(nodeType, leftExpr, rightExpr);
			}

			Expression GenerateNullComparison(Expression placeholdersExpression, bool isNot)
			{
				var condition = CollectNullCompareExpressionExpression(placeholdersExpression);

				if (condition == null)
					return GetOriginalExpression();

				if (isNot)
					condition = Expression.Not(condition);

				condition = OptimizeExpression(condition);

				var converted = Visit(condition);

				if (converted is not SqlPlaceholderExpression)
					return GetOriginalExpression();

				return converted;
			}

			Expression? CollectNullCompareExpressionExpression(Expression current)
			{
				if (IsNullExpression(current))
				{
					return ExpressionInstances.True;
				}

				switch (current.NodeType)
				{
					case ExpressionType.Constant:
					case ExpressionType.Default:
					{
						if (current.Type.IsValueType)
							return null;

						return Expression.Equal(current, Expression.Constant(null, current.Type));
					}
				}

				if (current is SqlPlaceholderExpression)
				{
					if (current.Type.IsValueType)
						return null;

					return Expression.Equal(current, Expression.Constant(null, current.Type));
				}

				if (current is SqlGenericConstructorExpression generic)
				{
					return ExpressionInstances.False;
				}

				if (current is SqlDefaultIfEmptyExpression defaultIfEmptyExpression)
				{
					var testCondition = Expression.Not(defaultIfEmptyExpression.NotNullExpressions.Select(SequenceHelper.MakeNotNullCondition).Aggregate(Expression.OrElse));
					return testCondition;
				}

				if (current is ConditionalExpression conditionalExpression)
				{
					var trueCondition  = CollectNullCompareExpressionExpression(conditionalExpression.IfTrue);
					if (trueCondition == null)
						return null;

					var falseCondition = CollectNullCompareExpressionExpression(conditionalExpression.IfFalse);
					if (falseCondition == null)
						return null;

					return Expression.OrElse(
						Expression.AndAlso(conditionalExpression.Test, trueCondition),
						Expression.AndAlso(Expression.Not(conditionalExpression.Test), falseCondition));
				}

				if (current is ContextRefExpression { BuildContext: IBuildProxy proxy })
				{
					return CollectNullCompareExpressionExpression(proxy.InnerExpression);
				}

				return null;
			}

			Expression GeneratePathComparison(Expression leftOriginal, Expression leftParsed, Expression rightOriginal, Expression rightParsed)
			{
				var predicateExpr = GeneratePredicate(leftOriginal, leftParsed, rightOriginal, rightParsed);
				if (predicateExpr == null)
					return GetOriginalExpression();

				var converted = Visit(predicateExpr);
				if (converted is not SqlPlaceholderExpression)
					converted = GetOriginalExpression();

				return converted;
			}

			Expression? GeneratePredicate(Expression leftOriginal, Expression leftParsed, Expression rightOriginal, Expression rightParsed)
			{
				Expression? predicateExpr = null;

				if (leftParsed is SqlGenericConstructorExpression genericLeft)
				{
					predicateExpr = BuildPredicateExpression(genericLeft, null, rightOriginal);
				}

				if (predicateExpr != null)
					return predicateExpr;

				if (rightParsed is SqlGenericConstructorExpression genericRight)
				{
					predicateExpr = BuildPredicateExpression(genericRight, null, leftOriginal);
				}

				if (predicateExpr != null)
					return predicateExpr;

				if (leftParsed is ConditionalExpression condLeft)
				{
					if (condLeft.IfTrue is SqlGenericConstructorExpression genericTrue)
					{
						predicateExpr = BuildPredicateExpression(genericTrue, leftOriginal, rightOriginal);
					}
					else if (condLeft.IfFalse is SqlGenericConstructorExpression genericFalse)
					{
						predicateExpr = BuildPredicateExpression(genericFalse, leftOriginal, rightOriginal);
					}

					/*if (predicateExpr == null)
						predicateExpr = GeneratePredicate(leftOriginal, condLeft.IfTrue, rightOriginal, rightParsed);
					if (predicateExpr == null)
						predicateExpr = GeneratePredicate(leftOriginal, condLeft.IfFalse, rightOriginal, rightParsed);*/
				}

				if (predicateExpr != null)
					return predicateExpr;

				if (rightParsed is ConditionalExpression condRight)
				{
					if (condRight.IfTrue is SqlGenericConstructorExpression genericTrue)
					{
						predicateExpr = BuildPredicateExpression(genericTrue, leftOriginal, rightOriginal);
					}
					else if (condRight.IfFalse is SqlGenericConstructorExpression genericFalse)
					{
						predicateExpr = BuildPredicateExpression(genericFalse, leftOriginal, rightOriginal);
					}

					/*if (predicateExpr == null)
						predicateExpr = GeneratePredicate(leftOriginal, leftParsed, condRight.IfTrue, rightParsed);
					if (predicateExpr == null)
						predicateExpr = GeneratePredicate(leftOriginal, leftParsed, condRight.IfFalse, rightParsed);*/
				}

				return predicateExpr;
			}

			Expression? BuildPredicateExpression(SqlGenericConstructorExpression genericConstructor, Expression? rootLeft, Expression rootRight)
			{
				if (genericConstructor.Assignments.Count == 0)
					return null;

				var operations = genericConstructor.Assignments
					.Select(a => Expression.Equal(
						rootLeft == null ? a.Expression : Expression.MakeMemberAccess(rootLeft, a.MemberInfo),
						Expression.MakeMemberAccess(rootRight, a.MemberInfo))
					);

				var result = (Expression)operations.Aggregate(Expression.AndAlso);
				if (nodeType == ExpressionType.NotEqual)
					result = Expression.Not(result);

				return result;
			}

			Expression GenerateConstructorComparison(SqlGenericConstructorExpression leftConstructor, SqlGenericConstructorExpression rightConstructor)
			{
				var strict = leftConstructor.ConstructType  == SqlGenericConstructorExpression.CreateType.Full &&
							 rightConstructor.ConstructType == SqlGenericConstructorExpression.CreateType.Full ||
							 (leftConstructor.ConstructType  == SqlGenericConstructorExpression.CreateType.New &&
							  rightConstructor.ConstructType == SqlGenericConstructorExpression.CreateType.New) ||
							 (leftConstructor.ConstructType  == SqlGenericConstructorExpression.CreateType.MemberInit &&
							  rightConstructor.ConstructType == SqlGenericConstructorExpression.CreateType.MemberInit);

				var isNot           = nodeType == ExpressionType.NotEqual;
				var searchCondition = new SqlSearchCondition(isNot);
				var usedMembers     = new HashSet<MemberInfo>(MemberInfoEqualityComparer.Default);

				foreach (var leftAssignment in leftConstructor.Assignments)
				{
					var found = rightConstructor.Assignments.FirstOrDefault(a =>
						MemberInfoEqualityComparer.Default.Equals(a.MemberInfo, leftAssignment.MemberInfo));

					if (found == null && strict)
					{
						// fail fast and prepare correct error expression
						return new SqlErrorExpression(Expression.MakeMemberAccess(right, leftAssignment.MemberInfo));
					}

					var rightExpression = found?.Expression;
					if (rightExpression == null)
					{
						rightExpression = Expression.Default(leftAssignment.Expression.Type);
					}
					else
					{
						usedMembers.Add(found!.MemberInfo);
					}

					var predicateExpr = ConvertCompareExpression(nodeType, leftAssignment.Expression, rightExpression);
					if (predicateExpr is not SqlPlaceholderExpression { Sql: SqlSearchCondition sc })
					{
						if (strict)
						{
							if (leftAssignment.Expression is SqlPlaceholderExpression && rightExpression is not SqlPlaceholderExpression)
								return SqlErrorExpression.EnsureError(rightExpression, typeof(bool));
							if (leftAssignment.Expression is not SqlPlaceholderExpression && rightExpression is SqlPlaceholderExpression)
								return SqlErrorExpression.EnsureError(leftAssignment.Expression, typeof(bool));
							return GetOriginalExpression();
						}

						continue;
					}

					searchCondition.Predicates.Add(sc.MakeNot(isNot));
				}

				foreach (var rightAssignment in rightConstructor.Assignments)
				{
					if (usedMembers.Contains(rightAssignment.MemberInfo))
						continue;

					if (strict)
					{
						// fail fast and prepare correct error expression
						return new SqlErrorExpression(Expression.MakeMemberAccess(left, rightAssignment.MemberInfo));
					}

					var leftExpression = Expression.Default(rightAssignment.Expression.Type);

					var predicateExpr = ConvertCompareExpression(nodeType, leftExpression, rightAssignment.Expression);
					if (predicateExpr is not SqlPlaceholderExpression { Sql: SqlSearchCondition sc })
					{
						if (strict)
							return predicateExpr;
						continue;
					}

					searchCondition.Predicates.Add(sc.MakeNot(isNot));
				}

				if (usedMembers.Count == 0)
				{
					if (leftConstructor.Parameters.Count > 0 && leftConstructor.Parameters.Count == rightConstructor.Parameters.Count)
					{
						for (var index = 0; index < leftConstructor.Parameters.Count; index++)
						{
							var leftParam  = leftConstructor.Parameters[index];
							var rightParam = rightConstructor.Parameters[index];

							var predicateExpr = ConvertCompareExpression(nodeType, leftParam.Expression, rightParam.Expression);
							if (predicateExpr is not SqlPlaceholderExpression { Sql: SqlSearchCondition sc })
							{
								if (strict)
									return GetOriginalExpression();
								continue;
							}

							searchCondition.Predicates.Add(sc.MakeNot(isNot));
						}

					}
					else
						return GetOriginalExpression();
				}

				return CreatePlaceholder(searchCondition, GetOriginalExpression());
			}

			if (!RestoreCompare(ref left, ref right))
				RestoreCompare(ref right, ref left);

			if (BuildContext == null)
				throw new InvalidOperationException();

			ISqlExpression? l = null;
			ISqlExpression? r = null;

			var nullability = NullabilityContext.GetContext(BuildContext.SelectQuery);

			using var saveFlags      = UsingBuildFlags((_buildFlags | BuildFlags.ForKeys) & ~BuildFlags.ForMemberRoot);
			using var saveDescriptor = UsingColumnDescriptor(SuggestColumnDescriptor(left, right));

				var leftExpr = Visit(left);
				if (leftExpr is SqlErrorExpression errorLeft)
					return errorLeft.WithType(typeof(bool));

				var rightExpr = Visit(right);
				if (rightExpr is SqlErrorExpression errorRight)
					return errorRight.WithType(typeof(bool));

				leftExpr = Builder.UpdateNesting(BuildContext, leftExpr);
				rightExpr = Builder.UpdateNesting(BuildContext, rightExpr);

				var compareNullsAsValues = Builder.CompareNulls is CompareNulls.LikeClr or CompareNulls.LikeSqlExceptParameters;

				//SQLRow case when needs to add Single
				//
				if (leftExpr is SqlPlaceholderExpression { Sql: SqlRowExpression } && rightExpr is not SqlPlaceholderExpression)
				{
					var elementType = TypeHelper.GetEnumerableElementType(rightExpr.Type);
					var singleCall  = Expression.Call(Methods.Enumerable.Single.MakeGenericMethod(elementType), right);
					rightExpr = Visit(singleCall);
				}
				else if (rightExpr is SqlPlaceholderExpression { Sql: SqlRowExpression } &&
						 leftExpr is not SqlPlaceholderExpression)
				{
					var elementType = TypeHelper.GetEnumerableElementType(leftExpr.Type);
					var singleCall  = Expression.Call(Methods.Enumerable.Single.MakeGenericMethod(elementType), left);
					leftExpr = Visit(singleCall);
				}

				leftExpr = RemoveNullPropagation(leftExpr, toSql: true);
				rightExpr = RemoveNullPropagation(rightExpr, toSql: true);

				if (leftExpr is SqlErrorExpression leftError)
					return leftError.WithType(typeof(bool));

				if (rightExpr is SqlErrorExpression rightError)
					return rightError.WithType(typeof(bool));

				if (leftExpr is SqlPlaceholderExpression placeholderLeft)
				{
					l = placeholderLeft.Sql;
				}

				if (rightExpr is SqlPlaceholderExpression placeholderRight)
				{
					r = placeholderRight.Sql;
				}

				switch (nodeType)
				{
					case ExpressionType.Equal:
					case ExpressionType.NotEqual:

						var isNot = nodeType == ExpressionType.NotEqual;

						if (l != null && r != null)
							break;

					leftExpr  = Builder.ParseGenericConstructor(leftExpr.UnwrapAdjustType(),  ProjectFlags.SQL | ProjectFlags.Keys, CurrentDescriptor);
					rightExpr = Builder.ParseGenericConstructor(rightExpr.UnwrapAdjustType(), ProjectFlags.SQL | ProjectFlags.Keys, CurrentDescriptor);

						if (SequenceHelper.UnwrapDefaultIfEmpty(leftExpr) is SqlGenericConstructorExpression leftGenericConstructor &&
						    SequenceHelper.UnwrapDefaultIfEmpty(rightExpr) is SqlGenericConstructorExpression rightGenericConstructor)
						{
							return GenerateConstructorComparison(leftGenericConstructor, rightGenericConstructor);
						}

						if (IsNullExpression(left))
						{
							rightExpr = Visit(rightExpr);

							if (rightExpr is ConditionalExpression { Test: SqlPlaceholderExpression { Sql: SqlSearchCondition rightSearchCond } } && rightSearchCond.Predicates.Count == 1)
							{
								var rightPredicate  = rightSearchCond.Predicates[0];
								var localIsNot = isNot;

								if (rightPredicate is SqlPredicate.IsNull isnull)
								{
									if (isnull.IsNot == localIsNot)
										return CreatePlaceholder(new SqlSearchCondition(false, canBeUnknown: null, isnull), GetOriginalExpression());

									return CreatePlaceholder(new SqlSearchCondition(false, canBeUnknown: null, new SqlPredicate.IsNull(isnull.Expr1, !isnull.IsNot)), GetOriginalExpression());
								}
							}

							return GenerateNullComparison(rightExpr, isNot);
						}

						if (IsNullExpression(right))
						{
							leftExpr = Visit(leftExpr);

							if (leftExpr is ConditionalExpression { Test: SqlPlaceholderExpression { Sql: SqlSearchCondition leftSearchCond } } && leftSearchCond.Predicates.Count == 1)
							{
								var leftPredicate  = leftSearchCond.Predicates[0];
								var localIsNot = isNot;

								if (leftPredicate is SqlPredicate.IsNull isnull)
								{
									if (isnull.IsNot == localIsNot)
										return CreatePlaceholder(new SqlSearchCondition(false, canBeUnknown: null, isnull), GetOriginalExpression());

									return CreatePlaceholder(new SqlSearchCondition(false, canBeUnknown: null, new SqlPredicate.IsNull(isnull.Expr1, !isnull.IsNot)), GetOriginalExpression());
								}
							}

							return GenerateNullComparison(leftExpr, isNot);
						}

						if (l == null || r == null)
						{
							var pathComparison = GeneratePathComparison(left, SequenceHelper.UnwrapDefaultIfEmpty(leftExpr), right, SequenceHelper.UnwrapDefaultIfEmpty(rightExpr));

							return pathComparison;
						}

						break;
				}

				var op = nodeType switch
				{
					ExpressionType.Equal              => SqlPredicate.Operator.Equal,
					ExpressionType.NotEqual           => SqlPredicate.Operator.NotEqual,
					ExpressionType.GreaterThan        => SqlPredicate.Operator.Greater,
					ExpressionType.GreaterThanOrEqual => SqlPredicate.Operator.GreaterOrEqual,
					ExpressionType.LessThan           => SqlPredicate.Operator.Less,
					ExpressionType.LessThanOrEqual    => SqlPredicate.Operator.LessOrEqual,
					_                                 => throw new InvalidOperationException(),
				};

				if ((left.NodeType is ExpressionType.Convert or ExpressionType.ConvertChecked || right.NodeType is ExpressionType.Convert or ExpressionType.ConvertChecked)
					&& (op is SqlPredicate.Operator.Equal or SqlPredicate.Operator.NotEqual))
				{
					var p = ConvertEnumConversion(left, op, right);
					if (p != null)
						return CreatePlaceholder(new SqlSearchCondition(false, canBeUnknown: null, p), GetOriginalExpression());
				}

				if (l is null)
				{
					if (Visit(left) is not SqlPlaceholderExpression leftPlaceholder)
						return GetOriginalExpression();
					l = leftPlaceholder.Sql;
				}

				if (r is null)
				{
					if (Visit(right) is not SqlPlaceholderExpression rightPlaceholder)
						return GetOriginalExpression();
					r = rightPlaceholder.Sql;
				}

				var lOriginal = l;
				var rOriginal = r;

				l = QueryHelper.UnwrapExpression(l, checkNullability: true);
				r = QueryHelper.UnwrapExpression(r, checkNullability: true);

				if (l is SqlValue lValue)
					lValue.ValueType = GetDataType(r, lValue.ValueType, MappingSchema);

				if (r is SqlValue rValue)
					rValue.ValueType = GetDataType(l, rValue.ValueType, MappingSchema);

				/*switch (nodeType)
				{
					case ExpressionType.Equal:
					case ExpressionType.NotEqual:

					if (!BuildContext!.SelectQuery.IsParameterDependent &&
							(l is SqlParameter && lOriginal.CanBeNullable(nullability) || r is SqlParameter && r.CanBeNullable(nullability)))
						{
						BuildContext.SelectQuery.IsParameterDependent = true;
						}

						break;
				}*/

				ISqlPredicate? predicate = null;

				var isEquality = op switch
				{
					SqlPredicate.Operator.Equal => true,
					SqlPredicate.Operator.NotEqual => false,
					_ => default(bool?),
				};

				// TODO: maybe remove
				if (l is SqlSearchCondition lsc)
				{
					if (isEquality != null & IsBooleanConstant(rightExpr, out var boolRight) && boolRight != null)
					{
						predicate = lsc.MakeNot(boolRight != isEquality);
					}
				}

				// TODO: maybe remove
				if (r is SqlSearchCondition rsc)
				{
					if (isEquality != null & IsBooleanConstant(rightExpr, out var boolLeft) && boolLeft != null)
					{
						predicate = rsc.MakeNot(boolLeft != isEquality);
					}
				}

				if (predicate == null)
				{
					if (isEquality != null)
					{
						bool?           value;
						ISqlExpression? expression  = null;

						if (IsBooleanConstant(left, out value))
						{
							if (l.ElementType != QueryElementType.SqlParameter)
							{
								expression = rOriginal;
							}
						}
						else if (IsBooleanConstant(right, out value))
						{
							if (r.ElementType != QueryElementType.SqlParameter)
							{
								expression = lOriginal;
							}
						}

						if (value != null
							&& expression != null
							&& !(expression.ElementType == QueryElementType.SqlValue && ((SqlValue)expression).Value == null))
						{
							var isNot = !value.Value;
							var withNull = false;
							if (op == SqlPredicate.Operator.NotEqual)
							{
								isNot = !isNot;
								withNull = true;
							}

						using (UsingColumnDescriptor(QueryHelper.GetColumnDescriptor(expression)))
						{
							var trueValue  = ((SqlPlaceholderExpression)Visit(ExpressionInstances.True)).Sql;
							var falseValue = ((SqlPlaceholderExpression)Visit(ExpressionInstances.False)).Sql;

							if (trueValue.ElementType == QueryElementType.SqlValue &&
								falseValue.ElementType == QueryElementType.SqlValue)
							{
								if (expression is SqlParameterizedExpressionBase { IsPredicate: true } predicateExpr)
								{
									predicate = new SqlPredicate.Expr(predicateExpr);
									if (isNot)
										predicate = new SqlPredicate.Not(predicate);
								}
								else
								{
									var withNullValue = compareNullsAsValues
										? withNull
										: (bool?)null;
									predicate = new SqlPredicate.IsTrue(expression, trueValue, falseValue, withNullValue, isNot);
								}
							}
						}
					}
				}

					predicate ??= new SqlPredicate.ExprExpr(
						lOriginal, op, rOriginal,
							compareNullsAsValues && (lOriginal.CanBeNullable(nullability) || rOriginal.CanBeNullable(nullability))
								? op == SqlPredicate.Operator.Equal
							: null
					);
					}

				return CreatePlaceholder(new SqlSearchCondition(false, canBeUnknown: null, predicate), GetOriginalExpression());
			}

		public static List<SqlPlaceholderExpression> CollectPlaceholders(Expression expression)
		{
			var result = new List<SqlPlaceholderExpression>();

			expression.Visit(result, static (list, e) =>
			{
				if (e is SqlPlaceholderExpression placeholder)
				{
					list.Add(placeholder);
				}
			});

			return result;
		}

		public static List<SqlPlaceholderExpression> CollectPlaceholdersStraight(Expression expression)
		{
			var result = new List<SqlPlaceholderExpression>();

			Collect(expression);

			return result;

			void Collect(Expression expr)
			{
				if (expr is SqlPlaceholderExpression placeholder)
				{
					result.Add(placeholder);
				}
				else if (expr is SqlGenericConstructorExpression generic)
				{
					foreach (var assignment in generic.Assignments)
					{
						Collect(assignment.Expression);
					}

					foreach (var parameter in generic.Parameters)
					{
						Collect(parameter.Expression);
					}
				} 
				else if (expr is MemberInitExpression memberInit)
				{
					foreach (var binding in memberInit.Bindings)
					{
						if (binding is MemberAssignment assignment)
						{
							Collect(assignment.Expression);
						}
					}
				}
				else if (expr is NewExpression newExpr)
				{
					foreach (var argument in newExpr.Arguments)
					{
						Collect(argument);
					}
				}
			}
		}

		public static List<SqlPlaceholderExpression> CollectPlaceholdersStraightWithPath(Expression expression, Expression path, out Expression correctedExpression)
		{
			var replacement = new Dictionary<Expression, SqlPlaceholderExpression>();

			Collect(expression, path);

			correctedExpression = expression.Transform(replacement, (r, e) =>
			{
				if (r.TryGetValue(e, out var newExpr)) 
					return newExpr;
				return e;
			});

			return replacement.Values.ToList();

			void Collect(Expression expr, Expression localPath)
			{
				if (expr is SqlPlaceholderExpression placeholder)
				{
					if (!replacement.ContainsKey(placeholder))
					{
						replacement.Add(placeholder, placeholder.WithPath(localPath));
					}
				}
				else if (expr is SqlGenericConstructorExpression generic)
				{
					foreach (var assignment in generic.Assignments)
					{
						var currentPath = Expression.MakeMemberAccess(localPath, assignment.MemberInfo);
						Collect(assignment.Expression, currentPath);
					}

					foreach (var parameter in generic.Parameters)
					{
						var currentPath = new SqlGenericParamAccessExpression(generic, parameter.ParameterInfo);
						Collect(parameter.Expression, currentPath);
					}
				}
				else if (expr is MemberInitExpression memberInit)
				{
					foreach (var binding in memberInit.Bindings)
					{
						if (binding is MemberAssignment assignment)
						{
							var currentPath = Expression.MakeMemberAccess(localPath, binding.Member);
							Collect(assignment.Expression, currentPath);
						}
					}
				}
				else if (expr is NewExpression newExpr)
				{
					if (newExpr.Members != null)
					{
						for (var i = 0; i < newExpr.Arguments.Count; i++)
						{
							var currentPath = Expression.MakeMemberAccess(localPath, newExpr.Members[i]);
							Collect(newExpr.Arguments[i], currentPath);
						}
					}
				}
				else if (expr is SqlDefaultIfEmptyExpression defaultIfEmpty)
					Collect(defaultIfEmpty.InnerExpression, localPath);
			}
		}

		public bool CollectNullCompareExpressions(Expression expression, List<Expression> result, ref List<Expression>? testExpressions)
		{
			switch (expression.NodeType)
			{
				case ExpressionType.Constant:
				case ExpressionType.Default:
				{
					result.Add(expression);
					return true;
				}
			}

			if (expression is SqlPlaceholderExpression or DefaultValueExpression)
			{
				result.Add(expression);
				return true;
			}

			if (expression is SqlGenericConstructorExpression generic)
			{
				testExpressions ??= [];
				testExpressions.Add(Expression.Constant(false));

				return true;
			}

			if (expression is SqlDefaultIfEmptyExpression defaultIfEmptyExpression)
			{
				result.AddRange(defaultIfEmptyExpression.NotNullExpressions);
				return true;
			}

			if (expression is ConditionalExpression conditionalExpression)
			{
				var trueResult = new List<Expression>();

				if (conditionalExpression.IfTrue is SqlGenericConstructorExpression)
				{
					testExpressions ??= [];

					if (conditionalExpression.IfFalse is SqlGenericConstructorExpression)
					{
						testExpressions.Add(ExpressionInstances.False);
						return true;
					}

					testExpressions.Add(Expression.Not(conditionalExpression.Test));

					if (IsNullExpression(conditionalExpression.IfFalse))
					{
						return true;
					}
				}

				if (conditionalExpression.IfFalse is SqlGenericConstructorExpression)
				{
					testExpressions ??= [];

					testExpressions.Add(conditionalExpression.Test);

					if (IsNullExpression(conditionalExpression.IfTrue))
					{
						return true;
					}
				}

				List<Expression>? ifTrueTestExpression = null;

				if (conditionalExpression.IfTrue is not SqlGenericConstructorExpression)
				{
					if (!CollectNullCompareExpressions(conditionalExpression.IfTrue, trueResult, ref ifTrueTestExpression))
						return false;
				}

				List<Expression>? ifFalseTestExpression = null;

				var falseResult = new List<Expression>();

				if (conditionalExpression.IfFalse is not SqlGenericConstructorExpression)
				{
					if (!CollectNullCompareExpressions(conditionalExpression.IfFalse, falseResult, ref ifFalseTestExpression))
						return false;
				}

				foreach (var expr in trueResult)
				{
					result.Add(Expression.Condition(conditionalExpression.Test, expr, new DefaultValueExpression(MappingSchema, expr.Type)));
				}

				foreach (var expr in falseResult)
				{
					result.Add(Expression.Condition(Expression.Not(conditionalExpression.Test), expr, new DefaultValueExpression(MappingSchema, expr.Type)));
				}

				if (ifTrueTestExpression != null)
				{
					foreach (var te in ifTrueTestExpression)
					{
						testExpressions ??= [];
						testExpressions.Add(Expression.AndAlso(conditionalExpression.Test, te));
					}
				}

				if (ifFalseTestExpression != null)
				{
					foreach (var te in ifFalseTestExpression)
					{
						testExpressions ??= [];
						testExpressions.Add(Expression.AndAlso(Expression.Not(conditionalExpression.Test), te));
					}
				}

				return true;
			}

			if (expression is SqlEagerLoadExpression)
				return true;

			return false;
		}

		private static bool IsBooleanConstant(Expression expr, out bool? value)
		{
			value = null;
			if (expr.Type == typeof(bool) || expr.Type == typeof(bool?))
			{
				expr = expr.Unwrap();
				if (expr is ConstantExpression c)
				{
					value = c.Value as bool?;
					return true;
				}
				else if (expr is DefaultExpression)
				{
					value = expr.Type == typeof(bool) ? false : null;
					return true;
				}
				else if (expr is SqlPlaceholderExpression palacehoder)
				{
					if (palacehoder.Sql is SqlValue sqlValue)
					{
						value = sqlValue.Value as bool?;
						return true;
					}

					return false;
				}
			}

			return false;
		}

		// restores original types, lost due to C# compiler optimizations
		// e.g. see https://github.com/linq2db/linq2db/issues/2041
		private static bool RestoreCompare(ref Expression op1, ref Expression op2)
		{
			if (op1.NodeType is ExpressionType.Convert or ExpressionType.ConvertChecked)
			{
				var op1conv = (UnaryExpression)op1;

				// handle char replaced with int
				// (int)chr op CONST
				if (op1.Type == typeof(int) && op1conv.Operand.Type == typeof(char)
					&& (op2.NodeType is ExpressionType.Constant or ExpressionType.Convert or ExpressionType.ConvertChecked))
				{
					op1 = op1conv.Operand;
					op2 = op2.NodeType == ExpressionType.Constant
						? Expression.Constant(ConvertTo<char>.From(((ConstantExpression)op2).Value))
						: ((UnaryExpression)op2).Operand;
					return true;
				}
				// (int?)chr? op CONST
				else if (op1.Type == typeof(int?) && op1conv.Operand.Type == typeof(char?)
					&& (op2.NodeType == ExpressionType.Constant
						|| (op2.NodeType is ExpressionType.Convert or ExpressionType.ConvertChecked && ((UnaryExpression)op2).Operand.NodeType is ExpressionType.Convert or ExpressionType.ConvertChecked)))
				{
					op1 = op1conv.Operand;
					op2 = op2.NodeType == ExpressionType.Constant
						? Expression.Constant(ConvertTo<char>.From(((ConstantExpression)op2).Value))
						: ((UnaryExpression)((UnaryExpression)op2).Operand).Operand;
					return true;
				}
				// handle enum replaced with integer
				// here byte/short values replaced with int, int+ values replaced with actual underlying type
				// (int)enum op const
				else if (op1conv.Operand.Type.IsEnum
					&& op2.NodeType == ExpressionType.Constant
						&& (op2.Type == Enum.GetUnderlyingType(op1conv.Operand.Type) || op2.Type == typeof(int)))
				{
					op1 = op1conv.Operand;
					op2 = Expression.Constant(Enum.ToObject(op1conv.Operand.Type, ((ConstantExpression)op2).Value!), op1conv.Operand.Type);
					return true;
				}
				// here underlying type used
				// (int?)enum? op (int?)enum
				else if (op1conv.Operand.Type.IsNullableType && Nullable.GetUnderlyingType(op1conv.Operand.Type)!.IsEnum
					&& op2.NodeType is ExpressionType.Convert or ExpressionType.ConvertChecked
					&& op2 is UnaryExpression op2conv2
					&& op2conv2.Operand.NodeType == ExpressionType.Constant
					&& op2conv2.Operand.Type == Nullable.GetUnderlyingType(op1conv.Operand.Type))
				{
					op1 = op1conv.Operand;
					op2 = Expression.Convert(op2conv2.Operand, op1conv.Operand.Type);
					return true;
				}
				// https://github.com/linq2db/linq2db/issues/2039
				// byte, sbyte and ushort comparison operands upcasted to int
				else if (op2.NodeType is ExpressionType.Convert or ExpressionType.ConvertChecked
					&& op2 is UnaryExpression op2conv1)
				{
					if (op1conv.Operand.Type == op2conv1.Operand.Type && op1conv.Operand.Type != typeof(object))
					{
						op1 = op1conv.Operand;
						op2 = op2conv1.Operand;
						return true;
					}
					else if (op1conv.Operand.NodeType is ExpressionType.Convert or ExpressionType.ConvertChecked)
					{
						// double conversion (:> int :> int?)
						var op1convNested = (UnaryExpression)op1conv.Operand;
						if (op1convNested.Operand.Type == op2conv1.Operand.Type && op1convNested.Operand.Type != typeof(object))
						{
							op1 = op1convNested.Operand;
							op2 = op2conv1.Operand;
							return true;
						}
						else if (op1convNested.Operand.Type == op2conv1.Operand.Type.UnwrapNullableType() && op1convNested.Operand.Type != typeof(object))
						{
							op1 = Expression.Convert(op1convNested.Operand, op2conv1.Operand.Type);
							op2 = op2conv1.Operand;
							return true;
						}
					}
				}

				// https://github.com/linq2db/linq2db/issues/2166
				// generates expression:
				// Convert(member, int) == const(value, int)
				// we must replace it with:
				// member == const(value, member_type)
				if (op2 is ConstantExpression const2
					&& const2.Type == typeof(int)
					&& ConvertUtils.TryConvert(const2.Value, op1conv.Operand.Type, out var convertedValue))
				{
					op1 = op1conv.Operand;
					op2 = Expression.Constant(convertedValue, op1conv.Operand.Type);
					return true;
				}
			}

			return false;
		}

		#endregion

		#region ConvertEnumConversion

		ISqlPredicate? ConvertEnumConversion(Expression left, SqlPredicate.Operator op, Expression right)
		{
			Expression value;
			Expression operand;

			if (left is MemberExpression)
			{
				operand = left;
				value = right;
			}
			else if (left.NodeType is ExpressionType.Convert or ExpressionType.ConvertChecked && ((UnaryExpression)left).Operand is MemberExpression)
			{
				operand = ((UnaryExpression)left).Operand;
				value = right;
			}
			else if (right is MemberExpression)
			{
				operand = right;
				value = left;
			}
			else if (right.NodeType is ExpressionType.Convert or ExpressionType.ConvertChecked && ((UnaryExpression)right).Operand is MemberExpression)
			{
				operand = ((UnaryExpression)right).Operand;
				value = left;
			}
			else if (left.NodeType is ExpressionType.Convert or ExpressionType.ConvertChecked)
			{
				operand = ((UnaryExpression)left).Operand;
				value = right;
			}
			else
			{
				operand = ((UnaryExpression)right).Operand;
				value = left;
			}

			var type = operand.Type;

			if (!type.UnwrapNullableType().IsEnum)
				return null;

			var dic = new Dictionary<object, object?>();

			var mapValues = MappingSchema.GetMapValues(type);

			if (mapValues != null)
				foreach (var mv in mapValues)
					if (!dic.ContainsKey(mv.OrigValue))
						dic.Add(mv.OrigValue, mv.MapValues[0].Value);

			switch (value.NodeType)
			{
				case ExpressionType.Constant:
				{
					var name = Enum.GetName(type, ((ConstantExpression)value).Value!);

					// ReSharper disable ConditionIsAlwaysTrueOrFalse
					// ReSharper disable HeuristicUnreachableCode
					if (name == null)
						return null;
					// ReSharper restore HeuristicUnreachableCode
					// ReSharper restore ConditionIsAlwaysTrueOrFalse

					var origValue = Enum.Parse(type, name, false);

					if (!dic.TryGetValue(origValue, out var mapValue))
						mapValue = origValue;

					SqlValue sqlvalue;
					var ce = MappingSchema.GetConverter(new DbDataType(type), new DbDataType(typeof(DataParameter)), false, ConversionType.Common);

					if (ce != null)
					{
						sqlvalue = new SqlValue(ce.ConvertValueToParameter(origValue).Value!);
					}
					else
					{
						// TODO: pass column type to type mapValue=null cases?
						sqlvalue = MappingSchema.GetSqlValue(type, mapValue, null);
					}

					ISqlExpression? l, r;

					if (left.NodeType is ExpressionType.Convert or ExpressionType.ConvertChecked)
					{
						l = (Visit(operand) as SqlPlaceholderExpression)?.Sql;
						r = sqlvalue;
					}
					else
					{
						r = (Visit(operand) as SqlPlaceholderExpression)?.Sql;
						l = sqlvalue;
					}

					if (r == null || l == null)
						return null;

					return new SqlPredicate.ExprExpr(l, op, r, true);
				}

				case ExpressionType.Convert:
				case ExpressionType.ConvertChecked:
				{
					value = ((UnaryExpression)value).Operand;

					SqlPlaceholderExpression? leftPlaceholder;
					SqlPlaceholderExpression? rightPlaceholder;

					using (UsingColumnDescriptor(SuggestColumnDescriptor(operand, value)))
					{
						leftPlaceholder = Visit(operand) as SqlPlaceholderExpression;
						rightPlaceholder = Visit(value) as SqlPlaceholderExpression;
					}

					if (leftPlaceholder is SqlPlaceholderExpression { Sql: var leftSql } && rightPlaceholder is SqlPlaceholderExpression { Sql: var rightSql })
						return new SqlPredicate.ExprExpr(leftSql, op, rightSql, true);

					return null;
				}
			}

			return null;
		}

		#endregion

		#region Parameters

		private sealed class GetDataTypeContext
		{
			public GetDataTypeContext(DbDataType baseType, MappingSchema mappingSchema)
			{
				DataType = baseType.DataType;
				DbType = baseType.DbType;
				Length = baseType.Length;
				Precision = baseType.Precision;
				Scale = baseType.Scale;

				MappingSchema = mappingSchema;
			}

			public DataType      DataType;
			public string?       DbType;
			public int?          Length;
			public int?          Precision;
			public int?          Scale;

			public MappingSchema MappingSchema { get; }
		}

		static DbDataType GetDataType(ISqlExpression expr, DbDataType baseType, MappingSchema mappingSchema)
		{
			var ctx = new GetDataTypeContext(baseType, mappingSchema);

			expr.Find(ctx, static (context, e) =>
			{
				switch (e.ElementType)
				{
					case QueryElementType.SqlField:
					{
						var fld = (SqlField)e;
						context.DataType = fld.Type.DataType;
						context.DbType = fld.Type.DbType;
						context.Length = fld.Type.Length;
						context.Precision = fld.Type.Precision;
						context.Scale = fld.Type.Scale;
						return true;
					}
					case QueryElementType.SqlParameter:
					{
						var type             = ((SqlParameter)e).Type;
						context.DataType = type.DataType;
						context.DbType = type.DbType;
						context.Length = type.Length;
						context.Precision = type.Precision;
						context.Scale = type.Scale;
						return true;
					}
					case QueryElementType.SqlDataType:
					{
						var type             = ((SqlDataType)e).Type;
						context.DataType = type.DataType;
						context.DbType = type.DbType;
						context.Length = type.Length;
						context.Precision = type.Precision;
						context.Scale = type.Scale;
						return true;
					}
					case QueryElementType.SqlValue:
					{
						var valueType        = ((SqlValue)e).ValueType;
						context.DataType = valueType.DataType;
						context.DbType = valueType.DbType;
						context.Length = valueType.Length;
						context.Precision = valueType.Precision;
						context.Scale = valueType.Scale;
						return true;
					}
					default:
					{
						if (e is ISqlExpression expr)
						{
							var type = QueryHelper.GetDbDataType(expr, context.MappingSchema);
							context.DataType = type.DataType;
							context.DbType = type.DbType;
							context.Length = type.Length;
							context.Precision = type.Precision;
							context.Scale = type.Scale;
							return true;
						}

						return false;
					}
				}
			});

			return new DbDataType(
				baseType.SystemType,
				ctx.DataType == DataType.Undefined ? baseType.DataType : ctx.DataType,
				string.IsNullOrEmpty(ctx.DbType) ? baseType.DbType : ctx.DbType,
				ctx.Length ?? baseType.Length,
				ctx.Precision ?? baseType.Precision,
				ctx.Scale ?? baseType.Scale
			);
		}

		#endregion

		#region ConvertInPredicate

		void BuildObjectGetters(SqlGenericConstructorExpression generic, ParameterExpression rootParam, Expression root, List<SqlGetValue> getters)
		{
			for (int i = 0; i < generic.Assignments.Count; i++)
			{
				var assignment = generic.Assignments[i];

				if (assignment.Expression is SqlGenericConstructorExpression subGeneric)
				{
					BuildObjectGetters(subGeneric, rootParam, Expression.MakeMemberAccess(root, assignment.MemberInfo), getters);
				}
				else if (assignment.Expression is SqlPlaceholderExpression placeholder)
				{
					var access = Expression.MakeMemberAccess(root, assignment.MemberInfo);
					var body   = Expression.Convert(access, typeof(object));

					var lambda = Expression.Lambda<Func<object, object>>(body, rootParam);

					getters.Add(new SqlGetValue(placeholder.Sql, placeholder.Type, null, lambda.CompileExpression()));
				}
			}
		}

		private ISqlPredicate? ConvertInPredicate(Expression value, Expression arr)
		{
			ISqlExpression? expr = null;

			Expression builtExpr;

			using (UsingBuildFlags(_buildFlags | BuildFlags.ForKeys))
			{
				builtExpr = Visit(value);
			}

				if (builtExpr is SqlPlaceholderExpression placeholder)
				{
					expr = placeholder.Sql;
				}
				else if (SequenceHelper.UnwrapDefaultIfEmpty(builtExpr) is SqlGenericConstructorExpression constructor)
				{
					var objParam = Expression.Parameter(typeof(object));

					var getters = new List<SqlGetValue>();
					BuildObjectGetters(constructor, objParam, Expression.Convert(objParam, constructor.ObjectType),
						getters);

					expr = new SqlObjectExpression(MappingSchema, getters.ToArray());
				}

				if (expr == null)
					return null;

			using (UsingColumnDescriptor(QueryHelper.GetColumnDescriptor(expr)))
			{
				switch (arr.NodeType)
				{
					case ExpressionType.NewArrayInit:
					{
						var newArr = (NewArrayExpression)arr;

						if (newArr.Expressions.Count == 0)
							return SqlPredicate.False;

						var exprs  = new ISqlExpression[newArr.Expressions.Count];

						for (var i = 0; i < newArr.Expressions.Count; i++)
						{
							if (Visit(newArr.Expressions[i]) is not SqlPlaceholderExpression exprPlaceholder)
								return null;

							exprs[i] = exprPlaceholder.Sql;
						}

						return new SqlPredicate.InList(expr, DataOptions.LinqOptions.CompareNulls == CompareNulls.LikeClr ? false : null, false, exprs);
					}

					default:

						if (Builder.CanBeEvaluatedOnClient(arr))
						{
							var parameter = Builder.ParametersContext.BuildParameter(BuildContext, arr, CurrentDescriptor, buildParameterType : ParametersContext.BuildParameterType.InPredicate);

							if (parameter != null)
							{
								parameter.IsQueryParameter = false;
								return new SqlPredicate.InList(expr, DataOptions.LinqOptions.CompareNulls == CompareNulls.LikeClr ? false : null, false, parameter);
							}
						}

						break;
				}
			}

				return null;
			}

		#endregion

		#region LIKE predicate

		ISqlPredicate? CreateStringPredicate(MethodCallExpression expression, SqlPredicate.SearchString.SearchKind kind, ISqlExpression? caseSensitive)
		{
			var e = expression;

			if (e.Object == null || caseSensitive == null)
				return null;

			var descriptor = SuggestColumnDescriptor(e.Object, e.Arguments[0]);

			SqlPlaceholderExpression? objExpr;
			SqlPlaceholderExpression? argExpr;

			using (UsingColumnDescriptor(descriptor))
			{
				objExpr = Visit(e.Object) as SqlPlaceholderExpression;
				argExpr = Visit(e.Arguments[0]) as SqlPlaceholderExpression;
			}

			if (objExpr is SqlPlaceholderExpression { Sql: var objSql } && argExpr is SqlPlaceholderExpression { Sql: var argSql })
				return new SqlPredicate.SearchString(objSql, false, argSql, kind, caseSensitive);

			return null;
		}

		#endregion

		#region MakeIsPredicate

		Expression MakeIsPredicateExpression(TableBuilder.TableContext tableContext, TypeBinaryExpression expression)
		{
			var typeOperand = expression.TypeOperand;

			if (typeOperand == tableContext.ObjectType)
			{
				var all = true;
				foreach (var m in tableContext.InheritanceMapping)
				{
					if (m.Type == typeOperand)
					{
						all = false;
						break;
					}
				}

				if (all)
					return Expression.Constant(true);
			}

			var mapping = new List<(InheritanceMapping m, int i)>(tableContext.InheritanceMapping.Count);

			for (var i = 0; i < tableContext.InheritanceMapping.Count; i++)
			{
				var m = tableContext.InheritanceMapping[i];
				if (typeOperand.IsAssignableFrom(m.Type) && !m.IsDefault)
					mapping.Add((m, i));
			}

			var isEqual = true;

			if (mapping.Count == 0)
			{
				for (var i = 0; i < tableContext.InheritanceMapping.Count; i++)
				{
					var m = tableContext.InheritanceMapping[i];
					if (!m.IsDefault)
						mapping.Add((m, i));
				}

				isEqual = false;
			}

			Expression? expr = null;

			foreach (var m in mapping)
			{
				var field = tableContext.SqlTable.FindFieldByMemberName(tableContext.InheritanceMapping[m.i].DiscriminatorName) ?? throw new LinqToDBException($"Field {tableContext.InheritanceMapping[m.i].DiscriminatorName} not found in table {tableContext.SqlTable}");
				var ttype = field.ColumnDescriptor.MemberAccessor.TypeAccessor.Type;
				var obj   = expression.Expression;

				if (obj.Type != ttype)
					obj = Expression.Convert(expression.Expression, ttype);

				var memberInfo = ttype.GetMemberEx(field.ColumnDescriptor.MemberInfo) ?? throw new InvalidOperationException();

				var left = Expression.MakeMemberAccess(obj, memberInfo);
				var code = m.m.Code;

				if (code == null)
					code = left.Type.GetDefaultValue();
				else if (left.Type != code.GetType())
					code = Converter.ChangeType(code, left.Type, MappingSchema);

				Expression right = Expression.Constant(code, left.Type);

				var e = isEqual ? Expression.Equal(left, right) : Expression.NotEqual(left, right);

				expr = expr == null ? e :
					isEqual
						? Expression.OrElse(expr, e)
						: Expression.AndAlso(expr, e);
			}

			return expr!;
		}

		#endregion

		#region BuildExpression

		public Expression CorrectRoot(Expression expr)
		{
			if (expr is MethodCallExpression mc && mc.IsQueryable())
			{
				var firstArg = CorrectRoot(mc.Arguments[0]);
				if (!ReferenceEquals(firstArg, mc.Arguments[0]))
				{
					var args = mc.Arguments.ToArray();
					args[0] = firstArg;
					return mc.Update(null, args);
				}
			}
			else if (expr is ContextRefExpression { BuildContext: DefaultIfEmptyBuilder.DefaultIfEmptyContext di })
			{
				return CorrectRoot(new ContextRefExpression(expr.Type, di.Sequence));
			}

			var newExpr = BuildExpression(expr, BuildPurpose.Traverse);
			if (!ExpressionEqualityComparer.Instance.Equals(newExpr, expr))
			{
				newExpr = CorrectRoot(newExpr);
			}

			return newExpr;
		}

		int _gettingSubquery;

		public IBuildContext? GetSubQuery(Expression expr, out bool isSequence, out string? errorMessage)
		{
			var info = new BuildInfo(BuildContext, expr, new SelectQuery())
			{
				CreateSubQuery = true,
				IsSubqueryExpression = true,
			};

			if (_buildFlags.HasFlag(BuildFlags.ForceOuter))
			{
				info.SourceCardinality = SourceCardinality.ZeroOrMany;
			}

			using var snapshot = _gettingSubquery == 0 && Builder.ValidateSubqueries ? CreateSnapshot() : null;

			++_gettingSubquery;
			var buildResult = Builder.TryBuildSequence(info);
			--_gettingSubquery;

			if (expr is ContextRefExpression contextRef && ReferenceEquals(contextRef.BuildContext, buildResult.BuildContext))
			{
				errorMessage = null;
				isSequence = false;
				return null;
			}

			isSequence = buildResult.IsSequence;

			if (buildResult.BuildContext != null)
			{
				if (_gettingSubquery == 0)
				{
					++_gettingSubquery;
					var isSupported = Builder.IsSupportedSubquery(BuildContext!, buildResult.BuildContext, out errorMessage);
					--_gettingSubquery;
					if (!isSupported)
					{
						buildResult.BuildContext.Detach();
						return buildResult.BuildContext;
					}
				}
			}

			snapshot?.Accept();

			errorMessage = buildResult.AdditionalDetails;
			return buildResult.BuildContext;
		}

		static readonly string[] _singleElementMethods =
		{
			nameof(Enumerable.FirstOrDefault),
			nameof(Enumerable.First),
			nameof(Enumerable.Single),
			nameof(Enumerable.SingleOrDefault),
		};

		public Expression PrepareSubqueryExpression(Expression expr)
		{
			var newExpr = expr;

			if (expr.NodeType == ExpressionType.Call)
			{
				var mc = (MethodCallExpression)expr;
				if (mc.IsQueryable(_singleElementMethods))
				{
					if (mc.Arguments is [var a0, var a1])
					{
						Expression whereMethod;

						var typeArguments = mc.Method.GetGenericArguments();
						if (mc.Method.DeclaringType == typeof(Queryable))
						{
							var methodInfo = Methods.Queryable.Where.MakeGenericMethod(typeArguments);
							whereMethod = Expression.Call(methodInfo, a0, a1);
							var limitCall = Expression.Call(typeof(Queryable), mc.Method.Name, typeArguments, whereMethod);

							newExpr = limitCall;
						}
						else
						{
							var methodInfo = Methods.Enumerable.Where.MakeGenericMethod(typeArguments);
							whereMethod = Expression.Call(methodInfo, a0, a1);
							var limitCall = Expression.Call(typeof(Enumerable), mc.Method.Name, typeArguments, whereMethod);

							newExpr = limitCall;
						}
					}
				}
			}

			return newExpr;
		}

		#endregion

		sealed class TranslationContext : ITranslationContext
		{
			sealed class SqlExpressionFactory : ISqlExpressionFactory
			{
				readonly ITranslationContext _translationContext;

				public SqlExpressionFactory(ITranslationContext translationContext)
				{
					_translationContext = translationContext;
				}

				public DataOptions DataOptions => _translationContext.DataOptions;
				public DbDataType GetDbDataType(ISqlExpression expression) => _translationContext.GetDbDataType(expression);
				public DbDataType GetDbDataType(Type type) => _translationContext.MappingSchema.GetDbDataType(type);
			}

			public void Init(ExpressionBuildVisitor visitor, IBuildContext? currentContext, string? currentAlias)
			{
				Visitor        = visitor;
				CurrentContext = currentContext;
				CurrentAlias   = currentAlias;
			}

			public void Cleanup()
			{
				Visitor        = default!;
				CurrentContext = default!;
				CurrentAlias   = default!;
			}

			public TranslationContext()
			{
				ExpressionFactory = new SqlExpressionFactory(this);
			}

			public ISqlExpressionFactory ExpressionFactory { get; }

			public ExpressionBuildVisitor Visitor                 { get; private set; } = default!;
			public ExpressionBuilder      Builder                 => Visitor.Builder;
			public IBuildContext?         CurrentContext          { get; private set; }
			public ColumnDescriptor?      CurrentColumnDescriptor => Visitor.CurrentDescriptor;
			public string?                CurrentAlias            { get; private set; }

			static BuildPurpose GetBuildPurpose(TranslationFlags translationFlags)
			{
				var result = BuildPurpose.None;

				if (translationFlags.HasFlag(TranslationFlags.Expression))
				{
					result = BuildPurpose.Expression;
				}

				if (translationFlags.HasFlag(TranslationFlags.Sql))
				{
					result = BuildPurpose.Sql;
				}

				if (translationFlags.HasFlag(TranslationFlags.Expand))
				{
					result = BuildPurpose.Expand;
				}

				if (translationFlags.HasFlag(TranslationFlags.Traverse))
				{
					result = BuildPurpose.Traverse;
				}

				return result;
			}

			public Expression Translate(Expression expression, TranslationFlags translationFlags = TranslationFlags.Sql)
			{
				var buildPurpose = GetBuildPurpose(translationFlags);
				if (CurrentContext == null)
					throw new InvalidOperationException("CurrentContext not initialized");
				return Builder.BuildSqlExpression(CurrentContext, expression, buildPurpose, BuildFlags.None, alias: CurrentAlias);
			}

			public bool TranslateExpression(Expression expression, [NotNullWhen(true)] out ISqlExpression? sql, [NotNullWhen(false)] out SqlErrorExpression? error)
			{
				var translated = Translate(expression, TranslationFlags.Sql);
				if (translated is SqlPlaceholderExpression placeholder)
				{
					sql = placeholder.Sql;
					error = null;
					return true;
				}

				if (translated is SqlErrorExpression sqlError)
				{
					sql = null;
					error = sqlError;
					return false;
				}

				sql = null;
				error = CreateErrorExpression(expression);
				return false;
			}

			public MappingSchema MappingSchema => CurrentContext?.MappingSchema ?? throw new InvalidOperationException();
			public DataOptions DataOptions => Builder.DataOptions;

			public SelectQuery CurrentSelectQuery => CurrentContext?.SelectQuery ?? throw new InvalidOperationException();

			public SqlPlaceholderExpression CreatePlaceholder(SelectQuery selectQuery, ISqlExpression sqlExpression, Expression basedOn)
			{
				return new SqlPlaceholderExpression(selectQuery, sqlExpression, basedOn);
			}

			public SqlErrorExpression CreateErrorExpression(Expression basedOn, string? message = null, Type? type = null)
			{
				return new SqlErrorExpression(basedOn, message, type ?? basedOn.Type);
			}

			public Expression? GetAggregationContext(Expression expression)
			{
				var result = Builder.BuildTraverseExpression(expression);
				if (result is ContextRefExpression contextRef)
				{
					if (contextRef.BuildContext is AggregateExecuteBuilder.AggregateRootContext)
						return result;
					if (contextRef.BuildContext is GroupByBuilder.GroupByContext groupByContext)
						return SequenceHelper.CreateRef(groupByContext.SubQuery);
				}

				var elementType = TypeHelper.GetEnumerableElementType(expression.Type);
				var param       = Expression.Parameter(typeof(IEnumerable<>).MakeGenericType(elementType), "source");
				var emptyLambda = Expression.Lambda(Expression.Constant(1, typeof(int)), param);
				var queryable   = expression;

				if (!typeof(IQueryable<>).IsSameOrParentOf(queryable.Type))
				{
					queryable = Expression.Call(typeof(Queryable), nameof(Queryable.AsQueryable), [elementType], queryable);
				}

				var executorCall = Expression.Call(typeof(LinqExtensions), nameof(LinqExtensions.AggregateExecute), [elementType, typeof(int)], queryable, emptyLambda);

				var buildResult = Builder.TryBuildSequence(new BuildInfo(CurrentContext, executorCall, CurrentSelectQuery) { CreateSubQuery = true, IsAggregation = true });
				if (buildResult.BuildContext is not null)
				{
					return SequenceHelper.CreateRef(buildResult.BuildContext).WithType(expression.Type);
				}

				return null;
			}

			public SelectQuery GetAggregationSelectQuery(Expression enumerableContext)
			{
				if (enumerableContext is ContextRefExpression contextRef)
				{
					if (contextRef.BuildContext is GroupByBuilder.GroupByContext groupByContext)
						return groupByContext.SubQuery.SelectQuery;
					return contextRef.BuildContext.SelectQuery;
				}

				throw new InvalidOperationException("Invalid enumerable context");
			}

			public Expression? BuildArrayAggregationFunction(
				int                                                       sequenceExpressionIndex,
				Expression                                                functionExpression,
				AllowedAggregationOperators                               allowedOperations,
				Func<IAggregationContext, BuildAggregationFunctionResult> functionFactory
				)
			{
				return Builder.BuildArrayAggregationFunction(sequenceExpressionIndex, functionExpression, allowedOperations, functionFactory);
			}

			public Expression? BuildAggregationFunction(
				int                                                       sequenceExpressionIndex,
				Expression                                                functionExpression,
				AllowedAggregationOperators                               allowedOperations,
				Func<IAggregationContext, BuildAggregationFunctionResult> functionFactory
				)
			{
				return Builder.BuildAggregationFunction(sequenceExpressionIndex, functionExpression, allowedOperations, functionFactory);
			}

			public bool CanBeEvaluatedOnClient(Expression expression)
			{
				return Builder.CanBeEvaluatedOnClient(expression);
			}

			public bool CanBeEvaluated(Expression expression)
			{
				return Builder.CanBeEvaluated(expression);
			}

			public object? Evaluate(Expression expression)
			{
				return Builder.Evaluate(expression);
			}

			public bool TryEvaluate(ISqlExpression expression, out object? result)
			{
				var context = new EvaluationContext();
				return expression.TryEvaluateExpression(context, out result);
			}

			public void MarkAsNonParameter(Expression expression, object? currentValue)
			{
				Builder.ParametersContext.MarkAsValue(expression, currentValue);
			}

			public IDisposable UsingColumnDescriptor(ColumnDescriptor? columnDescriptor)
			{
				return Visitor.UsingColumnDescriptor(columnDescriptor);
			}

			public IDisposable UsingCurrentAggregationContext(Expression basedOn)
			{
				if (basedOn is not ContextRefExpression contextRef)
					throw new InvalidOperationException("Invalid context reference");

				return new CurrentContextScope(this, contextRef.BuildContext);
		}

			sealed class CurrentContextScope : IDisposable
			{
				readonly IBuildContext?     _oldContext;
				readonly IDisposable        _disposable;
				readonly TranslationContext _translationContext;

				public CurrentContextScope(TranslationContext translationContext, IBuildContext newContext)
				{
					_translationContext               = translationContext;
					_oldContext                       = translationContext.CurrentContext;
					_disposable                       = translationContext.Visitor.UsingBuildContext(newContext);
					translationContext.CurrentContext = newContext;
				}

				public void Dispose()
				{
					_translationContext.CurrentContext = _oldContext;
					_disposable.Dispose();
				}
			}
		}

		static ObjectPool<TranslationContext> _translationContexts = new(() => new TranslationContext(), c => c.Cleanup(), 100);

		TranslationFlags GetTranslationFlags()
		{
			var result = TranslationFlags.None;

			if (_buildPurpose is BuildPurpose.Sql)
				result |= TranslationFlags.Sql;

			if (_buildPurpose is BuildPurpose.Expression)
			{
				if (_buildFlags.HasFlag(BuildFlags.ForSetProjection))
					result |= TranslationFlags.Sql;
				else
					result |= TranslationFlags.Expression;
			}

			if (result == TranslationFlags.None)
				result = TranslationFlags.Sql;

			return result;
		}

		public bool TranslateMember(IBuildContext? context, Expression memberExpression, [NotNullWhen(true)] out Expression? translated)
		{
			translated = null;

			if (memberExpression is MethodCallExpression or MemberExpression or NewExpression)
			{
				// Skip translation if there is a placeholder in the expression. It means that we already tried to translate, but it is failed.
				if (null != memberExpression.Find(e => e is SqlPlaceholderExpression))
				{
					translated = null;
					return false;
				}

				if (context?.SelectQuery != null)
				{
					if (GetAlreadyTranslated(context.SelectQuery, memberExpression, out translated))
						return true;
				}

				using var translationContext = _translationContexts.Allocate();

				translationContext.Value.Init(this, context, Alias);

				translated = Builder._memberTranslator.Translate(translationContext.Value, memberExpression, GetTranslationFlags());

				if (translated == null)
					return false;

				if (!IsSame(translated, memberExpression))
				{
					if (context?.SelectQuery != null)
						RegisterTranslatedSql(context.SelectQuery, translated, memberExpression);
					return true;
			}
			}

			return false;
		}

		public SqlPlaceholderExpression MakeColumn(SelectQuery? parentQuery, SqlPlaceholderExpression sqlPlaceholder, bool asNew = false)
		{
			if (parentQuery == sqlPlaceholder.SelectQuery)
				throw new InvalidOperationException();

			var placeholderType = sqlPlaceholder.Type;
			if (placeholderType.IsNullableType)
				placeholderType = placeholderType.UnwrapNullableType();

			if (sqlPlaceholder.SelectQuery == null)
				throw new InvalidOperationException($"Placeholder with path '{sqlPlaceholder.Path}' and SQL '{sqlPlaceholder.Sql}' has no SelectQuery defined.");

			var key = new ColumnCacheKey(sqlPlaceholder.Path, placeholderType, sqlPlaceholder.SelectQuery, parentQuery);

			if (!asNew && _columnCache.TryGetValue(key, out var placeholder))
			{
				return placeholder.WithType(sqlPlaceholder.Type);
			}

			var alias = sqlPlaceholder.Alias;

			if (string.IsNullOrEmpty(alias))
			{
				if (sqlPlaceholder.TrackingPath is MemberExpression tme)
					alias = tme.Member.Name;
				else if (sqlPlaceholder.Path is MemberExpression me)
					alias = me.Member.Name;
			}

			/*

			// Left here for simplifying debugging

			var findStr = "Ref(TableContext[ID:1](13)(T: 14)::ElementTest).Id";
			if (sqlPlaceholder.Path.ToString().Contains(findStr))
			{
				var found = _columnCache.Keys.FirstOrDefault(c => c.Expression?.ToString().Contains(findStr) == true);
				if (found.Expression != null)
				{
					if (_columnCache.TryGetValue(found, out var current))
					{
						var fh = ExpressionEqualityComparer.Instance.GetHashCode(found.Expression);
						var kh = ExpressionEqualityComparer.Instance.GetHashCode(key.Expression);

						var foundHash = ColumnCacheKey.ColumnCacheKeyComparer.GetHashCode(found);
						var KeyHash   = ColumnCacheKey.ColumnCacheKeyComparer.GetHashCode(key);
					}
				}
			}

			*/

			var sql    = sqlPlaceholder.Sql;
			var idx    = sqlPlaceholder.SelectQuery.Select.AddNew(sql);
			var column = sqlPlaceholder.SelectQuery.Select.Columns[idx];

			if (!string.IsNullOrEmpty(alias))
			{
				column.RawAlias = alias;
			}

			placeholder = ExpressionBuilder.CreatePlaceholder(parentQuery, column, sqlPlaceholder.Path, sqlPlaceholder.ConvertType, alias, idx, trackingPath: sqlPlaceholder.TrackingPath);

			if (!asNew)
				_columnCache.Add(key, placeholder);

			return placeholder;
		}

		NullabilityContext GetNullabilityContext()
		{
			_nullabilityContext ??= NullabilityContext.GetContext(BuildContext?.SelectQuery);
			return _nullabilityContext;
		}

		[DebuggerDisplay("S: {SelectQuery?.SourceID}, E: {Expression}")]
		readonly struct ColumnCacheKey
		{
			public ColumnCacheKey(Expression? expression, Type resultType, SelectQuery selectQuery, SelectQuery? parentQuery)
			{
				Expression  = expression;
				ResultType  = resultType;
				SelectQuery = selectQuery;
				ParentQuery = parentQuery;
			}

			public Expression?  Expression  { get; }
			public Type         ResultType  { get; }
			public SelectQuery  SelectQuery { get; }
			public SelectQuery? ParentQuery { get; }

			private sealed class ColumnCacheKeyEqualityComparer : IEqualityComparer<ColumnCacheKey>
			{
				public bool Equals(ColumnCacheKey x, ColumnCacheKey y)
				{
					return x.ResultType == y.ResultType                                           &&
					       ExpressionEqualityComparer.Instance.Equals(x.Expression, y.Expression) &&
					       ReferenceEquals(x.SelectQuery, y.SelectQuery)                          &&
					       ReferenceEquals(x.ParentQuery, y.ParentQuery);
				}

				public int GetHashCode(ColumnCacheKey obj)
				{
					return HashCode.Combine(
						obj.ResultType,
						ExpressionEqualityComparer.Instance.GetHashCode(obj.Expression),
						obj.SelectQuery,
						obj.ParentQuery
					);
				}
			}

			public static IEqualityComparer<ColumnCacheKey> ColumnCacheKeyComparer { get; } = new ColumnCacheKeyEqualityComparer();
		}

		[DebuggerDisplay("S: {SelectQuery?.SourceID} F: {Flags}, E: {Expression}, C: {Context}, CD: {ColumnDescriptor}")]
		readonly struct ExprCacheKey
		{
			public ExprCacheKey(Expression expression, IBuildContext? context, ColumnDescriptor? columnDescriptor, SelectQuery? selectQuery, ProjectFlags flags)
			{
				Expression       = expression;
				Context          = context;
				ColumnDescriptor = columnDescriptor;
				SelectQuery      = selectQuery;
				Flags            = flags;
			}

			public Expression        Expression       { get; }
			public IBuildContext?    Context          { get; }
			public ColumnDescriptor? ColumnDescriptor { get; }
			public SelectQuery?      SelectQuery      { get; }
			public ProjectFlags      Flags            { get; }

			sealed class ExprCacheKeyEqualityComparer : IEqualityComparer<ExprCacheKey>
			{
				public bool Equals(ExprCacheKey x, ExprCacheKey y)
				{
					return ExpressionEqualityComparer.Instance.Equals(x.Expression, y.Expression) &&
					       Equals(x.Context, y.Context)                                           &&
					       Equals(x.SelectQuery, y.SelectQuery)                                   &&
					       Equals(x.ColumnDescriptor, y.ColumnDescriptor)                         &&
					       x.Flags == y.Flags;
				}

				public int GetHashCode(ExprCacheKey obj)
				{
					return HashCode.Combine(
						ExpressionEqualityComparer.Instance.GetHashCode(obj.Expression),
						obj.Context,
						obj.SelectQuery,
						obj.ColumnDescriptor,
						obj.Flags
					);
				}
			}

			public static IEqualityComparer<ExprCacheKey> SqlCacheKeyComparer { get; } = new ExprCacheKeyEqualityComparer();
		}
	}
}<|MERGE_RESOLUTION|>--- conflicted
+++ resolved
@@ -253,10 +253,10 @@
 			using (UsingAlias(alias ?? Alias))
 			using (CombineBuildFlags(buildFlags))
 			{
-			var result = Visit(expression);
-
-			return result;
-		}
+				var result = Visit(expression);
+
+				return result;
+			}
 		}
 
 #pragma warning disable RS0059 // Do not add multiple public overloads with optional parameters
@@ -267,10 +267,10 @@
 			using (UsingAlias(alias ?? Alias))
 			using (CombineBuildFlags(buildFlags))
 			{
-			var result = Visit(expression);
-
-			return result;
-		}
+				var result = Visit(expression);
+
+				return result;
+			}
 		}
 
 #pragma warning disable RS0059 // Do not add multiple public overloads with optional parameters
@@ -280,20 +280,20 @@
 			using (UsingBuildPurpose(buildPurpose))
 			using (CombineBuildFlags(buildFlags ?? _buildFlags))
 			{
-			var result = Visit(expression);
-
-			return result;
-		}
+				var result = Visit(expression);
+
+				return result;
+			}
 		}
 
 		public Expression BuildExpression(Expression expression, BuildPurpose buildPurpose)
 		{
 			using (UsingBuildPurpose(buildPurpose))
 			{
-			var result = Visit(expression);
-
-			return result;
-		}
+				var result = Visit(expression);
+
+				return result;
+			}
 		}
 
 		public Expression BuildSqlExpression(Expression expression)
@@ -315,10 +315,10 @@
 		{
 			using (UsingBuildContext(context))
 			{
-			var result = Visit(expression);
-
-			return result;
-		}
+				var result = Visit(expression);
+
+				return result;
+			}
 		}
 
 		public Expression BuildExpression(IBuildContext? context, Expression expression, BuildPurpose buildPurpose)
@@ -326,10 +326,10 @@
 			using (UsingBuildPurpose(buildPurpose))
 			using (UsingBuildContext(context))
 			{
-			var result = Visit(expression);
-
-			return result;
-		}
+				var result = Visit(expression);
+
+				return result;
+			}
 		}
 
 		public Expression BuildRoot(Expression expression)
@@ -430,7 +430,7 @@
 			var flags = GetProjectFlags();
 
 			var cacheKey = new ExprCacheKey(expression, context, null, null, flags);
-			
+
 			if (GetAlreadyTranslated(cacheKey, out var translated))
 			{
 				return translated;
@@ -522,17 +522,32 @@
 
 		public ContextRefExpression? GetCacheRootContext(Expression expression)
 		{
-			return expression switch
-			{
-				MemberExpression { Expression: { } expr } => GetCacheRootContext(expr),
-
-				MethodCallExpression methodCallExpression when methodCallExpression.IsQueryable() =>
-					GetCacheRootContext(methodCallExpression.Arguments[0]),
-
-				ContextRefExpression cre => cre,
-
-				_ => null,
-			};
+			if (expression is MemberExpression { Expression: { } expr })
+			{
+				return GetCacheRootContext(expr);
+			}
+
+			if (expression is MethodCallExpression methodCallExpression && methodCallExpression.IsQueryable())
+			{
+				return GetCacheRootContext(methodCallExpression.Arguments[0]);
+			}
+
+			return expression as ContextRefExpression;
+		}
+
+		public ContextRefExpression? GetAggregationRootContext(Expression expression)
+		{
+			if (expression is MemberExpression { Expression: { } expr })
+			{
+				return GetCacheRootContext(expr);
+			}
+
+			if (expression is MethodCallExpression methodCallExpression && methodCallExpression.IsQueryable())
+			{
+				return GetCacheRootContext(methodCallExpression.Arguments[0]);
+			}
+
+			return expression as ContextRefExpression;
 		}
 
 		[Conditional("DEBUG")]
@@ -556,9 +571,12 @@
 
 		Expression RegisterTranslatedSql(Expression translated, Expression path)
 		{
-			return FoundRoot != null
-				? RegisterTranslatedSql(FoundRoot.BuildContext.SelectQuery, translated, path)
-				: translated;
+			if (FoundRoot != null)
+			{
+				translated = RegisterTranslatedSql(FoundRoot.BuildContext.SelectQuery, translated, path);
+			}
+
+			return translated;
 		}
 
 		static bool HasConstant(Expression expression)
@@ -647,12 +665,12 @@
 
 			using (UsingColumnDescriptor(null))
 			{
-			var newNode = base.VisitLambda(node);
-
-			FoundRoot = null;
-
-			return newNode;
-		}
+				var newNode = base.VisitLambda(node);
+
+				FoundRoot = null;
+
+				return newNode;
+			}
 		}
 
 		protected override MemberAssignment VisitMemberAssignment(MemberAssignment node)
@@ -667,15 +685,15 @@
 			using (UsingAlias(node.Member.Name))
 			using (UsingColumnDescriptor(columnDescriptor))
 			{
-			var newNode = base.VisitMemberAssignment(node);
-
-			if (newNode.Expression is SqlPlaceholderExpression { Alias: null } placeholder)
-			{
+				var newNode = base.VisitMemberAssignment(node);
+
+				if (newNode.Expression is SqlPlaceholderExpression { Alias: null } placeholder)
+				{
 					newNode = newNode.Update(placeholder.WithAlias(Alias));
-			}
-
-			return newNode;
-		}
+				}
+
+				return newNode;
+			}
 		}
 
 		internal override SqlGenericConstructorExpression.Assignment VisitSqlGenericAssignment(SqlGenericConstructorExpression.Assignment assignment)
@@ -690,11 +708,16 @@
 			using (UsingAlias(assignment.MemberInfo.Name))
 			using (UsingColumnDescriptor(columnDescriptor))
 			{
-				return BuildContext != null
-					&& IsSqlOrExpression()
-					&& TryConvertToSql(assignment.Expression, out var translated)
-					? assignment.WithExpression(Visit(translated))
-					: base.VisitSqlGenericAssignment(assignment);
+				SqlGenericConstructorExpression.Assignment? newNode = null;
+				if (BuildContext != null && IsSqlOrExpression())
+				{
+					if (TryConvertToSql(assignment.Expression, out var translated))
+					{
+						newNode = assignment.WithExpression(Visit(translated));
+					}
+				}
+
+				return newNode ??= base.VisitSqlGenericAssignment(assignment);
 			}
 		}
 
@@ -702,11 +725,11 @@
 		{
 			using (UsingDisableNew(node.NewExpression))
 			{
-			var newExpression = base.VisitListInit(node);
-			FoundRoot = null;
-
-			return newExpression;
-		}
+				var newExpression = base.VisitListInit(node);
+				FoundRoot = null;
+
+				return newExpression;
+			}
 		}
 
 		public override Expression VisitSqlGenericConstructorExpression(SqlGenericConstructorExpression node)
@@ -729,10 +752,10 @@
 			using (UsingAlias(parameter.MemberInfo?.Name ?? parameter.ParameterInfo.Name))
 			using (UsingColumnDescriptor(columnDescriptor))
 			{
-			var newNode = base.VisitSqlGenericParameter(parameter);
-
-			return newNode;
-		}
+				var newNode = base.VisitSqlGenericParameter(parameter);
+
+				return newNode;
+			}
 		}
 
 		protected override Expression VisitMethodCall(MethodCallExpression node)
@@ -754,39 +777,39 @@
 					{
 						using (UsingAlias(Builder.EvaluateExpression<string>(node.Arguments[1])))
 						{
-						var translated = Visit(node.Arguments[0]);
-						return RegisterTranslatedSql(translated, node);
-					}
+							var translated = Visit(node.Arguments[0]);
+							return RegisterTranslatedSql(translated, node);
+						}
 					}
 
 					case nameof(Sql.Parameter) when IsSqlOrExpression():
 					{
 						using (CombineBuildFlags(BuildFlags.ForceParameter))
 						{
-						var translated = Visit(node.Arguments[0]);
-						return RegisterTranslatedSql(translated, node);
-					}
+							var translated = Visit(node.Arguments[0]);
+							return RegisterTranslatedSql(translated, node);
+						}
 					}
 
 					case nameof(Sql.Constant) when IsSqlOrExpression():
 					{
 						using (CombineBuildFlags(BuildFlags.ForceParameter))
 						{
-						if (HandleValue(node.Arguments[0], out var translated))
-						{
-							if (translated is SqlPlaceholderExpression { Sql: SqlParameter sqlParameter })
+							if (HandleValue(node.Arguments[0], out var translated))
 							{
-								sqlParameter.IsQueryParameter = false;
+								if (translated is SqlPlaceholderExpression { Sql: SqlParameter sqlParameter })
+								{
+									sqlParameter.IsQueryParameter = false;
+								}
+
+								translated = RegisterTranslatedSql(translated, node);
+								return translated;
 							}
 
-							translated = RegisterTranslatedSql(translated, node);
-							return translated;
+							return node;
 						}
-
-						return node;
-					}
-				}
-			}
+					}
+				}
 			}
 
 			if (Builder.IsAssociation(node, out _))
@@ -1079,7 +1102,7 @@
 
 				if (caseExpr is not SqlSearchCondition sc)
 					return base.VisitSwitch(node);
-				
+
 				cases.Add(new SqlCaseExpression.CaseItem(sc, value));
 			}
 
@@ -1190,7 +1213,7 @@
 			var rootContext     = context;
 			var rootSelectQuery = context.SelectQuery;
 
-			var root = GetCacheRootContext(expr);
+			var root = GetAggregationRootContext(expr);
 			if (root != null)
 			{
 				rootContext = root.BuildContext;
@@ -1198,7 +1221,7 @@
 			else
 			{
 				var findAggregationRoot = attr.IsAggregate || attr.IsWindowFunction;
-				
+
 				if (!findAggregationRoot)
 				{
 					// handling old stuff of backward compatibility
@@ -1251,12 +1274,12 @@
 			else
 			{
 				transformed = attr.GetExpression((buildVisitor: this, context: rootContext),
-				Builder.DataContext,
-				Builder,
-				rootSelectQuery,
-				expr,
-				static (context, e, descriptor, inline) =>
-					context.buildVisitor.ConvertToExtensionSql(context.context, e, descriptor, inline));
+					Builder.DataContext,
+					Builder,
+					rootSelectQuery,
+					expr,
+					static (context, e, descriptor, inline) =>
+						context.buildVisitor.ConvertToExtensionSql(context.context, e, descriptor, inline));
 			}
 
 			if (transformed is SqlPlaceholderExpression placeholder)
@@ -1415,101 +1438,44 @@
 
 			using var saveAlias = UsingAlias(node.Member.Name);
 
-				var context = FoundRoot;
-
-<<<<<<< HEAD
-				if (node.Expression != null)
-				{
-					if (node.Member.IsNullableValueMember())
-					{
-						var translatedExpr = Visit(node.Expression!);
-
-						if (translatedExpr is SqlPlaceholderExpression placeholder)
-						{
-							return Visit(placeholder.WithType(node.Type));
-						}
-
-						return node.Update(translatedExpr);
-					}
-=======
+			var context = FoundRoot;
+
 			if (node.Expression != null)
 			{
 				result = HandleNullableT(node);
 				if (result != null)
 					return result;
 			}
->>>>>>> 11e199fa
-
-					if (node.Member.IsNullableHasValueMember())
-					{
-						var translatedExpr = Visit(node.Expression!);
-
-						if (translatedExpr is SqlPlaceholderExpression)
-						{
-							var hasValue = SequenceHelper.MakeNotNullCondition(translatedExpr);
-							return Visit(hasValue);
-						}
-					}
-				}
-
-				if (context != null)
-				{
-					if (_buildPurpose is BuildPurpose.Expression or BuildPurpose.Sql)
-					{
-						var exprCacheKey = GetSqlCacheKey(node);
-						if (GetAlreadyTranslated(exprCacheKey, out var alreadyTranslated))
-						{
-							return Visit(alreadyTranslated);
-						}
-					}
-
-					// Should be called before any other checks. SetOperationContext, TableLikeQueryContext, CteContext may intercept this call
-					//
-					var translated = MakeWithCache(context.BuildContext, node);
-					if (!IsSame(translated, node) && translated is not SqlErrorExpression)
-					{
-						if (translated is DefaultValueExpression && _buildPurpose is BuildPurpose.Expression)
-						{
-							// skip DefaultValueExpression in expression mode, it should be result from SelectContext that projection is wrong.
-						}
-						else
-						{
-							translated = RegisterTranslatedSql(translated, node);
-
-							translated = Visit(translated);
-							return translated;
-						}
-					}
-
-<<<<<<< HEAD
-					if (_buildPurpose is BuildPurpose.Traverse)
-						return node;
-
-					if (Builder.IsAssociation(node, out _))
-					{
-						Expression associationRoot;
-					using (UsingBuildPurpose(BuildPurpose.AssociationRoot))
-						{
-							associationRoot = MakeWithCache(context.BuildContext, node);
-						}
-
-						if (!IsSame(associationRoot, node) && associationRoot is not SqlErrorExpression)
-						{
-							return Visit(associationRoot);
-						}
-
-						if (node.Expression != null)
-						{
-							var testExpression = UnwrapExpressionForAssociation(node.Expression);
-
-							if (testExpression is ContextRefExpression { BuildContext.AutomaticAssociations: true })
-							{
-								var association = TryCreateAssociation(node, context, BuildContext);
-								if (!IsSame(association, node))
-									return Visit(association);
-							}
-						}
-=======
+
+			if (context != null)
+			{
+				if (_buildPurpose is BuildPurpose.Expression or BuildPurpose.Sql)
+				{
+					var exprCacheKey = GetSqlCacheKey(node);
+					if (GetAlreadyTranslated(exprCacheKey, out var alreadyTranslated))
+					{
+						return Visit(alreadyTranslated);
+					}
+				}
+
+				// Should be called before any other checks. SetOperationContext, TableLikeQueryContext, CteContext may intercept this call
+				//
+				var translated = MakeWithCache(context.BuildContext, node);
+				if (!IsSame(translated, node) && translated is not SqlErrorExpression)
+				{
+					if (translated is DefaultValueExpression && _buildPurpose is BuildPurpose.Expression)
+					{
+						// skip DefaultValueExpression in expression mode, it should be result from SelectContext that projection is wrong.
+					}
+					else
+					{
+						translated = RegisterTranslatedSql(translated, node);
+
+						translated = Visit(translated);
+						return translated;
+					}
+				}
+
 				if (_buildPurpose is BuildPurpose.Traverse)
 					return node;
 
@@ -1560,79 +1526,9 @@
 					{
 						var hasValue = SequenceHelper.MakeNotNullCondition(translatedExpr);
 						return Visit(hasValue);
->>>>>>> 11e199fa
-					}
-
-<<<<<<< HEAD
-					if (_buildPurpose is BuildPurpose.Sql && translated is SqlErrorExpression)
-						return translated;
-				}
-
-				if (BuildContext != null && _buildPurpose is not BuildPurpose.Traverse)
-				{
-					var rootContext = context?.BuildContext ?? BuildContext;
-
-					if (_buildPurpose is BuildPurpose.Sql or BuildPurpose.Expression)
-					{
-					var cacheKey = new ExprCacheKey(node, null, CurrentDescriptor, rootContext.SelectQuery, ProjectFlags.SQL);
-
-						if (GetAlreadyTranslated(cacheKey, out var translatedLocal))
-							return translatedLocal;
-
-					if (TranslateMember(BuildContext, memberExpression: node, translated: out translatedLocal))
-						{
-							translatedLocal = RegisterTranslatedSql(translatedLocal, node);
-							
-							if (!_translationCache.ContainsKey(cacheKey))
-								_translationCache[cacheKey] = translatedLocal;
-
-							return Visit(translatedLocal);
-						}
-
-						if (HandleValue(node, out var translated))
-							return Visit(translated);
-
-						if (HandleExtension(BuildContext, node, out translated))
-							return Visit(translated);
-
-						var exposed = Builder.ConvertSingleExpression(node);
-
-						if (!IsSame(exposed, node))
-						{
-							var translatedExposed = Visit(exposed);
-							if (SequenceHelper.HasError(translatedExposed))
-								return node;
-							return translatedExposed;
-						}
-
-						if (HandleSubquery(node, out translated))
-							return Visit(translated);
-
-						if (node.Expression is ContextRefExpression contextRef)
-						{
-							// Handling case when implementation of interface refers to ExpressionMethod
-							if (contextRef is { ElementType.IsInterface: true, BuildContext: ITableContext tableContext } && tableContext.ObjectType != contextRef.ElementType)
-							{
-								var newMember = tableContext.ObjectType.GetImplementation(node.Member);
-								if (newMember != null)
-								{
-									var newMemberAccess = Expression.MakeMemberAccess(contextRef.WithType(tableContext.ObjectType), newMember);
-									return Visit(newMemberAccess);
-								}
-							}
-						}
-
-					}
-				}
-
-			if (_buildPurpose is BuildPurpose.Expression && node.Expression != null)
-				{
-					return base.VisitMember(node);
-				}
-
-				return node;
-			}
-=======
+					}
+				}
+
 				return null;
 			}
 
@@ -1757,7 +1653,6 @@
 				return null;
 			}
 		}
->>>>>>> 11e199fa
 
 		protected override Expression VisitParameter(ParameterExpression node)
 		{
@@ -1926,8 +1821,7 @@
 					}
 				}
 
-				notNull = placeholders
-					.Find(pl => !pl.Sql.CanBeNullable(NullabilityContext.NonQuery));
+				notNull = placeholders.Find(pl => !pl.Sql.CanBeNullable(NullabilityContext.NonQuery));
 			}
 
 			if (notNull == null)
@@ -2052,8 +1946,8 @@
 				if (test.NodeType is ExpressionType.Equal or ExpressionType.NotEqual)
 				{
 					var binary = (BinaryExpression)test;
-					if (HandleDefaultIfEmptyInBinary(binary.Left, binary.Right, out var newTest) 
-					    || HandleDefaultIfEmptyInBinary(binary.Right, binary.Left, out newTest))
+					if (HandleDefaultIfEmptyInBinary(binary.Left, binary.Right, out var newTest)
+						|| HandleDefaultIfEmptyInBinary(binary.Right, binary.Left, out newTest))
 					{
 						if (binary.NodeType == ExpressionType.Equal)
 						{
@@ -2077,8 +1971,8 @@
 				if (_buildPurpose is BuildPurpose.Sql)
 				{
 					if (test is SqlPlaceholderExpression testPlaceholder
-					    && ifTrue is SqlPlaceholderExpression truePlaceholder
-					    && ifFalse is SqlPlaceholderExpression falsePlaceholder)
+						&& ifTrue is SqlPlaceholderExpression truePlaceholder
+						&& ifFalse is SqlPlaceholderExpression falsePlaceholder)
 					{
 						testPlaceholder = UpdateNesting(testPlaceholder);
 						truePlaceholder = UpdateNesting(truePlaceholder);
@@ -2285,8 +2179,7 @@
 								predicate = ConvertExpressionToPredicate(
 									placeholder.Sql,
 									withNull: withNull,
-									forceEquality: withNull && placeholder.Sql.CanBeNullableOrUnknown(GetNullabilityContext(), false)
-								);
+									forceEquality: withNull && placeholder.Sql.CanBeNullableOrUnknown(GetNullabilityContext(), false));
 							}
 
 							var condition = new SqlSearchCondition();
@@ -2325,8 +2218,8 @@
 				case ExpressionType.Convert:
 				case ExpressionType.ConvertChecked:
 				{
-					if (node.Type != typeof(object) && 
-					    (HandleSqlRelated(node, out var translated) || HandleValue(node, out translated)))
+					if (node.Type != typeof(object) &&
+						(HandleSqlRelated(node, out var translated) || HandleValue(node, out translated)))
 					{
 						return Visit(translated);
 					}
@@ -2384,7 +2277,7 @@
 
 							if (node.Type == t ||
 								t.IsEnum && Enum.GetUnderlyingType(t) == node.Type ||
-							    node.Type.IsEnum && Enum.GetUnderlyingType(node.Type) == t)
+								node.Type.IsEnum && Enum.GetUnderlyingType(node.Type) == t)
 							{
 								return Visit(placeholder.WithType(node.Type));
 							}
@@ -2928,7 +2821,7 @@
 
 			if (!IsSame(exposed, node))
 				return Visit(exposed);
-			
+
 			return base.VisitBinary(node);
 		}
 
@@ -3014,7 +2907,7 @@
 			if (node.NodeType is ExpressionType.Equal or ExpressionType.NotEqual)
 			{
 				if (HandleEquality(node.NodeType is ExpressionType.NotEqual, left, right, out var optimized)
-				    || HandleEquality(node.NodeType is ExpressionType.NotEqual, right, left, out optimized))
+					|| HandleEquality(node.NodeType is ExpressionType.NotEqual, right, left, out optimized))
 
 				{
 					optimized = Visit(optimized);
@@ -3048,7 +2941,7 @@
 						return true;
 					}
 				}
-			
+
 				translated = Visit(compareExpr);
 				return true;
 			}
@@ -3450,22 +3343,22 @@
 			using (UsingBuildContext(context ?? BuildContext))
 			using (UsingBuildPurpose(BuildPurpose.Sql))
 			{
-			var result = Visit(expression);
-
-			if (result is SqlPlaceholderExpression placeholder)
-			{
-				searchCondition.Add(ConvertExpressionToPredicate(placeholder.Sql));
-				error = null;
-				return true;
-			}
-
-			var errorExpr = GetSearchConditionError(result);
-			if (errorExpr != null)
-				error = SqlErrorExpression.EnsureError(errorExpr, expression.Type);
-			else
-				error = SqlErrorExpression.EnsureError(result, expression.Type);
-			return false;
-		}
+				var result = Visit(expression);
+
+				if (result is SqlPlaceholderExpression placeholder)
+				{
+					searchCondition.Add(ConvertExpressionToPredicate(placeholder.Sql));
+					error = null;
+					return true;
+				}
+
+				var errorExpr = GetSearchConditionError(result);
+				if (errorExpr != null)
+					error = SqlErrorExpression.EnsureError(errorExpr, expression.Type);
+				else
+					error = SqlErrorExpression.EnsureError(result, expression.Type);
+				return false;
+			}
 		}
 
 		#endregion
@@ -3513,71 +3406,71 @@
 
 			using (UsingBuildFlags((_buildFlags | BuildFlags.ForKeys) & ~BuildFlags.ForMemberRoot))
 			{
-			switch (node)
-			{
-				case { Method: { DeclaringType.IsStringType: true, Name: nameof(string.Contains) } }:
-					predicate = CreateStringPredicate(node, SqlPredicate.SearchString.SearchKind.Contains, IsCaseSensitive(node));
-					break;
-
-				case { Method: { DeclaringType.IsStringType: true, Name: nameof(string.StartsWith) } }:
-					predicate = CreateStringPredicate(node, SqlPredicate.SearchString.SearchKind.StartsWith, IsCaseSensitive(node));
-					break;
-
-				case { Method: { DeclaringType.IsStringType: true, Name: nameof(string.EndsWith) } }:
-					predicate = CreateStringPredicate(node, SqlPredicate.SearchString.SearchKind.EndsWith, IsCaseSensitive(node));
-					break;
-
-				// static Contains(this src, item) extension methods
-				case { Method: { DeclaringType: { } type, Name: nameof(Enumerable.Contains) } } when (
-					type == typeof(Enumerable) ||
-					(type == typeof(Queryable) && node.Arguments.Count == 2 && Builder.CanBeEvaluatedOnClient(node.Arguments[0]))
-				):
-					predicate = ConvertInPredicate(node.Arguments[1], node.Arguments[0]);
-					break;
-
-				// src.Contains(item) instance methods
-				case { Method: { DeclaringType: { } type, Name: nameof(IList.Contains) } } when (
-					typeof(IList).IsSameOrParentOf(type) ||
-					typeof(ICollection<>).IsSameOrParentOf(type) ||
-					// IReadOnlyCollection<> doesn't declare Contains(), but derived (readonly) collection classes could.
-					typeof(IReadOnlyCollection<>).IsSameOrParentOf(type)
-				):
-					predicate = ConvertInPredicate(node.Arguments[0], node.Object!);
-					break;
+				switch (node)
+				{
+					case { Method: { DeclaringType.IsStringType: true, Name: nameof(string.Contains) } }:
+						predicate = CreateStringPredicate(node, SqlPredicate.SearchString.SearchKind.Contains, IsCaseSensitive(node));
+						break;
+
+					case { Method: { DeclaringType.IsStringType: true, Name: nameof(string.StartsWith) } }:
+						predicate = CreateStringPredicate(node, SqlPredicate.SearchString.SearchKind.StartsWith, IsCaseSensitive(node));
+						break;
+
+					case { Method: { DeclaringType.IsStringType: true, Name: nameof(string.EndsWith) } }:
+						predicate = CreateStringPredicate(node, SqlPredicate.SearchString.SearchKind.EndsWith, IsCaseSensitive(node));
+						break;
+
+					// static Contains(this src, item) extension methods
+					case { Method: { DeclaringType: { } type, Name: nameof(Enumerable.Contains) } } when (
+						type == typeof(Enumerable) ||
+						(type == typeof(Queryable) && node.Arguments.Count == 2 && Builder.CanBeEvaluatedOnClient(node.Arguments[0]))
+					):
+						predicate = ConvertInPredicate(node.Arguments[1], node.Arguments[0]);
+						break;
+
+					// src.Contains(item) instance methods
+					case { Method: { DeclaringType: { } type, Name: nameof(IList.Contains) } } when (
+						typeof(IList).IsSameOrParentOf(type) ||
+						typeof(ICollection<>).IsSameOrParentOf(type) ||
+						// IReadOnlyCollection<> doesn't declare Contains(), but derived (readonly) collection classes could.
+						typeof(IReadOnlyCollection<>).IsSameOrParentOf(type)
+					):
+						predicate = ConvertInPredicate(node.Arguments[0], node.Object!);
+						break;
 
 #if NET8_0_OR_GREATER
-				case
-				{
-					Method: { DeclaringType.IsMemoryExtensionsType: true, Name: nameof(MemoryExtensions.Contains) },
-					Arguments:
-					[
-						MethodCallExpression
+					case
+					{
+						Method: { DeclaringType.IsMemoryExtensionsType: true, Name: nameof(MemoryExtensions.Contains) },
+						Arguments:
+						[
+							MethodCallExpression
 						{
 							Method.Name: "op_Implicit",
 							Type.Name: "ReadOnlySpan`1" or "Span`1",
 							Arguments: [var spanSource],
 						},
-						var value,
-						..
-					]
-				}:
-					predicate = ConvertInPredicate(value, spanSource!.UnwrapConvertToSelf());
-					break;
+							var value,
+							..
+						]
+					}:
+						predicate = ConvertInPredicate(value, spanSource!.UnwrapConvertToSelf());
+						break;
 #endif
 
-				case { Method: { DeclaringType: { } type, Name: nameof(Dictionary<,>.ContainsValue) } } when (
-					typeof(Dictionary<,>).IsSameOrParentOf(type)
-				):
-					predicate = ConvertInPredicate(node.Arguments[0], ExpressionHelper.PropertyOrField(node.Object!, "Values"));
-					break;
-
-				case { Method: { DeclaringType: { } type, Name: nameof(IDictionary<,>.ContainsKey) } } when (
-					typeof(IDictionary<,>).IsSameOrParentOf(type) ||
-					typeof(IReadOnlyDictionary<,>).IsSameOrParentOf(type)
-				):
-					predicate = ConvertInPredicate(node.Arguments[0], ExpressionHelper.PropertyOrField(node.Object!, "Keys"));
-					break;
-			}
+					case { Method: { DeclaringType: { } type, Name: nameof(Dictionary<,>.ContainsValue) } } when (
+						typeof(Dictionary<,>).IsSameOrParentOf(type)
+					):
+						predicate = ConvertInPredicate(node.Arguments[0], ExpressionHelper.PropertyOrField(node.Object!, "Values"));
+						break;
+
+					case { Method: { DeclaringType: { } type, Name: nameof(IDictionary<,>.ContainsKey) } } when (
+						typeof(IDictionary<,>).IsSameOrParentOf(type) ||
+						typeof(IReadOnlyDictionary<,>).IsSameOrParentOf(type)
+					):
+						predicate = ConvertInPredicate(node.Arguments[0], ExpressionHelper.PropertyOrField(node.Object!, "Keys"));
+						break;
+				}
 			}
 
 			if (predicate != null)
@@ -3631,15 +3524,16 @@
 						falseValue = Visit(ExpressionInstances.False) as SqlPlaceholderExpression;
 					}
 
-				if (trueValue is SqlPlaceholderExpression { Sql: var trueSql } && falseValue is SqlPlaceholderExpression { Sql: var falseSql })
-				{
-					predicate = new SqlPredicate.IsTrue(sqlExpression, trueSql, falseSql, withNull && DataOptions.LinqOptions.CompareNulls == CompareNulls.LikeClr ? false : null, false);
-					return predicate;
-				}
-			}
+					if (trueValue != null && falseValue != null)
+					{
+						predicate = new SqlPredicate.IsTrue(sqlExpression, trueValue.Sql, falseValue.Sql, withNull && DataOptions.LinqOptions.CompareNulls == CompareNulls.LikeClr ? false : null, false);
+						return predicate;
+					}
+				}
 			}
 
 			predicate = new SqlPredicate.Expr(sqlExpression);
+
 			return predicate;
 		}
 
@@ -3649,14 +3543,14 @@
 
 			using (UsingColumnDescriptor(descriptor))
 			{
-			var trueValue  = UpdateNesting(Visit(ExpressionInstances.True));
-			var falseValue = UpdateNesting(Visit(ExpressionInstances.False));
-
-			if (trueValue is not SqlPlaceholderExpression trueSql || falseValue is not SqlPlaceholderExpression falseSql)
-				return null;
-
-			return new SqlPredicate.IsTrue(sqlExpression, trueSql.Sql, falseSql.Sql, DataOptions.LinqOptions.CompareNulls == CompareNulls.LikeClr ? false : null, false);
-		}
+				var trueValue  = UpdateNesting(Visit(ExpressionInstances.True));
+				var falseValue = UpdateNesting(Visit(ExpressionInstances.False));
+
+				if (trueValue is not SqlPlaceholderExpression trueSql || falseValue is not SqlPlaceholderExpression falseSql)
+					return null;
+
+				return new SqlPredicate.IsTrue(sqlExpression, trueSql.Sql, falseSql.Sql, DataOptions.LinqOptions.CompareNulls == CompareNulls.LikeClr ? false : null, false);
+			}
 		}
 
 		static bool IsNullExpression(Expression expression)
@@ -3681,20 +3575,20 @@
 			using (UsingBuildContext(context))
 			using (UsingBuildPurpose(buildPurpose ?? _buildPurpose))
 			{
-			var expr = ConvertCompareExpression(ExpressionType.Equal, left, right);
-
-			if (expr is SqlPlaceholderExpression { Sql: SqlSearchCondition sc })
-			{
-				searchCondition = sc;
+				var expr = ConvertCompareExpression(ExpressionType.Equal, left, right);
+
+				if (expr is SqlPlaceholderExpression { Sql: SqlSearchCondition sc })
+				{
+					searchCondition = sc;
 					error = null;
-				return true;
-			}
-
-			searchCondition = null;
+					return true;
+				}
+
+				searchCondition = null;
 				error = SqlErrorExpression.EnsureError(expr, typeof(bool));
 
-			return false;
-		}
+				return false;
+			}
 		}
 
 		public SqlSearchCondition GenerateComparison(
@@ -3706,16 +3600,16 @@
 			using (UsingBuildContext(context))
 			using (UsingBuildPurpose(buildPurpose ?? _buildPurpose))
 			{
-			var expr = ConvertCompareExpression(ExpressionType.Equal, left, right);
-
-			if (expr is SqlPlaceholderExpression { Sql: SqlSearchCondition sc })
-				return sc;
-
-			if (expr is SqlErrorExpression error)
-				throw error.CreateException();
-
-			throw new SqlErrorExpression($"Could not compare '{SqlErrorExpression.PrepareExpressionString(left)}' with {SqlErrorExpression.PrepareExpressionString(right)}", typeof(bool)).CreateException();
-		}
+				var expr = ConvertCompareExpression(ExpressionType.Equal, left, right);
+
+				if (expr is SqlPlaceholderExpression { Sql: SqlSearchCondition sc })
+					return sc;
+
+				if (expr is SqlErrorExpression error)
+					throw error.CreateException();
+
+				throw new SqlErrorExpression($"Could not compare '{SqlErrorExpression.PrepareExpressionString(left)}' with {SqlErrorExpression.PrepareExpressionString(right)}", typeof(bool)).CreateException();
+			}
 		}
 
 		Expression ConvertCompareExpression(ExpressionType nodeType, Expression left, Expression right, Expression? originalExpression = null)
@@ -4041,244 +3935,240 @@
 			using var saveFlags      = UsingBuildFlags((_buildFlags | BuildFlags.ForKeys) & ~BuildFlags.ForMemberRoot);
 			using var saveDescriptor = UsingColumnDescriptor(SuggestColumnDescriptor(left, right));
 
-				var leftExpr = Visit(left);
-				if (leftExpr is SqlErrorExpression errorLeft)
-					return errorLeft.WithType(typeof(bool));
-
-				var rightExpr = Visit(right);
-				if (rightExpr is SqlErrorExpression errorRight)
-					return errorRight.WithType(typeof(bool));
-
-				leftExpr = Builder.UpdateNesting(BuildContext, leftExpr);
-				rightExpr = Builder.UpdateNesting(BuildContext, rightExpr);
-
-				var compareNullsAsValues = Builder.CompareNulls is CompareNulls.LikeClr or CompareNulls.LikeSqlExceptParameters;
-
-				//SQLRow case when needs to add Single
-				//
-				if (leftExpr is SqlPlaceholderExpression { Sql: SqlRowExpression } && rightExpr is not SqlPlaceholderExpression)
-				{
-					var elementType = TypeHelper.GetEnumerableElementType(rightExpr.Type);
-					var singleCall  = Expression.Call(Methods.Enumerable.Single.MakeGenericMethod(elementType), right);
-					rightExpr = Visit(singleCall);
-				}
-				else if (rightExpr is SqlPlaceholderExpression { Sql: SqlRowExpression } &&
-						 leftExpr is not SqlPlaceholderExpression)
-				{
-					var elementType = TypeHelper.GetEnumerableElementType(leftExpr.Type);
-					var singleCall  = Expression.Call(Methods.Enumerable.Single.MakeGenericMethod(elementType), left);
-					leftExpr = Visit(singleCall);
-				}
-
-				leftExpr = RemoveNullPropagation(leftExpr, toSql: true);
-				rightExpr = RemoveNullPropagation(rightExpr, toSql: true);
-
-				if (leftExpr is SqlErrorExpression leftError)
-					return leftError.WithType(typeof(bool));
-
-				if (rightExpr is SqlErrorExpression rightError)
-					return rightError.WithType(typeof(bool));
-
-				if (leftExpr is SqlPlaceholderExpression placeholderLeft)
-				{
-					l = placeholderLeft.Sql;
-				}
-
-				if (rightExpr is SqlPlaceholderExpression placeholderRight)
-				{
-					r = placeholderRight.Sql;
-				}
-
-				switch (nodeType)
-				{
-					case ExpressionType.Equal:
-					case ExpressionType.NotEqual:
-
-						var isNot = nodeType == ExpressionType.NotEqual;
-
-						if (l != null && r != null)
-							break;
+			var leftExpr = Visit(left);
+			if (leftExpr is SqlErrorExpression errorLeft)
+				return errorLeft.WithType(typeof(bool));
+
+			var rightExpr = Visit(right);
+			if (rightExpr is SqlErrorExpression errorRight)
+				return errorRight.WithType(typeof(bool));
+
+			leftExpr = Builder.UpdateNesting(BuildContext, leftExpr);
+			rightExpr = Builder.UpdateNesting(BuildContext, rightExpr);
+
+			var compareNullsAsValues = Builder.CompareNulls is CompareNulls.LikeClr or CompareNulls.LikeSqlExceptParameters;
+
+			//SQLRow case when needs to add Single
+			//
+			if (leftExpr is SqlPlaceholderExpression { Sql: SqlRowExpression } && rightExpr is not SqlPlaceholderExpression)
+			{
+				var elementType = TypeHelper.GetEnumerableElementType(rightExpr.Type);
+				var singleCall  = Expression.Call(Methods.Enumerable.Single.MakeGenericMethod(elementType), right);
+				rightExpr = Visit(singleCall);
+			}
+			else if (rightExpr is SqlPlaceholderExpression { Sql: SqlRowExpression } &&
+					 leftExpr is not SqlPlaceholderExpression)
+			{
+				var elementType = TypeHelper.GetEnumerableElementType(leftExpr.Type);
+				var singleCall  = Expression.Call(Methods.Enumerable.Single.MakeGenericMethod(elementType), left);
+				leftExpr = Visit(singleCall);
+			}
+
+			leftExpr = RemoveNullPropagation(leftExpr, toSql: true);
+			rightExpr = RemoveNullPropagation(rightExpr, toSql: true);
+
+			if (leftExpr is SqlErrorExpression leftError)
+				return leftError.WithType(typeof(bool));
+
+			if (rightExpr is SqlErrorExpression rightError)
+				return rightError.WithType(typeof(bool));
+
+			if (leftExpr is SqlPlaceholderExpression placeholderLeft)
+			{
+				l = placeholderLeft.Sql;
+			}
+
+			if (rightExpr is SqlPlaceholderExpression placeholderRight)
+			{
+				r = placeholderRight.Sql;
+			}
+
+			switch (nodeType)
+			{
+				case ExpressionType.Equal:
+				case ExpressionType.NotEqual:
+
+					var isNot = nodeType == ExpressionType.NotEqual;
+
+					if (l != null && r != null)
+						break;
 
 					leftExpr  = Builder.ParseGenericConstructor(leftExpr.UnwrapAdjustType(),  ProjectFlags.SQL | ProjectFlags.Keys, CurrentDescriptor);
 					rightExpr = Builder.ParseGenericConstructor(rightExpr.UnwrapAdjustType(), ProjectFlags.SQL | ProjectFlags.Keys, CurrentDescriptor);
 
-						if (SequenceHelper.UnwrapDefaultIfEmpty(leftExpr) is SqlGenericConstructorExpression leftGenericConstructor &&
-						    SequenceHelper.UnwrapDefaultIfEmpty(rightExpr) is SqlGenericConstructorExpression rightGenericConstructor)
+					if (SequenceHelper.UnwrapDefaultIfEmpty(leftExpr) is SqlGenericConstructorExpression leftGenericConstructor &&
+						SequenceHelper.UnwrapDefaultIfEmpty(rightExpr) is SqlGenericConstructorExpression rightGenericConstructor)
+					{
+						return GenerateConstructorComparison(leftGenericConstructor, rightGenericConstructor);
+					}
+
+					if (IsNullExpression(left))
+					{
+						rightExpr = Visit(rightExpr);
+
+						if (rightExpr is ConditionalExpression { Test: SqlPlaceholderExpression { Sql: SqlSearchCondition rightSearchCond } } && rightSearchCond.Predicates.Count == 1)
 						{
-							return GenerateConstructorComparison(leftGenericConstructor, rightGenericConstructor);
-						}
-
-						if (IsNullExpression(left))
-						{
-							rightExpr = Visit(rightExpr);
-
-							if (rightExpr is ConditionalExpression { Test: SqlPlaceholderExpression { Sql: SqlSearchCondition rightSearchCond } } && rightSearchCond.Predicates.Count == 1)
+							var rightPredicate  = rightSearchCond.Predicates[0];
+							var localIsNot = isNot;
+
+							if (rightPredicate is SqlPredicate.IsNull isnull)
 							{
-								var rightPredicate  = rightSearchCond.Predicates[0];
-								var localIsNot = isNot;
-
-								if (rightPredicate is SqlPredicate.IsNull isnull)
-								{
-									if (isnull.IsNot == localIsNot)
-										return CreatePlaceholder(new SqlSearchCondition(false, canBeUnknown: null, isnull), GetOriginalExpression());
-
-									return CreatePlaceholder(new SqlSearchCondition(false, canBeUnknown: null, new SqlPredicate.IsNull(isnull.Expr1, !isnull.IsNot)), GetOriginalExpression());
-								}
-							}
-
-							return GenerateNullComparison(rightExpr, isNot);
-						}
-
-						if (IsNullExpression(right))
-						{
-							leftExpr = Visit(leftExpr);
-
-							if (leftExpr is ConditionalExpression { Test: SqlPlaceholderExpression { Sql: SqlSearchCondition leftSearchCond } } && leftSearchCond.Predicates.Count == 1)
-							{
-								var leftPredicate  = leftSearchCond.Predicates[0];
-								var localIsNot = isNot;
-
-								if (leftPredicate is SqlPredicate.IsNull isnull)
-								{
-									if (isnull.IsNot == localIsNot)
-										return CreatePlaceholder(new SqlSearchCondition(false, canBeUnknown: null, isnull), GetOriginalExpression());
-
-									return CreatePlaceholder(new SqlSearchCondition(false, canBeUnknown: null, new SqlPredicate.IsNull(isnull.Expr1, !isnull.IsNot)), GetOriginalExpression());
-								}
-							}
-
-							return GenerateNullComparison(leftExpr, isNot);
-						}
-
-						if (l == null || r == null)
-						{
-							var pathComparison = GeneratePathComparison(left, SequenceHelper.UnwrapDefaultIfEmpty(leftExpr), right, SequenceHelper.UnwrapDefaultIfEmpty(rightExpr));
-
-							return pathComparison;
-						}
-
-						break;
-				}
-
-				var op = nodeType switch
-				{
-					ExpressionType.Equal              => SqlPredicate.Operator.Equal,
-					ExpressionType.NotEqual           => SqlPredicate.Operator.NotEqual,
-					ExpressionType.GreaterThan        => SqlPredicate.Operator.Greater,
-					ExpressionType.GreaterThanOrEqual => SqlPredicate.Operator.GreaterOrEqual,
-					ExpressionType.LessThan           => SqlPredicate.Operator.Less,
-					ExpressionType.LessThanOrEqual    => SqlPredicate.Operator.LessOrEqual,
-					_                                 => throw new InvalidOperationException(),
-				};
-
-				if ((left.NodeType is ExpressionType.Convert or ExpressionType.ConvertChecked || right.NodeType is ExpressionType.Convert or ExpressionType.ConvertChecked)
-					&& (op is SqlPredicate.Operator.Equal or SqlPredicate.Operator.NotEqual))
-				{
-					var p = ConvertEnumConversion(left, op, right);
-					if (p != null)
-						return CreatePlaceholder(new SqlSearchCondition(false, canBeUnknown: null, p), GetOriginalExpression());
-				}
-
-				if (l is null)
-				{
-					if (Visit(left) is not SqlPlaceholderExpression leftPlaceholder)
-						return GetOriginalExpression();
-					l = leftPlaceholder.Sql;
-				}
-
-				if (r is null)
-				{
-					if (Visit(right) is not SqlPlaceholderExpression rightPlaceholder)
-						return GetOriginalExpression();
-					r = rightPlaceholder.Sql;
-				}
-
-				var lOriginal = l;
-				var rOriginal = r;
-
-				l = QueryHelper.UnwrapExpression(l, checkNullability: true);
-				r = QueryHelper.UnwrapExpression(r, checkNullability: true);
-
-				if (l is SqlValue lValue)
-					lValue.ValueType = GetDataType(r, lValue.ValueType, MappingSchema);
-
-				if (r is SqlValue rValue)
-					rValue.ValueType = GetDataType(l, rValue.ValueType, MappingSchema);
-
-				/*switch (nodeType)
-				{
-					case ExpressionType.Equal:
-					case ExpressionType.NotEqual:
-
-					if (!BuildContext!.SelectQuery.IsParameterDependent &&
-							(l is SqlParameter && lOriginal.CanBeNullable(nullability) || r is SqlParameter && r.CanBeNullable(nullability)))
-						{
-						BuildContext.SelectQuery.IsParameterDependent = true;
-						}
-
-						break;
-				}*/
-
-				ISqlPredicate? predicate = null;
-
-				var isEquality = op switch
-				{
-					SqlPredicate.Operator.Equal => true,
-					SqlPredicate.Operator.NotEqual => false,
-					_ => default(bool?),
-				};
-
-				// TODO: maybe remove
-				if (l is SqlSearchCondition lsc)
-				{
-					if (isEquality != null & IsBooleanConstant(rightExpr, out var boolRight) && boolRight != null)
-					{
-						predicate = lsc.MakeNot(boolRight != isEquality);
-					}
-				}
-
-				// TODO: maybe remove
-				if (r is SqlSearchCondition rsc)
-				{
-					if (isEquality != null & IsBooleanConstant(rightExpr, out var boolLeft) && boolLeft != null)
-					{
-						predicate = rsc.MakeNot(boolLeft != isEquality);
-					}
-				}
-
-				if (predicate == null)
-				{
-					if (isEquality != null)
-					{
-						bool?           value;
-						ISqlExpression? expression  = null;
-
-						if (IsBooleanConstant(left, out value))
-						{
-							if (l.ElementType != QueryElementType.SqlParameter)
-							{
-								expression = rOriginal;
+								if (isnull.IsNot == localIsNot)
+									return CreatePlaceholder(new SqlSearchCondition(false, canBeUnknown: null, isnull), GetOriginalExpression());
+
+								return CreatePlaceholder(new SqlSearchCondition(false, canBeUnknown: null, new SqlPredicate.IsNull(isnull.Expr1, !isnull.IsNot)), GetOriginalExpression());
 							}
 						}
-						else if (IsBooleanConstant(right, out value))
+
+						return GenerateNullComparison(rightExpr, isNot);
+					}
+
+					if (IsNullExpression(right))
+					{
+						leftExpr = Visit(leftExpr);
+
+						if (leftExpr is ConditionalExpression { Test: SqlPlaceholderExpression { Sql: SqlSearchCondition leftSearchCond } } && leftSearchCond.Predicates.Count == 1)
 						{
-							if (r.ElementType != QueryElementType.SqlParameter)
+							var leftPredicate  = leftSearchCond.Predicates[0];
+							var localIsNot = isNot;
+
+							if (leftPredicate is SqlPredicate.IsNull isnull)
 							{
-								expression = lOriginal;
+								if (isnull.IsNot == localIsNot)
+									return CreatePlaceholder(new SqlSearchCondition(false, canBeUnknown: null, isnull), GetOriginalExpression());
+
+								return CreatePlaceholder(new SqlSearchCondition(false, canBeUnknown: null, new SqlPredicate.IsNull(isnull.Expr1, !isnull.IsNot)), GetOriginalExpression());
 							}
 						}
 
-						if (value != null
-							&& expression != null
-							&& !(expression.ElementType == QueryElementType.SqlValue && ((SqlValue)expression).Value == null))
+						return GenerateNullComparison(leftExpr, isNot);
+					}
+
+					if (l == null || r == null)
+					{
+						var pathComparison = GeneratePathComparison(left, SequenceHelper.UnwrapDefaultIfEmpty(leftExpr), right, SequenceHelper.UnwrapDefaultIfEmpty(rightExpr));
+
+						return pathComparison;
+					}
+
+					break;
+			}
+
+			var op = nodeType switch
+			{
+				ExpressionType.Equal              => SqlPredicate.Operator.Equal,
+				ExpressionType.NotEqual           => SqlPredicate.Operator.NotEqual,
+				ExpressionType.GreaterThan        => SqlPredicate.Operator.Greater,
+				ExpressionType.GreaterThanOrEqual => SqlPredicate.Operator.GreaterOrEqual,
+				ExpressionType.LessThan           => SqlPredicate.Operator.Less,
+				ExpressionType.LessThanOrEqual    => SqlPredicate.Operator.LessOrEqual,
+				_                                 => throw new InvalidOperationException(),
+			};
+
+			if ((left.NodeType is ExpressionType.Convert or ExpressionType.ConvertChecked || right.NodeType is ExpressionType.Convert or ExpressionType.ConvertChecked) && (op == SqlPredicate.Operator.Equal || op == SqlPredicate.Operator.NotEqual))
+			{
+				var p = ConvertEnumConversion(left, op, right);
+				if (p != null)
+					return CreatePlaceholder(new SqlSearchCondition(false, canBeUnknown: null, p), GetOriginalExpression());
+			}
+
+			if (l is null)
+			{
+				if (Visit(left) is not SqlPlaceholderExpression leftPlaceholder)
+					return GetOriginalExpression();
+				l = leftPlaceholder.Sql;
+			}
+
+			if (r is null)
+			{
+				if (Visit(right) is not SqlPlaceholderExpression rightPlaceholder)
+					return GetOriginalExpression();
+				r = rightPlaceholder.Sql;
+			}
+
+			var lOriginal = l;
+			var rOriginal = r;
+
+			l = QueryHelper.UnwrapExpression(l, checkNullability: true);
+			r = QueryHelper.UnwrapExpression(r, checkNullability: true);
+
+			if (l is SqlValue lValue)
+				lValue.ValueType = GetDataType(r, lValue.ValueType, MappingSchema);
+
+			if (r is SqlValue rValue)
+				rValue.ValueType = GetDataType(l, rValue.ValueType, MappingSchema);
+
+			/*switch (nodeType)
+			{
+				case ExpressionType.Equal:
+				case ExpressionType.NotEqual:
+
+					if (!BuildContext!.SelectQuery.IsParameterDependent &&
+						(l is SqlParameter && lOriginal.CanBeNullable(nullability) || r is SqlParameter && r.CanBeNullable(nullability)))
+					{
+						BuildContext.SelectQuery.IsParameterDependent = true;
+					}
+
+					break;
+			}*/
+
+			ISqlPredicate? predicate = null;
+
+			var isEquality = op is SqlPredicate.Operator.Equal or SqlPredicate.Operator.NotEqual
+				? op == SqlPredicate.Operator.Equal
+				: (bool?)null;
+
+			// TODO: maybe remove
+			if (l is SqlSearchCondition lsc)
+			{
+				if (isEquality != null & IsBooleanConstant(rightExpr, out var boolRight) && boolRight != null)
+				{
+					predicate = lsc.MakeNot(boolRight != isEquality);
+				}
+			}
+
+			// TODO: maybe remove
+			if (r is SqlSearchCondition rsc)
+			{
+				if (isEquality != null & IsBooleanConstant(rightExpr, out var boolLeft) && boolLeft != null)
+				{
+					predicate = rsc.MakeNot(boolLeft != isEquality);
+				}
+			}
+
+			if (predicate == null)
+			{
+				if (isEquality != null)
+				{
+					bool?           value;
+					ISqlExpression? expression  = null;
+
+					if (IsBooleanConstant(left, out value))
+					{
+						if (l.ElementType != QueryElementType.SqlParameter)
 						{
-							var isNot = !value.Value;
-							var withNull = false;
-							if (op == SqlPredicate.Operator.NotEqual)
-							{
-								isNot = !isNot;
-								withNull = true;
-							}
+							expression = rOriginal;
+						}
+					}
+					else if (IsBooleanConstant(right, out value))
+					{
+						if (r.ElementType != QueryElementType.SqlParameter)
+						{
+							expression = lOriginal;
+						}
+					}
+
+					if (value != null
+						&& expression != null
+						&& !(expression.ElementType == QueryElementType.SqlValue && ((SqlValue)expression).Value == null))
+					{
+						var isNot = !value.Value;
+						var withNull = false;
+						if (op == SqlPredicate.Operator.NotEqual)
+						{
+							isNot = !isNot;
+							withNull = true;
+						}
 
 						using (UsingColumnDescriptor(QueryHelper.GetColumnDescriptor(expression)))
 						{
@@ -4306,16 +4196,18 @@
 					}
 				}
 
-					predicate ??= new SqlPredicate.ExprExpr(
-						lOriginal, op, rOriginal,
-							compareNullsAsValues && (lOriginal.CanBeNullable(nullability) || rOriginal.CanBeNullable(nullability))
-								? op == SqlPredicate.Operator.Equal
-							: null
-					);
-					}
-
-				return CreatePlaceholder(new SqlSearchCondition(false, canBeUnknown: null, predicate), GetOriginalExpression());
-			}
+				predicate ??= new SqlPredicate.ExprExpr(
+					lOriginal,
+					op,
+					rOriginal,
+					compareNullsAsValues && (lOriginal.CanBeNullable(nullability) || rOriginal.CanBeNullable(nullability))
+						? op == SqlPredicate.Operator.Equal
+						: null
+				);
+			}
+
+			return CreatePlaceholder(new SqlSearchCondition(false, canBeUnknown: null, predicate), GetOriginalExpression());
+		}
 
 		public static List<SqlPlaceholderExpression> CollectPlaceholders(Expression expression)
 		{
@@ -4357,7 +4249,7 @@
 					{
 						Collect(parameter.Expression);
 					}
-				} 
+				}
 				else if (expr is MemberInitExpression memberInit)
 				{
 					foreach (var binding in memberInit.Bindings)
@@ -4386,7 +4278,7 @@
 
 			correctedExpression = expression.Transform(replacement, (r, e) =>
 			{
-				if (r.TryGetValue(e, out var newExpr)) 
+				if (r.TryGetValue(e, out var newExpr))
 					return newExpr;
 				return e;
 			});
@@ -4814,10 +4706,10 @@
 						rightPlaceholder = Visit(value) as SqlPlaceholderExpression;
 					}
 
-					if (leftPlaceholder is SqlPlaceholderExpression { Sql: var leftSql } && rightPlaceholder is SqlPlaceholderExpression { Sql: var rightSql })
-						return new SqlPredicate.ExprExpr(leftSql, op, rightSql, true);
-
-					return null;
+					if (leftPlaceholder == null || rightPlaceholder == null)
+						return null;
+
+					return new SqlPredicate.ExprExpr(leftPlaceholder.Sql, op, rightPlaceholder.Sql, true);
 				}
 			}
 
@@ -4963,23 +4855,23 @@
 				builtExpr = Visit(value);
 			}
 
-				if (builtExpr is SqlPlaceholderExpression placeholder)
-				{
-					expr = placeholder.Sql;
-				}
-				else if (SequenceHelper.UnwrapDefaultIfEmpty(builtExpr) is SqlGenericConstructorExpression constructor)
-				{
-					var objParam = Expression.Parameter(typeof(object));
-
-					var getters = new List<SqlGetValue>();
-					BuildObjectGetters(constructor, objParam, Expression.Convert(objParam, constructor.ObjectType),
-						getters);
-
-					expr = new SqlObjectExpression(MappingSchema, getters.ToArray());
-				}
-
-				if (expr == null)
-					return null;
+			if (builtExpr is SqlPlaceholderExpression placeholder)
+			{
+				expr = placeholder.Sql;
+			}
+			else if (SequenceHelper.UnwrapDefaultIfEmpty(builtExpr) is SqlGenericConstructorExpression constructor)
+			{
+				var objParam = Expression.Parameter(typeof(object));
+
+				var getters = new List<SqlGetValue>();
+				BuildObjectGetters(constructor, objParam, Expression.Convert(objParam, constructor.ObjectType),
+					getters);
+
+				expr = new SqlObjectExpression(MappingSchema, getters.ToArray());
+			}
+
+			if (expr == null)
+				return null;
 
 			using (UsingColumnDescriptor(QueryHelper.GetColumnDescriptor(expr)))
 			{
@@ -5022,8 +4914,8 @@
 				}
 			}
 
-				return null;
-			}
+			return null;
+		}
 
 		#endregion
 
@@ -5047,10 +4939,10 @@
 				argExpr = Visit(e.Arguments[0]) as SqlPlaceholderExpression;
 			}
 
-			if (objExpr is SqlPlaceholderExpression { Sql: var objSql } && argExpr is SqlPlaceholderExpression { Sql: var argSql })
-				return new SqlPredicate.SearchString(objSql, false, argSql, kind, caseSensitive);
-
-			return null;
+			if (objExpr == null || argExpr == null)
+				return null;
+
+			return new SqlPredicate.SearchString(objExpr.Sql, false, argExpr.Sql, kind, caseSensitive);
 		}
 
 		#endregion
@@ -5215,7 +5107,7 @@
 			return buildResult.BuildContext;
 		}
 
-		static readonly string[] _singleElementMethods =
+		static string [] _singleElementMethods =
 		{
 			nameof(Enumerable.FirstOrDefault),
 			nameof(Enumerable.First),
@@ -5478,7 +5370,7 @@
 					throw new InvalidOperationException("Invalid context reference");
 
 				return new CurrentContextScope(this, contextRef.BuildContext);
-		}
+			}
 
 			sealed class CurrentContextScope : IDisposable
 			{
@@ -5558,7 +5450,7 @@
 					if (context?.SelectQuery != null)
 						RegisterTranslatedSql(context.SelectQuery, translated, memberExpression);
 					return true;
-			}
+				}
 			}
 
 			return false;
@@ -5660,9 +5552,9 @@
 				public bool Equals(ColumnCacheKey x, ColumnCacheKey y)
 				{
 					return x.ResultType == y.ResultType                                           &&
-					       ExpressionEqualityComparer.Instance.Equals(x.Expression, y.Expression) &&
-					       ReferenceEquals(x.SelectQuery, y.SelectQuery)                          &&
-					       ReferenceEquals(x.ParentQuery, y.ParentQuery);
+						   ExpressionEqualityComparer.Instance.Equals(x.Expression, y.Expression) &&
+						   ReferenceEquals(x.SelectQuery, y.SelectQuery)                          &&
+						   ReferenceEquals(x.ParentQuery, y.ParentQuery);
 				}
 
 				public int GetHashCode(ColumnCacheKey obj)
@@ -5702,10 +5594,10 @@
 				public bool Equals(ExprCacheKey x, ExprCacheKey y)
 				{
 					return ExpressionEqualityComparer.Instance.Equals(x.Expression, y.Expression) &&
-					       Equals(x.Context, y.Context)                                           &&
-					       Equals(x.SelectQuery, y.SelectQuery)                                   &&
-					       Equals(x.ColumnDescriptor, y.ColumnDescriptor)                         &&
-					       x.Flags == y.Flags;
+						   Equals(x.Context, y.Context)                                           &&
+						   Equals(x.SelectQuery, y.SelectQuery)                                   &&
+						   Equals(x.ColumnDescriptor, y.ColumnDescriptor)                         &&
+						   x.Flags == y.Flags;
 				}
 
 				public int GetHashCode(ExprCacheKey obj)
