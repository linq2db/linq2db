--- conflicted
+++ resolved
@@ -658,12 +658,8 @@
 
 			var newNode = base.VisitLambda(node);
 
-<<<<<<< HEAD
-=======
 			FoundRoot = null;
 
-			_columnDescriptor = saveDescriptor;
->>>>>>> 6c6b6ea4
 			return newNode;
 		}
 
@@ -719,14 +715,7 @@
 
 		protected override Expression VisitListInit(ListInitExpression node)
 		{
-<<<<<<< HEAD
-			FoundRoot = null;
-
 			using var saveDisableNew = UsingDisableNew(node.NewExpression);
-=======
-			var saveDisableNew = _disableNew;
-			_disableNew = node.NewExpression;
->>>>>>> 6c6b6ea4
 
 			var newExpression = base.VisitListInit(node);
 			FoundRoot = null;
@@ -1598,26 +1587,8 @@
 					if (HandleValue(node, out var translated))
 						return Visit(translated);
 
-<<<<<<< HEAD
-					if (HandleExtension(BuildContext, node, out var attribute, out translated))
-					{
-						if (node.Type == typeof(bool) && translated is SqlPlaceholderExpression placeholder && !attribute.IsPredicate)
-						{
-							var isTruePredicate = MakeIsTrueCheck(placeholder.Sql);
-							if (isTruePredicate == null)
-								return node;
-
-							var searchCondition = new SqlSearchCondition().Add(isTruePredicate);
-							return CreatePlaceholder(searchCondition, node);
-=======
-						if (HandleExtension(BuildContext, node, out translated))
-						{
-							return Visit(translated);
->>>>>>> 6c6b6ea4
-						}
-
+					if (HandleExtension(BuildContext, node, out translated))
 						return Visit(translated);
-					}
 
 					var exposed = Builder.ConvertSingleExpression(node);
 
@@ -3385,64 +3356,8 @@
 			if (node is { Method.Name: "Equals", Object: { }, Arguments.Count: 1 })
 				return ConvertCompareExpression(ExpressionType.Equal, node.Object, node.Arguments[0]);
 
-<<<<<<< HEAD
 			using (var saveFlags = UsingBuildFlags((_buildFlags | BuildFlags.ForKeys) & ~BuildFlags.ForMemberRoot))
 			{
-				if (node.Method.DeclaringType == typeof(string))
-				{
-					switch (node.Method.Name)
-					{
-						case "Contains"  : predicate = CreateStringPredicate(node, SqlPredicate.SearchString.SearchKind.Contains,   IsCaseSensitive(node)); break;
-						case "StartsWith": predicate = CreateStringPredicate(node, SqlPredicate.SearchString.SearchKind.StartsWith, IsCaseSensitive(node)); break;
-						case "EndsWith"  : predicate = CreateStringPredicate(node, SqlPredicate.SearchString.SearchKind.EndsWith,   IsCaseSensitive(node)); break;
-					}
-				}
-				else if (node.Method.Name == "Contains")
-				{
-					if (node.Method.DeclaringType == typeof(Enumerable) ||
-						(node.Method.DeclaringType == typeof(Queryable) && node.Arguments.Count == 2 && Builder.CanBeEvaluatedOnClient(node.Arguments[0])) ||
-						typeof(IList).IsSameOrParentOf(node.Method.DeclaringType!) ||
-						typeof(ICollection<>).IsSameOrParentOf(node.Method.DeclaringType!) ||
-						typeof(IReadOnlyCollection<>).IsSameOrParentOf(node.Method.DeclaringType!))
-					{
-						predicate = ConvertInPredicate(node);
-					}
-				}
-				else if (node.Method.Name == "ContainsValue" && typeof(Dictionary<,>).IsSameOrParentOf(node.Method.DeclaringType!))
-				{
-					var args = node.Method.DeclaringType!.GetGenericArguments(typeof(Dictionary<,>))!;
-					var minf = ExpressionBuilder.EnumerableMethods
-									.First(static m => m.Name == "Contains" && m.GetParameters().Length == 2)
-									.MakeGenericMethod(args[1]);
-
-					var expr = Expression.Call(
-									minf,
-									ExpressionHelper.PropertyOrField(node.Object!, "Values"),
-									node.Arguments[0]);
-
-					predicate = ConvertInPredicate(expr);
-				}
-				else if (node.Method.Name == "ContainsKey" &&
-					(typeof(IDictionary<,>).IsSameOrParentOf(node.Method.DeclaringType!) ||
-					 typeof(IReadOnlyDictionary<,>).IsSameOrParentOf(node.Method.DeclaringType!)))
-				{
-					var type = typeof(IDictionary<,>).IsSameOrParentOf(node.Method.DeclaringType!) ? typeof(IDictionary<,>) : typeof(IReadOnlyDictionary<,>);
-					var args = node.Method.DeclaringType!.GetGenericArguments(type)!;
-					var minf = ExpressionBuilder.EnumerableMethods
-									.First(static m => m.Name == "Contains" && m.GetParameters().Length == 2)
-									.MakeGenericMethod(args[0]);
-
-					var expr = Expression.Call(
-									minf,
-									ExpressionHelper.PropertyOrField(node.Object!, "Keys"),
-									node.Arguments[0]);
-
-					predicate = ConvertInPredicate(expr);
-				}
-=======
-			var saveFlags = _buildFlags;
-			_buildFlags |= BuildFlags.ForKeys;
-			_buildFlags &= ~BuildFlags.ForMemberRoot;
 
 			switch (node)
 			{
@@ -3508,8 +3423,8 @@
 				):
 					predicate = ConvertInPredicate(node.Arguments[0], ExpressionHelper.PropertyOrField(node.Object!, "Keys"));
 					break;
->>>>>>> 6c6b6ea4
-			}
+			}
+      }
 
 			if (predicate != null)
 			{
@@ -4885,16 +4800,8 @@
 
 			using (var saveFlags = UsingBuildFlags(_buildFlags | BuildFlags.ForKeys))
 			{
-<<<<<<< HEAD
-				builtExpr = Visit(arg);
-			}
-=======
-				_buildFlags |= BuildFlags.ForKeys;
-
-				var builtExpr = Visit(value);
-
-				_buildFlags = saveFlags;
->>>>>>> 6c6b6ea4
+				builtExpr = Visit(value);
+			}
 
 			if (builtExpr is SqlPlaceholderExpression placeholder)
 			{
