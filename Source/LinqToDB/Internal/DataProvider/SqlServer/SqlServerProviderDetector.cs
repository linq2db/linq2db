--- conflicted
+++ resolved
@@ -147,21 +147,7 @@
 			};
 		}
 
-<<<<<<< HEAD
-		protected override SqlServerVersion? DetectServerVersion(DbConnection connection)
-=======
-		public static SqlServerProvider DetectProvider()
-		{
-			var fileName = typeof(SqlServerProviderDetector).Assembly.GetFileName();
-			var dirName  = Path.GetDirectoryName(fileName);
-
-			return File.Exists(Path.Combine(dirName ?? ".", SqlServerProviderAdapter.MicrosoftAssemblyName + ".dll"))
-				? SqlServerProvider.MicrosoftDataSqlClient
-				: SqlServerProvider.SystemDataSqlClient;
-		}
-
-		public override SqlServerVersion? DetectServerVersion(DbConnection connection, DbTransaction? transaction)
->>>>>>> 7351f844
+		protected override SqlServerVersion? DetectServerVersion(DbConnection connection, DbTransaction? transaction)
 		{
 			if (!int.TryParse(connection.ServerVersion.Split('.')[0], NumberStyles.Integer, NumberFormatInfo.InvariantInfo, out var version))
 				return null;
