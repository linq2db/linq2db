﻿using System;
using System.Data.Common;
using System.Globalization;
using System.IO;

using LinqToDB.Data;
using LinqToDB.DataProvider;
using LinqToDB.DataProvider.Oracle;
using LinqToDB.Internal.Common;

namespace LinqToDB.Internal.DataProvider.Oracle
{
	public class OracleProviderDetector() : ProviderDetectorBase<OracleProvider,OracleVersion>(OracleVersion.AutoDetect, OracleVersion.v12)
	{
		static readonly Lazy<IDataProvider> _oracleNativeDataProvider11  = CreateDataProvider<OracleDataProviderNative11>();
		static readonly Lazy<IDataProvider> _oracleNativeDataProvider12  = CreateDataProvider<OracleDataProviderNative12>();

		static readonly Lazy<IDataProvider> _oracleManagedDataProvider11 = CreateDataProvider<OracleDataProviderManaged11>();
		static readonly Lazy<IDataProvider> _oracleManagedDataProvider12 = CreateDataProvider<OracleDataProviderManaged12>();

		static readonly Lazy<IDataProvider> _oracleDevartDataProvider11  = CreateDataProvider<OracleDataProviderDevart11>();
		static readonly Lazy<IDataProvider> _oracleDevartDataProvider12  = CreateDataProvider<OracleDataProviderDevart12>();

		public override IDataProvider? DetectProvider(ConnectionOptions options)
		{
			// don't merge this method and DetectProvider(provider type) logic because this method could return null
			// and other method returns default provider type
			switch (options.ProviderName)
			{
				case ""                                          :
				case null                                        :

					if (options.ConfigurationString?.Contains("Oracle") == true)
						goto case ProviderName.Oracle;
					break;
				case OracleProviderAdapter.NativeAssemblyName    :
				case OracleProviderAdapter.NativeClientNamespace :
				case ProviderName.OracleNative                   :
				case ProviderName.Oracle11Native                 :
				case OracleProviderAdapter.DevartAssemblyName    :
				case ProviderName.OracleDevart                   :
				case ProviderName.Oracle11Devart                 :
				case OracleProviderAdapter.ManagedAssemblyName   :
				case OracleProviderAdapter.ManagedClientNamespace:
				case "Oracle.ManagedDataAccess.Core"             :
				case ProviderName.OracleManaged                  :
				case ProviderName.Oracle11Managed                :
				case ProviderName.Oracle                         :
					var provider = DetectProvider(options, OracleProvider.AutoDetect);

					if (options.ConfigurationString?.Contains("11") == true || options.ProviderName?.Contains("11") == true) return GetDataProvider(options, provider, OracleVersion.v11);
					if (options.ConfigurationString?.Contains("12") == true || options.ProviderName?.Contains("12") == true) return GetDataProvider(options, provider, OracleVersion.v12);
					if (options.ConfigurationString?.Contains("18") == true || options.ProviderName?.Contains("18") == true) return GetDataProvider(options, provider, OracleVersion.v12);
					if (options.ConfigurationString?.Contains("19") == true || options.ProviderName?.Contains("19") == true) return GetDataProvider(options, provider, OracleVersion.v12);
					if (options.ConfigurationString?.Contains("21") == true || options.ProviderName?.Contains("21") == true) return GetDataProvider(options, provider, OracleVersion.v12);

					if (AutoDetectProvider)
					{
						try
						{
							var dv = DetectServerVersion(options, provider);

							return dv != null ? GetDataProvider(options, provider, dv.Value) : null;
						}
						catch
						{
							// ignored
						}
					}

					return GetDataProvider(options, provider, DefaultVersion);
			}

			return null;
		}

		public override IDataProvider GetDataProvider(ConnectionOptions options, OracleProvider provider, OracleVersion version)
		{
			provider = DetectProvider(options, provider);

			return (provider, version) switch
			{
				(_,                      OracleVersion.AutoDetect) => GetDataProvider(options, provider, DetectServerVersion(options, provider) ?? DefaultVersion),
				(OracleProvider.Native , OracleVersion.v11)        => _oracleNativeDataProvider11 .Value,
				(OracleProvider.Native , OracleVersion.v12)        => _oracleNativeDataProvider12 .Value,
				(OracleProvider.Managed, OracleVersion.v11)        => _oracleManagedDataProvider11.Value,
				(OracleProvider.Managed, OracleVersion.v12)        => _oracleManagedDataProvider12.Value,
				(OracleProvider.Devart , OracleVersion.v11)        => _oracleDevartDataProvider11 .Value,
				(OracleProvider.Devart , OracleVersion.v12)        => _oracleDevartDataProvider12 .Value,
				_                                                  => _oracleManagedDataProvider12.Value,
			};
		}

<<<<<<< HEAD
		protected override OracleVersion? DetectServerVersion(DbConnection connection)
=======
		private static OracleProvider DetectProvider(string? connectionString)
		{
			// as connection string for DevArt has own (and actually more sane) format
			// we cannot try to use incompatible provider
			var canBeDevart = connectionString?.IndexOf("SERVER", StringComparison.OrdinalIgnoreCase) != -1;
			var canBeOracle = connectionString?.IndexOf("DATA SOURCE", StringComparison.OrdinalIgnoreCase) != -1;

			var fileName = typeof(OracleProviderDetector).Assembly.GetFileName();
			var dirName  = Path.GetDirectoryName(fileName);

			if (canBeOracle && File.Exists(Path.Combine(dirName ?? ".", OracleProviderAdapter.ManagedAssemblyName + ".dll")))
				return OracleProvider.Managed;

			if (canBeDevart && File.Exists(Path.Combine(dirName ?? ".", OracleProviderAdapter.DevartAssemblyName + ".dll")))
				return OracleProvider.Devart;

			if (canBeOracle && File.Exists(Path.Combine(dirName ?? ".", OracleProviderAdapter.NativeAssemblyName + ".dll")))
				return OracleProvider.Native;

			return canBeOracle ? OracleProvider.Managed : OracleProvider.Devart;
		}

		public override OracleVersion? DetectServerVersion(DbConnection connection, DbTransaction? transaction)
>>>>>>> 7351f844
		{
			var command = connection.CreateCommand();

			command.CommandText = "SELECT VERSION from PRODUCT_COMPONENT_VERSION WHERE ROWNUM = 1";

			if (command.ExecuteScalar() is string result)
			{
				var version = int.Parse(result.Split('.')[0], NumberStyles.Integer, NumberFormatInfo.InvariantInfo);

				if (version <= 11)
					return OracleVersion.v11;

				return OracleVersion.v12;
			}

			return DefaultVersion;
		}

		protected override DbConnection CreateConnection(OracleProvider provider, string connectionString)
		{
			return OracleProviderAdapter.GetInstance(provider).CreateConnection(connectionString);
		}

		protected override OracleProvider DetectProvider(ConnectionOptions options, OracleProvider provider)
		{
			if (provider is OracleProvider.Devart or OracleProvider.Managed or OracleProvider.Native)
				return provider;

			switch (options.ProviderName)
			{
				case OracleProviderAdapter.NativeAssemblyName    :
				case OracleProviderAdapter.NativeClientNamespace :
				case ProviderName.OracleNative                   :
				case ProviderName.Oracle11Native                 :
					return OracleProvider.Native;

				case OracleProviderAdapter.DevartAssemblyName    :
				case ProviderName.OracleDevart                   :
				case ProviderName.Oracle11Devart                 :
					return OracleProvider.Devart;

				case OracleProviderAdapter.ManagedAssemblyName   :
				case OracleProviderAdapter.ManagedClientNamespace:
				case "Oracle.ManagedDataAccess.Core"             :
				case ProviderName.OracleManaged                  :
				case ProviderName.Oracle11Managed                :
					return OracleProvider.Managed;
			}

			if (options.ConfigurationString?.Contains("Native") == true || options.ProviderName?.Contains("Native") == true)
				return OracleProvider.Native;
			else if (options.ConfigurationString?.Contains("Devart") == true || options.ProviderName?.Contains("Devart") == true)
				return OracleProvider.Devart;

			// as connection string for DevArt has own (and actually more sane) format
			// we cannot try to use incompatible provider
			var canBeDevart = options.ConnectionString?.IndexOf("SERVER", StringComparison.OrdinalIgnoreCase) != -1;
			var canBeOracle = options.ConnectionString?.IndexOf("DATA SOURCE", StringComparison.OrdinalIgnoreCase) != -1;

			var fileName = typeof(OracleProviderDetector).Assembly.GetFileName();
			var dirName  = Path.GetDirectoryName(fileName);

			if (canBeOracle && File.Exists(Path.Combine(dirName ?? ".", OracleProviderAdapter.ManagedAssemblyName + ".dll")))
				return OracleProvider.Managed;

			if (canBeDevart && File.Exists(Path.Combine(dirName ?? ".", OracleProviderAdapter.DevartAssemblyName + ".dll")))
				return OracleProvider.Devart;

			if (canBeOracle && File.Exists(Path.Combine(dirName ?? ".", OracleProviderAdapter.NativeAssemblyName + ".dll")))
				return OracleProvider.Native;

			return canBeOracle ? OracleProvider.Managed : OracleProvider.Devart;
		}
	}
}<|MERGE_RESOLUTION|>--- conflicted
+++ resolved
@@ -91,33 +91,7 @@
 			};
 		}
 
-<<<<<<< HEAD
-		protected override OracleVersion? DetectServerVersion(DbConnection connection)
-=======
-		private static OracleProvider DetectProvider(string? connectionString)
-		{
-			// as connection string for DevArt has own (and actually more sane) format
-			// we cannot try to use incompatible provider
-			var canBeDevart = connectionString?.IndexOf("SERVER", StringComparison.OrdinalIgnoreCase) != -1;
-			var canBeOracle = connectionString?.IndexOf("DATA SOURCE", StringComparison.OrdinalIgnoreCase) != -1;
-
-			var fileName = typeof(OracleProviderDetector).Assembly.GetFileName();
-			var dirName  = Path.GetDirectoryName(fileName);
-
-			if (canBeOracle && File.Exists(Path.Combine(dirName ?? ".", OracleProviderAdapter.ManagedAssemblyName + ".dll")))
-				return OracleProvider.Managed;
-
-			if (canBeDevart && File.Exists(Path.Combine(dirName ?? ".", OracleProviderAdapter.DevartAssemblyName + ".dll")))
-				return OracleProvider.Devart;
-
-			if (canBeOracle && File.Exists(Path.Combine(dirName ?? ".", OracleProviderAdapter.NativeAssemblyName + ".dll")))
-				return OracleProvider.Native;
-
-			return canBeOracle ? OracleProvider.Managed : OracleProvider.Devart;
-		}
-
-		public override OracleVersion? DetectServerVersion(DbConnection connection, DbTransaction? transaction)
->>>>>>> 7351f844
+		protected override OracleVersion? DetectServerVersion(DbConnection connection, DbTransaction? transaction)
 		{
 			var command = connection.CreateCommand();
 
