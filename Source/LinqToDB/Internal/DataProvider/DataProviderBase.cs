--- conflicted
+++ resolved
@@ -279,11 +279,8 @@
 			    FindExpression(new ReaderInfo { ToType = toType, ProviderFieldType = providerType,                        DataTypeName = typeName }, out expr) ||
 			    FindExpression(new ReaderInfo { ToType = toType, ProviderFieldType = providerType                                                 }, out expr) ||
 			    FindExpression(new ReaderInfo {                  ProviderFieldType = providerType                                                 }, out expr) ||
-<<<<<<< HEAD
-=======
 			    FindExpression(new ReaderInfo {                  ProviderFieldType = providerType,                        DataTypeName = typeName }, out expr) ||
->>>>>>> 491e7ec3
-				FindExpression(new ReaderInfo {                  ProviderFieldType = providerType, FieldType = fieldType, DataTypeName = typeName }, out expr) ||
+			    FindExpression(new ReaderInfo {                  ProviderFieldType = providerType, FieldType = fieldType, DataTypeName = typeName }, out expr) ||
 			    FindExpression(new ReaderInfo {                  ProviderFieldType = providerType, FieldType = fieldType                          }, out expr) ||
 			    FindExpression(new ReaderInfo { ToType = toType,                                   FieldType = fieldType, DataTypeName = typeName }, out expr) ||
 			    FindExpression(new ReaderInfo { ToType = toType,                                   FieldType = fieldType                          }, out expr) ||
