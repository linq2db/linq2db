﻿using System;
using System.Collections.Concurrent;
using System.Collections.Generic;
using System.ComponentModel;
using System.Data;
using System.Data.Common;
using System.Data.Linq;
using System.Diagnostics.CodeAnalysis;
using System.Globalization;
using System.Linq.Expressions;
using System.Threading;
using System.Threading.Tasks;
using System.Xml;
using System.Xml.Linq;

using LinqToDB.Data;
using LinqToDB.DataProvider;
using LinqToDB.Expressions;
using LinqToDB.Internal.Common;
using LinqToDB.Internal.Expressions;
using LinqToDB.Internal.Infrastructure;
using LinqToDB.Internal.SqlProvider;
using LinqToDB.Linq.Translation;
using LinqToDB.Mapping;
using LinqToDB.SchemaProvider;

namespace LinqToDB.Internal.DataProvider
{
	public abstract class DataProviderBase : IDataProvider, IInfrastructure<IServiceProvider>
	{
		#region .ctor

		protected DataProviderBase(string name, MappingSchema mappingSchema)
		{
			Name             = name;
			MappingSchema    = mappingSchema;
			// set default flags values explicitly even for default values
			SqlProviderFlags = new SqlProviderFlags()
			{
				AcceptsTakeAsParameter               = true,
				IsSkipSupported                      = true,
				IsSubQueryTakeSupported              = true,
				IsDerivedTableTakeSupported          = true,
				IsCorrelatedSubQueryTakeSupported    = true,
				IsSupportsJoinWithoutCondition       = true,
				IsSubQuerySkipSupported              = true,
				IsSubQueryColumnSupported            = true,
				IsCountSubQuerySupported             = true,
				IsInsertOrUpdateSupported            = true,
				CanCombineParameters                 = true,
				MaxInListValuesCount                 = int.MaxValue,
				IsCrossJoinSupported                 = true,
				IsDistinctSetOperationsSupported     = true,
				IsCountDistinctSupported             = true,
				IsAggregationDistinctSupported       = true,
				AcceptsOuterExpressionInAggregate    = true,
				IsUpdateFromSupported                = true,
				DefaultMultiQueryIsolationLevel      = IsolationLevel.RepeatableRead,
				RowConstructorSupport                = RowFeature.None,
				IsWindowFunctionsSupported           = true,
				IsDerivedTableOrderBySupported       = true,
				IsOrderByAggregateFunctionSupported  = true,
			};

			SetField<DbDataReader, bool>    ((r,i) => r.GetBoolean (i));
			SetField<DbDataReader, byte>    ((r,i) => r.GetByte    (i));
			SetField<DbDataReader, char>    ((r,i) => r.GetChar    (i));
			SetField<DbDataReader, short>   ((r,i) => r.GetInt16   (i));
			SetField<DbDataReader, int>     ((r,i) => r.GetInt32   (i));
			SetField<DbDataReader, long>    ((r,i) => r.GetInt64   (i));
			SetField<DbDataReader, float>   ((r,i) => r.GetFloat   (i));
			SetField<DbDataReader, double>  ((r,i) => r.GetDouble  (i));
			SetField<DbDataReader, string>  ((r,i) => r.GetString  (i));
			SetField<DbDataReader, decimal> ((r,i) => r.GetDecimal (i));
			SetField<DbDataReader, DateTime>((r,i) => r.GetDateTime(i));
			SetField<DbDataReader, Guid>    ((r,i) => r.GetGuid    (i));
			SetField<DbDataReader, byte[]>  ((r,i) => (byte[])r.GetValue(i));
		}

		#endregion

		#region Public Members

		public          string           Name                  { get; }
		public abstract string?          ConnectionNamespace   { get; }
		public abstract Type             DataReaderType        { get; }
		public virtual  MappingSchema    MappingSchema         { get; }
		public          SqlProviderFlags SqlProviderFlags      { get; }
		public abstract TableOptions     SupportedTableOptions { get; }
		public virtual  bool             TransactionsSupported => true;

		public static Func<IDataProvider, DbConnection, DbConnection>? OnConnectionCreated { get; set; }

		public virtual void InitContext(IDataContext dataContext)
		{
		}

		private int? _id;
		public  int   ID
		{
			get
			{
				if (_id == null)
				{
					using var idBuilder = new IdentifierBuilder(Name);
					_id = idBuilder.CreateID();
				}

				return _id.Value;
			}
		}

		public DbConnection CreateConnection(string connectionString)
		{
			var connection = CreateConnectionInternal(connectionString);

			if (OnConnectionCreated != null)
				connection = OnConnectionCreated(this, connection);

			return connection;
		}

		protected abstract DbConnection  CreateConnectionInternal (string connectionString);
		public    abstract ISqlBuilder   CreateSqlBuilder(MappingSchema   mappingSchema, DataOptions dataOptions);
		public    abstract ISqlOptimizer GetSqlOptimizer (DataOptions     dataOptions);

		public virtual DbCommand InitCommand(DataConnection dataConnection, DbCommand command, CommandType commandType, string commandText, DataParameter[]? parameters, bool withParameters)
		{
			command.CommandType = commandType;

			ClearCommandParameters(command);

			command.CommandText = commandText;

			return command;
		}

		public virtual void ClearCommandParameters(DbCommand command)
		{
			if (command.Parameters.Count != 0)
				command.Parameters.Clear();
		}

		public virtual void DisposeCommand(DbCommand command)
		{
			ClearCommandParameters(command);
#pragma warning disable RS0030 // Do not use banned APIs
			command.Dispose();
#pragma warning restore RS0030 // Do not use banned APIs
		}

		public virtual ValueTask DisposeCommandAsync(DbCommand command)
		{
			ClearCommandParameters(command);
#pragma warning disable RS0030 // Do not use banned APIs
			return command.DisposeAsync();
#pragma warning restore RS0030 // Do not use banned APIs
		}

		// TODO: Remove in v7
		[Obsolete("This API scheduled for removal in v7"), EditorBrowsable(EditorBrowsableState.Never)]
		public virtual object? GetConnectionInfo(DataConnection dataConnection, string parameterName)
		{
			return null;
		}

		public virtual CommandBehavior GetCommandBehavior(CommandBehavior commandBehavior)
		{
			return commandBehavior;
		}

		/// <summary>
		/// Creates disposable object, which should be disposed by caller after database query execution completed.
		/// Could be used to execute provider's method with scope-specific settings, e.g. with Invariant culture to
		/// workaround incorrect culture handling in provider.
		/// </summary>
		/// <param name="dataConnection">Current data connection object.</param>
		/// <returns>Scoped execution disposable object or <c>null</c> if provider doesn't need scoped configuration.</returns>
		public virtual IExecutionScope? ExecuteScope(DataConnection dataConnection) => null;

		#endregion

		#region Helpers

		public readonly ConcurrentDictionary<ReaderInfo,Expression> ReaderExpressions = new ();

		protected void SetCharField(string dataTypeName, Expression<Func<DbDataReader, int,string>> expr)
		{
			ReaderExpressions[new ReaderInfo { FieldType = typeof(string), DataTypeName = dataTypeName }] = expr;
		}

		protected void SetCharFieldToType<T>(string dataTypeName, Expression<Func<DbDataReader, int, string>> expr)
		{
			ReaderExpressions[new ReaderInfo { ToType = typeof(T), FieldType = typeof(string), DataTypeName = dataTypeName }] = expr;
		}

		protected void SetField<TP,T>(Expression<Func<TP,int,T>> expr)
		{
			ReaderExpressions[new ReaderInfo { FieldType = typeof(T) }] = expr;
		}

		protected void SetField<TP,T>(string dataTypeName, Expression<Func<TP,int,T>> expr)
		{
			ReaderExpressions[new ReaderInfo { FieldType = typeof(T), DataTypeName = dataTypeName }] = expr;
		}

		protected void SetField<TP,T>(string dataTypeName, Type fieldType, Expression<Func<TP,int,T>> expr)
		{
			ReaderExpressions[new ReaderInfo { FieldType = fieldType, DataTypeName = dataTypeName }] = expr;
		}

		protected void SetProviderField<TP,T>(Expression<Func<TP,int,T>> expr, string? dataTypeName = null)
		{
			ReaderExpressions[new ReaderInfo { ProviderFieldType = typeof(T), DataTypeName = dataTypeName }] = expr;
		}

		protected void SetProviderField<TP, T>(Type providerFieldType, Expression<Func<TP,int,T>> expr, string? dataTypeName = null)
		{
			ReaderExpressions[new ReaderInfo { ToType = typeof(T), ProviderFieldType = providerFieldType, DataTypeName = dataTypeName }] = expr;
		}

		protected void SetProviderField<TP,T,TS>(Expression<Func<TP,int,T>> expr, string? dataTypeName = null, Type? dataReaderType = null)
		{
			ReaderExpressions[new ReaderInfo { ToType = typeof(T), ProviderFieldType = typeof(TS), DataTypeName = dataTypeName, DataReaderType = dataReaderType }] = expr;
		}

		protected void SetToType<TP,T,TF>(Expression<Func<TP,int,T>> expr)
		{
			ReaderExpressions[new ReaderInfo { ToType = typeof(T), FieldType = typeof(TF) }] = expr;
		}

		protected void SetToType<TP, T, TF>(string dataTypeName, Expression<Func<TP, int, T>> expr)
		{
			ReaderExpressions[new ReaderInfo { ToType = typeof(T), FieldType = typeof(TF), DataTypeName = dataTypeName }] = expr;
		}

		protected virtual string? NormalizeTypeName(string? typeName)
		{
			return typeName;
		}

		#endregion

		#region GetReaderExpression

		public virtual Expression GetReaderExpression(DbDataReader reader, int idx, Expression readerExpression, Type? toType)
		{
			var fieldType    = reader.GetFieldType(idx);
			var providerType = reader.GetProviderSpecificFieldType(idx);
			var typeName     = reader.GetDataTypeName(idx);

			if (fieldType == null)
			{
				var name = reader.GetName(idx);
				throw new LinqToDBException($"Can't create '{typeName}' type or '{providerType}' specific type for {name}.");
			}

			typeName = NormalizeTypeName(typeName);

			var dataReaderType = readerExpression.Type;

			if (FindExpression(new ReaderInfo { DataReaderType = dataReaderType, ToType = toType, ProviderFieldType = providerType, FieldType = fieldType, DataTypeName = typeName }, out var expr) ||
			    FindExpression(new ReaderInfo { DataReaderType = dataReaderType, ToType = toType, ProviderFieldType = providerType, FieldType = fieldType                          }, out expr) ||
			    FindExpression(new ReaderInfo { DataReaderType = dataReaderType, ToType = toType, ProviderFieldType = providerType,                        DataTypeName = typeName }, out expr) ||
			    FindExpression(new ReaderInfo { DataReaderType = dataReaderType, ToType = toType, ProviderFieldType = providerType                                                 }, out expr) ||
			    FindExpression(new ReaderInfo { DataReaderType = dataReaderType,                  ProviderFieldType = providerType                                                 }, out expr) ||
			    FindExpression(new ReaderInfo { DataReaderType = dataReaderType,                  ProviderFieldType = providerType,                        DataTypeName = typeName }, out expr) ||
			    FindExpression(new ReaderInfo { DataReaderType = dataReaderType,                  ProviderFieldType = providerType, FieldType = fieldType, DataTypeName = typeName }, out expr) ||
			    FindExpression(new ReaderInfo { DataReaderType = dataReaderType,                  ProviderFieldType = providerType, FieldType = fieldType                          }, out expr) ||
			    FindExpression(new ReaderInfo { DataReaderType = dataReaderType, ToType = toType,                                   FieldType = fieldType, DataTypeName = typeName }, out expr) ||
			    FindExpression(new ReaderInfo { DataReaderType = dataReaderType, ToType = toType,                                   FieldType = fieldType                          }, out expr) ||
			    FindExpression(new ReaderInfo { DataReaderType = dataReaderType,                                                    FieldType = fieldType, DataTypeName = typeName }, out expr) ||
			    FindExpression(new ReaderInfo { DataReaderType = dataReaderType, ToType = toType                                                                                   }, out expr) ||
			    FindExpression(new ReaderInfo { DataReaderType = dataReaderType,                                                    FieldType = fieldType                          }, out expr))
				return expr;

			if (FindExpression(new ReaderInfo { ToType = toType, ProviderFieldType = providerType, FieldType = fieldType, DataTypeName = typeName }, out expr) ||
			    FindExpression(new ReaderInfo { ToType = toType, ProviderFieldType = providerType, FieldType = fieldType                          }, out expr) ||
			    FindExpression(new ReaderInfo { ToType = toType, ProviderFieldType = providerType,                        DataTypeName = typeName }, out expr) ||
			    FindExpression(new ReaderInfo { ToType = toType, ProviderFieldType = providerType                                                 }, out expr) ||
			    FindExpression(new ReaderInfo {                  ProviderFieldType = providerType                                                 }, out expr) ||
			    FindExpression(new ReaderInfo {                  ProviderFieldType = providerType,                        DataTypeName = typeName }, out expr) ||
<<<<<<< HEAD
				FindExpression(new ReaderInfo {                  ProviderFieldType = providerType, FieldType = fieldType, DataTypeName = typeName }, out expr) ||
=======
			    FindExpression(new ReaderInfo {                  ProviderFieldType = providerType, FieldType = fieldType, DataTypeName = typeName }, out expr) ||
>>>>>>> a5cc45f6
			    FindExpression(new ReaderInfo {                  ProviderFieldType = providerType, FieldType = fieldType                          }, out expr) ||
			    FindExpression(new ReaderInfo { ToType = toType,                                   FieldType = fieldType, DataTypeName = typeName }, out expr) ||
			    FindExpression(new ReaderInfo { ToType = toType,                                   FieldType = fieldType                          }, out expr) ||
			    FindExpression(new ReaderInfo {                                                    FieldType = fieldType, DataTypeName = typeName }, out expr) ||
			    FindExpression(new ReaderInfo { ToType = toType                                                                                   }, out expr) ||
			    FindExpression(new ReaderInfo {                                                    FieldType = fieldType                          }, out expr))
				return expr;

			var getValueMethodInfo = MemberHelper.MethodOf<DbDataReader>(r => r.GetValue(0));
			return Expression.Convert(
				Expression.Call(readerExpression, getValueMethodInfo, ExpressionInstances.Int32Array(idx)),
				fieldType);
		}

		protected bool FindExpression(ReaderInfo info, [NotNullWhen(true)] out Expression? expr)
		{
			if (ReaderExpressions.TryGetValue(info, out expr))
			{
				return true;
			}

			return false;
		}

		public virtual bool? IsDBNullAllowed(DataOptions options, DbDataReader reader, int idx)
		{
			var st = reader.GetSchemaTable();
			return st == null || st.Rows[idx].IsNull("AllowDBNull") || (bool)st.Rows[idx]["AllowDBNull"];
		}

		#endregion

		#region SetParameter

		public virtual void SetParameter(DataConnection dataConnection, DbParameter parameter, string name, DbDataType dataType, object? value)
		{
			switch (dataType.DataType)
			{
				case DataType.Char      :
				case DataType.NChar     :
				case DataType.VarChar   :
				case DataType.NVarChar  :
				case DataType.Text      :
				case DataType.NText     :
					if      (value is DateTimeOffset dto) value = dto.ToString("yyyy-MM-ddTHH:mm:ss.ffffff zzz", DateTimeFormatInfo.InvariantInfo);
					else if (value is DateTime dt)
					{
						value = dt.ToString(
							dt.Millisecond == 0
								? dt.Hour == 0 && dt.Minute == 0 && dt.Second == 0
									? "yyyy-MM-dd"
									: "yyyy-MM-ddTHH:mm:ss"
								: "yyyy-MM-ddTHH:mm:ss.fff",
							DateTimeFormatInfo.InvariantInfo);
					}
					else if (value is TimeSpan ts)
					{
						value = ts.ToString(
							ts.Days > 0
								? ts.Milliseconds > 0
									? "d\\.hh\\:mm\\:ss\\.fff"
									: "d\\.hh\\:mm\\:ss"
								: ts.Milliseconds > 0
									? "hh\\:mm\\:ss\\.fff"
									: "hh\\:mm\\:ss",
							DateTimeFormatInfo.InvariantInfo);
					}

					break;
				case DataType.Image     :
				case DataType.Binary    :
				case DataType.Blob      :
				case DataType.VarBinary :
					if (value is Binary binary) value = binary.ToArray();
					break;
				case DataType.Int64     :
					if (value is TimeSpan span) value = span.Ticks;
					break;
				case DataType.Xml       :
					     if (value is XDocument xdoc)       value = xdoc.ToString();
					else if (value is XmlDocument document) value = document.InnerXml;
					break;
			}

			parameter.ParameterName = name;
			SetParameterType(dataConnection, parameter, dataType);
			parameter.Value = value ?? DBNull.Value;
		}

		public virtual Type ConvertParameterType(Type type, DbDataType dataType)
		{
			switch (dataType.DataType)
			{
				case DataType.Char      :
				case DataType.NChar     :
				case DataType.VarChar   :
				case DataType.NVarChar  :
				case DataType.Text      :
				case DataType.NText     :
					if (type == typeof(DateTimeOffset)) return typeof(string);
					break;
				case DataType.Image     :
				case DataType.Binary    :
				case DataType.Blob      :
				case DataType.VarBinary :
					if (type == typeof(Binary)) return typeof(byte[]);
					break;
				case DataType.Int64     :
					if (type == typeof(TimeSpan)) return typeof(long);
					break;
				case DataType.Xml       :
					if (type == typeof(XDocument) ||
						type == typeof(XmlDocument)) return typeof(string);
					break;
			}

			return type;
		}

		public abstract ISchemaProvider GetSchemaProvider     ();

		protected virtual void SetParameterType(DataConnection dataConnection, DbParameter parameter, DbDataType dataType)
		{
			DbType dbType;

			switch (dataType.DataType)
			{
				case DataType.Char           : dbType = DbType.AnsiStringFixedLength; break;
				case DataType.VarChar        : dbType = DbType.AnsiString;            break;
				case DataType.NChar          : dbType = DbType.StringFixedLength;     break;
				case DataType.NVarChar       : dbType = DbType.String;                break;
				case DataType.Blob           :
				case DataType.Binary         : dbType = DbType.Binary;                break;
				case DataType.VarBinary      : dbType = DbType.Binary;                break;
				case DataType.Boolean        : dbType = DbType.Boolean;               break;
				case DataType.SByte          : dbType = DbType.SByte;                 break;
				case DataType.Int16          : dbType = DbType.Int16;                 break;
				case DataType.Int32          : dbType = DbType.Int32;                 break;
				case DataType.Int64          : dbType = DbType.Int64;                 break;
				case DataType.Byte           : dbType = DbType.Byte;                  break;
				case DataType.UInt16         : dbType = DbType.UInt16;                break;
				case DataType.UInt32         : dbType = DbType.UInt32;                break;
				case DataType.UInt64         : dbType = DbType.UInt64;                break;
				case DataType.Single         : dbType = DbType.Single;                break;
				case DataType.Double         : dbType = DbType.Double;                break;
				case DataType.Decimal        : dbType = DbType.Decimal;               break;
				case DataType.Guid           : dbType = DbType.Guid;                  break;
				case DataType.Date           : dbType = DbType.Date;                  break;
				case DataType.Time           : dbType = DbType.Time;                  break;
				case DataType.DateTime       : dbType = DbType.DateTime;              break;
				case DataType.DateTime2      : dbType = DbType.DateTime2;             break;
				case DataType.DateTimeOffset : dbType = DbType.DateTimeOffset;        break;
				case DataType.Variant        : dbType = DbType.Object;                break;
				case DataType.VarNumeric     : dbType = DbType.VarNumeric;            break;
				case DataType.SmallDecFloat  : dbType = DbType.Decimal;               break;
				case DataType.DecFloat       : dbType = DbType.Decimal;               break;
				default                      : return;
			}

			parameter.DbType = dbType;
		}

		#endregion

		#region BulkCopy

		public virtual BulkCopyRowsCopied BulkCopy<T>(DataOptions options, ITable<T> table, IEnumerable<T> source)
			where T : notnull
		{
			return new BasicBulkCopy().BulkCopy(options.BulkCopyOptions.BulkCopyType, table, options, source);
		}

		public virtual Task<BulkCopyRowsCopied> BulkCopyAsync<T>(DataOptions options, ITable<T> table,
			IEnumerable<T> source, CancellationToken cancellationToken)
			where T : notnull
		{
			return new BasicBulkCopy().BulkCopyAsync(options.BulkCopyOptions.BulkCopyType, table, options, source, cancellationToken);
		}

		public virtual Task<BulkCopyRowsCopied> BulkCopyAsync<T>(DataOptions options, ITable<T> table,
			IAsyncEnumerable<T> source, CancellationToken cancellationToken)
			where T: notnull
		{
			return new BasicBulkCopy().BulkCopyAsync(options.BulkCopyOptions.BulkCopyType, table, options, source, cancellationToken);
		}

		#endregion

		public virtual IQueryParametersNormalizer GetQueryParameterNormalizer() => new UniqueParametersNormalizer();

		protected abstract IMemberTranslator  CreateMemberTranslator();
		protected virtual  IIdentifierService CreateIdentifierService() => new IdentifierServiceSimple(128);

		protected virtual void InitServiceProvider(SimpleServiceProvider serviceProvider)
		{
			serviceProvider.AddService(CreateMemberTranslator());
			serviceProvider.AddService(CreateIdentifierService());
		}

		SimpleServiceProvider? _serviceProvider;
		readonly Lock          _guard = new();

		IServiceProvider IInfrastructure<IServiceProvider>.Instance
		{
			get
			{
				if (_serviceProvider == null)
				{
					lock (_guard)
					{
						if (_serviceProvider == null)
						{
							var serviceProvider = new SimpleServiceProvider();
							InitServiceProvider(serviceProvider);
							_serviceProvider = serviceProvider;
						}
					}
				}

				return _serviceProvider;
			}
		}

	}
}<|MERGE_RESOLUTION|>--- conflicted
+++ resolved
@@ -280,11 +280,7 @@
 			    FindExpression(new ReaderInfo { ToType = toType, ProviderFieldType = providerType                                                 }, out expr) ||
 			    FindExpression(new ReaderInfo {                  ProviderFieldType = providerType                                                 }, out expr) ||
 			    FindExpression(new ReaderInfo {                  ProviderFieldType = providerType,                        DataTypeName = typeName }, out expr) ||
-<<<<<<< HEAD
-				FindExpression(new ReaderInfo {                  ProviderFieldType = providerType, FieldType = fieldType, DataTypeName = typeName }, out expr) ||
-=======
 			    FindExpression(new ReaderInfo {                  ProviderFieldType = providerType, FieldType = fieldType, DataTypeName = typeName }, out expr) ||
->>>>>>> a5cc45f6
 			    FindExpression(new ReaderInfo {                  ProviderFieldType = providerType, FieldType = fieldType                          }, out expr) ||
 			    FindExpression(new ReaderInfo { ToType = toType,                                   FieldType = fieldType, DataTypeName = typeName }, out expr) ||
 			    FindExpression(new ReaderInfo { ToType = toType,                                   FieldType = fieldType                          }, out expr) ||
