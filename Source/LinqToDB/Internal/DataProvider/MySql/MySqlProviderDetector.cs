--- conflicted
+++ resolved
@@ -107,21 +107,7 @@
 			};
 		}
 
-<<<<<<< HEAD
-		protected override MySqlVersion? DetectServerVersion(DbConnection connection)
-=======
-		public static MySqlProvider DetectProvider()
-		{
-			var fileName = typeof(MySqlProviderDetector).Assembly.GetFileName();
-			var dirName  = Path.GetDirectoryName(fileName);
-
-			return File.Exists(Path.Combine(dirName ?? ".", MySqlProviderAdapter.MySqlDataAssemblyName + ".dll"))
-				? MySqlProvider.MySqlData
-				: MySqlProvider.MySqlConnector;
-		}
-
-		public override MySqlVersion? DetectServerVersion(DbConnection connection, DbTransaction? transaction)
->>>>>>> 7351f844
+		protected override MySqlVersion? DetectServerVersion(DbConnection connection, DbTransaction? transaction)
 		{
 			using var cmd = connection.CreateCommand();
 			if (transaction != null)
