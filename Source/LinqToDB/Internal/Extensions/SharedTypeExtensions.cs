--- conflicted
+++ resolved
@@ -41,13 +41,8 @@
 
 		public static bool IsAnonymousType(this Type type)
 			=> type.Name.StartsWith("<>", StringComparison.Ordinal)
-<<<<<<< HEAD
-			   && type.GetCustomAttributes(typeof(CompilerGeneratedAttribute), inherit: false).Length > 0
+			   && type.HasAttribute<CompilerGeneratedAttribute>(inherit: false)
 			   && type.Name.Contains("AnonymousType", StringComparison.Ordinal);
-=======
-			   && type.HasAttribute<CompilerGeneratedAttribute>(inherit: false)
-			   && type.Name.Contains("AnonymousType");
->>>>>>> ac36c055
 
 		public static Type? TryGetSequenceType(/*[DynamicallyAccessedMembers(DynamicallyAccessedMemberTypes.Interfaces)] */this Type type)
 			=> type.TryGetElementType(typeof(IEnumerable<>))
