﻿using System;
using System.Linq;
using System.Reflection;

using JetBrains.Annotations;

// ReSharper disable CheckNamespace

namespace LinqToDB
{
	using Extensions;
	using SqlQuery;

	partial class Sql
	{
		[PublicAPI]
		[Serializable]
		[AttributeUsage(AttributeTargets.Property | AttributeTargets.Method, AllowMultiple = true, Inherited = false)]
		public class ExpressionAttribute : Attribute
		{
			public ExpressionAttribute(string expression)
			{
<<<<<<< HEAD
				Precedence = SqlQuery.PrecedenceLevel.Primary;
=======
				Expression = expression;
				Precedence = SqlQuery.Precedence.Primary;
>>>>>>> e6c10285
			}

			public ExpressionAttribute(string expression, params int[] argIndices)
			{
<<<<<<< HEAD
				Precedence = SqlQuery.PrecedenceLevel.Primary;
=======
				Expression = expression;
				ArgIndices = argIndices;
				Precedence = SqlQuery.Precedence.Primary;
>>>>>>> e6c10285
			}

			public ExpressionAttribute(string configuration, string expression)
			{
<<<<<<< HEAD
				Precedence = SqlQuery.PrecedenceLevel.Primary;
=======
				Configuration = configuration;
				Expression    = expression;
				Precedence    = SqlQuery.Precedence.Primary;
>>>>>>> e6c10285
			}

			public ExpressionAttribute(string configuration, string expression, params int[] argIndices)
			{
<<<<<<< HEAD
				Precedence = SqlQuery.PrecedenceLevel.Primary;
=======
				Configuration = configuration;
				Expression    = expression;
				ArgIndices    = argIndices;
				Precedence    = SqlQuery.Precedence.Primary;
>>>>>>> e6c10285
			}

			public string Expression       { get; set; }
			public int[]  ArgIndices       { get; set; }
			public int    Precedence       { get; set; }
			public string Configuration    { get; set; }
			public bool   ServerSideOnly   { get; set; }
			public bool   PreferServerSide { get; set; }
			public bool   InlineParameters { get; set; }
			public bool   ExpectExpression { get; set; }
			public bool   IsPredicate      { get; set; }

			private bool? _canBeNull;
			public  bool   CanBeNull
			{
				get { return _canBeNull ?? true;  }
				set { _canBeNull = value;         }
			}

			protected ISqlExpression[] ConvertArgs(MemberInfo member, ISqlExpression[] args)
			{
				if (member is MethodInfo)
				{
					var method = (MethodInfo)member;

					if (method.DeclaringType.IsGenericTypeEx())
						args = args.Concat(method.DeclaringType.GetGenericArgumentsEx().Select(t => (ISqlExpression)SqlDataType.GetDataType(t))).ToArray();

					if (method.IsGenericMethod)
						args = args.Concat(method.GetGenericArguments().Select(t => (ISqlExpression)SqlDataType.GetDataType(t))).ToArray();
				}

				if (ArgIndices != null)
				{
					var idxs = new ISqlExpression[ArgIndices.Length];

					for (var i = 0; i < ArgIndices.Length; i++)
						idxs[i] = args[ArgIndices[i]];

					return idxs;
				}

				return args;
			}

			public virtual ISqlExpression GetExpression(MemberInfo member, params ISqlExpression[] args)
			{
				return new SqlExpression(member.GetMemberType(), Expression ?? member.Name, Precedence, ConvertArgs(member, args)) { CanBeNull = CanBeNull };
			}
		}
	}
}
<|MERGE_RESOLUTION|>--- conflicted
+++ resolved
@@ -1,114 +1,98 @@
-﻿using System;
-using System.Linq;
-using System.Reflection;
-
-using JetBrains.Annotations;
-
-// ReSharper disable CheckNamespace
-
-namespace LinqToDB
-{
-	using Extensions;
-	using SqlQuery;
-
-	partial class Sql
-	{
-		[PublicAPI]
-		[Serializable]
-		[AttributeUsage(AttributeTargets.Property | AttributeTargets.Method, AllowMultiple = true, Inherited = false)]
-		public class ExpressionAttribute : Attribute
-		{
-			public ExpressionAttribute(string expression)
-			{
-<<<<<<< HEAD
-				Precedence = SqlQuery.PrecedenceLevel.Primary;
-=======
-				Expression = expression;
-				Precedence = SqlQuery.Precedence.Primary;
->>>>>>> e6c10285
-			}
-
-			public ExpressionAttribute(string expression, params int[] argIndices)
-			{
-<<<<<<< HEAD
-				Precedence = SqlQuery.PrecedenceLevel.Primary;
-=======
-				Expression = expression;
-				ArgIndices = argIndices;
-				Precedence = SqlQuery.Precedence.Primary;
->>>>>>> e6c10285
-			}
-
-			public ExpressionAttribute(string configuration, string expression)
-			{
-<<<<<<< HEAD
-				Precedence = SqlQuery.PrecedenceLevel.Primary;
-=======
-				Configuration = configuration;
-				Expression    = expression;
-				Precedence    = SqlQuery.Precedence.Primary;
->>>>>>> e6c10285
-			}
-
-			public ExpressionAttribute(string configuration, string expression, params int[] argIndices)
-			{
-<<<<<<< HEAD
-				Precedence = SqlQuery.PrecedenceLevel.Primary;
-=======
-				Configuration = configuration;
-				Expression    = expression;
-				ArgIndices    = argIndices;
-				Precedence    = SqlQuery.Precedence.Primary;
->>>>>>> e6c10285
-			}
-
-			public string Expression       { get; set; }
-			public int[]  ArgIndices       { get; set; }
-			public int    Precedence       { get; set; }
-			public string Configuration    { get; set; }
-			public bool   ServerSideOnly   { get; set; }
-			public bool   PreferServerSide { get; set; }
-			public bool   InlineParameters { get; set; }
-			public bool   ExpectExpression { get; set; }
-			public bool   IsPredicate      { get; set; }
-
-			private bool? _canBeNull;
-			public  bool   CanBeNull
-			{
-				get { return _canBeNull ?? true;  }
-				set { _canBeNull = value;         }
-			}
-
-			protected ISqlExpression[] ConvertArgs(MemberInfo member, ISqlExpression[] args)
-			{
-				if (member is MethodInfo)
-				{
-					var method = (MethodInfo)member;
-
-					if (method.DeclaringType.IsGenericTypeEx())
-						args = args.Concat(method.DeclaringType.GetGenericArgumentsEx().Select(t => (ISqlExpression)SqlDataType.GetDataType(t))).ToArray();
-
-					if (method.IsGenericMethod)
-						args = args.Concat(method.GetGenericArguments().Select(t => (ISqlExpression)SqlDataType.GetDataType(t))).ToArray();
-				}
-
-				if (ArgIndices != null)
-				{
-					var idxs = new ISqlExpression[ArgIndices.Length];
-
-					for (var i = 0; i < ArgIndices.Length; i++)
-						idxs[i] = args[ArgIndices[i]];
-
-					return idxs;
-				}
-
-				return args;
-			}
-
-			public virtual ISqlExpression GetExpression(MemberInfo member, params ISqlExpression[] args)
-			{
-				return new SqlExpression(member.GetMemberType(), Expression ?? member.Name, Precedence, ConvertArgs(member, args)) { CanBeNull = CanBeNull };
-			}
-		}
-	}
-}
+﻿using System;
+using System.Linq;
+using System.Reflection;
+
+using JetBrains.Annotations;
+
+// ReSharper disable CheckNamespace
+
+namespace LinqToDB
+{
+	using Extensions;
+	using SqlQuery;
+
+	partial class Sql
+	{
+		[PublicAPI]
+		[Serializable]
+		[AttributeUsage(AttributeTargets.Property | AttributeTargets.Method, AllowMultiple = true, Inherited = false)]
+		public class ExpressionAttribute : Attribute
+		{
+			public ExpressionAttribute(string expression)
+			{
+				Expression = expression;
+				Precedence = SqlQuery.Precedence.Primary;
+			}
+
+			public ExpressionAttribute(string expression, params int[] argIndices)
+			{
+				Expression = expression;
+				ArgIndices = argIndices;
+				Precedence = SqlQuery.Precedence.Primary;
+			}
+
+			public ExpressionAttribute(string configuration, string expression)
+			{
+				Configuration = configuration;
+				Expression    = expression;
+				Precedence    = SqlQuery.Precedence.Primary;
+			}
+
+			public ExpressionAttribute(string configuration, string expression, params int[] argIndices)
+			{
+				Configuration = configuration;
+				Expression    = expression;
+				ArgIndices    = argIndices;
+				Precedence    = SqlQuery.Precedence.Primary;
+			}
+
+			public string Expression       { get; set; }
+			public int[]  ArgIndices       { get; set; }
+			public int    Precedence       { get; set; }
+			public string Configuration    { get; set; }
+			public bool   ServerSideOnly   { get; set; }
+			public bool   PreferServerSide { get; set; }
+			public bool   InlineParameters { get; set; }
+			public bool   ExpectExpression { get; set; }
+			public bool   IsPredicate      { get; set; }
+
+			private bool? _canBeNull;
+			public  bool   CanBeNull
+			{
+				get { return _canBeNull ?? true;  }
+				set { _canBeNull = value;         }
+			}
+
+			protected ISqlExpression[] ConvertArgs(MemberInfo member, ISqlExpression[] args)
+			{
+				if (member is MethodInfo)
+				{
+					var method = (MethodInfo)member;
+
+					if (method.DeclaringType.IsGenericTypeEx())
+						args = args.Concat(method.DeclaringType.GetGenericArgumentsEx().Select(t => (ISqlExpression)SqlDataType.GetDataType(t))).ToArray();
+
+					if (method.IsGenericMethod)
+						args = args.Concat(method.GetGenericArguments().Select(t => (ISqlExpression)SqlDataType.GetDataType(t))).ToArray();
+				}
+
+				if (ArgIndices != null)
+				{
+					var idxs = new ISqlExpression[ArgIndices.Length];
+
+					for (var i = 0; i < ArgIndices.Length; i++)
+						idxs[i] = args[ArgIndices[i]];
+
+					return idxs;
+				}
+
+				return args;
+			}
+
+			public virtual ISqlExpression GetExpression(MemberInfo member, params ISqlExpression[] args)
+			{
+				return new SqlExpression(member.GetMemberType(), Expression ?? member.Name, Precedence, ConvertArgs(member, args)) { CanBeNull = CanBeNull };
+			}
+		}
+	}
+}