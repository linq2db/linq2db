--- conflicted
+++ resolved
@@ -252,22 +252,13 @@
 				readonly ConvertHelper _convert;
 
 				public ExtensionBuilder(
-<<<<<<< HEAD
-					string                                         configuration,
+					string                     configuration,
 					[JetBrains.Annotations.NotNull] MappingSchema  mapping,
+					[JetBrains.Annotations.NotNull]	SelectQuery    query, 
 					[JetBrains.Annotations.NotNull] SqlExtension   extension,
 					[JetBrains.Annotations.NotNull] ConvertHelper  convertHeper,
 					[JetBrains.Annotations.NotNull] MemberInfo     member,
 					[JetBrains.Annotations.NotNull] Expression[]   arguments)
-=======
-					string                     configuration,
-					[NotNull]   MappingSchema  mapping,
-					[NotNull]	SelectQuery    query, 
-					[NotNull]   SqlExtension   extension, 
-					[NotNull]   ConvertHelper  convertHeper,
-					[NotNull]   MemberInfo     member,
-					[NotNull]   Expression[]   arguments)
->>>>>>> f40e4bb4
 				{
 					if (mapping      == null) throw new ArgumentNullException("mapping");
 					if (query        == null) throw new ArgumentNullException("query");
