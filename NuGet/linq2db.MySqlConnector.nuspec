<?xml version="1.0"?>
<package xmlns="http://schemas.microsoft.com/packaging/2010/07/nuspec.xsd">
	<metadata minClientVersion="3.3.0">
		<id>linq2db.MySqlConnector</id>
		<title>LINQ to MySqlConnector</title>
		<summary>
			This package includes a T4 template to generate data models for MySql database and references to the linq2db and MySqlConnector nugets.
		</summary>
		<tags>linq linq2db MySql LinqToDB ORM database DB SQL</tags>
		<dependencies>
			<dependency id="linq2db"        version="6.0.0" />
			<dependency id="MySqlConnector" version="2.3.7" />
		</dependencies>
		<contentFiles>
			<files include="**\*" buildAction="None" />
		</contentFiles>
	</metadata>
	<files>
<<<<<<< HEAD
		<file src="..\Source\LinqToDB\bin\Release\net46\linq2db.dll"                       target="tools"                                                                  />
		<file src="..\Tests\Linq\bin\Azure\net472\Humanizer.dll"                           target="tools"                                                                  />
		<file src="..\Tests\Linq\bin\Azure\net472\MySqlConnector.dll"                      target="tools"                                                                  />
		<file src="..\Tests\Linq\bin\Azure\net472\System.Memory.dll"                       target="tools"                                                                  />
		<file src="..\Tests\Linq\bin\Azure\net472\System.Buffers.dll"                      target="tools"                                                                  />
		<file src="..\Tests\Linq\bin\Azure\net472\System.Threading.Tasks.Extensions.dll"   target="tools"                                                                  />
		<file src="..\Tests\Linq\bin\Azure\net472\System.Diagnostics.DiagnosticSource.dll" target="tools"                                                                  />
		<file src="..\Tests\Linq\bin\Azure\net472\Microsoft.Bcl.AsyncInterfaces.dll"       target="tools"                                                                  />

		<file src="..\..\NuGet\MySqlConnector\linq2db.MySqlConnector.props"                   target="build"                                                                  />
		<file src="..\..\NuGet\MySqlConnector\*.*"                       exclude="**\*.props" target="contentFiles\any\any\LinqToDB.Templates"                                />
		<file src="..\..\NuGet\MySql\LinqToDB.MySql.Tools.ttinclude"                          target="contentFiles\any\any\LinqToDB.Templates\LinqToDB.MySql.Tools.ttinclude" />
		<file src="..\..\NuGet\MySqlConnector\*.*"                       exclude="**\*.props" target="content\LinqToDB.Templates"                                             />
		<file src="..\..\NuGet\MySql\LinqToDB.MySql.Tools.ttinclude"                          target="content\LinqToDB.Templates\LinqToDB.MySql.Tools.ttinclude"              />
=======
		<file src="..\..\NuGet\README.T4.md"                                            target="README.md"                                                                                                />

		<file src="..\bin\LinqToDB\Release\net462\linq2db.dll"                          target="tools"                                                                                                    />
		<file src="..\bin\Tests\Release\net462\Humanizer.dll"                           target="tools"                                                                                                    />
		<file src="..\bin\Tests\Release\net462\MySqlConnector.dll"                      target="tools"                                                                                                    />
		<file src="..\bin\Tests\Release\net462\System.Memory.dll"                       target="tools"                                                                                                    />
		<file src="..\bin\Tests\Release\net462\System.Buffers.dll"                      target="tools"                                                                                                    />
		<file src="..\bin\Tests\Release\net462\System.Threading.Tasks.Extensions.dll"   target="tools"                                                                                                    />
		<file src="..\bin\Tests\Release\net462\System.Diagnostics.DiagnosticSource.dll" target="tools"                                                                                                    />
		<file src="..\bin\Tests\Release\net462\Microsoft.Bcl.AsyncInterfaces.dll"       target="tools"                                                                                                    />

		<file src="..\..\NuGet\MySqlConnector\linq2db.MySqlConnector.props"             target="build"                                                                                                    />

		<file src="..\..\NuGet\MySqlConnector\*.*"                                      target="contentFiles\any\any\LinqToDB.Templates"                                exclude="**\*.props"              />
		<file src="..\..\NuGet\MySql\LinqToDB.MySql.Tools.ttinclude"                    target="contentFiles\any\any\LinqToDB.Templates\LinqToDB.MySql.Tools.ttinclude"                                   />
		<file src="..\..\NuGet\t4models\*.ttinclude"                                    target="contentFiles\any\any\LinqToDB.Templates"                                                                  />
		<file src="..\..\Source\LinqToDB.Templates\*.ttinclude"                         target="contentFiles\any\any\LinqToDB.Templates"                                exclude="**\LinqToDB.*.ttinclude" />
		<file src="..\..\Source\LinqToDB.Templates\LinqToDB.Tools.ttinclude"            target="contentFiles\any\any\LinqToDB.Templates\LinqToDB.Tools.ttinclude"                                         />
		<file src="..\..\Source\LinqToDB.Templates\*.MySql.ttinclude"                   target="contentFiles\any\any\LinqToDB.Templates"                                                                  />

		<file src="..\..\NuGet\MySqlConnector\*.*"                                      target="content\LinqToDB.Templates"                                             exclude="**\*.props"              />
		<file src="..\..\NuGet\MySql\LinqToDB.MySql.Tools.ttinclude"                    target="content\LinqToDB.Templates\LinqToDB.MySql.Tools.ttinclude"                                                />
		<file src="..\..\NuGet\t4models\*.ttinclude"                                    target="content\LinqToDB.Templates"                                                                               />
		<file src="..\..\Source\LinqToDB.Templates\*.ttinclude"                         target="content\LinqToDB.Templates"                                             exclude="**\LinqToDB.*.ttinclude" />
		<file src="..\..\Source\LinqToDB.Templates\LinqToDB.Tools.ttinclude"            target="content\LinqToDB.Templates\LinqToDB.Tools.ttinclude"                                                      />
		<file src="..\..\Source\LinqToDB.Templates\*.MySql.ttinclude"                   target="content\LinqToDB.Templates"                                                                               />
>>>>>>> 0c99d98c
	</files>
</package><|MERGE_RESOLUTION|>--- conflicted
+++ resolved
@@ -16,7 +16,6 @@
 		</contentFiles>
 	</metadata>
 	<files>
-<<<<<<< HEAD
 		<file src="..\Source\LinqToDB\bin\Release\net46\linq2db.dll"                       target="tools"                                                                  />
 		<file src="..\Tests\Linq\bin\Azure\net472\Humanizer.dll"                           target="tools"                                                                  />
 		<file src="..\Tests\Linq\bin\Azure\net472\MySqlConnector.dll"                      target="tools"                                                                  />
@@ -26,38 +25,10 @@
 		<file src="..\Tests\Linq\bin\Azure\net472\System.Diagnostics.DiagnosticSource.dll" target="tools"                                                                  />
 		<file src="..\Tests\Linq\bin\Azure\net472\Microsoft.Bcl.AsyncInterfaces.dll"       target="tools"                                                                  />
 
-		<file src="..\..\NuGet\MySqlConnector\linq2db.MySqlConnector.props"                   target="build"                                                                  />
+		<file src="..\..\NuGet\MySqlConnector\linq2db.MySqlConnector.props"           target="build"                                                                                                    />
 		<file src="..\..\NuGet\MySqlConnector\*.*"                       exclude="**\*.props" target="contentFiles\any\any\LinqToDB.Templates"                                />
-		<file src="..\..\NuGet\MySql\LinqToDB.MySql.Tools.ttinclude"                          target="contentFiles\any\any\LinqToDB.Templates\LinqToDB.MySql.Tools.ttinclude" />
+		<file src="..\..\NuGet\MySql\LinqToDB.MySql.Tools.ttinclude"                  target="contentFiles\any\any\LinqToDB.Templates\LinqToDB.MySql.Tools.ttinclude"                                   />
 		<file src="..\..\NuGet\MySqlConnector\*.*"                       exclude="**\*.props" target="content\LinqToDB.Templates"                                             />
-		<file src="..\..\NuGet\MySql\LinqToDB.MySql.Tools.ttinclude"                          target="content\LinqToDB.Templates\LinqToDB.MySql.Tools.ttinclude"              />
-=======
-		<file src="..\..\NuGet\README.T4.md"                                            target="README.md"                                                                                                />
-
-		<file src="..\bin\LinqToDB\Release\net462\linq2db.dll"                          target="tools"                                                                                                    />
-		<file src="..\bin\Tests\Release\net462\Humanizer.dll"                           target="tools"                                                                                                    />
-		<file src="..\bin\Tests\Release\net462\MySqlConnector.dll"                      target="tools"                                                                                                    />
-		<file src="..\bin\Tests\Release\net462\System.Memory.dll"                       target="tools"                                                                                                    />
-		<file src="..\bin\Tests\Release\net462\System.Buffers.dll"                      target="tools"                                                                                                    />
-		<file src="..\bin\Tests\Release\net462\System.Threading.Tasks.Extensions.dll"   target="tools"                                                                                                    />
-		<file src="..\bin\Tests\Release\net462\System.Diagnostics.DiagnosticSource.dll" target="tools"                                                                                                    />
-		<file src="..\bin\Tests\Release\net462\Microsoft.Bcl.AsyncInterfaces.dll"       target="tools"                                                                                                    />
-
-		<file src="..\..\NuGet\MySqlConnector\linq2db.MySqlConnector.props"             target="build"                                                                                                    />
-
-		<file src="..\..\NuGet\MySqlConnector\*.*"                                      target="contentFiles\any\any\LinqToDB.Templates"                                exclude="**\*.props"              />
-		<file src="..\..\NuGet\MySql\LinqToDB.MySql.Tools.ttinclude"                    target="contentFiles\any\any\LinqToDB.Templates\LinqToDB.MySql.Tools.ttinclude"                                   />
-		<file src="..\..\NuGet\t4models\*.ttinclude"                                    target="contentFiles\any\any\LinqToDB.Templates"                                                                  />
-		<file src="..\..\Source\LinqToDB.Templates\*.ttinclude"                         target="contentFiles\any\any\LinqToDB.Templates"                                exclude="**\LinqToDB.*.ttinclude" />
-		<file src="..\..\Source\LinqToDB.Templates\LinqToDB.Tools.ttinclude"            target="contentFiles\any\any\LinqToDB.Templates\LinqToDB.Tools.ttinclude"                                         />
-		<file src="..\..\Source\LinqToDB.Templates\*.MySql.ttinclude"                   target="contentFiles\any\any\LinqToDB.Templates"                                                                  />
-
-		<file src="..\..\NuGet\MySqlConnector\*.*"                                      target="content\LinqToDB.Templates"                                             exclude="**\*.props"              />
-		<file src="..\..\NuGet\MySql\LinqToDB.MySql.Tools.ttinclude"                    target="content\LinqToDB.Templates\LinqToDB.MySql.Tools.ttinclude"                                                />
-		<file src="..\..\NuGet\t4models\*.ttinclude"                                    target="content\LinqToDB.Templates"                                                                               />
-		<file src="..\..\Source\LinqToDB.Templates\*.ttinclude"                         target="content\LinqToDB.Templates"                                             exclude="**\LinqToDB.*.ttinclude" />
-		<file src="..\..\Source\LinqToDB.Templates\LinqToDB.Tools.ttinclude"            target="content\LinqToDB.Templates\LinqToDB.Tools.ttinclude"                                                      />
-		<file src="..\..\Source\LinqToDB.Templates\*.MySql.ttinclude"                   target="content\LinqToDB.Templates"                                                                               />
->>>>>>> 0c99d98c
+		<file src="..\..\NuGet\MySql\LinqToDB.MySql.Tools.ttinclude"                  target="content\LinqToDB.Templates\LinqToDB.MySql.Tools.ttinclude"                                                />
 	</files>
 </package>