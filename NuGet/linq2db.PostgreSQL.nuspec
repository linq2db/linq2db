<?xml version="1.0"?>
<package xmlns="http://schemas.microsoft.com/packaging/2010/07/nuspec.xsd">
	<metadata minClientVersion="3.3.0">
		<id>linq2db.PostgreSQL</id>
		<title>LINQ to PostgreSQL</title>
		<summary>
			This package includes a T4 template to generate data models for PostgreSQL database and references to the linq2db and Npgsql nugets.
		</summary>
		<tags>linq linq2db Npgsql PostgreSQL LinqToDB ORM database DB SQL</tags>
		<dependencies>
			<dependency id="linq2db" version="6.0.0"  />
			<dependency id="Npgsql"  version="8.0.3"  />
		</dependencies>
		<contentFiles>
			<files include="**\*" buildAction="None" />
		</contentFiles>
	</metadata>
	<files>
<<<<<<< HEAD
		<file src="..\Source\LinqToDB\bin\Release\net46\linq2db.dll"                             target="tools"                                   />
		<file src="..\Tests\Linq\bin\Azure\net472\Humanizer.dll"                                 target="tools"                                   />
		<file src="..\Tests\Linq\bin\Azure\net472\Npgsql.dll"                                    target="tools"                                   />
		<file src="..\Tests\Linq\bin\Azure\net472\System.Threading.Tasks.Extensions.dll"         target="tools"                                   />
		<file src="..\Tests\Linq\bin\Azure\net472\Microsoft.Bcl.AsyncInterfaces.dll"             target="tools"                                   />
		<file src="..\Tests\Linq\bin\Azure\net472\System.Text.Json.dll"                          target="tools"                                   />
		<file src="..\Tests\Linq\bin\Azure\net472\System.Threading.Channels.dll"                 target="tools"                                   />
		<file src="..\Tests\Linq\bin\Azure\net472\Microsoft.Bcl.HashCode.dll"                    target="tools"                                   />
		<file src="..\Tests\Linq\bin\Azure\net472\Microsoft.Extensions.Logging.Abstractions.dll" target="tools"                                   />

		<file src="..\..\NuGet\PostgreSQL\linq2db.PostgreSQL.props"                                 target="build"                                   />
		<file src="..\..\NuGet\PostgreSQL\*.*"                                 exclude="**\*.props" target="contentFiles\any\any\LinqToDB.Templates" />
		<file src="..\..\NuGet\PostgreSQL\*.*"                                 exclude="**\*.props" target="content\LinqToDB.Templates"              />
=======
		<file src="..\..\NuGet\README.T4.md"                                                  target="README.md"                                                                                          />

		<file src="..\bin\LinqToDB\Release\net462\linq2db.dll"                                target="tools"                                                                                              />
		<file src="..\bin\Tests\Release\net462\Humanizer.dll"                                 target="tools"                                                                                              />
		<file src="..\bin\Tests\Release\net462\Npgsql.dll"                                    target="tools"                                                                                              />
		<file src="..\bin\Tests\Release\net462\System.Threading.Tasks.Extensions.dll"         target="tools"                                                                                              />
		<file src="..\bin\Tests\Release\net462\Microsoft.Bcl.AsyncInterfaces.dll"             target="tools"                                                                                              />
		<file src="..\bin\Tests\Release\net462\System.Text.Json.dll"                          target="tools"                                                                                              />
		<file src="..\bin\Tests\Release\net462\System.Threading.Channels.dll"                 target="tools"                                                                                              />
		<file src="..\bin\Tests\Release\net462\Microsoft.Bcl.HashCode.dll"                    target="tools"                                                                                              />
		<file src="..\bin\Tests\Release\net462\Microsoft.Extensions.Logging.Abstractions.dll" target="tools"                                                                                              />

		<file src="..\..\NuGet\PostgreSQL\linq2db.PostgreSQL.props"                           target="build"                                                                                              />

		<file src="..\..\NuGet\PostgreSQL\*.*"                                                target="contentFiles\any\any\LinqToDB.Templates"                          exclude="**\*.props"              />
		<file src="..\..\NuGet\t4models\*.ttinclude"                                          target="contentFiles\any\any\LinqToDB.Templates"                                                            />
		<file src="..\..\Source\LinqToDB.Templates\*.ttinclude"                               target="contentFiles\any\any\LinqToDB.Templates"                          exclude="**\LinqToDB.*.ttinclude" />
		<file src="..\..\Source\LinqToDB.Templates\LinqToDB.Tools.ttinclude"                  target="contentFiles\any\any\LinqToDB.Templates\LinqToDB.Tools.ttinclude"                                   />
		<file src="..\..\Source\LinqToDB.Templates\*.PostgreSQL.ttinclude"                    target="contentFiles\any\any\LinqToDB.Templates"                                                            />

		<file src="..\..\NuGet\PostgreSQL\*.*"                                                target="content\LinqToDB.Templates"                                       exclude="**\*.props"              />
		<file src="..\..\NuGet\t4models\*.ttinclude"                                          target="content\LinqToDB.Templates"                                                                         />
		<file src="..\..\Source\LinqToDB.Templates\*.ttinclude"                               target="content\LinqToDB.Templates"                                       exclude="**\LinqToDB.*.ttinclude" />
		<file src="..\..\Source\LinqToDB.Templates\LinqToDB.Tools.ttinclude"                  target="content\LinqToDB.Templates\LinqToDB.Tools.ttinclude"                                                />
		<file src="..\..\Source\LinqToDB.Templates\*.PostgreSQL.ttinclude"                    target="content\LinqToDB.Templates"                                                                         />
>>>>>>> 0c99d98c
	</files>
</package><|MERGE_RESOLUTION|>--- conflicted
+++ resolved
@@ -16,7 +16,6 @@
 		</contentFiles>
 	</metadata>
 	<files>
-<<<<<<< HEAD
 		<file src="..\Source\LinqToDB\bin\Release\net46\linq2db.dll"                             target="tools"                                   />
 		<file src="..\Tests\Linq\bin\Azure\net472\Humanizer.dll"                                 target="tools"                                   />
 		<file src="..\Tests\Linq\bin\Azure\net472\Npgsql.dll"                                    target="tools"                                   />
@@ -27,35 +26,8 @@
 		<file src="..\Tests\Linq\bin\Azure\net472\Microsoft.Bcl.HashCode.dll"                    target="tools"                                   />
 		<file src="..\Tests\Linq\bin\Azure\net472\Microsoft.Extensions.Logging.Abstractions.dll" target="tools"                                   />
 
-		<file src="..\..\NuGet\PostgreSQL\linq2db.PostgreSQL.props"                                 target="build"                                   />
+		<file src="..\..\NuGet\PostgreSQL\linq2db.PostgreSQL.props"                         target="build"                                                                                              />
 		<file src="..\..\NuGet\PostgreSQL\*.*"                                 exclude="**\*.props" target="contentFiles\any\any\LinqToDB.Templates" />
 		<file src="..\..\NuGet\PostgreSQL\*.*"                                 exclude="**\*.props" target="content\LinqToDB.Templates"              />
-=======
-		<file src="..\..\NuGet\README.T4.md"                                                  target="README.md"                                                                                          />
-
-		<file src="..\bin\LinqToDB\Release\net462\linq2db.dll"                                target="tools"                                                                                              />
-		<file src="..\bin\Tests\Release\net462\Humanizer.dll"                                 target="tools"                                                                                              />
-		<file src="..\bin\Tests\Release\net462\Npgsql.dll"                                    target="tools"                                                                                              />
-		<file src="..\bin\Tests\Release\net462\System.Threading.Tasks.Extensions.dll"         target="tools"                                                                                              />
-		<file src="..\bin\Tests\Release\net462\Microsoft.Bcl.AsyncInterfaces.dll"             target="tools"                                                                                              />
-		<file src="..\bin\Tests\Release\net462\System.Text.Json.dll"                          target="tools"                                                                                              />
-		<file src="..\bin\Tests\Release\net462\System.Threading.Channels.dll"                 target="tools"                                                                                              />
-		<file src="..\bin\Tests\Release\net462\Microsoft.Bcl.HashCode.dll"                    target="tools"                                                                                              />
-		<file src="..\bin\Tests\Release\net462\Microsoft.Extensions.Logging.Abstractions.dll" target="tools"                                                                                              />
-
-		<file src="..\..\NuGet\PostgreSQL\linq2db.PostgreSQL.props"                           target="build"                                                                                              />
-
-		<file src="..\..\NuGet\PostgreSQL\*.*"                                                target="contentFiles\any\any\LinqToDB.Templates"                          exclude="**\*.props"              />
-		<file src="..\..\NuGet\t4models\*.ttinclude"                                          target="contentFiles\any\any\LinqToDB.Templates"                                                            />
-		<file src="..\..\Source\LinqToDB.Templates\*.ttinclude"                               target="contentFiles\any\any\LinqToDB.Templates"                          exclude="**\LinqToDB.*.ttinclude" />
-		<file src="..\..\Source\LinqToDB.Templates\LinqToDB.Tools.ttinclude"                  target="contentFiles\any\any\LinqToDB.Templates\LinqToDB.Tools.ttinclude"                                   />
-		<file src="..\..\Source\LinqToDB.Templates\*.PostgreSQL.ttinclude"                    target="contentFiles\any\any\LinqToDB.Templates"                                                            />
-
-		<file src="..\..\NuGet\PostgreSQL\*.*"                                                target="content\LinqToDB.Templates"                                       exclude="**\*.props"              />
-		<file src="..\..\NuGet\t4models\*.ttinclude"                                          target="content\LinqToDB.Templates"                                                                         />
-		<file src="..\..\Source\LinqToDB.Templates\*.ttinclude"                               target="content\LinqToDB.Templates"                                       exclude="**\LinqToDB.*.ttinclude" />
-		<file src="..\..\Source\LinqToDB.Templates\LinqToDB.Tools.ttinclude"                  target="content\LinqToDB.Templates\LinqToDB.Tools.ttinclude"                                                />
-		<file src="..\..\Source\LinqToDB.Templates\*.PostgreSQL.ttinclude"                    target="content\LinqToDB.Templates"                                                                         />
->>>>>>> 0c99d98c
 	</files>
 </package>