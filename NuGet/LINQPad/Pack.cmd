--- conflicted
+++ resolved
@@ -20,7 +20,7 @@
 if /i "%EXT%"=="lpx" (
   for %%L in (cs,de,es,fr,it,ja,ko,pl,pt,pt-BR,ru,tr,zh-Hans,zh-Hant) do (
     if exist "%OUTDIR%%%L" rd /s /q "%OUTDIR%%%L"
-  )
+)
   del /q "%OUTDIR%linq2db*.xml" 2>nul
   del /q "%OUTDIR%*.pdb"        2>nul
 )
@@ -58,9 +58,5 @@
 ren "linq2db.LINQPad.%EXT%.zip" "linq2db.LINQPad.%EXT%"
 popd
 
-<<<<<<< HEAD
-echo Packed -> "%RELDIR%\linq2db.LINQPad.%EXT%"
-=======
 echo "Packed -> %RELDIR%\linq2db.LINQPad.%EXT%"
->>>>>>> a5cc45f6
 endlocal