--- conflicted
+++ resolved
@@ -16,34 +16,12 @@
 		</contentFiles>
 	</metadata>
 	<files>
-<<<<<<< HEAD
 		<file src="..\Source\LinqToDB\bin\Release\net46\linq2db.dll"                 target="tools"                                   />
 		<file src="..\Tests\Linq\bin\Azure\net472\Humanizer.dll"                     target="tools"                                   />
 		<file src="..\Tests\Linq\bin\Azure\net472\Microsoft.Bcl.AsyncInterfaces.dll" target="tools"                                   />
 
-		<file src="..\..\NuGet\SapHana\linq2db.SapHana.props"                           target="build"                                   />
+		<file src="..\..\NuGet\SapHana\linq2db.SapHana.props"                   target="build"                                                                                              />
 		<file src="..\..\NuGet\SapHana\*.*"                        exclude="**\*.props" target="contentFiles\any\any\LinqToDB.Templates" />
 		<file src="..\..\NuGet\SapHana\*.*"                        exclude="**\*.props" target="content\LinqToDB.Templates"              />
-=======
-		<file src="..\..\NuGet\README.T4.md"                                      target="README.md"                                                                                          />
-
-		<file src="..\bin\LinqToDB\Release\net462\linq2db.dll"                    target="tools"                                                                                              />
-		<file src="..\bin\Tests\Release\net462\Humanizer.dll"                     target="tools"                                                                                              />
-		<file src="..\bin\Tests\Release\net462\Microsoft.Bcl.AsyncInterfaces.dll" target="tools"                                                                                              />
-
-		<file src="..\..\NuGet\SapHana\linq2db.SapHana.props"                     target="build"                                                                                              />
-
-		<file src="..\..\NuGet\SapHana\*.*"                                       target="contentFiles\any\any\LinqToDB.Templates"                          exclude="**\*.props"              />
-		<file src="..\..\NuGet\t4models\*.ttinclude"                              target="contentFiles\any\any\LinqToDB.Templates"                                                            />
-		<file src="..\..\Source\LinqToDB.Templates\*.ttinclude"                   target="contentFiles\any\any\LinqToDB.Templates"                          exclude="**\LinqToDB.*.ttinclude" />
-		<file src="..\..\Source\LinqToDB.Templates\LinqToDB.Tools.ttinclude"      target="contentFiles\any\any\LinqToDB.Templates\LinqToDB.Tools.ttinclude"                                   />
-		<file src="..\..\Source\LinqToDB.Templates\*.SapHana.ttinclude"           target="contentFiles\any\any\LinqToDB.Templates"                                                            />
-
-		<file src="..\..\NuGet\SapHana\*.*"                                       target="content\LinqToDB.Templates"                                       exclude="**\*.props"              />
-		<file src="..\..\NuGet\t4models\*.ttinclude"                              target="content\LinqToDB.Templates"                                                                         />
-		<file src="..\..\Source\LinqToDB.Templates\*.ttinclude"                   target="content\LinqToDB.Templates"                                       exclude="**\LinqToDB.*.ttinclude" />
-		<file src="..\..\Source\LinqToDB.Templates\LinqToDB.Tools.ttinclude"      target="content\LinqToDB.Templates\LinqToDB.Tools.ttinclude"                                                />
-		<file src="..\..\Source\LinqToDB.Templates\*.SapHana.ttinclude"           target="content\LinqToDB.Templates"                                                                         />
->>>>>>> 0c99d98c
 	</files>
 </package>