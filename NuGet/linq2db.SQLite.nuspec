<?xml version="1.0"?>
<package xmlns="http://schemas.microsoft.com/packaging/2010/07/nuspec.xsd">
	<metadata minClientVersion="3.3.0">
		<id>linq2db.SQLite</id>
		<title>LINQ to SQLite</title>
		<summary>
			This package includes a T4 template to generate data models for SQLite database and references to the linq2db and System.Data.SQLite nugets.
		</summary>
		<tags>linq linq2db SQLite LinqToDB ORM database DB SQL</tags>
		<dependencies>
			<dependency id="linq2db"                 version="6.0.0"   />
			<dependency id="System.Data.SQLite.Core" version="1.0.118" />
		</dependencies>
		<contentFiles>
			<files include="**\*" buildAction="None" />
		</contentFiles>
	</metadata>
	<files>
<<<<<<< HEAD
		<file src="..\Source\LinqToDB\bin\Release\net46\linq2db.dll"                 target="tools"                                   />
		<file src="..\Tests\Linq\bin\Azure\net472\Humanizer.dll"                     target="tools"                                   />
		<file src="..\Tests\Linq\bin\Azure\net472\System.Data.SQLite.dll"            target="tools"                                   />
		<file src="..\Tests\Linq\bin\Azure\net472\x86\SQLite.Interop.dll"            target="tools\x86"                               />
		<file src="..\Tests\Linq\bin\Azure\net472\x64\SQLite.Interop.dll"            target="tools\x64"                               />
		<file src="..\Tests\Linq\bin\Azure\net472\Microsoft.Bcl.AsyncInterfaces.dll" target="tools"                                   />

		<file src="..\..\NuGet\SQLite\linq2db.SQLite.props"                             target="build"                                   />
		<file src="..\..\NuGet\SQLite\*.*"                         exclude="**\*.props" target="contentFiles\any\any\LinqToDB.Templates" />
		<file src="..\..\NuGet\SQLite\*.*"                         exclude="**\*.props" target="content\LinqToDB.Templates"              />
=======
		<file src="..\..\NuGet\README.T4.md"                                      target="README.md"                                                                                          />

		<file src="..\bin\LinqToDB\Release\net462\linq2db.dll"                    target="tools"                                                                                              />
		<file src="..\bin\Tests\Release\net462\Humanizer.dll"                     target="tools"                                                                                              />
		<file src="..\bin\Tests\Release\net462\System.Data.SQLite.dll"            target="tools"                                                                                              />
		<file src="..\bin\Tests\Release\net462\x86\SQLite.Interop.dll"            target="tools\x86"                                                                                          />
		<file src="..\bin\Tests\Release\net462\x64\SQLite.Interop.dll"            target="tools\x64"                                                                                          />
		<file src="..\bin\Tests\Release\net462\Microsoft.Bcl.AsyncInterfaces.dll" target="tools"                                                                                              />

		<file src="..\..\NuGet\SQLite\linq2db.SQLite.props"                       target="build"                                                                                              />

		<file src="..\..\NuGet\SQLite\*.*"                                        target="contentFiles\any\any\LinqToDB.Templates"                          exclude="**\*.props"              />
		<file src="..\..\NuGet\t4models\*.ttinclude"                              target="contentFiles\any\any\LinqToDB.Templates"                                                            />
		<file src="..\..\Source\LinqToDB.Templates\*.ttinclude"                   target="contentFiles\any\any\LinqToDB.Templates"                          exclude="**\LinqToDB.*.ttinclude" />
		<file src="..\..\Source\LinqToDB.Templates\LinqToDB.Tools.ttinclude"      target="contentFiles\any\any\LinqToDB.Templates\LinqToDB.Tools.ttinclude"                                   />
		<file src="..\..\Source\LinqToDB.Templates\*.SQLite.ttinclude"            target="contentFiles\any\any\LinqToDB.Templates"                                                            />

		<file src="..\..\NuGet\SQLite\*.*"                                        target="content\LinqToDB.Templates"                                       exclude="**\*.props"              />
		<file src="..\..\NuGet\t4models\*.ttinclude"                              target="content\LinqToDB.Templates"                                                                         />
		<file src="..\..\Source\LinqToDB.Templates\*.ttinclude"                   target="content\LinqToDB.Templates"                                       exclude="**\LinqToDB.*.ttinclude" />
		<file src="..\..\Source\LinqToDB.Templates\LinqToDB.Tools.ttinclude"      target="content\LinqToDB.Templates\LinqToDB.Tools.ttinclude"                                                />
		<file src="..\..\Source\LinqToDB.Templates\*.SQLite.ttinclude"            target="content\LinqToDB.Templates"                                                                         />
>>>>>>> 0c99d98c
	</files>
</package><|MERGE_RESOLUTION|>--- conflicted
+++ resolved
@@ -16,7 +16,6 @@
 		</contentFiles>
 	</metadata>
 	<files>
-<<<<<<< HEAD
 		<file src="..\Source\LinqToDB\bin\Release\net46\linq2db.dll"                 target="tools"                                   />
 		<file src="..\Tests\Linq\bin\Azure\net472\Humanizer.dll"                     target="tools"                                   />
 		<file src="..\Tests\Linq\bin\Azure\net472\System.Data.SQLite.dll"            target="tools"                                   />
@@ -24,32 +23,8 @@
 		<file src="..\Tests\Linq\bin\Azure\net472\x64\SQLite.Interop.dll"            target="tools\x64"                               />
 		<file src="..\Tests\Linq\bin\Azure\net472\Microsoft.Bcl.AsyncInterfaces.dll" target="tools"                                   />
 
-		<file src="..\..\NuGet\SQLite\linq2db.SQLite.props"                             target="build"                                   />
+		<file src="..\..\NuGet\SQLite\linq2db.SQLite.props"                     target="build"                                                                                              />
 		<file src="..\..\NuGet\SQLite\*.*"                         exclude="**\*.props" target="contentFiles\any\any\LinqToDB.Templates" />
 		<file src="..\..\NuGet\SQLite\*.*"                         exclude="**\*.props" target="content\LinqToDB.Templates"              />
-=======
-		<file src="..\..\NuGet\README.T4.md"                                      target="README.md"                                                                                          />
-
-		<file src="..\bin\LinqToDB\Release\net462\linq2db.dll"                    target="tools"                                                                                              />
-		<file src="..\bin\Tests\Release\net462\Humanizer.dll"                     target="tools"                                                                                              />
-		<file src="..\bin\Tests\Release\net462\System.Data.SQLite.dll"            target="tools"                                                                                              />
-		<file src="..\bin\Tests\Release\net462\x86\SQLite.Interop.dll"            target="tools\x86"                                                                                          />
-		<file src="..\bin\Tests\Release\net462\x64\SQLite.Interop.dll"            target="tools\x64"                                                                                          />
-		<file src="..\bin\Tests\Release\net462\Microsoft.Bcl.AsyncInterfaces.dll" target="tools"                                                                                              />
-
-		<file src="..\..\NuGet\SQLite\linq2db.SQLite.props"                       target="build"                                                                                              />
-
-		<file src="..\..\NuGet\SQLite\*.*"                                        target="contentFiles\any\any\LinqToDB.Templates"                          exclude="**\*.props"              />
-		<file src="..\..\NuGet\t4models\*.ttinclude"                              target="contentFiles\any\any\LinqToDB.Templates"                                                            />
-		<file src="..\..\Source\LinqToDB.Templates\*.ttinclude"                   target="contentFiles\any\any\LinqToDB.Templates"                          exclude="**\LinqToDB.*.ttinclude" />
-		<file src="..\..\Source\LinqToDB.Templates\LinqToDB.Tools.ttinclude"      target="contentFiles\any\any\LinqToDB.Templates\LinqToDB.Tools.ttinclude"                                   />
-		<file src="..\..\Source\LinqToDB.Templates\*.SQLite.ttinclude"            target="contentFiles\any\any\LinqToDB.Templates"                                                            />
-
-		<file src="..\..\NuGet\SQLite\*.*"                                        target="content\LinqToDB.Templates"                                       exclude="**\*.props"              />
-		<file src="..\..\NuGet\t4models\*.ttinclude"                              target="content\LinqToDB.Templates"                                                                         />
-		<file src="..\..\Source\LinqToDB.Templates\*.ttinclude"                   target="content\LinqToDB.Templates"                                       exclude="**\LinqToDB.*.ttinclude" />
-		<file src="..\..\Source\LinqToDB.Templates\LinqToDB.Tools.ttinclude"      target="content\LinqToDB.Templates\LinqToDB.Tools.ttinclude"                                                />
-		<file src="..\..\Source\LinqToDB.Templates\*.SQLite.ttinclude"            target="content\LinqToDB.Templates"                                                                         />
->>>>>>> 0c99d98c
 	</files>
 </package>