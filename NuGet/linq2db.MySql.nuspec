--- conflicted
+++ resolved
@@ -13,13 +13,8 @@
 		<tags>linq linq2db MySql LinqToDB ORM database DB SQL</tags>
 		<readme>README.md</readme>
 		<dependencies>
-<<<<<<< HEAD
 			<dependency id="linq2db"    version="4.0.0"  />
-			<dependency id="MySql.Data" version="8.0.28" />
-=======
-			<dependency id="linq2db"    version="3.0.0"  />
 			<dependency id="MySql.Data" version="8.0.29" />
->>>>>>> 098f1f31
 		</dependencies>
 		<contentFiles>
 			<files include="**\*" buildAction="None" />
