LINQ to DB 2.0.0  Release Notes
---------------------------------
*IMPORTANT: LINQ to DB 2.0 is not released yet*
- breaking change: dropped support for .NET 4.0, Silverlight 4-5 and Windows 8 Store frameworks. New target frameworks list is netcoreapp2.0, netstandard1.6, netstandard2.0 and net45
- breaking change: behavior of enum mapping to a text type for enum without configured mappings changed to use ToString() instead of (enum underlying type).ToString(). To return old behavior, you should set Configuration.UseEnumValueNameForStringColumns to false (#1006, #1071)
- breaking change: [PostgreSQL] If you used BulkCopy with ProviderSpecific method specified, check https://github.com/linq2db/linq2db/wiki/Bulk-Copy for important notes regarding provider-specific support notes

- feature: predicate expression support added for associations configuration using fluent mapping (#961)
- feature: support creation of query parameters in extension builders (#964)
- feature: new configuration flag LinqToDB.Common.Configuration.PrefereApply
- feature: new In/NotIn extension methods added to LinqToDB.Tools.Extensions
[Not fully functional yet]- feature: [Firebird, Informix, MySql, Oracle, PostgreSQL, SQLite, MS SQL] CTE (common table expressions) support implemented including WCF support (see DataExtensions.GetCte(),  LinqExtensions.AsCte() methods)
- feature: IBM.Data.DB2.Core provider support
- feature: Oracle Data Provider for .NET Core provider support
- feature: parameters to override table, schema/owner and database names added to InsertOrReplace*, InsertWith*Identity*, Update* and Delete* IDataContext extension methods
- feature: [MySQL] Procedures and function support added to schema provider (#991)
- feature: [BulkCopy][SAP HANA, SQL CE] BulkCopyOptions.KeepIdentity support added (#1037)
- feature: Calculated columns support through ExpressionMethodAttribute.IsColumn property (#1004)
<<<<<<< HEAD
- feature: Dynamic columns support (#964, #507, #744)
- feature: Extra overrides to Join* extensions that accept two queryable sources, join predicate and result selector expression (#1076, #1088)
=======
- feature: Dynamic columns support (#964, #507, #744, #1083)
- feature: [PostgreSQL] Added support for native INSERT ON CONFLICT UPDATE statement for InsertOrUpdate operation for PostgreSQL 9.5+ (#948)
- feature: [PostgreSQL][BulkCopy] Provider-specific copy method implemented (#935)
- feature: Added IQueryable interceptor callback. This feature could be used to attach linq2db to other IQueryable providers (#1116)
>>>>>>> ae38209b

- improvement: [MS SQL] query parameters for varchar/nvarchar types will use fixed size 8000/4000 to improve query plans caching by server (#989)
- improvement: [Oracle] corrected date literal generation (#969)
- improvement: [Merge] Support partial projection in source query
- improvement: [Merge] Merge operation will throw LinqToDBException: "Column <column_name> doesn't exist in source" if projection in source query doesn't select needed field
- improvement: [Merge][MS SQL] Prefer parameters over literals for binary types in client-side source to avoid generation of huge SQL queries
- improvement: [BulkCopy] BulkCopy operation will throw LinqToDBException: "BulkCopyOptions.KeepIdentity = true is not supported by BulkCopyType.RowByRow mode" if KeepIdentity set to true for unsupported copy mode (#1037)
- improvement: [BulkCopy][SAP HANA] BulkCopy operation will throw LinqToDBException if BulkCopyOptions.KeepIdentity set to true for unsupported provider version to avoid unexpected results (#1037)
- improvement: [BulkCopy][Firebird] BulkCopy operation will throw LinqToDBException if BulkCopyOptions.KeepIdentity set to true to avoid unexpected results (#1037)
- improvement: Reading of schema for procedures will be wrapped into transaction with rollback if called without ambient transaction
- improvement: Allow basic mappings modifications using MappingSchema.EntityDescriptorCreatedCallback callback (#1074)
- improvement: Exception during column mapping will be wrappped into LinqToDBException with information which column failed with original error as InnerException (#1065)
- improvement: [PostgreSQL] Improved suppport for some types (#1091)

- fix: fixed another case of defect #170, where default(T) value could be selected for non-nullable field instead of NULL from left join, if SelectMany() call used in source (#1012)
- fix: [MS SQL, Sybase] updated Merge insert operation to respect SkipOnInsert mapping flag for identity fields when no custom insert expression specified. With this fix merge operation will allow database to generate identity value instead of use of value from source (#914)
- fix: [MS SQL] fixed old(!) Merge API to not try to update identity fields during update operation (#1007)
- fix: [SQLite] fixed incorrect SQL generation for DateTime.AddDays() method (#998)
- fix: fixed issue where incorrect query filter generated for left join association to an entity with inheritance mapping (#956)
- fix: fixed exception during sql generation for some queries when joins optimization enabled and table hints used (#956)
- fix: fixed regression in sql generation for complex subqueries containing joins, goup by and contains expressions (#928)
- fix: rare conversion error for binary data selection over WCF (#925)
- fix: [DB2, MS SQL, SQL CE]fixed invalid sql generation for queries with empty select list and Take()/Skip() calls (#817)
- fix: name spelling fix: ForeingKeyInfo -> ForeignKeyInfo (#941)
- fix: Sql.Lower/Sql.Upper functions should be evaluated on server when possible (#819)
- fix: [Firebird] fixed Sql.DatePart function support for seconds and milliseconds (#967)
- fix: async query could be blocked by Connection.Open used internally instead of Connection.OpenAsync (#1023)
- fix: Fixed "Table not found for 't18.[3]t19.Field2'" error for merge with source query using cross joins or SelectMany (#896)
- fix: [MS SQL] Drop table in another database doesn't work (#1030)
- fix: [Inheritance mapping] Fixed exception when you try to select inherited record as a field/property of specific type instead of base inheritance type (#1046)
- fix: [DB2, Oracle] Schema provider will not find any procedures when called with GetTables = false (#1068)
- fix: [MySQL, Sybase] Reading of procedure schema from ambient transaction will throw LinqToDbException to avoid unintentional database corruption (#792)
- fix: [Merge] Fixed API to not propose Merge call right after On* call when no operations added yet
- fix: MappingSchema converters not used for enum types (#1006)
- fix: [Inheritance mapping] Passing derived entity using parameter of base type use parameter type instead of entity type in Update, Delete and Insert methods for query generation (#1017)
- fix: [Flient Mapping] Complex types mapping doesn't work with fluent mapping (#1005)
- fix: Adding multiple metadata readers to default mapping schema could result in use of only last added reader (#1066)
- fix: LoadWith do not support type casts in load expression (#1069)
- fix: [Inheritance mapping] Support for loading of derived entities in LoadWith (#994)
- fix: [Inheritance mapping] Fixed different cases of type conversions using type cast or `is` operator between base and derived entities (#1065, #1057)
- fix: Fix issue when insert query from subquery data source with nullable parameter called first with null value fails for subsequential calls with non-null parameters (#1098)
- fix: [PostgreSQL] Proper type names generated for: System.Int16 identity fields, DataType.VarBinary/System.Linq.Binary, DataType.NChar/System.Char. Those type names used by CreateTable() method (#1091)
- fix: Default System.Char mapping changed to use length = 1 instead of unspecified (#1091)
- fix: [PostgreSQL] Interval type supports both NpgsqlTimeSpan and NpgsqlInterval (#1091)
- fix: [Oracle, Firebird] Support escaping of identifiers that use reserved words (#1110, #1095)
- fix: Improved support for mappings to interfaces (#1099)
- fix: [MSSQL] DateTime string literal generation fix (#1107)

- other changes: t4models repository moved to main repository
- other changes: [Firebird] Made changes to Firebird provider/sql optimizer to allow subclassing (#1000)

- for developers: SelectQuery class refactoring (#936, #938)
- for developers: *DataProviders.txt tests configuration file replaced with JSON-based *DataProviders.json files
- for developers: migrated to latest C# version
- for developers: moved methods SchemaProviderBase.ToTypeName(), SchemaProviderBase.ToValidName() to public API (#944, #963)
- for developers: dual owner/schema naming replaced with schema name in code
- for developers: ActiveIssue attribute added for tests


LINQ to DB 1.10.1  Release Notes
---------------------------------
- fix async retry policy (#919)
- fix connection management (#927)

- feature: allow to configure null checking in predicates (#932)

- obsoletes: LinqToDB.Configuration.Linq.CheckNullForNotEquals, use CompareNullsAsValues instead


LINQ to DB 1.10.0  Release Notes
---------------------------------
- breaking change: [Oracle] bulk mode property (OracleTools.UseAlternativeBulkCopy) changed type from bool to AlternativeBulkCopy enum. If you assigned it to true, you should replace it with AlternativeBulkCopy.InsertInto value.
- breaking change: [Oracle] Old implementation used TO_DATE literal for DataType.DateTime type and TO_TIMESTAMP literal for other date and time types. New implementation will use TO_TIMESTAMP for DataType.DateTime2 type and TO_DATE for other date and time types (#879)

- documentation: Added XML documentation for mapping functionality (#836)
- documentation: Added documentation on explicit join definition: https://github.com/linq2db/linq2db/wiki/Join-Operators

- feature: LINQ extension methods to define inner and outer (left, right, full) joins (#685)
- feature: [Oracle] New bulk insert mode added (AlternativeBulkCopy.InsertDual) (#878)
- feature: new DataConnection async extensions: ExecuteAsync, ExecuteProcAsync, QueryToListAsync, QueryToArrayAsync (#838)
- feature: [MySQL] BulkCopyOptions.RetrieveSequence support (only for single integer indentity per table) (#866)
- feature: support for query expression preprocessing (#852)

- improvement: added Sql.NoConvert helper function to remove unnecessary conversions, introduced by LINQ (#870). Fixes #722
- improvement: [MS SQL] XML parameters support for SQL Server (#859)
- improvement: joins optimization improvements (#834)
- improvement: expression tests generator improvements (#877)
- improvement: [Informix] return default schema flag and schema name for tables in schema provider (#858)

- fix: [Firebird] regression in string literals support for Firebird < 2.5 (#851). You should set FirebirdConfiguration.IsLiteralEncodingSupported to false for firebird < 2.5
- fix: internal IDataContextEx interface functionality merged into IDataContext interface to allow custom data contexts implementations (#837)
- fix: functions doesn't work in association predicate exptessions (#841)
- fix: query cache ignores changes to query, made by ProcessQuery method (#862)
- fix: group by issues when grouping by date parts (#264, #790)
- fix: some scenarios doesn't work with extension method associations (#833)
- fix: [.net core] SerializableAttribute type redefinition conflict (#839)
- fix: [.net core] Removed strong name from linq2db.core (#867)
- fix: execute query before returning enumerable result to user (#872)
- fix: [PostgreSQL] added result conversion to integer for DatePart function (#882)
- fix: [DB2] fix exception in DB2 schema provider (#880)
- fix: fix potential NRE (#875)
- fix: configuration (#906)
- fix: generating in (#909)

All changes: https://github.com/linq2db/linq2db/milestone/6


LINQ to DB 1.9.0  Release Notes
---------------------------------
- breaking change: [MySql] access to a table using fully-qualified name using schema/owner is not supported anymore. You should update your code to use database name for it (#681)

- feature: async support (#758)
- feature: SQL MERGE support with new Merge API (#686)
- feature: LINQ query cache management (#645)
- feature: associations could be defined using extension methods (#786)
- feature: overrides, typed by resulting type, added for InsertWithIdentity (#774)
- feature: added possibility to provide predicate expression for associations (#753)
- feature: custom aggregate functions support (#73, #353, #679, #699, #775)

- documentation: initial job on API documentation
- documentation: Added XML documentation to major public API and XML documentation file included to nuget package
- documentation: documentation published on github.io: https://linq2db.github.io
- documentation: new Merge API articles added: https://github.com/linq2db/linq2db/wiki/Merge-API

- improvement: performance improvements for multi-threaded environments (#278)
- improvement: [PostgreSQL] DateTimeOffset type mapped to TimeStampTZ by default (#794)
- improvement: [PostgreSQL] Guid type mapped to uuid by default (#804)
- improvement: tables support in extensions (#773, #777)

- fix: regression in queries generation in 1.8.3 (#825)
- fix: Take/Skip/Distinct promoted to main query from joined subquery (#829)
- fix: wrong SQL generated for Contains subqueries with Take/Skip (#329)
- fix: fixed various issues with BinaryAggregateExpression option enabled (#812)
- fix: better support for Nullable<T> parameters in LINQ queries (#820)
- fix: use of function with IQueryable<T> result type in LINQ query could fail (#822)
- fix: use of retry policy fails for SAP HANA and DB for iSeries, if connection string contains credentials (#772)
- fix: call to Count after GroupBy executed on client (#781)
- fix: better support for SQL literals (#200, #668, #686)
- fix: [Informix] support for cultures with non-dot decimal separator (#145)
- fix: DbConnection.ExecuteReader ignores commandBehavior parameter (#801)
- fix: [Firebird, Oracle, MySql, Informix, SAP HANA, DB2] fully-qualified table name generation fixes for various providers (#778)
- fix: [SQLite] schema generation fails when foreign key targets table (#784)
- fix: [SQL Server] Set SkipOnInsert and SkipOnUpdate flags for computed columns in schema provider (#793)

All changes: https://github.com/linq2db/linq2db/milestone/5


LINQ to DB 1.8.3  Release Notes
---------------------------------
[!] Fixed problems with Configuration.Linq.UseBinaryAggregateExpression (#708, #716)
[!] Experimental support for query retry (#736, https://github.com/linq2db/linq2db/blob/master/Tests/Linq/Data/RetryPolicyTest.cs)

Better support for NpgSql 3.2.3 (#714, #715)
Fixed issue with wrong convert optimization (#722)
Fixed join optimization (#728)
Fixed nullable enum mapping edge cases (#726)
Fixed issue with cached query (#737, #738)
Update with OrderBy support (#205, #729)
Changed string trimming for fixed size string columns (trim only spaces) (#727)
Better support for creating tables with Oracle (#731, #750, #723, #724)
Fixed InsertOrUpdate to work as InsertIfNotExists when update fields not specified (all providers) (#100, #732, #746)


LINQ to DB 1.8.2  Release Notes
---------------------------------
[!] Configuration.Linq.UseBinaryAggregateExpression is set to false by default as supposed to be unstable


LINQ to DB 1.8.1  Release Notes
---------------------------------
Fixed issue with !IEnumerable.Contains (#228)
Fixed GROUP BY DateTime.Year (#264, #652)
Fixed query optimization (#269)
Fixed BinaryAggregateExpression (#667)
Fixed nullable enums support (#693)

Improved Npgsql 3.2 support (#665)
Improved JOIN build (#676)
Improved SqlCe support (#695 )

Minor changes (#664 #696)


LINQ to DB 1.8.0  Release Notes
---------------------------------

Added support for Window (Analytic) Functions: https://github.com/linq2db/linq2db/pull/613
Now ObjectDisposedException will be thrown while trying to use disposed IDataContext instance: https://github.com/linq2db/linq2db/issues/445
Added experimental support for big logical expressions optimization: https://github.com/linq2db/linq2db/issues/447
Optimized use of different MappingSchemas: https://github.com/linq2db/linq2db/issues/615
Added CROSS JOIN support
Added support of TAKE hints: https://github.com/linq2db/linq2db/issues/560
Added protection from writing GroupBy queries that lead to unexpected behaviour: https://github.com/linq2db/linq2db/issues/365
MySql: string.Length is now properly returns number of characters instead of size in bytes when used in query: https://github.com/linq2db/linq2db/issues/343
Fluent mapping enchantments (fixed inheritance & changing attributes several times) 

Number of bug fixes and optimizations


LINQ to DB 1.7.6  Release Notes
---------------------------------


What's new in 1.7.6
---------------------

Multi-threading issues fixes
Inner Joins optimizations (Configuration.Linq.OptimizeJoins)
Fixed issues with paths on Linux
F# options support


What's new in 1.0.7.5
---------------------

Added JOIN LATERAL support for PostgreSQL.



What's new in 1.0.7.4
---------------------

SqlServer Guid Identity support.


New Update method overload:

	(
		from p1 in db.Parent
		join p2 in db.Parent on p1.ParentID equals p2.ParentID
		where p1.ParentID < 3
		select new { p1, p2 }
	)
	.Update(q => q.p1, q => new Parent { ParentID = q.p2.ParentID });


New configuration option - LinqToDB.DataProvider.SqlServer.SqlServerConfiguration.GenerateScopeIdentity.


New DataConnection event OnTraceConnection.


PostgreSQL v3+ support.



What's new in 1.0.7.3
---------------------

New DropTable method overload:

	using (var db = new DataConnection())
	{
		var table = db.CreateTable<MyTable>("#TempTable");
		table.DropTable();
	}


New BulkCopy method overload:

	using (var db = new DataConnection())
	{
		var table = db.CreateTable<MyTable>("#TempTable");
		table.BulkCopy(...);
	}


New Merge method overload:

	using (var db = new DataConnection())
	{
		var table = db.CreateTable<MyTable>("#TempTable");
		table.Merge(...);
	}


New LinqToDBConvertException class is thrown for invalid convertion.
<|MERGE_RESOLUTION|>--- conflicted
+++ resolved
@@ -1,304 +1,300 @@
-LINQ to DB 2.0.0  Release Notes
----------------------------------
-*IMPORTANT: LINQ to DB 2.0 is not released yet*
-- breaking change: dropped support for .NET 4.0, Silverlight 4-5 and Windows 8 Store frameworks. New target frameworks list is netcoreapp2.0, netstandard1.6, netstandard2.0 and net45
-- breaking change: behavior of enum mapping to a text type for enum without configured mappings changed to use ToString() instead of (enum underlying type).ToString(). To return old behavior, you should set Configuration.UseEnumValueNameForStringColumns to false (#1006, #1071)
-- breaking change: [PostgreSQL] If you used BulkCopy with ProviderSpecific method specified, check https://github.com/linq2db/linq2db/wiki/Bulk-Copy for important notes regarding provider-specific support notes
-
-- feature: predicate expression support added for associations configuration using fluent mapping (#961)
-- feature: support creation of query parameters in extension builders (#964)
-- feature: new configuration flag LinqToDB.Common.Configuration.PrefereApply
-- feature: new In/NotIn extension methods added to LinqToDB.Tools.Extensions
-[Not fully functional yet]- feature: [Firebird, Informix, MySql, Oracle, PostgreSQL, SQLite, MS SQL] CTE (common table expressions) support implemented including WCF support (see DataExtensions.GetCte(),  LinqExtensions.AsCte() methods)
-- feature: IBM.Data.DB2.Core provider support
-- feature: Oracle Data Provider for .NET Core provider support
-- feature: parameters to override table, schema/owner and database names added to InsertOrReplace*, InsertWith*Identity*, Update* and Delete* IDataContext extension methods
-- feature: [MySQL] Procedures and function support added to schema provider (#991)
-- feature: [BulkCopy][SAP HANA, SQL CE] BulkCopyOptions.KeepIdentity support added (#1037)
-- feature: Calculated columns support through ExpressionMethodAttribute.IsColumn property (#1004)
-<<<<<<< HEAD
-- feature: Dynamic columns support (#964, #507, #744)
-- feature: Extra overrides to Join* extensions that accept two queryable sources, join predicate and result selector expression (#1076, #1088)
-=======
-- feature: Dynamic columns support (#964, #507, #744, #1083)
-- feature: [PostgreSQL] Added support for native INSERT ON CONFLICT UPDATE statement for InsertOrUpdate operation for PostgreSQL 9.5+ (#948)
-- feature: [PostgreSQL][BulkCopy] Provider-specific copy method implemented (#935)
-- feature: Added IQueryable interceptor callback. This feature could be used to attach linq2db to other IQueryable providers (#1116)
->>>>>>> ae38209b
-
-- improvement: [MS SQL] query parameters for varchar/nvarchar types will use fixed size 8000/4000 to improve query plans caching by server (#989)
-- improvement: [Oracle] corrected date literal generation (#969)
-- improvement: [Merge] Support partial projection in source query
-- improvement: [Merge] Merge operation will throw LinqToDBException: "Column <column_name> doesn't exist in source" if projection in source query doesn't select needed field
-- improvement: [Merge][MS SQL] Prefer parameters over literals for binary types in client-side source to avoid generation of huge SQL queries
-- improvement: [BulkCopy] BulkCopy operation will throw LinqToDBException: "BulkCopyOptions.KeepIdentity = true is not supported by BulkCopyType.RowByRow mode" if KeepIdentity set to true for unsupported copy mode (#1037)
-- improvement: [BulkCopy][SAP HANA] BulkCopy operation will throw LinqToDBException if BulkCopyOptions.KeepIdentity set to true for unsupported provider version to avoid unexpected results (#1037)
-- improvement: [BulkCopy][Firebird] BulkCopy operation will throw LinqToDBException if BulkCopyOptions.KeepIdentity set to true to avoid unexpected results (#1037)
-- improvement: Reading of schema for procedures will be wrapped into transaction with rollback if called without ambient transaction
-- improvement: Allow basic mappings modifications using MappingSchema.EntityDescriptorCreatedCallback callback (#1074)
-- improvement: Exception during column mapping will be wrappped into LinqToDBException with information which column failed with original error as InnerException (#1065)
-- improvement: [PostgreSQL] Improved suppport for some types (#1091)
-
-- fix: fixed another case of defect #170, where default(T) value could be selected for non-nullable field instead of NULL from left join, if SelectMany() call used in source (#1012)
-- fix: [MS SQL, Sybase] updated Merge insert operation to respect SkipOnInsert mapping flag for identity fields when no custom insert expression specified. With this fix merge operation will allow database to generate identity value instead of use of value from source (#914)
-- fix: [MS SQL] fixed old(!) Merge API to not try to update identity fields during update operation (#1007)
-- fix: [SQLite] fixed incorrect SQL generation for DateTime.AddDays() method (#998)
-- fix: fixed issue where incorrect query filter generated for left join association to an entity with inheritance mapping (#956)
-- fix: fixed exception during sql generation for some queries when joins optimization enabled and table hints used (#956)
-- fix: fixed regression in sql generation for complex subqueries containing joins, goup by and contains expressions (#928)
-- fix: rare conversion error for binary data selection over WCF (#925)
-- fix: [DB2, MS SQL, SQL CE]fixed invalid sql generation for queries with empty select list and Take()/Skip() calls (#817)
-- fix: name spelling fix: ForeingKeyInfo -> ForeignKeyInfo (#941)
-- fix: Sql.Lower/Sql.Upper functions should be evaluated on server when possible (#819)
-- fix: [Firebird] fixed Sql.DatePart function support for seconds and milliseconds (#967)
-- fix: async query could be blocked by Connection.Open used internally instead of Connection.OpenAsync (#1023)
-- fix: Fixed "Table not found for 't18.[3]t19.Field2'" error for merge with source query using cross joins or SelectMany (#896)
-- fix: [MS SQL] Drop table in another database doesn't work (#1030)
-- fix: [Inheritance mapping] Fixed exception when you try to select inherited record as a field/property of specific type instead of base inheritance type (#1046)
-- fix: [DB2, Oracle] Schema provider will not find any procedures when called with GetTables = false (#1068)
-- fix: [MySQL, Sybase] Reading of procedure schema from ambient transaction will throw LinqToDbException to avoid unintentional database corruption (#792)
-- fix: [Merge] Fixed API to not propose Merge call right after On* call when no operations added yet
-- fix: MappingSchema converters not used for enum types (#1006)
-- fix: [Inheritance mapping] Passing derived entity using parameter of base type use parameter type instead of entity type in Update, Delete and Insert methods for query generation (#1017)
-- fix: [Flient Mapping] Complex types mapping doesn't work with fluent mapping (#1005)
-- fix: Adding multiple metadata readers to default mapping schema could result in use of only last added reader (#1066)
-- fix: LoadWith do not support type casts in load expression (#1069)
-- fix: [Inheritance mapping] Support for loading of derived entities in LoadWith (#994)
-- fix: [Inheritance mapping] Fixed different cases of type conversions using type cast or `is` operator between base and derived entities (#1065, #1057)
-- fix: Fix issue when insert query from subquery data source with nullable parameter called first with null value fails for subsequential calls with non-null parameters (#1098)
-- fix: [PostgreSQL] Proper type names generated for: System.Int16 identity fields, DataType.VarBinary/System.Linq.Binary, DataType.NChar/System.Char. Those type names used by CreateTable() method (#1091)
-- fix: Default System.Char mapping changed to use length = 1 instead of unspecified (#1091)
-- fix: [PostgreSQL] Interval type supports both NpgsqlTimeSpan and NpgsqlInterval (#1091)
-- fix: [Oracle, Firebird] Support escaping of identifiers that use reserved words (#1110, #1095)
-- fix: Improved support for mappings to interfaces (#1099)
-- fix: [MSSQL] DateTime string literal generation fix (#1107)
-
-- other changes: t4models repository moved to main repository
-- other changes: [Firebird] Made changes to Firebird provider/sql optimizer to allow subclassing (#1000)
-
-- for developers: SelectQuery class refactoring (#936, #938)
-- for developers: *DataProviders.txt tests configuration file replaced with JSON-based *DataProviders.json files
-- for developers: migrated to latest C# version
-- for developers: moved methods SchemaProviderBase.ToTypeName(), SchemaProviderBase.ToValidName() to public API (#944, #963)
-- for developers: dual owner/schema naming replaced with schema name in code
-- for developers: ActiveIssue attribute added for tests
-
-
-LINQ to DB 1.10.1  Release Notes
----------------------------------
-- fix async retry policy (#919)
-- fix connection management (#927)
-
-- feature: allow to configure null checking in predicates (#932)
-
-- obsoletes: LinqToDB.Configuration.Linq.CheckNullForNotEquals, use CompareNullsAsValues instead
-
-
-LINQ to DB 1.10.0  Release Notes
----------------------------------
-- breaking change: [Oracle] bulk mode property (OracleTools.UseAlternativeBulkCopy) changed type from bool to AlternativeBulkCopy enum. If you assigned it to true, you should replace it with AlternativeBulkCopy.InsertInto value.
-- breaking change: [Oracle] Old implementation used TO_DATE literal for DataType.DateTime type and TO_TIMESTAMP literal for other date and time types. New implementation will use TO_TIMESTAMP for DataType.DateTime2 type and TO_DATE for other date and time types (#879)
-
-- documentation: Added XML documentation for mapping functionality (#836)
-- documentation: Added documentation on explicit join definition: https://github.com/linq2db/linq2db/wiki/Join-Operators
-
-- feature: LINQ extension methods to define inner and outer (left, right, full) joins (#685)
-- feature: [Oracle] New bulk insert mode added (AlternativeBulkCopy.InsertDual) (#878)
-- feature: new DataConnection async extensions: ExecuteAsync, ExecuteProcAsync, QueryToListAsync, QueryToArrayAsync (#838)
-- feature: [MySQL] BulkCopyOptions.RetrieveSequence support (only for single integer indentity per table) (#866)
-- feature: support for query expression preprocessing (#852)
-
-- improvement: added Sql.NoConvert helper function to remove unnecessary conversions, introduced by LINQ (#870). Fixes #722
-- improvement: [MS SQL] XML parameters support for SQL Server (#859)
-- improvement: joins optimization improvements (#834)
-- improvement: expression tests generator improvements (#877)
-- improvement: [Informix] return default schema flag and schema name for tables in schema provider (#858)
-
-- fix: [Firebird] regression in string literals support for Firebird < 2.5 (#851). You should set FirebirdConfiguration.IsLiteralEncodingSupported to false for firebird < 2.5
-- fix: internal IDataContextEx interface functionality merged into IDataContext interface to allow custom data contexts implementations (#837)
-- fix: functions doesn't work in association predicate exptessions (#841)
-- fix: query cache ignores changes to query, made by ProcessQuery method (#862)
-- fix: group by issues when grouping by date parts (#264, #790)
-- fix: some scenarios doesn't work with extension method associations (#833)
-- fix: [.net core] SerializableAttribute type redefinition conflict (#839)
-- fix: [.net core] Removed strong name from linq2db.core (#867)
-- fix: execute query before returning enumerable result to user (#872)
-- fix: [PostgreSQL] added result conversion to integer for DatePart function (#882)
-- fix: [DB2] fix exception in DB2 schema provider (#880)
-- fix: fix potential NRE (#875)
-- fix: configuration (#906)
-- fix: generating in (#909)
-
-All changes: https://github.com/linq2db/linq2db/milestone/6
-
-
-LINQ to DB 1.9.0  Release Notes
----------------------------------
-- breaking change: [MySql] access to a table using fully-qualified name using schema/owner is not supported anymore. You should update your code to use database name for it (#681)
-
-- feature: async support (#758)
-- feature: SQL MERGE support with new Merge API (#686)
-- feature: LINQ query cache management (#645)
-- feature: associations could be defined using extension methods (#786)
-- feature: overrides, typed by resulting type, added for InsertWithIdentity (#774)
-- feature: added possibility to provide predicate expression for associations (#753)
-- feature: custom aggregate functions support (#73, #353, #679, #699, #775)
-
-- documentation: initial job on API documentation
-- documentation: Added XML documentation to major public API and XML documentation file included to nuget package
-- documentation: documentation published on github.io: https://linq2db.github.io
-- documentation: new Merge API articles added: https://github.com/linq2db/linq2db/wiki/Merge-API
-
-- improvement: performance improvements for multi-threaded environments (#278)
-- improvement: [PostgreSQL] DateTimeOffset type mapped to TimeStampTZ by default (#794)
-- improvement: [PostgreSQL] Guid type mapped to uuid by default (#804)
-- improvement: tables support in extensions (#773, #777)
-
-- fix: regression in queries generation in 1.8.3 (#825)
-- fix: Take/Skip/Distinct promoted to main query from joined subquery (#829)
-- fix: wrong SQL generated for Contains subqueries with Take/Skip (#329)
-- fix: fixed various issues with BinaryAggregateExpression option enabled (#812)
-- fix: better support for Nullable<T> parameters in LINQ queries (#820)
-- fix: use of function with IQueryable<T> result type in LINQ query could fail (#822)
-- fix: use of retry policy fails for SAP HANA and DB for iSeries, if connection string contains credentials (#772)
-- fix: call to Count after GroupBy executed on client (#781)
-- fix: better support for SQL literals (#200, #668, #686)
-- fix: [Informix] support for cultures with non-dot decimal separator (#145)
-- fix: DbConnection.ExecuteReader ignores commandBehavior parameter (#801)
-- fix: [Firebird, Oracle, MySql, Informix, SAP HANA, DB2] fully-qualified table name generation fixes for various providers (#778)
-- fix: [SQLite] schema generation fails when foreign key targets table (#784)
-- fix: [SQL Server] Set SkipOnInsert and SkipOnUpdate flags for computed columns in schema provider (#793)
-
-All changes: https://github.com/linq2db/linq2db/milestone/5
-
-
-LINQ to DB 1.8.3  Release Notes
----------------------------------
-[!] Fixed problems with Configuration.Linq.UseBinaryAggregateExpression (#708, #716)
-[!] Experimental support for query retry (#736, https://github.com/linq2db/linq2db/blob/master/Tests/Linq/Data/RetryPolicyTest.cs)
-
-Better support for NpgSql 3.2.3 (#714, #715)
-Fixed issue with wrong convert optimization (#722)
-Fixed join optimization (#728)
-Fixed nullable enum mapping edge cases (#726)
-Fixed issue with cached query (#737, #738)
-Update with OrderBy support (#205, #729)
-Changed string trimming for fixed size string columns (trim only spaces) (#727)
-Better support for creating tables with Oracle (#731, #750, #723, #724)
-Fixed InsertOrUpdate to work as InsertIfNotExists when update fields not specified (all providers) (#100, #732, #746)
-
-
-LINQ to DB 1.8.2  Release Notes
----------------------------------
-[!] Configuration.Linq.UseBinaryAggregateExpression is set to false by default as supposed to be unstable
-
-
-LINQ to DB 1.8.1  Release Notes
----------------------------------
-Fixed issue with !IEnumerable.Contains (#228)
-Fixed GROUP BY DateTime.Year (#264, #652)
-Fixed query optimization (#269)
-Fixed BinaryAggregateExpression (#667)
-Fixed nullable enums support (#693)
-
-Improved Npgsql 3.2 support (#665)
-Improved JOIN build (#676)
-Improved SqlCe support (#695 )
-
-Minor changes (#664 #696)
-
-
-LINQ to DB 1.8.0  Release Notes
----------------------------------
-
-Added support for Window (Analytic) Functions: https://github.com/linq2db/linq2db/pull/613
-Now ObjectDisposedException will be thrown while trying to use disposed IDataContext instance: https://github.com/linq2db/linq2db/issues/445
-Added experimental support for big logical expressions optimization: https://github.com/linq2db/linq2db/issues/447
-Optimized use of different MappingSchemas: https://github.com/linq2db/linq2db/issues/615
-Added CROSS JOIN support
-Added support of TAKE hints: https://github.com/linq2db/linq2db/issues/560
-Added protection from writing GroupBy queries that lead to unexpected behaviour: https://github.com/linq2db/linq2db/issues/365
-MySql: string.Length is now properly returns number of characters instead of size in bytes when used in query: https://github.com/linq2db/linq2db/issues/343
-Fluent mapping enchantments (fixed inheritance & changing attributes several times) 
-
-Number of bug fixes and optimizations
-
-
-LINQ to DB 1.7.6  Release Notes
----------------------------------
-
-
-What's new in 1.7.6
----------------------
-
-Multi-threading issues fixes
-Inner Joins optimizations (Configuration.Linq.OptimizeJoins)
-Fixed issues with paths on Linux
-F# options support
-
-
-What's new in 1.0.7.5
----------------------
-
-Added JOIN LATERAL support for PostgreSQL.
-
-
-
-What's new in 1.0.7.4
----------------------
-
-SqlServer Guid Identity support.
-
-
-New Update method overload:
-
-	(
-		from p1 in db.Parent
-		join p2 in db.Parent on p1.ParentID equals p2.ParentID
-		where p1.ParentID < 3
-		select new { p1, p2 }
-	)
-	.Update(q => q.p1, q => new Parent { ParentID = q.p2.ParentID });
-
-
-New configuration option - LinqToDB.DataProvider.SqlServer.SqlServerConfiguration.GenerateScopeIdentity.
-
-
-New DataConnection event OnTraceConnection.
-
-
-PostgreSQL v3+ support.
-
-
-
-What's new in 1.0.7.3
----------------------
-
-New DropTable method overload:
-
-	using (var db = new DataConnection())
-	{
-		var table = db.CreateTable<MyTable>("#TempTable");
-		table.DropTable();
-	}
-
-
-New BulkCopy method overload:
-
-	using (var db = new DataConnection())
-	{
-		var table = db.CreateTable<MyTable>("#TempTable");
-		table.BulkCopy(...);
-	}
-
-
-New Merge method overload:
-
-	using (var db = new DataConnection())
-	{
-		var table = db.CreateTable<MyTable>("#TempTable");
-		table.Merge(...);
-	}
-
-
-New LinqToDBConvertException class is thrown for invalid convertion.
+LINQ to DB 2.0.0  Release Notes
+---------------------------------
+*IMPORTANT: LINQ to DB 2.0 is not released yet*
+- breaking change: dropped support for .NET 4.0, Silverlight 4-5 and Windows 8 Store frameworks. New target frameworks list is netcoreapp2.0, netstandard1.6, netstandard2.0 and net45
+- breaking change: behavior of enum mapping to a text type for enum without configured mappings changed to use ToString() instead of (enum underlying type).ToString(). To return old behavior, you should set Configuration.UseEnumValueNameForStringColumns to false (#1006, #1071)
+- breaking change: [PostgreSQL] If you used BulkCopy with ProviderSpecific method specified, check https://github.com/linq2db/linq2db/wiki/Bulk-Copy for important notes regarding provider-specific support notes
+
+- feature: predicate expression support added for associations configuration using fluent mapping (#961)
+- feature: support creation of query parameters in extension builders (#964)
+- feature: new configuration flag LinqToDB.Common.Configuration.PrefereApply
+- feature: new In/NotIn extension methods added to LinqToDB.Tools.Extensions
+[Not fully functional yet]- feature: [Firebird, Informix, MySql, Oracle, PostgreSQL, SQLite, MS SQL] CTE (common table expressions) support implemented including WCF support (see DataExtensions.GetCte(),  LinqExtensions.AsCte() methods)
+- feature: IBM.Data.DB2.Core provider support
+- feature: Oracle Data Provider for .NET Core provider support
+- feature: parameters to override table, schema/owner and database names added to InsertOrReplace*, InsertWith*Identity*, Update* and Delete* IDataContext extension methods
+- feature: [MySQL] Procedures and function support added to schema provider (#991)
+- feature: [BulkCopy][SAP HANA, SQL CE] BulkCopyOptions.KeepIdentity support added (#1037)
+- feature: Calculated columns support through ExpressionMethodAttribute.IsColumn property (#1004)
+- feature: Dynamic columns support (#964, #507, #744, #1083)
+- feature: [PostgreSQL] Added support for native INSERT ON CONFLICT UPDATE statement for InsertOrUpdate operation for PostgreSQL 9.5+ (#948)
+- feature: [PostgreSQL][BulkCopy] Provider-specific copy method implemented (#935)
+- feature: Added IQueryable interceptor callback. This feature could be used to attach linq2db to other IQueryable providers (#1116)
+- feature: Extra overrides to Join* extensions that accept two queryable sources, join predicate and result selector expression (#1076, #1088)
+
+- improvement: [MS SQL] query parameters for varchar/nvarchar types will use fixed size 8000/4000 to improve query plans caching by server (#989)
+- improvement: [Oracle] corrected date literal generation (#969)
+- improvement: [Merge] Support partial projection in source query
+- improvement: [Merge] Merge operation will throw LinqToDBException: "Column <column_name> doesn't exist in source" if projection in source query doesn't select needed field
+- improvement: [Merge][MS SQL] Prefer parameters over literals for binary types in client-side source to avoid generation of huge SQL queries
+- improvement: [BulkCopy] BulkCopy operation will throw LinqToDBException: "BulkCopyOptions.KeepIdentity = true is not supported by BulkCopyType.RowByRow mode" if KeepIdentity set to true for unsupported copy mode (#1037)
+- improvement: [BulkCopy][SAP HANA] BulkCopy operation will throw LinqToDBException if BulkCopyOptions.KeepIdentity set to true for unsupported provider version to avoid unexpected results (#1037)
+- improvement: [BulkCopy][Firebird] BulkCopy operation will throw LinqToDBException if BulkCopyOptions.KeepIdentity set to true to avoid unexpected results (#1037)
+- improvement: Reading of schema for procedures will be wrapped into transaction with rollback if called without ambient transaction
+- improvement: Allow basic mappings modifications using MappingSchema.EntityDescriptorCreatedCallback callback (#1074)
+- improvement: Exception during column mapping will be wrappped into LinqToDBException with information which column failed with original error as InnerException (#1065)
+- improvement: [PostgreSQL] Improved suppport for some types (#1091)
+
+- fix: fixed another case of defect #170, where default(T) value could be selected for non-nullable field instead of NULL from left join, if SelectMany() call used in source (#1012)
+- fix: [MS SQL, Sybase] updated Merge insert operation to respect SkipOnInsert mapping flag for identity fields when no custom insert expression specified. With this fix merge operation will allow database to generate identity value instead of use of value from source (#914)
+- fix: [MS SQL] fixed old(!) Merge API to not try to update identity fields during update operation (#1007)
+- fix: [SQLite] fixed incorrect SQL generation for DateTime.AddDays() method (#998)
+- fix: fixed issue where incorrect query filter generated for left join association to an entity with inheritance mapping (#956)
+- fix: fixed exception during sql generation for some queries when joins optimization enabled and table hints used (#956)
+- fix: fixed regression in sql generation for complex subqueries containing joins, goup by and contains expressions (#928)
+- fix: rare conversion error for binary data selection over WCF (#925)
+- fix: [DB2, MS SQL, SQL CE]fixed invalid sql generation for queries with empty select list and Take()/Skip() calls (#817)
+- fix: name spelling fix: ForeingKeyInfo -> ForeignKeyInfo (#941)
+- fix: Sql.Lower/Sql.Upper functions should be evaluated on server when possible (#819)
+- fix: [Firebird] fixed Sql.DatePart function support for seconds and milliseconds (#967)
+- fix: async query could be blocked by Connection.Open used internally instead of Connection.OpenAsync (#1023)
+- fix: Fixed "Table not found for 't18.[3]t19.Field2'" error for merge with source query using cross joins or SelectMany (#896)
+- fix: [MS SQL] Drop table in another database doesn't work (#1030)
+- fix: [Inheritance mapping] Fixed exception when you try to select inherited record as a field/property of specific type instead of base inheritance type (#1046)
+- fix: [DB2, Oracle] Schema provider will not find any procedures when called with GetTables = false (#1068)
+- fix: [MySQL, Sybase] Reading of procedure schema from ambient transaction will throw LinqToDbException to avoid unintentional database corruption (#792)
+- fix: [Merge] Fixed API to not propose Merge call right after On* call when no operations added yet
+- fix: MappingSchema converters not used for enum types (#1006)
+- fix: [Inheritance mapping] Passing derived entity using parameter of base type use parameter type instead of entity type in Update, Delete and Insert methods for query generation (#1017)
+- fix: [Flient Mapping] Complex types mapping doesn't work with fluent mapping (#1005)
+- fix: Adding multiple metadata readers to default mapping schema could result in use of only last added reader (#1066)
+- fix: LoadWith do not support type casts in load expression (#1069)
+- fix: [Inheritance mapping] Support for loading of derived entities in LoadWith (#994)
+- fix: [Inheritance mapping] Fixed different cases of type conversions using type cast or `is` operator between base and derived entities (#1065, #1057)
+- fix: Fix issue when insert query from subquery data source with nullable parameter called first with null value fails for subsequential calls with non-null parameters (#1098)
+- fix: [PostgreSQL] Proper type names generated for: System.Int16 identity fields, DataType.VarBinary/System.Linq.Binary, DataType.NChar/System.Char. Those type names used by CreateTable() method (#1091)
+- fix: Default System.Char mapping changed to use length = 1 instead of unspecified (#1091)
+- fix: [PostgreSQL] Interval type supports both NpgsqlTimeSpan and NpgsqlInterval (#1091)
+- fix: [Oracle, Firebird] Support escaping of identifiers that use reserved words (#1110, #1095)
+- fix: Improved support for mappings to interfaces (#1099)
+- fix: [MSSQL] DateTime string literal generation fix (#1107)
+
+- other changes: t4models repository moved to main repository
+- other changes: [Firebird] Made changes to Firebird provider/sql optimizer to allow subclassing (#1000)
+
+- for developers: SelectQuery class refactoring (#936, #938)
+- for developers: *DataProviders.txt tests configuration file replaced with JSON-based *DataProviders.json files
+- for developers: migrated to latest C# version
+- for developers: moved methods SchemaProviderBase.ToTypeName(), SchemaProviderBase.ToValidName() to public API (#944, #963)
+- for developers: dual owner/schema naming replaced with schema name in code
+- for developers: ActiveIssue attribute added for tests
+
+
+LINQ to DB 1.10.1  Release Notes
+---------------------------------
+- fix async retry policy (#919)
+- fix connection management (#927)
+
+- feature: allow to configure null checking in predicates (#932)
+
+- obsoletes: LinqToDB.Configuration.Linq.CheckNullForNotEquals, use CompareNullsAsValues instead
+
+
+LINQ to DB 1.10.0  Release Notes
+---------------------------------
+- breaking change: [Oracle] bulk mode property (OracleTools.UseAlternativeBulkCopy) changed type from bool to AlternativeBulkCopy enum. If you assigned it to true, you should replace it with AlternativeBulkCopy.InsertInto value.
+- breaking change: [Oracle] Old implementation used TO_DATE literal for DataType.DateTime type and TO_TIMESTAMP literal for other date and time types. New implementation will use TO_TIMESTAMP for DataType.DateTime2 type and TO_DATE for other date and time types (#879)
+
+- documentation: Added XML documentation for mapping functionality (#836)
+- documentation: Added documentation on explicit join definition: https://github.com/linq2db/linq2db/wiki/Join-Operators
+
+- feature: LINQ extension methods to define inner and outer (left, right, full) joins (#685)
+- feature: [Oracle] New bulk insert mode added (AlternativeBulkCopy.InsertDual) (#878)
+- feature: new DataConnection async extensions: ExecuteAsync, ExecuteProcAsync, QueryToListAsync, QueryToArrayAsync (#838)
+- feature: [MySQL] BulkCopyOptions.RetrieveSequence support (only for single integer indentity per table) (#866)
+- feature: support for query expression preprocessing (#852)
+
+- improvement: added Sql.NoConvert helper function to remove unnecessary conversions, introduced by LINQ (#870). Fixes #722
+- improvement: [MS SQL] XML parameters support for SQL Server (#859)
+- improvement: joins optimization improvements (#834)
+- improvement: expression tests generator improvements (#877)
+- improvement: [Informix] return default schema flag and schema name for tables in schema provider (#858)
+
+- fix: [Firebird] regression in string literals support for Firebird < 2.5 (#851). You should set FirebirdConfiguration.IsLiteralEncodingSupported to false for firebird < 2.5
+- fix: internal IDataContextEx interface functionality merged into IDataContext interface to allow custom data contexts implementations (#837)
+- fix: functions doesn't work in association predicate exptessions (#841)
+- fix: query cache ignores changes to query, made by ProcessQuery method (#862)
+- fix: group by issues when grouping by date parts (#264, #790)
+- fix: some scenarios doesn't work with extension method associations (#833)
+- fix: [.net core] SerializableAttribute type redefinition conflict (#839)
+- fix: [.net core] Removed strong name from linq2db.core (#867)
+- fix: execute query before returning enumerable result to user (#872)
+- fix: [PostgreSQL] added result conversion to integer for DatePart function (#882)
+- fix: [DB2] fix exception in DB2 schema provider (#880)
+- fix: fix potential NRE (#875)
+- fix: configuration (#906)
+- fix: generating in (#909)
+
+All changes: https://github.com/linq2db/linq2db/milestone/6
+
+
+LINQ to DB 1.9.0  Release Notes
+---------------------------------
+- breaking change: [MySql] access to a table using fully-qualified name using schema/owner is not supported anymore. You should update your code to use database name for it (#681)
+
+- feature: async support (#758)
+- feature: SQL MERGE support with new Merge API (#686)
+- feature: LINQ query cache management (#645)
+- feature: associations could be defined using extension methods (#786)
+- feature: overrides, typed by resulting type, added for InsertWithIdentity (#774)
+- feature: added possibility to provide predicate expression for associations (#753)
+- feature: custom aggregate functions support (#73, #353, #679, #699, #775)
+
+- documentation: initial job on API documentation
+- documentation: Added XML documentation to major public API and XML documentation file included to nuget package
+- documentation: documentation published on github.io: https://linq2db.github.io
+- documentation: new Merge API articles added: https://github.com/linq2db/linq2db/wiki/Merge-API
+
+- improvement: performance improvements for multi-threaded environments (#278)
+- improvement: [PostgreSQL] DateTimeOffset type mapped to TimeStampTZ by default (#794)
+- improvement: [PostgreSQL] Guid type mapped to uuid by default (#804)
+- improvement: tables support in extensions (#773, #777)
+
+- fix: regression in queries generation in 1.8.3 (#825)
+- fix: Take/Skip/Distinct promoted to main query from joined subquery (#829)
+- fix: wrong SQL generated for Contains subqueries with Take/Skip (#329)
+- fix: fixed various issues with BinaryAggregateExpression option enabled (#812)
+- fix: better support for Nullable<T> parameters in LINQ queries (#820)
+- fix: use of function with IQueryable<T> result type in LINQ query could fail (#822)
+- fix: use of retry policy fails for SAP HANA and DB for iSeries, if connection string contains credentials (#772)
+- fix: call to Count after GroupBy executed on client (#781)
+- fix: better support for SQL literals (#200, #668, #686)
+- fix: [Informix] support for cultures with non-dot decimal separator (#145)
+- fix: DbConnection.ExecuteReader ignores commandBehavior parameter (#801)
+- fix: [Firebird, Oracle, MySql, Informix, SAP HANA, DB2] fully-qualified table name generation fixes for various providers (#778)
+- fix: [SQLite] schema generation fails when foreign key targets table (#784)
+- fix: [SQL Server] Set SkipOnInsert and SkipOnUpdate flags for computed columns in schema provider (#793)
+
+All changes: https://github.com/linq2db/linq2db/milestone/5
+
+
+LINQ to DB 1.8.3  Release Notes
+---------------------------------
+[!] Fixed problems with Configuration.Linq.UseBinaryAggregateExpression (#708, #716)
+[!] Experimental support for query retry (#736, https://github.com/linq2db/linq2db/blob/master/Tests/Linq/Data/RetryPolicyTest.cs)
+
+Better support for NpgSql 3.2.3 (#714, #715)
+Fixed issue with wrong convert optimization (#722)
+Fixed join optimization (#728)
+Fixed nullable enum mapping edge cases (#726)
+Fixed issue with cached query (#737, #738)
+Update with OrderBy support (#205, #729)
+Changed string trimming for fixed size string columns (trim only spaces) (#727)
+Better support for creating tables with Oracle (#731, #750, #723, #724)
+Fixed InsertOrUpdate to work as InsertIfNotExists when update fields not specified (all providers) (#100, #732, #746)
+
+
+LINQ to DB 1.8.2  Release Notes
+---------------------------------
+[!] Configuration.Linq.UseBinaryAggregateExpression is set to false by default as supposed to be unstable
+
+
+LINQ to DB 1.8.1  Release Notes
+---------------------------------
+Fixed issue with !IEnumerable.Contains (#228)
+Fixed GROUP BY DateTime.Year (#264, #652)
+Fixed query optimization (#269)
+Fixed BinaryAggregateExpression (#667)
+Fixed nullable enums support (#693)
+
+Improved Npgsql 3.2 support (#665)
+Improved JOIN build (#676)
+Improved SqlCe support (#695 )
+
+Minor changes (#664 #696)
+
+
+LINQ to DB 1.8.0  Release Notes
+---------------------------------
+
+Added support for Window (Analytic) Functions: https://github.com/linq2db/linq2db/pull/613
+Now ObjectDisposedException will be thrown while trying to use disposed IDataContext instance: https://github.com/linq2db/linq2db/issues/445
+Added experimental support for big logical expressions optimization: https://github.com/linq2db/linq2db/issues/447
+Optimized use of different MappingSchemas: https://github.com/linq2db/linq2db/issues/615
+Added CROSS JOIN support
+Added support of TAKE hints: https://github.com/linq2db/linq2db/issues/560
+Added protection from writing GroupBy queries that lead to unexpected behaviour: https://github.com/linq2db/linq2db/issues/365
+MySql: string.Length is now properly returns number of characters instead of size in bytes when used in query: https://github.com/linq2db/linq2db/issues/343
+Fluent mapping enchantments (fixed inheritance & changing attributes several times) 
+
+Number of bug fixes and optimizations
+
+
+LINQ to DB 1.7.6  Release Notes
+---------------------------------
+
+
+What's new in 1.7.6
+---------------------
+
+Multi-threading issues fixes
+Inner Joins optimizations (Configuration.Linq.OptimizeJoins)
+Fixed issues with paths on Linux
+F# options support
+
+
+What's new in 1.0.7.5
+---------------------
+
+Added JOIN LATERAL support for PostgreSQL.
+
+
+
+What's new in 1.0.7.4
+---------------------
+
+SqlServer Guid Identity support.
+
+
+New Update method overload:
+
+	(
+		from p1 in db.Parent
+		join p2 in db.Parent on p1.ParentID equals p2.ParentID
+		where p1.ParentID < 3
+		select new { p1, p2 }
+	)
+	.Update(q => q.p1, q => new Parent { ParentID = q.p2.ParentID });
+
+
+New configuration option - LinqToDB.DataProvider.SqlServer.SqlServerConfiguration.GenerateScopeIdentity.
+
+
+New DataConnection event OnTraceConnection.
+
+
+PostgreSQL v3+ support.
+
+
+
+What's new in 1.0.7.3
+---------------------
+
+New DropTable method overload:
+
+	using (var db = new DataConnection())
+	{
+		var table = db.CreateTable<MyTable>("#TempTable");
+		table.DropTable();
+	}
+
+
+New BulkCopy method overload:
+
+	using (var db = new DataConnection())
+	{
+		var table = db.CreateTable<MyTable>("#TempTable");
+		table.BulkCopy(...);
+	}
+
+
+New Merge method overload:
+
+	using (var db = new DataConnection())
+	{
+		var table = db.CreateTable<MyTable>("#TempTable");
+		table.Merge(...);
+	}
+
+
+New LinqToDBConvertException class is thrown for invalid convertion.