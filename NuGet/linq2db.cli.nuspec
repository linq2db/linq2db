--- conflicted
+++ resolved
@@ -12,20 +12,10 @@
 		</packageTypes>
 	</metadata>
 	<files>
-<<<<<<< HEAD
-		<file src="bin\LinqToDB.CLI\{0}\net6.0\**\*" target="tools\net6.0\any\" />
-		<file src="bin\LinqToDB.CLI\{0}\net7.0\**\*" target="tools\net7.0\any\" />
-		<file src="bin\LinqToDB.CLI\{0}\net8.0\**\*" target="tools\net8.0\any\" />
-		<file src="NuGet\CLI\DotnetToolSettings.xml" target="tools\net6.0\any\" />
-		<file src="NuGet\CLI\DotnetToolSettings.xml" target="tools\net7.0\any\" />
-		<file src="NuGet\CLI\DotnetToolSettings.xml" target="tools\net8.0\any\" />
-		<file src="NuGet\CLI\README.md"              target="README.md"         />
-=======
 		<file src="..\bin\LinqToDB.CLI\Release\net6.0\**\*" target="tools\net6.0\any\" />
 		<file src="..\..\NuGet\CLI\DotnetToolSettings.xml"  target="tools\net6.0\any\" />
 		<file src="..\bin\LinqToDB.CLI\Release\net8.0\**\*" target="tools\net8.0\any\" />
 		<file src="..\..\NuGet\CLI\DotnetToolSettings.xml"  target="tools\net8.0\any\" />
 		<file src="..\..\NuGet\CLI\README.md"               target="README.md"         />
->>>>>>> 80c54cd6
 	</files>
 </package>