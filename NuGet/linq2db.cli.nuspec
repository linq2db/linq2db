--- conflicted
+++ resolved
@@ -11,20 +11,12 @@
 		</packageTypes>
 	</metadata>
 	<files>
-<<<<<<< HEAD
 		<file src="bin\LinqToDB.CLI\{0}\net6.0\**\*" target="tools\net6.0\any\" />
 		<file src="NuGet\CLI\DotnetToolSettings.xml" target="tools\net6.0\any\" />
 		<file src="bin\LinqToDB.CLI\{0}\net8.0\**\*" target="tools\net8.0\any\" />
 		<file src="NuGet\CLI\DotnetToolSettings.xml" target="tools\net8.0\any\" />
+		<file src="bin\LinqToDB.CLI\{0}\net9.0\**\*" target="tools\net9.0\any\" />
+		<file src="NuGet\CLI\DotnetToolSettings.xml" target="tools\net9.0\any\" />
 		<file src="NuGet\CLI\README.md"              target="README.md"         />
-=======
-		<file src="..\bin\LinqToDB.CLI\Release\net6.0\**\*" target="tools\net6.0\any\" />
-		<file src="..\..\NuGet\CLI\DotnetToolSettings.xml"  target="tools\net6.0\any\" />
-		<file src="..\bin\LinqToDB.CLI\Release\net8.0\**\*" target="tools\net8.0\any\" />
-		<file src="..\..\NuGet\CLI\DotnetToolSettings.xml"  target="tools\net8.0\any\" />
-		<file src="..\bin\LinqToDB.CLI\Release\net9.0\**\*" target="tools\net9.0\any\" />
-		<file src="..\..\NuGet\CLI\DotnetToolSettings.xml"  target="tools\net9.0\any\" />
-		<file src="..\..\NuGet\CLI\README.md"               target="README.md"         />
->>>>>>> b74e5de6
 	</files>
 </package>