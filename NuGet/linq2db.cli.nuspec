--- conflicted
+++ resolved
@@ -20,11 +20,8 @@
 		<file src="..\NuGet\CLI\DotnetToolSettings.xml"                   target="tools\net6.0\any\"        />
 		<file src="..\Source\LinqToDB.CLI\bin\Release\net7.0\**\*"        target="tools\net7.0\any\"        />
 		<file src="..\NuGet\CLI\DotnetToolSettings.xml"                   target="tools\net7.0\any\"        />
-<<<<<<< HEAD
-=======
+		<file src="..\NuGet\CLI\README.md"                                target="README.md"                />
 		<file src="..\Source\LinqToDB.CLI\bin\Release\net8.0\**\*"        target="tools\net8.0\any\"        />
 		<file src="..\NuGet\CLI\DotnetToolSettings.xml"                   target="tools\net8.0\any\"        />
-		<file src="..\NuGet\CLI\README.md"                                target="README.md"                />
->>>>>>> 566a989d
 	</files>
 </package>