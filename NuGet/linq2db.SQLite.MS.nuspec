--- conflicted
+++ resolved
@@ -12,11 +12,7 @@
 		<tags>linq linq2db SQLite LinqToDB ORM database DB SQL</tags>
 		<dependencies>
 			<dependency id="linq2db"                version="3.0.0"/>
-<<<<<<< HEAD
-			<dependency id="Microsoft.Data.Sqlite"  version="3.1.6"/>
-=======
 			<dependency id="Microsoft.Data.Sqlite"  version="3.1.7"/>
->>>>>>> 3ba2d0ba
 		</dependencies>
 		<contentFiles>
 			<files include="**\*" buildAction="None"/>
