--- conflicted
+++ resolved
@@ -39,19 +39,16 @@
 
 nuget.exe Pack %NUSPECS%\linq2db.Access.nuspec -OutputDirectory %NUGETS%
 if %errorlevel% neq 0 exit
-<<<<<<< HEAD
-nuget.exe Pack ..\BuiltNuGet\linq2db.ClickHouse.Client.nuspec         -OutputDirectory ..\BuiltNuGet\built
-if %errorlevel% neq 0 exit
-nuget.exe Pack ..\BuiltNuGet\linq2db.ClickHouse.MySqlConnector.nuspec -OutputDirectory ..\BuiltNuGet\built
-if %errorlevel% neq 0 exit
-nuget.exe Pack ..\BuiltNuGet\linq2db.ClickHouse.Octonica.nuspec       -OutputDirectory ..\BuiltNuGet\built
-if %errorlevel% neq 0 exit
-nuget.exe Pack ..\BuiltNuGet\linq2db.DB2.nuspec -OutputDirectory ..\BuiltNuGet\built
-=======
 nuget.exe Pack %NUSPECS%\linq2db.DB2.nuspec -OutputDirectory %NUGETS%
->>>>>>> c219680f
 if %errorlevel% neq 0 exit
 nuget.exe Pack %NUSPECS%\linq2db.DB2.Core.nuspec -OutputDirectory %NUGETS%
+if %errorlevel% neq 0 exit
+nuget.exe Pack %NUSPECS%\linq2db.ClickHouse.Client.nuspec         -OutputDirectory %NUGETS%
+if %errorlevel% neq 0 exit
+nuget.exe Pack %NUSPECS%\linq2db.ClickHouse.MySqlConnector.nuspec -OutputDirectory %NUGETS%
+if %errorlevel% neq 0 exit
+nuget.exe Pack %NUSPECS%\linq2db.ClickHouse.Octonica.nuspec       -OutputDirectory %NUGETS%
+if %errorlevel% neq 0 exit
 if %errorlevel% neq 0 exit
 nuget.exe Pack %NUSPECS%\linq2db.Firebird.nuspec -OutputDirectory %NUGETS%
 if %errorlevel% neq 0 exit
