ECHO OFF

SET VERSION=%1
SET SNUPKG=%2
SET EF3_VERSION=%3
SET EF6_VERSION=%4
SET EF8_VERSION=%5
IF [%1] EQU [] (SET VERSION=6.0.0-local.1)
IF [%2] EQU [] (SET SNUPKG=)
IF [%3] EQU [] (SET EF3_VERSION=3.0.0-local.1)
IF [%4] EQU [] (SET EF6_VERSION=6.0.0-local.1)
IF [%5] EQU [] (SET EF8_VERSION=8.0.0-local.1)

cd ..\Redist\
WHERE nuget.exe >nul 2>&1
IF %ERRORLEVEL% NEQ 0 (
ECHO Cannot find nuget.exe. Add it to PATH or place it to current folder
ECHO nuget.exe could be downloaded from https://dist.nuget.org/win-x86-commandline/latest/nuget.exe
GOTO :EOF
)
cd ..\NuGet\

<<<<<<< HEAD
cd ..
rem call Build.cmd
cd NuGet

dotnet tool install -g dotnet-script
dotnet script BuildNuspecs.csx /path:**\*.nuspec /buildPath:..\.build\nuspecs /version:%VERSION%

call Pack.cmd %SNUPKG%
pause
=======
CD ..
CALL Build.cmd
CD NuGet

powershell ..\Build\BuildNuspecs.ps1 -path *.nuspec -buildPath ..\.build\nuspecs -version %VERSION% -clean true

powershell ..\Build\BuildNuspecs.ps1 -path linq2db.EntityFrameworkCore.v3.nuspec -buildPath ..\.build\nuspecs -version %EF3_VERSION% -linq2DbVersion %VERSION%
powershell ..\Build\BuildNuspecs.ps1 -path linq2db.EntityFrameworkCore.v6.nuspec -buildPath ..\.build\nuspecs -version %EF6_VERSION% -linq2DbVersion %VERSION%
powershell ..\Build\BuildNuspecs.ps1 -path linq2db.EntityFrameworkCore.v8.nuspec -buildPath ..\.build\nuspecs -version %EF8_VERSION% -linq2DbVersion %VERSION%

CALL Pack.cmd %SNUPKG%
>>>>>>> 0c99d98c
<|MERGE_RESOLUTION|>--- conflicted
+++ resolved
@@ -20,26 +20,24 @@
 )
 cd ..\NuGet\
 
-<<<<<<< HEAD
 cd ..
 rem call Build.cmd
-cd NuGet
 
 dotnet tool install -g dotnet-script
 dotnet script BuildNuspecs.csx /path:**\*.nuspec /buildPath:..\.build\nuspecs /version:%VERSION%
 
-call Pack.cmd %SNUPKG%
-pause
-=======
-CD ..
-CALL Build.cmd
-CD NuGet
 
+
+/*
 powershell ..\Build\BuildNuspecs.ps1 -path *.nuspec -buildPath ..\.build\nuspecs -version %VERSION% -clean true
 
 powershell ..\Build\BuildNuspecs.ps1 -path linq2db.EntityFrameworkCore.v3.nuspec -buildPath ..\.build\nuspecs -version %EF3_VERSION% -linq2DbVersion %VERSION%
 powershell ..\Build\BuildNuspecs.ps1 -path linq2db.EntityFrameworkCore.v6.nuspec -buildPath ..\.build\nuspecs -version %EF6_VERSION% -linq2DbVersion %VERSION%
 powershell ..\Build\BuildNuspecs.ps1 -path linq2db.EntityFrameworkCore.v8.nuspec -buildPath ..\.build\nuspecs -version %EF8_VERSION% -linq2DbVersion %VERSION%
 
-CALL Pack.cmd %SNUPKG%
->>>>>>> 0c99d98c
+*/
+
+
+
+call Pack.cmd %SNUPKG%
+pause