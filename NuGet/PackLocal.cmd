ECHO OFF

SET VERSION=%1
SET SNUPKG=%2
<<<<<<< HEAD
IF [%1] EQU [] (SET VERSION=5.2.3-local1)
=======
IF [%1] EQU [] (SET VERSION=6.0.0-local.1)
>>>>>>> c219680f
IF [%2] EQU [] (SET SNUPKG=)

WHERE nuget.exe >nul 2>&1
IF %errorlevel% NEQ 0 (
ECHO Cannot find nuget.exe. Add it to PATH or place it to current folder
ECHO nuget.exe could be downloaded from https://dist.nuget.org/win-x86-commandline/latest/nuget.exe
GOTO :EOF
)

cd ..
rem call Build.cmd
cd NuGet

<<<<<<< HEAD
powershell ..\Build\BuildNuspecs.ps1 -path *.nuspec -buildPath ..\BuiltNuGet -version %VERSION%
call Pack.cmd %SNUPKG%
pause
=======
powershell ..\Build\BuildNuspecs.ps1 -path *.nuspec -buildPath ..\.build\nuspecs -version %VERSION%
call Pack.cmd %SNUPKG%
>>>>>>> c219680f
<|MERGE_RESOLUTION|>--- conflicted
+++ resolved
@@ -2,11 +2,7 @@
 
 SET VERSION=%1
 SET SNUPKG=%2
-<<<<<<< HEAD
-IF [%1] EQU [] (SET VERSION=5.2.3-local1)
-=======
 IF [%1] EQU [] (SET VERSION=6.0.0-local.1)
->>>>>>> c219680f
 IF [%2] EQU [] (SET SNUPKG=)
 
 WHERE nuget.exe >nul 2>&1
@@ -20,11 +16,6 @@
 rem call Build.cmd
 cd NuGet
 
-<<<<<<< HEAD
-powershell ..\Build\BuildNuspecs.ps1 -path *.nuspec -buildPath ..\BuiltNuGet -version %VERSION%
-call Pack.cmd %SNUPKG%
-pause
-=======
 powershell ..\Build\BuildNuspecs.ps1 -path *.nuspec -buildPath ..\.build\nuspecs -version %VERSION%
 call Pack.cmd %SNUPKG%
->>>>>>> c219680f
+pause