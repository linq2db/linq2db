--- conflicted
+++ resolved
@@ -45,7 +45,6 @@
 	<files>
 		<file src="NuGet\README.Remote.Grpc.md"                                         target="README.md"           />
 
-<<<<<<< HEAD
 		<file src="bin\LinqToDB.Remote.Grpc\{0}\net462\linq2db.Remote.Grpc.pdb"         target="lib\net462\"         />
 		<file src="bin\LinqToDB.Remote.Grpc\{0}\net462\linq2db.Remote.Grpc.xml"         target="lib\net462\"         />
 		<file src="bin\LinqToDB.Remote.Grpc\{0}\net462\linq2db.Remote.Grpc.dll"         target="lib\net462\"         />
@@ -58,22 +57,8 @@
 		<file src="bin\LinqToDB.Remote.Grpc\{0}\net8.0\linq2db.Remote.Grpc.pdb"         target="lib\net8.0\"         />
 		<file src="bin\LinqToDB.Remote.Grpc\{0}\net8.0\linq2db.Remote.Grpc.xml"         target="lib\net8.0\"         />
 		<file src="bin\LinqToDB.Remote.Grpc\{0}\net8.0\linq2db.Remote.Grpc.dll"         target="lib\net8.0\"         />
-=======
-		<file src="..\bin\LinqToDB.Remote.Grpc\Release\net462\linq2db.Remote.Grpc.pdb"         target="lib\net462\"         />
-		<file src="..\bin\LinqToDB.Remote.Grpc\Release\net462\linq2db.Remote.Grpc.xml"         target="lib\net462\"         />
-		<file src="..\bin\LinqToDB.Remote.Grpc\Release\net462\linq2db.Remote.Grpc.dll"         target="lib\net462\"         />
-		<file src="..\bin\LinqToDB.Remote.Grpc\Release\netstandard2.0\linq2db.Remote.Grpc.pdb" target="lib\netstandard2.0\" />
-		<file src="..\bin\LinqToDB.Remote.Grpc\Release\netstandard2.0\linq2db.Remote.Grpc.xml" target="lib\netstandard2.0\" />
-		<file src="..\bin\LinqToDB.Remote.Grpc\Release\netstandard2.0\linq2db.Remote.Grpc.dll" target="lib\netstandard2.0\" />
-		<file src="..\bin\LinqToDB.Remote.Grpc\Release\net6.0\linq2db.Remote.Grpc.pdb"         target="lib\net6.0\"         />
-		<file src="..\bin\LinqToDB.Remote.Grpc\Release\net6.0\linq2db.Remote.Grpc.xml"         target="lib\net6.0\"         />
-		<file src="..\bin\LinqToDB.Remote.Grpc\Release\net6.0\linq2db.Remote.Grpc.dll"         target="lib\net6.0\"         />
-		<file src="..\bin\LinqToDB.Remote.Grpc\Release\net8.0\linq2db.Remote.Grpc.pdb"         target="lib\net8.0\"         />
-		<file src="..\bin\LinqToDB.Remote.Grpc\Release\net8.0\linq2db.Remote.Grpc.xml"         target="lib\net8.0\"         />
-		<file src="..\bin\LinqToDB.Remote.Grpc\Release\net8.0\linq2db.Remote.Grpc.dll"         target="lib\net8.0\"         />
-		<file src="..\bin\LinqToDB.Remote.Grpc\Release\net9.0\linq2db.Remote.Grpc.pdb"         target="lib\net9.0\"         />
-		<file src="..\bin\LinqToDB.Remote.Grpc\Release\net9.0\linq2db.Remote.Grpc.xml"         target="lib\net9.0\"         />
-		<file src="..\bin\LinqToDB.Remote.Grpc\Release\net9.0\linq2db.Remote.Grpc.dll"         target="lib\net9.0\"         />
->>>>>>> b74e5de6
+		<file src="bin\LinqToDB.Remote.Grpc\{0}\net9.0\linq2db.Remote.Grpc.pdb"         target="lib\net9.0\"         />
+		<file src="bin\LinqToDB.Remote.Grpc\{0}\net9.0\linq2db.Remote.Grpc.xml"         target="lib\net9.0\"         />
+		<file src="bin\LinqToDB.Remote.Grpc\{0}\net9.0\linq2db.Remote.Grpc.dll"         target="lib\net9.0\"         />
 	</files>
 </package>